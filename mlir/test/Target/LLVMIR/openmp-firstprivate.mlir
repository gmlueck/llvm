--- conflicted
+++ resolved
@@ -155,9 +155,6 @@
 // bodies of the alloc and copy regions.
 // CHECK:         %[[STR_LEN:.*]] = extractvalue { ptr, i64 } %{{.*}}, 1
 // CHECK:         %{{.*}} = alloca i8, i64 %[[STR_LEN]], align 1
-<<<<<<< HEAD
-// CHECK:         call void @foo()
-=======
 // CHECK:         call void @foo()
 
 // -----
@@ -204,5 +201,4 @@
 // bodies of the alloc and copy regions.
 // CHECK:         %[[PRIV_ALLOC:.*]] = alloca float, i64 1, align 4
 // CHECK:         %[[GLOB_VAL:.*]] = load float, ptr @global, align 4
-// CHECK:         store float %[[GLOB_VAL]], ptr %[[PRIV_ALLOC]], align 4
->>>>>>> 1d22c955
+// CHECK:         store float %[[GLOB_VAL]], ptr %[[PRIV_ALLOC]], align 4