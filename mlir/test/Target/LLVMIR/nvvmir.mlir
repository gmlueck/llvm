--- conflicted
+++ resolved
@@ -613,8 +613,6 @@
   // CHECK: call void @llvm.nvvm.fence.proxy.tensormap_generic.acquire.sys(ptr {{%[0-9]+}}, i32 128)
   nvvm.fence.proxy.acquire #nvvm.mem_scope<sys> %addr, %c128
   llvm.return
-<<<<<<< HEAD
-=======
 }
 
 // -----
@@ -623,5 +621,4 @@
   // CHECK: call void @llvm.debugtrap()
   nvvm.breakpoint
   llvm.return
->>>>>>> 4b409fa5
 }