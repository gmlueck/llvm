// RUN: mlir-opt -split-input-file -allow-unregistered-dialect -canonicalize %s | FileCheck %s

// CHECK-LABEL: func @f
func @f(%arg0: tensor<2x3x4xf32>) -> tensor<?xindex> {
  // CHECK: shape.const_shape [2, 3, 4] : tensor<?xindex>
  %0 = shape.shape_of %arg0 : tensor<2x3x4xf32> -> tensor<?xindex>
  return %0 : tensor<?xindex>
}

// -----

// Basic case.
// CHECK-LABEL: func @f
func @f() -> (!shape.shape, !shape.shape) {
  // CHECK: shape.const_shape [2, 3] : !shape.shape
  // CHECK: shape.const_shape [4, 5] : !shape.shape
  %c2 = constant 2 : index
  %0 = shape.const_shape [2, 3, 4, 5] : !shape.shape
  %head, %tail = "shape.split_at"(%0, %c2) : (!shape.shape, index) -> (!shape.shape, !shape.shape)
  return %head, %tail : !shape.shape, !shape.shape

}

// -----

// Negative split point.
// CHECK-LABEL: func @f
func @f() -> (!shape.shape, !shape.shape) {
  // CHECK: shape.const_shape [2, 3, 4] : !shape.shape
  // CHECK: shape.const_shape [5] : !shape.shape
  %c-1 = constant -1 : index
  %0 = shape.const_shape [2, 3, 4, 5] : !shape.shape
  %head, %tail = "shape.split_at"(%0, %c-1) : (!shape.shape, index) -> (!shape.shape, !shape.shape)
  return %head, %tail : !shape.shape, !shape.shape
}

// -----

// Out of range split point. No folding.
// CHECK-LABEL: func @f
func @f() -> (!shape.shape, !shape.shape) {
  // CHECK: shape.split_at
  %c5 = constant 5 : index
  %0 = shape.const_shape [2, 3, 4, 5] : !shape.shape
  %head, %tail = "shape.split_at"(%0, %c5) : (!shape.shape, index) -> (!shape.shape, !shape.shape)
  return %head, %tail : !shape.shape, !shape.shape
}

// -----

// Basic case.
// CHECK-LABEL: func @f
func @f() -> !shape.shape {
  // CHECK: shape.const_shape [7, 2] : !shape.shape
  %0 = shape.const_shape [1, 2] : !shape.shape
  %1 = shape.const_shape [7, 1] : !shape.shape
  %2 = shape.broadcast %0, %1 : !shape.shape, !shape.shape -> !shape.shape
  return %2 : !shape.shape
}

// -----

// Basic case including extent tensors.
// CHECK-LABEL: @broadcast
func @broadcast() -> tensor<?xindex> {
  // CHECK: shape.const_shape [7, 2] : tensor<?xindex>
  %0 = shape.const_shape [1, 2] : tensor<?xindex>
  %1 = shape.const_shape [7, 1] : tensor<?xindex>
  %2 = shape.broadcast %0, %1
      : tensor<?xindex>, tensor<?xindex> -> tensor<?xindex>
  return %2 : tensor<?xindex>
}

// -----

// Basic case including extent tensors.
// CHECK-LABEL: @broadcast
func @broadcast() -> !shape.shape {
  // CHECK: shape.const_shape [7, 2] : !shape.shape
  %0 = shape.const_shape [1, 2] : tensor<?xindex>
  %1 = shape.const_shape [7, 1] : tensor<?xindex>
  %2 = shape.broadcast %0, %1 : tensor<?xindex>, tensor<?xindex> -> !shape.shape
  return %2 : !shape.shape
}

// -----

// Rhs is a scalar.
// CHECK-LABEL: func @f
func @f(%arg0 : !shape.shape) -> !shape.shape {
  // CHECK: return %arg0
  %0 = shape.const_shape [] : !shape.shape
  %1 = shape.broadcast %arg0, %0 : !shape.shape, !shape.shape -> !shape.shape
  return %1 : !shape.shape
}

// -----

// Lhs is a scalar.
// CHECK-LABEL: func @f
func @f(%arg0 : !shape.shape) -> !shape.shape {
  // CHECK: return %arg0
  %0 = shape.const_shape [] : !shape.shape
  %1 = shape.broadcast %0, %arg0 : !shape.shape, !shape.shape -> !shape.shape
  return %1 : !shape.shape
}

// -----

// Lhs is a scalar and rhs is constant.
// CHECK-LABEL: func @f
func @f() -> !shape.shape {
  // CHECK: %[[CST:.*]] = shape.const_shape [1, 2, 3] : !shape.shape
  // CHECK: return %[[CST]]
  %0 = shape.const_shape [] : !shape.shape
  %1 = shape.const_shape [1, 2, 3] : !shape.shape
  %2 = shape.broadcast %0, %1 : !shape.shape, !shape.shape -> !shape.shape
  return %2 : !shape.shape
}

// -----

// All but one operands are known empty shapes.
// CHECK-LABEL: @all_but_one_empty
// CHECK-SAME:  (%[[ARG:.*]]: !shape.shape)
func @all_but_one_empty(%arg0 : !shape.shape) -> !shape.shape {
  // CHECK: return %[[ARG]]
  %0 = shape.const_shape [] : !shape.shape
  %1 = shape.const_shape [] : tensor<0xindex>
  %2 = shape.broadcast %0, %arg0, %1, %0 : !shape.shape, !shape.shape,
      tensor<0xindex>, !shape.shape -> !shape.shape
  return %2 : !shape.shape
}

// -----

// Partial folding.
// CHECK-LABEL: @partial_folding
// CHECK-SAME:  (%[[ARG:.*]]: !shape.shape)
func @partial_folding(%arg0 : !shape.shape) -> !shape.shape {
  // CHECK: %[[CST_SHAPE:.*]] = shape.const_shape [1, 2, 3] : tensor<3xindex>
  // CHECK: %[[RESULT:.*]] = shape.broadcast %[[ARG]], %[[CST_SHAPE]] : !shape.shape, tensor<3xindex> -> !shape.shape
  // CHECK: return %[[RESULT]]
  %0 = shape.const_shape [2, 1] : !shape.shape
  %1 = shape.const_shape [1, 2, 3] : tensor<3xindex>
  %2 = shape.broadcast %0, %arg0, %1, %0 : !shape.shape, !shape.shape,
      tensor<3xindex>, !shape.shape -> !shape.shape
  return %2 : !shape.shape
}

// -----

// Incompatible shapes. No folding.
// CHECK-LABEL: func @f
func @f() -> !shape.shape {
  // CHECK: shape.broadcast
  %0 = shape.const_shape [2] : !shape.shape
  %1 = shape.const_shape [7] : !shape.shape
  %2 = shape.broadcast %0, %1 : !shape.shape, !shape.shape -> !shape.shape
  return %2 : !shape.shape
}

// -----

// Dead code
// CHECK-LABEL: @broadcast
func @broadcast(%arg0 : !shape.shape, %arg1 : !shape.shape) {
  // CHECK-NEXT: return
  %0 = shape.broadcast %arg0, %arg1
      : !shape.shape, !shape.shape -> !shape.shape
  return
}

// -----

// Basic case.
// CHECK-LABEL: func @f
func @f() -> !shape.shape {
  // CHECK: shape.const_shape [0, 1, 2, 3] : !shape.shape
  %lhs = shape.const_shape [0, 1] : !shape.shape
  %rhs = shape.const_shape [2, 3] : !shape.shape
  %0 = shape.concat %lhs, %rhs
  return %0 : !shape.shape
}

// -----

// Basic case.
// CHECK-LABEL: func @f
func @f() -> tensor<2xindex> {
  // CHECK: shape.const_shape [0, 1] : tensor<2xindex>
  %cs = shape.const_shape [0, 1] : !shape.shape
  %0 = shape.to_extent_tensor %cs : !shape.shape -> tensor<2xindex>
  return %0 : tensor<2xindex>
}

// -----

// Basic case.
// CHECK-LABEL: func @f()
func @f() -> !shape.shape {
  // CHECK: shape.const_shape [3, 5, 11] : !shape.shape
  %e0 = constant 3 : index
  %e1 = constant 5 : index
  %e2 = constant 11 : index
  %ret = shape.from_extents %e0, %e1, %e2 : index, index, index
  return %ret : !shape.shape
}

// -----

// fold_const_size
// CHECK-LABEL: func @fold_const_size()
func @fold_const_size() -> !shape.shape {
  // CHECK: shape.const_shape [3, 5] : !shape.shape
  %e0 = shape.const_size 3
  %e1 = shape.const_size 5
  %ret = shape.from_extents %e0, %e1 : !shape.size, !shape.size
  return %ret : !shape.shape
}

// -----

// CHECK-LABEL: func @no_fold
func @no_fold(%arg0: index) -> !shape.shape {
  // CHECK-NOT: shape.const_shape
  %e0 = constant 3 : index
  %ret = shape.from_extents %e0, %arg0 : index, index
  return %ret : !shape.shape
}

// -----

// Cast constant size to index and fold it away.
// CHECK-LABEL: func @const_size_to_index
func @const_size_to_index() -> index {
  // CHECK-NOT: shape.index_cast
  %cs = shape.const_size 123
  // CHECK: constant 123 : index
  %ci = shape.size_to_index %cs : !shape.size
  return %ci : index
}

// -----

// Cast constant index to size and fold it away.
// CHECK-LABEL: func @const_index_to_size
func @const_index_to_size() -> !shape.size {
  // CHECK-NOT: index_cast
  %ci = constant 123 : index
  // CHECK: shape.const_size 123
  %cs = shape.index_to_size %ci
  return %cs : !shape.size
}

// -----

// Cast constant index to size, then back, and fold it away.
// CHECK-LABEL: func @const_index_to_size_to_index
func @const_index_to_size_to_index() -> index {
  // CHECK-NOT: shape.index_cast
  %ci0 = constant 123 : index
  %cs0 = shape.index_to_size %ci0
  // CHECK: %[[CI:.*]] = constant 123 : index
  // CHECK-NEXT: return %[[CI]] : index
  %ci1 = shape.size_to_index %cs0 : !shape.size
  return %ci1 : index
}

// -----

// No folding.
// CHECK-LABEL: func @nonfoldable_size_to_index
func @nonfoldable_size_to_index(%cs : !shape.size) -> index {
  // CHECK: shape.size_to_index
  %ci = shape.size_to_index %cs : !shape.size
  return %ci : index
}

// -----

// No folding.
// CHECK-LABEL: func @nonfoldable_index_to_size
func @nonfoldable_index_to_size(%ci : index) -> !shape.size {
  // CHECK: shape.index_to_size
  %cs = shape.index_to_size %ci
  return %cs : !shape.size
}

// -----

// Fold number of elements computation.
// CHECK-LABEL: func @num_elements
func @num_elements() -> !shape.size {
  // CHECK-NOT: shape.const_shape
  %shape = shape.const_shape [4, 5, 6] : !shape.shape
  // CHECK-NOT: shape.num_elements
  %num_elements = shape.num_elements %shape : !shape.shape -> !shape.size
  // CHECK: %[[NUM:.*]] = shape.const_size 120
  // CHECK-NEXT: return %[[NUM]] : !shape.size
  return %num_elements : !shape.size
}

// -----

// No folding.
// CHECK-LABEL: func @nonfoldable_num_elements
func @nonfoldable_num_elements(%shape : !shape.shape) -> !shape.size {
  // CHECK-NOT: shape.const_{{.*}}
  %num_elements = shape.num_elements %shape : !shape.shape -> !shape.size
  return %num_elements : !shape.size
}

// -----

// Basic folding.
// CHECK-LABEL: func @basic
func @basic() -> index {
  // CHECK: constant 2 : index
  %0 = shape.const_shape [0, 1, 2] : tensor<?xindex>
  %c2 = constant 2 : index
  %1 = shape.get_extent %0, %c2 : tensor<?xindex>, index -> index
  return %1 : index
}

// -----

// Should not fold.
// CHECK-LABEL: func @out_of_bounds
func @out_of_bounds() -> index {
  // CHECK: shape.const_shape
  // CHECK: shape.get_extent
  %0 = shape.const_shape [0, 1, 2] : tensor<?xindex>
  %c3 = constant 3 : index
  %1 = shape.get_extent %0, %c3 : tensor<?xindex>, index -> index
  return %1 : index
}

// -----

// Should not fold.
// CHECK-LABEL: func @not_const
func @not_const(%arg0: tensor<?xindex>) -> index {
  // CHECK: shape.get_extent
  %c3 = constant 3 : index
  %0 = shape.get_extent %arg0, %c3 : tensor<?xindex>, index -> index
  return %0 : index
}

// -----

// Basic folding.
// CHECK-LABEL: func @basic
func @basic() -> !shape.size {
  // CHECK: shape.const_size 2
  %0 = shape.const_shape [0, 1, 2] : !shape.shape
  %c2 = shape.const_size 2
  %1 = shape.get_extent %0, %c2 : !shape.shape, !shape.size -> !shape.size
  return %1 : !shape.size
}

// -----

// Should not fold.
// CHECK-LABEL: func @out_of_bounds
func @out_of_bounds() -> !shape.size {
  // CHECK: shape.const_shape
  // CHECK: shape.get_extent
  %0 = shape.const_shape [0, 1, 2] : !shape.shape
  %c3 = shape.const_size 3
  %1 = shape.get_extent %0, %c3 : !shape.shape, !shape.size -> !shape.size
  return %1 : !shape.size
}

// -----

// Should not fold.
// CHECK-LABEL: func @not_const
func @not_const(%arg0 : !shape.shape) -> !shape.size {
  // CHECK: shape.get_extent
  %c3 = shape.const_size 3
  %0 = shape.get_extent %arg0, %c3 : !shape.shape, !shape.size -> !shape.size
  return %0 : !shape.size
}

// -----
// cstr_eq with non-constant but known equal shapes can be removed.
// CHECK-LABEL: func @f
func @f(%arg0 : !shape.shape) {
  // CHECK-NEXT: shape.const_witness true
  // CHECK-NEXT: consume.witness
  // CHECK-NEXT: return
  %0 = shape.cstr_eq %arg0, %arg0, %arg0 : !shape.shape, !shape.shape, !shape.shape
  "consume.witness"(%0) : (!shape.witness) -> ()
  return
}

// -----
// cstr_eq with equal const_shapes can be folded
// CHECK-LABEL: func @f
func @f() {
  // CHECK-NEXT: shape.const_witness true
  // CHECK-NEXT: consume.witness
  // CHECK-NEXT: return
  %cs0 = shape.const_shape [0, 1] : !shape.shape
  %cs1 = shape.const_shape [0, 1] : !shape.shape
  %cs2 = shape.const_shape [0, 1] : !shape.shape
  %0 = shape.cstr_eq %cs0, %cs1, %cs2 : !shape.shape, !shape.shape, !shape.shape
  "consume.witness"(%0) : (!shape.witness) -> ()
  return
}

// -----
// cstr_eq with unequal const_shapes cannot be folded
// CHECK-LABEL: func @f
func @f() {
  // CHECK-NEXT: shape.const_shape
  // CHECK-NEXT: shape.const_shape
  // CHECK-NEXT: shape.cstr_eq
  // CHECK-NEXT: consume.witness
  // CHECK-NEXT: return
  %cs0 = shape.const_shape [0, 1] : !shape.shape
  %cs1 = shape.const_shape [3, 1] : !shape.shape
  %0 = shape.cstr_eq %cs0, %cs1 : !shape.shape, !shape.shape
  "consume.witness"(%0) : (!shape.witness) -> ()
  return
}

// -----
// cstr_eq without const_shapes cannot be folded
// CHECK-LABEL: func @f
func @f(%arg0: !shape.shape, %arg1: !shape.shape) {
  // CHECK-NEXT: shape.cstr_eq
  // CHECK-NEXT: consume.witness
  // CHECK-NEXT: return
  %0 = shape.cstr_eq %arg0, %arg1 : !shape.shape, !shape.shape
  "consume.witness"(%0) : (!shape.witness) -> ()
  return
}

// -----
// cstr_require with constant can be folded
// CHECK-LABEL: func @cstr_require_fold
func @cstr_require_fold() {
  // CHECK-NEXT: shape.const_witness true
  // CHECK-NEXT: consume.witness
  // CHECK-NEXT: return
  %true = constant true
  %0 = shape.cstr_require %true, "msg"
  "consume.witness"(%0) : (!shape.witness) -> ()
  return
}

// -----
// cstr_require without constant cannot be folded
// CHECK-LABEL: func @cstr_require_no_fold
func @cstr_require_no_fold(%arg0: i1) {
  // CHECK-NEXT: shape.cstr_require
  // CHECK-NEXT: consume.witness
  // CHECK-NEXT: return
  %0 = shape.cstr_require %arg0, "msg"
  "consume.witness"(%0) : (!shape.witness) -> ()
  return
}

// -----
// `assuming_all` with all `cstr_eq` and shared operands can be collapsed.
// CHECK-LABEL: func @assuming_all_to_cstr_eq
// CHECK-SAME: (%[[A:.*]]: !shape.shape, %[[B:.*]]: tensor<?xindex>, %[[C:.*]]: tensor<3xindex>)
func @assuming_all_to_cstr_eq(%a : !shape.shape, %b : tensor<?xindex>,
    %c : tensor<3xindex>) -> !shape.witness {
  // CHECK: %[[RESULT:.*]] = shape.cstr_eq %[[A]], %[[B]], %[[B]], %[[C]]
  // CHECK: return %[[RESULT]]
  %0 = shape.cstr_eq %a, %b : !shape.shape, tensor<?xindex>
  %1 = shape.cstr_eq %b, %c : tensor<?xindex>, tensor<3xindex>
  %2 = shape.assuming_all %0, %1
  return %2 : !shape.witness
}

// -----
// `assuming_all` with all `cstr_eq` but disjoint operands cannot be collapsed.
// CHECK-LABEL: func @assuming_all_to_cstr_eq
// CHECK-SAME: (%[[A:.*]]: !shape.shape, %[[B:.*]]: tensor<?xindex>, %[[C:.*]]: tensor<3xindex>, %[[D:.*]]: tensor<3xindex>)
func @assuming_all_to_cstr_eq(%a : !shape.shape, %b : tensor<?xindex>,
    %c : tensor<3xindex>, %d : tensor<3xindex>) -> !shape.witness {
  // CHECK: %[[EQ0:.*]] = shape.cstr_eq %[[A]], %[[B]]
  // CHECK: %[[EQ1:.*]] = shape.cstr_eq %[[C]], %[[D]]
  // CHECK: %[[RESULT:.*]] = shape.assuming_all %[[EQ0]], %[[EQ1]]
  // CHECK: return %[[RESULT]]
  %0 = shape.cstr_eq %a, %b : !shape.shape, tensor<?xindex>
  %1 = shape.cstr_eq %c, %d : tensor<3xindex>, tensor<3xindex>
  %2 = shape.assuming_all %0, %1
  return %2 : !shape.witness
}

// -----
// assuming_all with known passing witnesses can be folded
// CHECK-LABEL: func @f
func @f() {
  // CHECK-NEXT: shape.const_witness true
  // CHECK-NEXT: consume.witness
  // CHECK-NEXT: return
  %0 = shape.const_witness true
  %1 = shape.const_witness true
  %2 = shape.const_witness true
  %3 = shape.assuming_all %0, %1, %2
  "consume.witness"(%3) : (!shape.witness) -> ()
  return
}

// -----

// assuming_all should not be removed if more than one witness is not
// statically passing
//
// Additionally check that the attribute is moved to the end as this op is
// commutative.
// CHECK-LABEL: func @f
func @f() {
  // CHECK-NEXT: %[[UNKNOWN1:.*]] = "test.source"
  // CHECK-NEXT: %[[UNKNOWN2:.*]] = "test.source"
  // CHECK-NEXT: shape.assuming_all %[[UNKNOWN1]], %[[UNKNOWN2]]
  // CHECK-NEXT: consume.witness
  // CHECK-NEXT: return
  %0 = shape.const_witness true
  %1 = "test.source"() : () -> !shape.witness
  %2 = "test.source"() : () -> !shape.witness
  %3 = shape.assuming_all %0, %1, %2
  "consume.witness"(%3) : (!shape.witness) -> ()
  return
}

// -----

// any can be replaced with a constant input if it has one.
// CHECK-LABEL: func @f
func @f(%arg : !shape.shape) -> !shape.shape {
  // CHECK-NEXT: %[[CS:.*]] = shape.const_shape
  // CHECK-NEXT: return %[[CS]]
  %0 = shape.const_shape [2, 3, 4] : !shape.shape
  %1 = shape.any %0, %arg : !shape.shape, !shape.shape -> !shape.shape
  return %1 : !shape.shape
}

// -----

// any can be replaced with a constant input if it has one.
// CHECK-LABEL: func @f
func @f(%arg : tensor<?xindex>) -> tensor<?xindex> {
  // CHECK-NEXT: %[[CS:.*]] = shape.const_shape [2, 3, 4] : tensor<?xindex>
  // CHECK-NEXT: return %[[CS]] : tensor<?xindex>
  %0 = shape.const_shape [2, 3, 4] : tensor<?xindex>
  %1 = shape.any %0, %arg : tensor<?xindex>, tensor<?xindex> -> tensor<?xindex>
  return %1 : tensor<?xindex>
}

// -----

// Folding of any with partially constant operands is not yet implemented.
// CHECK-LABEL: func @f
func @f(%arg0 : !shape.shape, %arg1 : !shape.shape) -> !shape.shape {
  // CHECK-NEXT: %[[CS:.*]] = shape.any
  // CHECK-NEXT: return %[[CS]]
  %1 = shape.any %arg0, %arg1 : !shape.shape, !shape.shape -> !shape.shape
  return %1 : !shape.shape
}

// -----

// assuming with a known passing witness can be removed
// CHECK-LABEL: func @f
func @f() {
  // CHECK-NEXT: source
  // CHECK-NEXT: sink
  // CHECK-NEXT: return
  %0 = shape.const_witness true
  %1 = shape.assuming %0 -> index {
    %2 = "test.source"() : () -> (index)
    shape.assuming_yield %2 : index
  }
  "test.sink"(%1) : (index) -> ()
  return
}

// -----

// assuming without a known passing passing witness cannot be removed
// CHECK-LABEL: func @f
func @f() {
  // CHECK-NEXT: test.source
  // CHECK-NEXT: shape.assuming
  // CHECK-NEXT:   test.source
  // CHECK-NEXT:   shape.assuming_yield
  // CHECK-NEXT: }
  // CHECK-NEXT: test.sink
  // CHECK-NEXT: return
  %0 = "test.source"() : () -> (!shape.witness)
  %1 = shape.assuming %0 -> index {
    %2 = "test.source"() : () -> (index)
    shape.assuming_yield %2 : index
  }
  "test.sink"(%1) : (index) -> ()
  return
}

// -----

// Remove unused results from assuming ops.
// CHECK-LABEL: func @unused_assuming_results
func @unused_assuming_results() {
  // CHECK: %[[ASSUMING_RESULT:.*]] = shape.assuming %0 -> (f32) {
  // CHECK:   %{{.*}} = "produce.redundant"
  // CHECK:   %[[MEANINGFUL:.*]] = "produce.meaningful"
  // CHECK:   shape.assuming_yield %[[MEANINGFUL]] : f32
  // CHECK: }
  // CHECK: "use"(%[[ASSUMING_RESULT]])
  %0 = "test.source"() : () -> (!shape.witness)
  %1:2 = shape.assuming %0 -> (f32, f32) {
    %2 = "produce.redundant"() : () -> (f32)
    %3 = "produce.meaningful"() : () -> (f32)
    shape.assuming_yield %2, %3 : f32, f32
  }
  "use"(%1#1) : (f32) -> ()
  return
}

// -----
// Broadcastable with broadcastable constant shapes can be removed.
// CHECK-LABEL: func @f
func @f() {
  // CHECK-NEXT: shape.const_witness true
  // CHECK-NEXT: consume.witness
  // CHECK-NEXT: return
  %cs0 = shape.const_shape [3, 1] : !shape.shape
  %cs1 = shape.const_shape [1, 5] : !shape.shape
  %0 = shape.cstr_broadcastable %cs0, %cs1 : !shape.shape, !shape.shape
  "consume.witness"(%0) : (!shape.witness) -> ()
  return
}

// -----
// Empty shape arguments can be removed from broadcastable ops.
// CHECK-LABEL: func @f
// CHECK-SAME:  (%[[ARG0:.*]]: tensor<?xindex>, %[[ARG1:.*]]: tensor<?xindex>, %{{.*}}: tensor<0xindex>)
func @f(%arg0 : tensor<?xindex>, %arg1 : tensor<?xindex>, %arg2 : tensor<0xindex>) {
  // CHECK-NOT: const_shape
  // CHECK: cstr_broadcastable %[[ARG0]], %[[ARG1]] : tensor<?xindex>, tensor<?xindex>
  %0 = shape.const_shape [] : !shape.shape
  %1 = shape.cstr_broadcastable %arg0, %arg1, %0, %arg2
      : tensor<?xindex>, tensor<?xindex>, !shape.shape, tensor<0xindex>
  "consume.witness"(%1) : (!shape.witness) -> ()
  return
}

// -----
// Broadcastable with non-broadcastable constant shapes is always false
// CHECK-LABEL: func @static_non_broadcastable
func @static_non_broadcastable() {
  // CHECK-NEXT: shape.const_shape
  // CHECK-NEXT: shape.const_shape
  // CHECK-NEXT: shape.cstr_broadcastable
  // CHECK-NEXT: consume.witness
  // CHECK-NEXT: return
  %cs0 = shape.const_shape [1, 3] : !shape.shape
  %cs1 = shape.const_shape [1, 5] : !shape.shape
  %0 = shape.cstr_broadcastable %cs0, %cs1 : !shape.shape, !shape.shape
  "consume.witness"(%0) : (!shape.witness) -> ()
  return
}

// -----
// Broadcastable without guaranteed broadcastable shapes cannot be removed.
// CHECK-LABEL: func @f
func @f(%arg0 : !shape.shape) {
  // CHECK-NEXT: shape.const_shape
  // CHECK-NEXT: shape.cstr_broadcastable
  // CHECK-NEXT: consume.witness
  // CHECK-NEXT: return
  %cs0 = shape.const_shape [1, 3] : !shape.shape
  %0 = shape.cstr_broadcastable %arg0, %cs0 : !shape.shape, !shape.shape
  "consume.witness"(%0) : (!shape.witness) -> ()
  return
}

// -----
// Broadcastable with non-constant but known equal shapes can be removed.
// CHECK-LABEL: func @f
func @f(%arg0 : !shape.shape) {
  // CHECK-NEXT: shape.const_witness true
  // CHECK-NEXT: consume.witness
  // CHECK-NEXT: return
  %0 = shape.cstr_broadcastable %arg0, %arg0 : !shape.shape, !shape.shape
  "consume.witness"(%0) : (!shape.witness) -> ()
  return
}

// -----

// Broadcastable canonicalization also works on extent tensors.
// CHECK-LABEL: func @broadcastable_on_extent_tensors
func @broadcastable_on_extent_tensors(%arg : tensor<?xindex>) {
  // CHECK-NEXT: shape.const_witness true
  // CHECK-NEXT: consume.witness
  // CHECK-NEXT: return
  %0 = shape.cstr_broadcastable %arg, %arg : tensor<?xindex>, tensor<?xindex>
  "consume.witness"(%0) : (!shape.witness) -> ()
  return
}

// -----
// Fold ternary broadcastable
// CHECK-LABEL: func @f
func @f() {
  // CHECK-NEXT: shape.const_witness true
  // CHECK-NEXT: consume.witness
  // CHECK-NEXT: return
  %cs0 = shape.const_shape [8, 1] : !shape.shape
  %cs1 = shape.const_shape [1, 8] : !shape.shape
  %cs2 = shape.const_shape [1, 1] : !shape.shape
  %0 = shape.cstr_broadcastable %cs0, %cs1, %cs2 : !shape.shape, !shape.shape, !shape.shape
  "consume.witness"(%0) : (!shape.witness) -> ()
  return
}

// -----
// Fold ternary broadcastable with dynamic ranks
// CHECK-LABEL: func @f
func @f() {
  // CHECK-NEXT: shape.const_witness true
  // CHECK-NEXT: consume.witness
  // CHECK-NEXT: return
  %cs0 = shape.const_shape [8, 1] : !shape.shape
  %cs1 = shape.const_shape [1, -1] : !shape.shape
  %0 = shape.cstr_broadcastable %cs0, %cs0, %cs1 : !shape.shape, !shape.shape, !shape.shape
  "consume.witness"(%0) : (!shape.witness) -> ()
  return
}

// -----
// One scalar and one non-scalar and one unknown cannot be broadcasted at compile time
// CHECK-LABEL: func @f
func @f() {
  // CHECK: shape.cstr_broadcastable
  // CHECK-NEXT: consume.witness
  // CHECK-NEXT: return
  %cs0 = shape.const_shape [8, 1] : !shape.shape
  %cs1 = shape.const_shape [1, 8] : !shape.shape
  %cs2 = shape.const_shape [1, -1] : !shape.shape
  %0 = shape.cstr_broadcastable %cs0, %cs1, %cs2 : !shape.shape, !shape.shape, !shape.shape
  "consume.witness"(%0) : (!shape.witness) -> ()
  return
}

// -----
// One scalar and two unknowns cannot be broadcasted at compile time
// CHECK-LABEL: func @f
func @f() {
  // CHECK: shape.cstr_broadcastable
  // CHECK-NEXT: consume.witness
  // CHECK-NEXT: return
  %cs0 = shape.const_shape [8, 1] : !shape.shape
  %cs1 = shape.const_shape [1, -1] : !shape.shape
  %cs2 = shape.const_shape [8, -1] : !shape.shape
  %0 = shape.cstr_broadcastable %cs0, %cs1, %cs2 : !shape.shape, !shape.shape, !shape.shape
  "consume.witness"(%0) : (!shape.witness) -> ()
  return
}

// -----
// Broadcastable with scalars and a non-scalar can be constant folded
// CHECK-LABEL: func @f
func @f(%arg0 : !shape.shape) {
  // CHECK-NEXT: shape.const_witness true
  // CHECK-NEXT: consume.witness
  // CHECK-NEXT: return
  %cs0 = shape.const_shape [] : !shape.shape
  %0 = shape.cstr_broadcastable %cs0, %cs0, %arg0 : !shape.shape, !shape.shape, !shape.shape
  "consume.witness"(%0) : (!shape.witness) -> ()
  return
}

// -----
// One scalar and one non-scalar and one unknown cannot be folded.
// CHECK-LABEL: func @f
func @f(%arg0 : !shape.shape) {
  // CHECK: shape.cstr_broadcastable
  // CHECK-NEXT: consume.witness
  // CHECK-NEXT: return
  %cs0 = shape.const_shape [] : !shape.shape
  %cs1 = shape.const_shape [2] : !shape.shape
  %0 = shape.cstr_broadcastable %cs0, %cs1, %arg0 : !shape.shape, !shape.shape, !shape.shape
  "consume.witness"(%0) : (!shape.witness) -> ()
  return
}

// -----

// Fold `rank` based on constant shape.
// CHECK-LABEL: @fold_rank
func @fold_rank() -> !shape.size {
  // CHECK: %[[RESULT:.*]] = shape.const_size 5
  // CHECK: return %[[RESULT]] : !shape.size
  %shape = shape.const_shape [3, 4, 5, 6, 7] : !shape.shape
  %rank = shape.rank %shape : !shape.shape -> !shape.size
  return %rank : !shape.size
}

// -----

// Do not fold `rank` if shape is dynamic.
// CHECK-LABEL: @dont_fold_rank
// CHECK-SAME: (%[[SHAPE:.*]]: !shape.shape) -> !shape.size
func @dont_fold_rank(%shape : !shape.shape) -> !shape.size {
  // CHECK: %[[RESULT:.*]] = shape.rank %[[SHAPE]]
  // CHECK: return %[[RESULT]] : !shape.size
  %rank = shape.rank %shape : !shape.shape -> !shape.size
  return %rank : !shape.size
}

// -----

// Fold `rank` based on constant extent tensor.
// CHECK-LABEL: @fold_rank
func @fold_rank() -> index {
  // CHECK: %[[RESULT:.*]] = constant 5 : index
  // CHECK: return %[[RESULT]] : index
  %shape = shape.const_shape [3, 4, 5, 6, 7] : tensor<?xindex>
  %rank = shape.rank %shape : tensor<?xindex> -> index
  return %rank : index
}

// -----

// Do not fold `rank` for non-constant extent tensors.
// CHECK-LABEL: @dont_fold_rank
// CHECK-SAME: (%[[SHAPE:.*]]: tensor<?xindex>) -> index
func @dont_fold_rank(%shape : tensor<?xindex>) -> index {
  // CHECK: %[[RESULT:.*]] = shape.rank %[[SHAPE]] : tensor<?xindex> -> index
  // CHECK: return %[[RESULT]] : index
  %rank = shape.rank %shape : tensor<?xindex> -> index
  return %rank : index
}

// -----

// Canonicalize `rank` when shape is derived from ranked tensor.
// CHECK-LABEL: @canonicalize_rank
func @canonicalize_rank(%arg : tensor<1x2x?xf32>) -> index {
  // CHECK: %[[RESULT:.*]] = constant 3 : index
  // CHECK: return %[[RESULT]] : index
  %shape = shape.shape_of %arg : tensor<1x2x?xf32> -> tensor<?xindex>
  %rank = shape.rank %shape : tensor<?xindex> -> index
  return %rank : index
}

// -----

// Canonicalize `rank` when shape is derived from ranked tensor.
// CHECK-LABEL: @canonicalize_rank
func @canonicalize_rank_size(%arg : tensor<1x2x?xf32>) -> !shape.size {
  // CHECK: %[[RESULT:.*]] = shape.const_size 3
  // CHECK: return %[[RESULT]] : !shape.size
  %shape = shape.shape_of %arg : tensor<1x2x?xf32> -> !shape.shape
  %rank = shape.rank %shape : !shape.shape -> !shape.size
  return %rank : !shape.size
}

// -----

// Do not canonicalize `rank` when shape is derived from unranked tensor.
// CHECK-LABEL: @dont_canonicalize_rank
// CHECK-SAME: (%[[ARG:.*]]: tensor<*xf32>) -> index
func @dont_canonicalize_rank(%arg : tensor<*xf32>) -> index {
  // CHECK: %[[SHAPE:.*]] = shape.shape_of %[[ARG]] : tensor<*xf32> -> tensor<?xindex>
  // CHECK: %[[SIZE:.*]] = shape.rank %[[SHAPE]]
  // CHECK: return %[[SIZE]] : index
  %shape = shape.shape_of %arg : tensor<*xf32> -> tensor<?xindex>
  %rank = shape.rank %shape : tensor<?xindex> -> index
  return %rank : index
}

// -----

// Canonicalize redundant conversion from `index` to `size` and back.
// CHECK-LABEL: @index_to_size_to_index
// CHECK-SAME: (%[[IDX:.*]]: index) -> index
func @index_to_size_to_index(%index : index) -> index {
  // CHECK: return %[[IDX]] : index
  %size = shape.index_to_size %index
  %result = shape.size_to_index %size : !shape.size
  return %result : index
}

// -----

// Canonicalize redundant conversion from `size` to `index` and back.
// CHECK-LABEL: @size_to_index_to_size
// CHECK-SAME: (%[[SIZE:.*]]: !shape.size) -> !shape.size
func @size_to_index_to_size(%size : !shape.size) -> !shape.size {
  // CHECK: return %[[SIZE]] : !shape.size
  %idx = shape.size_to_index %size : !shape.size
  %result = shape.index_to_size %idx
  return %result : !shape.size
}

// -----

// Canonicalize scalar cstr_broadcastable checks
// CHECK-LABEL: @cstr_broadcastable_scalar
func @cstr_broadcastable_scalar(%arg0 : tensor<?xf32>) {
  // CHECK-NEXT: shape.const_witness true
  // CHECK-NEXT: consume.witness
  // CHECK-NEXT: return
  %0 = shape.const_shape [] : !shape.shape
  %1 = shape.shape_of %arg0 : tensor<?xf32> -> tensor<?xindex>
  %2 = shape.cstr_broadcastable %0, %1 : !shape.shape, tensor<?xindex>
  "consume.witness"(%2) : (!shape.witness) -> ()
  return
}

// -----

// Do not canonicalize cstr_broadcastable checks with 2 unknowns
// CHECK-LABEL: @cstr_broadcastable_unknown
func @cstr_broadcastable_unknown(%arg0 : tensor<?xf32>, %arg1 : tensor<?xf32>) {
  // CHECK-NEXT: shape.shape_of %arg0
  // CHECK-NEXT: shape.shape_of %arg1
  // CHECK-NEXT: shape.cstr_broadcastable
  // CHECK-NEXT: consume.witness
  // CHECK-NEXT: return
  %0 = shape.shape_of %arg0 : tensor<?xf32> -> tensor<?xindex>
  %1 = shape.shape_of %arg1 : tensor<?xf32> -> tensor<?xindex>
  %2 = shape.cstr_broadcastable %0, %1 : tensor<?xindex>, tensor<?xindex>
  "consume.witness"(%2) : (!shape.witness) -> ()
  return
}

// -----

// Scalars are safe to broadcast to unranked sizes.
// CHECK-LABEL: @cstr_broadcastable_scalar_unranked
func @cstr_broadcastable_scalar_unranked(%arg0 : tensor<*xf32>, %arg1 : tensor<index>) {
  // CHECK-NEXT: shape.const_witness true
  // CHECK-NEXT: consume.witness
  // CHECK-NEXT: return
  %0 = shape.shape_of %arg1 : tensor<index> -> tensor<?xindex>
  %1 = shape.shape_of %arg0 : tensor<*xf32> -> tensor<?xindex>
  %2 = shape.cstr_broadcastable %0, %1 : tensor<?xindex>, tensor<?xindex>
  "consume.witness"(%2) : (!shape.witness) -> ()
  return
}

// -----

// Fold `shape_eq` for equal and constant shapes.
// CHECK-LABEL: @shape_eq_fold_1
func @shape_eq_fold_1() -> i1 {
  // CHECK: %[[RESULT:.*]] = constant true
  // CHECK: return %[[RESULT]] : i1
  %a = shape.const_shape [1, 2, 3] : !shape.shape
  %b = shape.const_shape [1, 2, 3] : tensor<?xindex>
  %c = shape.const_shape [1, 2, 3] : tensor<?xindex>
  %result = shape.shape_eq %a, %b, %c : !shape.shape, tensor<?xindex>, tensor<?xindex>
  return %result : i1
}

// -----

// Fold `shape_eq` for different but constant shapes of same length.
// CHECK-LABEL: @shape_eq_fold_0
func @shape_eq_fold_0() -> i1 {
  // CHECK: %[[RESULT:.*]] = constant false
  // CHECK: return %[[RESULT]] : i1
  %a = shape.const_shape [1, 2, 3] : tensor<?xindex>
  %b = shape.const_shape [4, 5, 6] : tensor<?xindex>
  %c = shape.const_shape [4, 5, 6] : tensor<?xindex>
  %result = shape.shape_eq %a, %b, %c : tensor<?xindex>, tensor<?xindex>, tensor<?xindex>
  return %result : i1
}

// -----

// Fold `shape_eq` for different but constant shapes of different length.
// CHECK-LABEL: @shape_eq_fold_0
func @shape_eq_fold_0() -> i1 {
  // CHECK: %[[RESULT:.*]] = constant false
  // CHECK: return %[[RESULT]] : i1
  %a = shape.const_shape [1, 2, 3, 4, 5, 6] : !shape.shape
  %b = shape.const_shape [1, 2, 3] : !shape.shape
  %result = shape.shape_eq %a, %b : !shape.shape, !shape.shape
  return %result : i1
}

// -----

// Do not fold `shape_eq` for non-constant different shapes.
// CHECK-LABEL: @shape_eq_do_not_fold
// CHECK-SAME: (%[[A:.*]]: !shape.shape) -> i1
func @shape_eq_do_not_fold(%a : !shape.shape) -> i1 {
  // CHECK: %[[B:.*]] = shape.const_shape [4, 5, 6]
  // CHECK: %[[RESULT:.*]] = shape.shape_eq %[[A]], %[[B]] : !shape.shape, !shape.shape
  // CHECK: return %[[RESULT]] : i1
  %b = shape.const_shape [4, 5, 6] : !shape.shape
  %result = shape.shape_eq %a, %b : !shape.shape, !shape.shape
  return %result : i1
}

// -----

// Fold `mul` for constant sizes.
// CHECK-LABEL: @fold_mul_size
func @fold_mul_size() -> !shape.size {
  // CHECK: %[[RESULT:.*]] = shape.const_size 6
  // CHECK: return %[[RESULT]] : !shape.size
  %c2 = shape.const_size 2
  %c3 = shape.const_size 3
  %result = shape.mul %c2, %c3 : !shape.size, !shape.size -> !shape.size
  return %result : !shape.size
}

// -----

// Fold `mul` for constant indices.
// CHECK-LABEL: @fold_mul_index
func @fold_mul_index() -> index {
  // CHECK: %[[RESULT:.*]] = constant 6 : index
  // CHECK: return %[[RESULT]] : index
  %c2 = constant 2 : index
  %c3 = constant 3 : index
  %result = shape.mul %c2, %c3 : index, index -> index
  return %result : index
}

// -----

// Fold `mul` for mixed constants.
// CHECK-LABEL: @fold_mul_mixed
func @fold_mul_mixed() -> !shape.size {
  // CHECK: %[[RESULT:.*]] = shape.const_size 6
  // CHECK: return %[[RESULT]] : !shape.size
  %c2 = shape.const_size 2
  %c3 = constant 3 : index
  %result = shape.mul %c2, %c3 : !shape.size, index -> !shape.size
  return %result : !shape.size
}

// -----

// Fold `div` for constant sizes.
// CHECK-LABEL: @fold_div_size
func @fold_div_size() -> !shape.size {
  // CHECK: %[[RESULT:.*]] = shape.const_size 3
  // CHECK: return %[[RESULT]] : !shape.size
  %c2 = shape.const_size 10
  %c3 = shape.const_size 3
  %result = shape.div %c2, %c3 : !shape.size, !shape.size -> !shape.size
  return %result : !shape.size
}

// -----

// Fold `div` for constant indices.
// CHECK-LABEL: @fold_div_index
func @fold_div_index() -> index {
  // CHECK: %[[RESULT:.*]] = constant 2 : index
  // CHECK: return %[[RESULT]] : index
  %c2 = constant 10 : index
  %c3 = constant 4 : index
  %result = shape.div %c2, %c3 : index, index -> index
  return %result : index
}

// -----

// Fold `div` for constant indices and lhs is negative.
// CHECK-LABEL: @fold_div_index_neg_lhs
func @fold_div_index_neg_lhs() -> index {
  // CHECK: %[[RESULT:.*]] = constant -3 : index
  // CHECK: return %[[RESULT]] : index
  %c2 = constant -10 : index
  %c3 = constant 4 : index
  %result = shape.div %c2, %c3 : index, index -> index
  return %result : index
}

// -----

// Fold `div` for constant indices and rhs is negative.
// CHECK-LABEL: @fold_div_index_neg_rhs
func @fold_div_index_neg_rhs() -> index {
  // CHECK: %[[RESULT:.*]] = constant -3 : index
  // CHECK: return %[[RESULT]] : index
  %c2 = constant 10 : index
  %c3 = constant -4 : index
  %result = shape.div %c2, %c3 : index, index -> index
  return %result : index
}

// -----

// Fold `div` for mixed constants.
// CHECK-LABEL: @fold_div_mixed
func @fold_div_mixed() -> !shape.size {
  // CHECK: %[[RESULT:.*]] = shape.const_size 4
  // CHECK: return %[[RESULT]] : !shape.size
  %c2 = shape.const_size 12
  %c3 = constant 3 : index
  %result = shape.div %c2, %c3 : !shape.size, index -> !shape.size
  return %result : !shape.size
}

// -----

// Fold index_cast when already on index.
// CHECK-LABEL: @fold_index_cast_on_index
func @fold_index_cast_on_index(%arg: index) -> index {
  // CHECK-NOT: size_to_index
  %0 = shape.size_to_index %arg : index
  return %0 : index
}

// -----

// Fold to_extent_tensor when already on tensor.
// CHECK-LABEL: @fold_to_extent_tensor_on_tensor
func @fold_to_extent_tensor_on_tensor(%arg: tensor<?xindex>) -> tensor<?xindex> {
  // CHECK-NOT: to_extent_tensor
  %0 = shape.to_extent_tensor %arg : tensor<?xindex> -> tensor<?xindex>
  return %0 : tensor<?xindex>
}

// -----

// Fold assuming_all with a single input
// CHECK-LABEL: @fold_assuming_all_single_element
func @fold_assuming_all_single_element(%arg: tensor<?xindex>) {
  // CHECK-NOT: assuming_all
  %0 = "test.source"() : () -> (!shape.witness)
  %1 = shape.assuming_all %0
  "consume.witness"(%1) : (!shape.witness) -> ()
  return
}

// -----

// Verify that tensor.cast folding uses the correct type
// CHECK-LABEL: @fold_tensor.cast_of_const_shape_returned
func @fold_tensor.cast_of_const_shape_returned(%arg: i1) -> tensor<1xindex> {
  // CHECK: shape.const_shape [2] : tensor<1xindex>
  // CHECK-NOT: tensor.cast
  %0 = shape.const_shape [2] : tensor<?xindex>
  %1 = tensor.cast %0 : tensor<?xindex> to tensor<1xindex>
  return %1 : tensor<1xindex>
}

// -----

// Verify that tensor.cast folding uses the correct type
// CHECK-LABEL: @fold_tensor.cast_of_const_shape_returned_dynamic
func @fold_tensor.cast_of_const_shape_returned_dynamic(%arg: i1) -> tensor<?xindex> {
  // CHECK: shape.const_shape [2] : tensor<?xindex>
  // CHECK-NOT: tensor.cast
  %0 = shape.const_shape [2] : tensor<1xindex>
  %1 = tensor.cast %0 : tensor<1xindex> to tensor<?xindex>
  return %1 : tensor<?xindex>
}

// -----

// CHECK-LABEL: @is_broadcastable_on_same_shape
func @is_broadcastable_on_same_shape(%shape : !shape.shape) -> i1 {
  // CHECK-NOT: is_broadcastable
  // CHECK: %[[RES:.*]] = constant true
  // CHECK: return %[[RES]]
  %0 = shape.is_broadcastable %shape, %shape, %shape
      : !shape.shape, !shape.shape, !shape.shape
  return %0 : i1
}

// -----

// CHECK-LABEL: @is_broadcastable_on_duplicate_shapes
// CHECK-SAME: (%[[A:.*]]: !shape.shape, %[[B:.*]]: !shape.shape)
func @is_broadcastable_on_duplicate_shapes(%a : !shape.shape, %b : !shape.shape)
    -> i1 {
  // CHECK: %[[RES:.*]] = shape.is_broadcastable %[[A]], %[[B]] :
  // CHECK: return %[[RES]]
  %0 = shape.is_broadcastable %a, %b, %a, %a, %a, %b : !shape.shape,
      !shape.shape, !shape.shape, !shape.shape, !shape.shape, !shape.shape
  return %0 : i1
}

// -----

// CHECK-LABEL: @cstr_broadcastable_on_duplicate_shapes
// CHECK-SAME: (%[[A:.*]]: !shape.shape, %[[B:.*]]: !shape.shape)
func @cstr_broadcastable_on_duplicate_shapes(%a : !shape.shape,
    %b : !shape.shape) -> !shape.witness {
  // CHECK: %[[RES:.*]] = shape.cstr_broadcastable %[[A]], %[[B]] :
  // CHECK: return %[[RES]]
  %0 = shape.cstr_broadcastable %a, %b, %a, %a, %a, %b : !shape.shape,
      !shape.shape, !shape.shape, !shape.shape, !shape.shape, !shape.shape
  return %0 : !shape.witness
}

// -----

// CHECK-LABEL: @broadcast_on_same_shape
// CHECK-SAME: (%[[SHAPE:.*]]: !shape.shape)
func @broadcast_on_same_shape(%shape : !shape.shape) -> !shape.shape {
  // CHECK-NOT: broadcast
  // CHECK: return %[[SHAPE]]
  %0 = shape.broadcast %shape, %shape, %shape : !shape.shape, !shape.shape,
      !shape.shape -> !shape.shape
  return %0 : !shape.shape
}

// -----

// CHECK-LABEL: @broadcast_on_duplicate_shapes
// CHECK-SAME: (%[[A:.*]]: !shape.shape, %[[B:.*]]: !shape.shape)
func @broadcast_on_duplicate_shapes(%a : !shape.shape, %b : !shape.shape)
    -> !shape.shape {
  // CHECK: %[[RES:.*]] = shape.broadcast %[[A]], %[[B]] :
  // CHECK: return %[[RES]]
  %0 = shape.broadcast %a, %b, %a, %a, %a, %b : !shape.shape, !shape.shape,
      !shape.shape, !shape.shape, !shape.shape, !shape.shape -> !shape.shape
  return %0 : !shape.shape
}

// -----

// CHECK-LABEL: @broadcast_on_single_operand
// CHECK-SAME: (%[[A:.*]]: tensor<?xindex>)
func @broadcast_on_single_operand(%a : tensor<?xindex>) {
  // CHECK-NOT: broadcast
  // CHECK: "use"(%[[A]])
  %0 = shape.broadcast %a : tensor<?xindex> -> tensor<?xindex>
  "use"(%0) : (tensor<?xindex>) -> ()
  return
}

// -----

// CHECK-LABEL: @broadcast_as_tensor_cast
// CHECK-SAME: (%[[A:.*]]: tensor<3xindex>)
func @broadcast_as_tensor_cast(%a : tensor<3xindex>) -> tensor<?xindex> {
  // CHECK: %[[RESULT:.*]] = tensor.cast %[[A]] : tensor<3xindex> to tensor<?xindex>
  // CHECK: return %[[RESULT]] : tensor<?xindex>
  %0 = shape.broadcast %a : tensor<3xindex> -> tensor<?xindex>
  return %0 : tensor<?xindex>
}

// -----

// CHECK-LABEL: @broadcast_as_from_extent_tensor
// CHECK-SAME: (%[[A:.*]]: tensor<?xindex>)
func @broadcast_as_from_extent_tensor(%a : tensor<?xindex>) -> !shape.shape {
  // CHECK: %[[RESULT:.*]] = shape.from_extent_tensor %[[A]] : tensor<?xindex>
  // CHECK: return %[[RESULT]] : !shape.shape
  %0 = shape.broadcast %a : tensor<?xindex> -> !shape.shape
  return %0 : !shape.shape
}

// -----

// CHECK-LABEL: @cast_extent_tensor
// CHECK-SAME: (%[[ARG:.*]]: tensor<?x?x?xf32>) -> tensor<?xindex>
func @cast_extent_tensor(%arg : tensor<?x?x?xf32>) -> tensor<?xindex> {
  // CHECK: %[[RESULT:.*]] = shape.shape_of %[[ARG]] : tensor<?x?x?xf32> -> tensor<?xindex>
  // CHECK: return %[[RESULT]] : tensor<?xindex>
  %0 = shape.shape_of %arg : tensor<?x?x?xf32> -> tensor<3xindex>
  %1 = tensor.cast %0 : tensor<3xindex> to tensor<?xindex>
  return %1 : tensor<?xindex>
}

// -----

// CHECK-LABEL: @cast_extent_tensor
// CHECK-SAME: (%[[ARG:.*]]: tensor<?x?x?xf32>) -> tensor<3xindex>
func @cast_extent_tensor(%arg : tensor<?x?x?xf32>) -> tensor<3xindex> {
  // CHECK: %[[RESULT:.*]] = shape.shape_of %[[ARG]] : tensor<?x?x?xf32> -> tensor<3xindex>
  // CHECK: return %[[RESULT]] : tensor<3xindex>
  %0 = shape.shape_of %arg : tensor<?x?x?xf32> -> tensor<?xindex>
  %1 = tensor.cast %0 : tensor<?xindex> to tensor<3xindex>
  return %1 : tensor<3xindex>
}

// -----

// CHECK-LABEL: @cast_extent_tensor
func @cast_extent_tensor(%arg : tensor<?x?x?x?xf32>) -> tensor<3xindex> {
  // CHECK: tensor.cast %{{.*}} : tensor<?xindex> to tensor<3xindex>
  %0 = shape.shape_of %arg : tensor<?x?x?x?xf32> -> tensor<?xindex>
  %1 = tensor.cast %0 : tensor<?xindex> to tensor<3xindex>
  return %1 : tensor<3xindex>
}

// -----

// CHECK-LABEL: @cast_extent_tensor
func @cast_extent_tensor(%arg : tensor<*xf32>) -> tensor<3xindex> {
  // CHECK: tensor.cast %{{.*}} : tensor<?xindex> to tensor<3xindex>
  %0 = shape.shape_of %arg : tensor<*xf32> -> tensor<?xindex>
  %1 = tensor.cast %0 : tensor<?xindex> to tensor<3xindex>
  return %1 : tensor<3xindex>
}

// ----

// CHECK-LABEL: max_same_arg
// CHECK-SAME: (%[[SHAPE:.*]]: !shape.shape)
func @max_same_arg(%a: !shape.shape) -> !shape.shape {
  %1 = shape.max %a, %a : !shape.shape, !shape.shape -> !shape.shape
  // CHECK: return %[[SHAPE]]
  return %1 : !shape.shape
}

// ----

// CHECK-LABEL: min_same_arg
// CHECK-SAME: (%[[SHAPE:.*]]: !shape.shape)
func @min_same_arg(%a: !shape.shape) -> !shape.shape {
  %1 = shape.min %a, %a : !shape.shape, !shape.shape -> !shape.shape
  // CHECK: return %[[SHAPE]]
  return %1 : !shape.shape
}
// ----

// CHECK-LABEL: @cstr_broadcastable_folding
func @cstr_broadcastable_folding(%arg : tensor<?x4xf32>) {
  // CHECK: const_witness true
  %0 = shape.shape_of %arg : tensor<?x4xf32> -> tensor<2xindex>
  %1 = shape.const_shape [4] : tensor<1xindex>
  %2 = shape.cstr_broadcastable %0, %1: tensor<2xindex>, tensor<1xindex>
  "use"(%2) : (!shape.witness) -> ()
}

// -----

// CHECK-LABEL: @cast_extent_tensor_operands
// CHECK-SAME: (%[[ARG0:.*]]: tensor<?xindex>, %[[ARG1:.*]]: tensor<3xindex>)
func @cast_extent_tensor_operands(%arg0 : tensor<?xindex>,
    %arg1 : tensor<3xindex>) -> (!shape.witness, tensor<?xindex>) {
  // CHECK: %[[CAST_ARG0:.*]] = tensor.cast %[[ARG0]] : tensor<?xindex> to tensor<3xindex>
  // CHECK: %[[WIT:.*]] = shape.cstr_broadcastable %[[CAST_ARG0]], %[[ARG1]] : tensor<3xindex>, tensor<3xindex>
<<<<<<< HEAD
  // CHECK: %[[RES:.*]] = shape.broadcast %[[CAST_ARG0]], %[[ARG1]] : tensor<3xindex>, tensor<3xindex>
=======
  // CHECK: %[[UNCAST_RES:.*]] = shape.broadcast %[[CAST_ARG0]], %[[ARG1]] : tensor<3xindex>, tensor<3xindex> -> tensor<3xindex>
  // CHECK: %[[RES:.*]] = tensor.cast %[[UNCAST_RES]] : tensor<3xindex> to tensor<?xindex>
>>>>>>> 3f9ee3c9
  // CHECK: return %[[WIT]], %[[RES]]
  %0 = tensor.cast %arg0 : tensor<?xindex> to tensor<3xindex>
  %1 = tensor.cast %arg1 : tensor<3xindex> to tensor<?xindex>
  %2 = shape.cstr_broadcastable %0, %1 : tensor<3xindex>, tensor<?xindex>
  %3 = shape.broadcast %0, %1 :tensor<3xindex>, tensor<?xindex>
      -> tensor<?xindex>
  return %2, %3 : !shape.witness, tensor<?xindex>
<<<<<<< HEAD
=======
}

// -----

// CHECK-LABEL: @concretize_broadcast_result_type
// CHECK-SAME:  (%[[ARG0:.*]]: tensor<2xindex>, %[[ARG1:.*]]: tensor<3xindex>)
func @concretize_broadcast_result_type(%arg0 : tensor<2xindex>,
    %arg1 : tensor<3xindex>) -> tensor<?xindex> {
  // CHECK: %[[CONCR:.*]] = shape.broadcast %[[ARG0]], %[[ARG1]] : tensor<2xindex>, tensor<3xindex> -> tensor<3xindex>
  // CHECK: %[[RES:.*]] = tensor.cast %[[CONCR]] : tensor<3xindex> to tensor<?xindex>
  // CHECK: return %[[RES]]
  %0 = shape.broadcast %arg0, %arg1 : tensor<2xindex>, tensor<3xindex>
      -> tensor<?xindex>
  return %0 : tensor<?xindex>
>>>>>>> 3f9ee3c9
}<|MERGE_RESOLUTION|>--- conflicted
+++ resolved
@@ -1344,12 +1344,8 @@
     %arg1 : tensor<3xindex>) -> (!shape.witness, tensor<?xindex>) {
   // CHECK: %[[CAST_ARG0:.*]] = tensor.cast %[[ARG0]] : tensor<?xindex> to tensor<3xindex>
   // CHECK: %[[WIT:.*]] = shape.cstr_broadcastable %[[CAST_ARG0]], %[[ARG1]] : tensor<3xindex>, tensor<3xindex>
-<<<<<<< HEAD
-  // CHECK: %[[RES:.*]] = shape.broadcast %[[CAST_ARG0]], %[[ARG1]] : tensor<3xindex>, tensor<3xindex>
-=======
   // CHECK: %[[UNCAST_RES:.*]] = shape.broadcast %[[CAST_ARG0]], %[[ARG1]] : tensor<3xindex>, tensor<3xindex> -> tensor<3xindex>
   // CHECK: %[[RES:.*]] = tensor.cast %[[UNCAST_RES]] : tensor<3xindex> to tensor<?xindex>
->>>>>>> 3f9ee3c9
   // CHECK: return %[[WIT]], %[[RES]]
   %0 = tensor.cast %arg0 : tensor<?xindex> to tensor<3xindex>
   %1 = tensor.cast %arg1 : tensor<3xindex> to tensor<?xindex>
@@ -1357,8 +1353,6 @@
   %3 = shape.broadcast %0, %1 :tensor<3xindex>, tensor<?xindex>
       -> tensor<?xindex>
   return %2, %3 : !shape.witness, tensor<?xindex>
-<<<<<<< HEAD
-=======
 }
 
 // -----
@@ -1373,5 +1367,4 @@
   %0 = shape.broadcast %arg0, %arg1 : tensor<2xindex>, tensor<3xindex>
       -> tensor<?xindex>
   return %0 : tensor<?xindex>
->>>>>>> 3f9ee3c9
 }