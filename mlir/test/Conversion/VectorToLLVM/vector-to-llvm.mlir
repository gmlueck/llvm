--- conflicted
+++ resolved
@@ -1130,8 +1130,6 @@
 
 // -----
 
-<<<<<<< HEAD
-=======
 func.func @extract_vec_1e_from_vec_1d_f32(%arg0: vector<16xf32>) -> vector<1xf32> {
   %0 = vector.extract %arg0[15]: vector<1xf32> from vector<16xf32>
   return %0 : vector<1xf32>
@@ -1156,7 +1154,6 @@
 
 // -----
 
->>>>>>> 4b409fa5
 func.func @extract_scalar_from_vec_1d_index(%arg0: vector<16xindex>) -> index {
   %0 = vector.extract %arg0[15]: index from vector<16xindex>
   return %0 : index
@@ -1496,11 +1493,6 @@
 // CHECK-LABEL: @insert_scalar_into_vec_2d_f32_dynamic_idx(
 //       CHECK:   vector.insert
 
-<<<<<<< HEAD
-// -----
-
-=======
->>>>>>> 4b409fa5
 func.func @insert_scalar_into_vec_2d_f32_dynamic_idx_scalable(%arg0: vector<1x[16]xf32>, %arg1: f32, %idx: index)
                                         -> vector<1x[16]xf32> {
   %0 = vector.insert %arg1, %arg0[0, %idx]: f32 into vector<1x[16]xf32>
