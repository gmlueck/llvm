--- conflicted
+++ resolved
@@ -221,14 +221,9 @@
     return result;
   }
 }
-<<<<<<< HEAD
-OptionalParseResult Parser::parseOptionalAttribute(ArrayAttr &attribute) {
-  return parseOptionalAttributeWithToken(Token::l_square, attribute);
-=======
 OptionalParseResult Parser::parseOptionalAttribute(ArrayAttr &attribute,
                                                    Type type) {
   return parseOptionalAttributeWithToken(Token::l_square, attribute, type);
->>>>>>> b1169bdb
 }
 
 /// Attribute dictionary.
