--- conflicted
+++ resolved
@@ -283,18 +283,10 @@
 
 void NTTOp::getCanonicalizationPatterns(RewritePatternSet &results,
                                         MLIRContext *context) {
-<<<<<<< HEAD
-  results.add<NTTAfterINTT>(context);
-=======
   results.add<NTTAfterINTT, NTTOfAdd, NTTOfSub>(context);
->>>>>>> 13f6d404
 }
 
 void INTTOp::getCanonicalizationPatterns(RewritePatternSet &results,
                                          MLIRContext *context) {
-<<<<<<< HEAD
-  results.add<INTTAfterNTT>(context);
-=======
   results.add<INTTAfterNTT, INTTOfAdd, INTTOfSub>(context);
->>>>>>> 13f6d404
 }