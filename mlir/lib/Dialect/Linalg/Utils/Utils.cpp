--- conflicted
+++ resolved
@@ -479,11 +479,7 @@
          "they are null entries");
   SmallVector<Value> iterArgInitValues = linalgOp.hasBufferSemantics()
                                              ? SmallVector<Value>{}
-<<<<<<< HEAD
-                                             : linalgOp.getOutputOperands();
-=======
                                              : linalgOp.getDpsInitOperands();
->>>>>>> e7aa6127
 
   SmallVector<Value, 4> lbs, ubs, steps;
   unpackRanges(b, loc, loopRanges, lbs, ubs, steps);
@@ -524,11 +520,7 @@
     ArrayRef<linalg::ProcInfo> /*procInfo*/) {
   SmallVector<Value> iterArgInitValues = linalgOp.hasBufferSemantics()
                                              ? SmallVector<Value>{}
-<<<<<<< HEAD
-                                             : linalgOp.getOutputOperands();
-=======
                                              : linalgOp.getDpsInitOperands();
->>>>>>> e7aa6127
   assert(iterArgInitValues.empty() && "unexpected AffineForOp init values");
   SmallVector<Value, 4> lbs, ubs, steps;
   unpackRanges(b, loc, loopRanges, lbs, ubs, steps);
@@ -694,11 +686,7 @@
     ArrayRef<linalg::ProcInfo> procInfo) {
   SmallVector<Value> iterArgInitValues = linalgOp.hasBufferSemantics()
                                              ? SmallVector<Value>{}
-<<<<<<< HEAD
-                                             : linalgOp.getOutputOperands();
-=======
                                              : linalgOp.getDpsInitOperands();
->>>>>>> e7aa6127
   assert(iterArgInitValues.empty() && "unexpected ParallelOp init values");
   // This function may be passed more iterator types than ranges.
   assert(iteratorTypes.size() >= loopRanges.size() &&
@@ -909,11 +897,7 @@
   if (op.hasBufferSemantics())
     return {};
   return llvm::to_vector(
-<<<<<<< HEAD
-      llvm::map_range(op.getOutputOperands(), [&](OpOperand *opOperand) {
-=======
       llvm::map_range(op.getDpsInitOperands(), [&](OpOperand *opOperand) {
->>>>>>> e7aa6127
         return operands[opOperand->getOperandNumber()].getType();
       }));
 }
@@ -927,11 +911,7 @@
   tensorResults.reserve(results.size());
   // Insert a insert_slice for each output tensor.
   unsigned resultIdx = 0;
-<<<<<<< HEAD
-  for (OpOperand *opOperand : op.getOutputOperands()) {
-=======
   for (OpOperand *opOperand : op.getDpsInitOperands()) {
->>>>>>> e7aa6127
     // TODO: use an interface/adaptor to avoid leaking position in
     // `tiledOperands`.
     Value outputTensor = operands[opOperand->getOperandNumber()];
@@ -985,11 +965,7 @@
 
     Type operandType = opOperand.get().getType();
     if (!isTiled(map, tileSizes) && !(operandType.isa<RankedTensorType>() &&
-<<<<<<< HEAD
-                                      linalgOp.isOutput(&opOperand))) {
-=======
                                       linalgOp.isDpsInit(&opOperand))) {
->>>>>>> e7aa6127
       allSliceParams.push_back(llvm::None);
       LLVM_DEBUG(llvm::dbgs()
                  << ": not tiled: use shape: " << operandType << "\n");
