//===- Chipset.cpp - AMDGPU Chipset version struct parsing ----------------===//
//
// Part of the LLVM Project, under the Apache License v2.0 with LLVM Exceptions.
// See https://llvm.org/LICENSE.txt for license information.
// SPDX-License-Identifier: Apache-2.0 WITH LLVM-exception
//
//===----------------------------------------------------------------------===//

#include "mlir/Dialect/AMDGPU/Utils/Chipset.h"
#include "llvm/ADT/StringRef.h"

namespace mlir::amdgpu {

FailureOr<Chipset> Chipset::parse(StringRef name) {
  if (!name.consume_front("gfx"))
    return failure();
  if (name.size() < 3)
    return failure();

  unsigned major = 0;
  unsigned minor = 0;
<<<<<<< HEAD

  StringRef majorRef = name.drop_back(2);
  StringRef minorRef = name.take_back(2);
=======
  unsigned stepping = 0;

  StringRef majorRef = name.drop_back(2);
  StringRef minorRef = name.take_back(2).drop_back(1);
  StringRef steppingRef = name.take_back(1);
>>>>>>> 4b409fa5
  if (majorRef.getAsInteger(10, major))
    return failure();
  if (minorRef.getAsInteger(16, minor))
    return failure();
<<<<<<< HEAD
  return Chipset(major, minor);
=======
  if (steppingRef.getAsInteger(16, stepping))
    return failure();
  return Chipset(major, minor, stepping);
>>>>>>> 4b409fa5
}

} // namespace mlir::amdgpu<|MERGE_RESOLUTION|>--- conflicted
+++ resolved
@@ -19,28 +19,18 @@
 
   unsigned major = 0;
   unsigned minor = 0;
-<<<<<<< HEAD
-
-  StringRef majorRef = name.drop_back(2);
-  StringRef minorRef = name.take_back(2);
-=======
   unsigned stepping = 0;
 
   StringRef majorRef = name.drop_back(2);
   StringRef minorRef = name.take_back(2).drop_back(1);
   StringRef steppingRef = name.take_back(1);
->>>>>>> 4b409fa5
   if (majorRef.getAsInteger(10, major))
     return failure();
   if (minorRef.getAsInteger(16, minor))
     return failure();
-<<<<<<< HEAD
-  return Chipset(major, minor);
-=======
   if (steppingRef.getAsInteger(16, stepping))
     return failure();
   return Chipset(major, minor, stepping);
->>>>>>> 4b409fa5
 }
 
 } // namespace mlir::amdgpu