<<<<<<< HEAD
add_mlir_dialect_library(MLIRShape
  IR/Shape.cpp

  ADDITIONAL_HEADER_DIRS
  ${MLIR_MAIN_INCLUDE_DIR}/mlir/Dialect/Shape

  DEPENDS
  MLIRShapeOpsIncGen

  LINK_LIBS PUBLIC
  MLIRControlFlowInterfaces
  MLIRDialect
  MLIRInferTypeOpInterface
  MLIRIR
  MLIRSideEffectInterfaces
  )

=======
add_subdirectory(IR)
>>>>>>> 755e53b4
add_subdirectory(Transforms)<|MERGE_RESOLUTION|>--- conflicted
+++ resolved
@@ -1,22 +1,2 @@
-<<<<<<< HEAD
-add_mlir_dialect_library(MLIRShape
-  IR/Shape.cpp
-
-  ADDITIONAL_HEADER_DIRS
-  ${MLIR_MAIN_INCLUDE_DIR}/mlir/Dialect/Shape
-
-  DEPENDS
-  MLIRShapeOpsIncGen
-
-  LINK_LIBS PUBLIC
-  MLIRControlFlowInterfaces
-  MLIRDialect
-  MLIRInferTypeOpInterface
-  MLIRIR
-  MLIRSideEffectInterfaces
-  )
-
-=======
 add_subdirectory(IR)
->>>>>>> 755e53b4
 add_subdirectory(Transforms)