--- conflicted
+++ resolved
@@ -664,11 +664,7 @@
   while (op) {
     for (const auto &var :
          cast<ReductionClauseInterface>(op).getAllReductionVars())
-<<<<<<< HEAD
-      if (var == accumulator())
-=======
       if (var == getAccumulator())
->>>>>>> f788a4d7
         return success();
     op = op->getParentWithTrait<ReductionClauseInterface::Trait>();
   }
@@ -694,17 +690,10 @@
 // TaskLoopOp
 //===----------------------------------------------------------------------===//
 SmallVector<Value> TaskLoopOp::getAllReductionVars() {
-<<<<<<< HEAD
-  SmallVector<Value> allReductionNvars(in_reduction_vars().begin(),
-                                       in_reduction_vars().end());
-  allReductionNvars.insert(allReductionNvars.end(), reduction_vars().begin(),
-                           reduction_vars().end());
-=======
   SmallVector<Value> allReductionNvars(getInReductionVars().begin(),
                                        getInReductionVars().end());
   allReductionNvars.insert(allReductionNvars.end(), getReductionVars().begin(),
                            getReductionVars().end());
->>>>>>> f788a4d7
   return allReductionNvars;
 }
 
