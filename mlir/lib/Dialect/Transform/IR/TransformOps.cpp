--- conflicted
+++ resolved
@@ -1125,60 +1125,6 @@
     else
       onlyReadsHandle(getOperand(i), effects);
   }
-<<<<<<< HEAD
-}
-
-template <typename... Tys>
-static bool implementSameInterface(Type t1, Type t2) {
-  return ((isa<Tys>(t1) && isa<Tys>(t2)) || ... || false);
-=======
->>>>>>> 16592a3e
-}
-
-/// Checks that the attributes of the named sequence operation have correct
-/// consumption effect annotations. If `alsoVerifyInternal`, checks for
-/// annotations being present even if they can be inferred from the body.
-static DiagnosedSilenceableFailure
-verifyNamedSequenceConsumeAnnotations(transform::NamedSequenceOp op,
-                                      bool alsoVerifyInternal = false) {
-  llvm::SmallDenseSet<unsigned> consumedArguments;
-  if (!op.isExternal()) {
-    transform::getConsumedBlockArguments(op.getBody().front(),
-                                         consumedArguments);
-  }
-  for (unsigned i = 0, e = op.getFunctionType().getNumInputs(); i < e; ++i) {
-    bool isConsumed =
-        op.getArgAttr(i, transform::TransformDialect::kArgConsumedAttrName) !=
-        nullptr;
-    bool isReadOnly =
-        op.getArgAttr(i, transform::TransformDialect::kArgReadOnlyAttrName) !=
-        nullptr;
-    if (isConsumed && isReadOnly) {
-      return op.emitSilenceableError()
-             << "argument #" << i << " cannot be both readonly and consumed";
-    }
-    if ((op.isExternal() || alsoVerifyInternal) && !isConsumed && !isReadOnly) {
-      return op.emitSilenceableError()
-             << "must provide consumed/readonly status for arguments of "
-                "external or called ops";
-    }
-    if (op.isExternal())
-      continue;
-
-    if (consumedArguments.contains(i) && !isConsumed && isReadOnly) {
-      return op.emitSilenceableError()
-             << "argument #" << i
-             << " is consumed in the body but is not marked as such";
-    }
-    if (!consumedArguments.contains(i) && isConsumed) {
-      Diagnostic warning(op->getLoc(), DiagnosticSeverity::Warning);
-      warning << "argument #" << i
-              << " is not consumed in the body but is marked as consumed";
-      return DiagnosedSilenceableFailure::silenceableFailure(
-          std::move(warning));
-    }
-  }
-  return DiagnosedSilenceableFailure::success();
 }
 
 LogicalResult
@@ -1219,14 +1165,9 @@
     }
   }
 
-<<<<<<< HEAD
-  return verifyNamedSequenceConsumeAnnotations(target,
-                                               /*alsoVerifyInternal=*/true)
-=======
   return verifyFunctionLikeConsumeAnnotations(
              cast<FunctionOpInterface>(*target),
              /*alsoVerifyInternal=*/true)
->>>>>>> 16592a3e
       .checkAndReport();
 }
 
@@ -1386,11 +1327,7 @@
   }
 
   if (op.isExternal() || op.getBody().empty())
-<<<<<<< HEAD
-    return verifyNamedSequenceConsumeAnnotations(op);
-=======
     return verifyFunctionLikeConsumeAnnotations(cast<FunctionOpInterface>(*op));
->>>>>>> 16592a3e
 
   if (op.getBody().front().empty())
     return emitSilenceableFailure(op) << "expected a non-empty body block";
@@ -1422,9 +1359,6 @@
            << operandType << " vs " << resultType << ")";
   }
 
-<<<<<<< HEAD
-  return verifyNamedSequenceConsumeAnnotations(op);
-=======
   auto funcOp = cast<FunctionOpInterface>(*op);
   DiagnosedSilenceableFailure diag =
       verifyFunctionLikeConsumeAnnotations(funcOp);
@@ -1433,7 +1367,6 @@
 
   return verifyYieldingSingleBlockOp(funcOp,
                                      /*allowExternal=*/true);
->>>>>>> 16592a3e
 }
 
 LogicalResult transform::NamedSequenceOp::verify() {
