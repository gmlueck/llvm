//===- OpenMPToLLVMIRTranslation.cpp - Translate OpenMP dialect to LLVM IR-===//
//
// Part of the LLVM Project, under the Apache License v2.0 with LLVM Exceptions.
// See https://llvm.org/LICENSE.txt for license information.
// SPDX-License-Identifier: Apache-2.0 WITH LLVM-exception
//
//===----------------------------------------------------------------------===//
//
// This file implements a translation between the MLIR OpenMP dialect and LLVM
// IR.
//
//===----------------------------------------------------------------------===//
#include "mlir/Target/LLVMIR/Dialect/OpenMP/OpenMPToLLVMIRTranslation.h"
#include "mlir/Analysis/TopologicalSortUtils.h"
#include "mlir/Dialect/LLVMIR/LLVMDialect.h"
#include "mlir/Dialect/OpenMP/OpenMPDialect.h"
#include "mlir/Dialect/OpenMP/OpenMPInterfaces.h"
#include "mlir/IR/IRMapping.h"
#include "mlir/IR/Operation.h"
#include "mlir/Support/LLVM.h"
#include "mlir/Target/LLVMIR/Dialect/OpenMPCommon.h"
#include "mlir/Target/LLVMIR/ModuleTranslation.h"
#include "mlir/Transforms/RegionUtils.h"

#include "llvm/ADT/ArrayRef.h"
#include "llvm/ADT/SetVector.h"
#include "llvm/ADT/TypeSwitch.h"
#include "llvm/Frontend/OpenMP/OMPConstants.h"
#include "llvm/Frontend/OpenMP/OMPIRBuilder.h"
#include "llvm/IR/DebugInfoMetadata.h"
#include "llvm/IR/IRBuilder.h"
#include "llvm/IR/ReplaceConstant.h"
#include "llvm/Support/FileSystem.h"
#include "llvm/TargetParser/Triple.h"
#include "llvm/Transforms/Utils/ModuleUtils.h"

#include <any>
#include <cstdint>
#include <iterator>
#include <numeric>
#include <optional>
#include <utility>

using namespace mlir;

namespace {
static llvm::omp::ScheduleKind
convertToScheduleKind(std::optional<omp::ClauseScheduleKind> schedKind) {
  if (!schedKind.has_value())
    return llvm::omp::OMP_SCHEDULE_Default;
  switch (schedKind.value()) {
  case omp::ClauseScheduleKind::Static:
    return llvm::omp::OMP_SCHEDULE_Static;
  case omp::ClauseScheduleKind::Dynamic:
    return llvm::omp::OMP_SCHEDULE_Dynamic;
  case omp::ClauseScheduleKind::Guided:
    return llvm::omp::OMP_SCHEDULE_Guided;
  case omp::ClauseScheduleKind::Auto:
    return llvm::omp::OMP_SCHEDULE_Auto;
  case omp::ClauseScheduleKind::Runtime:
    return llvm::omp::OMP_SCHEDULE_Runtime;
  }
  llvm_unreachable("unhandled schedule clause argument");
}

/// ModuleTranslation stack frame for OpenMP operations. This keeps track of the
/// insertion points for allocas.
class OpenMPAllocaStackFrame
    : public LLVM::ModuleTranslation::StackFrameBase<OpenMPAllocaStackFrame> {
public:
  MLIR_DEFINE_EXPLICIT_INTERNAL_INLINE_TYPE_ID(OpenMPAllocaStackFrame)

  explicit OpenMPAllocaStackFrame(llvm::OpenMPIRBuilder::InsertPointTy allocaIP)
      : allocaInsertPoint(allocaIP) {}
  llvm::OpenMPIRBuilder::InsertPointTy allocaInsertPoint;
};

/// ModuleTranslation stack frame containing the partial mapping between MLIR
/// values and their LLVM IR equivalents.
class OpenMPVarMappingStackFrame
    : public LLVM::ModuleTranslation::StackFrameBase<
          OpenMPVarMappingStackFrame> {
public:
  MLIR_DEFINE_EXPLICIT_INTERNAL_INLINE_TYPE_ID(OpenMPVarMappingStackFrame)

  explicit OpenMPVarMappingStackFrame(
      const DenseMap<Value, llvm::Value *> &mapping)
      : mapping(mapping) {}

  DenseMap<Value, llvm::Value *> mapping;
};
} // namespace

/// Find the insertion point for allocas given the current insertion point for
/// normal operations in the builder.
static llvm::OpenMPIRBuilder::InsertPointTy
findAllocaInsertPoint(llvm::IRBuilderBase &builder,
                      const LLVM::ModuleTranslation &moduleTranslation) {
  // If there is an alloca insertion point on stack, i.e. we are in a nested
  // operation and a specific point was provided by some surrounding operation,
  // use it.
  llvm::OpenMPIRBuilder::InsertPointTy allocaInsertPoint;
  WalkResult walkResult = moduleTranslation.stackWalk<OpenMPAllocaStackFrame>(
      [&](const OpenMPAllocaStackFrame &frame) {
        allocaInsertPoint = frame.allocaInsertPoint;
        return WalkResult::interrupt();
      });
  if (walkResult.wasInterrupted())
    return allocaInsertPoint;

  // Otherwise, insert to the entry block of the surrounding function.
  // If the current IRBuilder InsertPoint is the function's entry, it cannot
  // also be used for alloca insertion which would result in insertion order
  // confusion. Create a new BasicBlock for the Builder and use the entry block
  // for the allocs.
  // TODO: Create a dedicated alloca BasicBlock at function creation such that
  // we do not need to move the current InertPoint here.
  if (builder.GetInsertBlock() ==
      &builder.GetInsertBlock()->getParent()->getEntryBlock()) {
    assert(builder.GetInsertPoint() == builder.GetInsertBlock()->end() &&
           "Assuming end of basic block");
    llvm::BasicBlock *entryBB = llvm::BasicBlock::Create(
        builder.getContext(), "entry", builder.GetInsertBlock()->getParent(),
        builder.GetInsertBlock()->getNextNode());
    builder.CreateBr(entryBB);
    builder.SetInsertPoint(entryBB);
  }

  llvm::BasicBlock &funcEntryBlock =
      builder.GetInsertBlock()->getParent()->getEntryBlock();
  return llvm::OpenMPIRBuilder::InsertPointTy(
      &funcEntryBlock, funcEntryBlock.getFirstInsertionPt());
}

/// Converts the given region that appears within an OpenMP dialect operation to
/// LLVM IR, creating a branch from the `sourceBlock` to the entry block of the
/// region, and a branch from any block with an successor-less OpenMP terminator
/// to `continuationBlock`. Populates `continuationBlockPHIs` with the PHI nodes
/// of the continuation block if provided.
static llvm::BasicBlock *convertOmpOpRegions(
    Region &region, StringRef blockName, llvm::IRBuilderBase &builder,
    LLVM::ModuleTranslation &moduleTranslation, LogicalResult &bodyGenStatus,
    SmallVectorImpl<llvm::PHINode *> *continuationBlockPHIs = nullptr) {
  llvm::BasicBlock *continuationBlock =
      splitBB(builder, true, "omp.region.cont");
  llvm::BasicBlock *sourceBlock = builder.GetInsertBlock();

  llvm::LLVMContext &llvmContext = builder.getContext();
  for (Block &bb : region) {
    llvm::BasicBlock *llvmBB = llvm::BasicBlock::Create(
        llvmContext, blockName, builder.GetInsertBlock()->getParent(),
        builder.GetInsertBlock()->getNextNode());
    moduleTranslation.mapBlock(&bb, llvmBB);
  }

  llvm::Instruction *sourceTerminator = sourceBlock->getTerminator();

  // Terminators (namely YieldOp) may be forwarding values to the region that
  // need to be available in the continuation block. Collect the types of these
  // operands in preparation of creating PHI nodes.
  SmallVector<llvm::Type *> continuationBlockPHITypes;
  bool operandsProcessed = false;
  unsigned numYields = 0;
  for (Block &bb : region.getBlocks()) {
    if (omp::YieldOp yield = dyn_cast<omp::YieldOp>(bb.getTerminator())) {
      if (!operandsProcessed) {
        for (unsigned i = 0, e = yield->getNumOperands(); i < e; ++i) {
          continuationBlockPHITypes.push_back(
              moduleTranslation.convertType(yield->getOperand(i).getType()));
        }
        operandsProcessed = true;
      } else {
        assert(continuationBlockPHITypes.size() == yield->getNumOperands() &&
               "mismatching number of values yielded from the region");
        for (unsigned i = 0, e = yield->getNumOperands(); i < e; ++i) {
          llvm::Type *operandType =
              moduleTranslation.convertType(yield->getOperand(i).getType());
          (void)operandType;
          assert(continuationBlockPHITypes[i] == operandType &&
                 "values of mismatching types yielded from the region");
        }
      }
      numYields++;
    }
  }

  // Insert PHI nodes in the continuation block for any values forwarded by the
  // terminators in this region.
  if (!continuationBlockPHITypes.empty())
    assert(
        continuationBlockPHIs &&
        "expected continuation block PHIs if converted regions yield values");
  if (continuationBlockPHIs) {
    llvm::IRBuilderBase::InsertPointGuard guard(builder);
    continuationBlockPHIs->reserve(continuationBlockPHITypes.size());
    builder.SetInsertPoint(continuationBlock, continuationBlock->begin());
    for (llvm::Type *ty : continuationBlockPHITypes)
      continuationBlockPHIs->push_back(builder.CreatePHI(ty, numYields));
  }

  // Convert blocks one by one in topological order to ensure
  // defs are converted before uses.
  SetVector<Block *> blocks = getBlocksSortedByDominance(region);
  for (Block *bb : blocks) {
    llvm::BasicBlock *llvmBB = moduleTranslation.lookupBlock(bb);
    // Retarget the branch of the entry block to the entry block of the
    // converted region (regions are single-entry).
    if (bb->isEntryBlock()) {
      assert(sourceTerminator->getNumSuccessors() == 1 &&
             "provided entry block has multiple successors");
      assert(sourceTerminator->getSuccessor(0) == continuationBlock &&
             "ContinuationBlock is not the successor of the entry block");
      sourceTerminator->setSuccessor(0, llvmBB);
    }

    llvm::IRBuilderBase::InsertPointGuard guard(builder);
    if (failed(
            moduleTranslation.convertBlock(*bb, bb->isEntryBlock(), builder))) {
      bodyGenStatus = failure();
      return continuationBlock;
    }

    // Special handling for `omp.yield` and `omp.terminator` (we may have more
    // than one): they return the control to the parent OpenMP dialect operation
    // so replace them with the branch to the continuation block. We handle this
    // here to avoid relying inter-function communication through the
    // ModuleTranslation class to set up the correct insertion point. This is
    // also consistent with MLIR's idiom of handling special region terminators
    // in the same code that handles the region-owning operation.
    Operation *terminator = bb->getTerminator();
    if (isa<omp::TerminatorOp, omp::YieldOp>(terminator)) {
      builder.CreateBr(continuationBlock);

      for (unsigned i = 0, e = terminator->getNumOperands(); i < e; ++i)
        (*continuationBlockPHIs)[i]->addIncoming(
            moduleTranslation.lookupValue(terminator->getOperand(i)), llvmBB);
    }
  }
  // After all blocks have been traversed and values mapped, connect the PHI
  // nodes to the results of preceding blocks.
  LLVM::detail::connectPHINodes(region, moduleTranslation);

  // Remove the blocks and values defined in this region from the mapping since
  // they are not visible outside of this region. This allows the same region to
  // be converted several times, that is cloned, without clashes, and slightly
  // speeds up the lookups.
  moduleTranslation.forgetMapping(region);

  return continuationBlock;
}

/// Convert ProcBindKind from MLIR-generated enum to LLVM enum.
static llvm::omp::ProcBindKind getProcBindKind(omp::ClauseProcBindKind kind) {
  switch (kind) {
  case omp::ClauseProcBindKind::Close:
    return llvm::omp::ProcBindKind::OMP_PROC_BIND_close;
  case omp::ClauseProcBindKind::Master:
    return llvm::omp::ProcBindKind::OMP_PROC_BIND_master;
  case omp::ClauseProcBindKind::Primary:
    return llvm::omp::ProcBindKind::OMP_PROC_BIND_primary;
  case omp::ClauseProcBindKind::Spread:
    return llvm::omp::ProcBindKind::OMP_PROC_BIND_spread;
  }
  llvm_unreachable("Unknown ClauseProcBindKind kind");
}

/// Converts an OpenMP 'masked' operation into LLVM IR using OpenMPIRBuilder.
static LogicalResult
convertOmpMasked(Operation &opInst, llvm::IRBuilderBase &builder,
                 LLVM::ModuleTranslation &moduleTranslation) {
  auto maskedOp = cast<omp::MaskedOp>(opInst);
  using InsertPointTy = llvm::OpenMPIRBuilder::InsertPointTy;
  // TODO: support error propagation in OpenMPIRBuilder and use it instead of
  // relying on captured variables.
  LogicalResult bodyGenStatus = success();

  auto bodyGenCB = [&](InsertPointTy allocaIP, InsertPointTy codeGenIP) {
    // MaskedOp has only one region associated with it.
    auto &region = maskedOp.getRegion();
    builder.restoreIP(codeGenIP);
    convertOmpOpRegions(region, "omp.masked.region", builder, moduleTranslation,
                        bodyGenStatus);
  };

  // TODO: Perform finalization actions for variables. This has to be
  // called for variables which have destructors/finalizers.
  auto finiCB = [&](InsertPointTy codeGenIP) {};

  llvm::Value *filterVal = nullptr;
  if (auto filterVar = maskedOp.getFilteredThreadId()) {
    filterVal = moduleTranslation.lookupValue(filterVar);
  } else {
    llvm::LLVMContext &llvmContext = builder.getContext();
    filterVal =
        llvm::ConstantInt::get(llvm::Type::getInt32Ty(llvmContext), /*V=*/0);
  }
  assert(filterVal != nullptr);
  llvm::OpenMPIRBuilder::LocationDescription ompLoc(builder);
  builder.restoreIP(moduleTranslation.getOpenMPBuilder()->createMasked(
      ompLoc, bodyGenCB, finiCB, filterVal));
  return success();
}

/// Converts an OpenMP 'master' operation into LLVM IR using OpenMPIRBuilder.
static LogicalResult
convertOmpMaster(Operation &opInst, llvm::IRBuilderBase &builder,
                 LLVM::ModuleTranslation &moduleTranslation) {
  using InsertPointTy = llvm::OpenMPIRBuilder::InsertPointTy;
  // TODO: support error propagation in OpenMPIRBuilder and use it instead of
  // relying on captured variables.
  LogicalResult bodyGenStatus = success();

  auto bodyGenCB = [&](InsertPointTy allocaIP, InsertPointTy codeGenIP) {
    // MasterOp has only one region associated with it.
    auto &region = cast<omp::MasterOp>(opInst).getRegion();
    builder.restoreIP(codeGenIP);
    convertOmpOpRegions(region, "omp.master.region", builder, moduleTranslation,
                        bodyGenStatus);
  };

  // TODO: Perform finalization actions for variables. This has to be
  // called for variables which have destructors/finalizers.
  auto finiCB = [&](InsertPointTy codeGenIP) {};

  llvm::OpenMPIRBuilder::LocationDescription ompLoc(builder);
  builder.restoreIP(moduleTranslation.getOpenMPBuilder()->createMaster(
      ompLoc, bodyGenCB, finiCB));
  return success();
}

/// Converts an OpenMP 'critical' operation into LLVM IR using OpenMPIRBuilder.
static LogicalResult
convertOmpCritical(Operation &opInst, llvm::IRBuilderBase &builder,
                   LLVM::ModuleTranslation &moduleTranslation) {
  using InsertPointTy = llvm::OpenMPIRBuilder::InsertPointTy;
  auto criticalOp = cast<omp::CriticalOp>(opInst);
  // TODO: support error propagation in OpenMPIRBuilder and use it instead of
  // relying on captured variables.
  LogicalResult bodyGenStatus = success();

  auto bodyGenCB = [&](InsertPointTy allocaIP, InsertPointTy codeGenIP) {
    // CriticalOp has only one region associated with it.
    auto &region = cast<omp::CriticalOp>(opInst).getRegion();
    builder.restoreIP(codeGenIP);
    convertOmpOpRegions(region, "omp.critical.region", builder,
                        moduleTranslation, bodyGenStatus);
  };

  // TODO: Perform finalization actions for variables. This has to be
  // called for variables which have destructors/finalizers.
  auto finiCB = [&](InsertPointTy codeGenIP) {};

  llvm::OpenMPIRBuilder::LocationDescription ompLoc(builder);
  llvm::LLVMContext &llvmContext = moduleTranslation.getLLVMContext();
  llvm::Constant *hint = nullptr;

  // If it has a name, it probably has a hint too.
  if (criticalOp.getNameAttr()) {
    // The verifiers in OpenMP Dialect guarentee that all the pointers are
    // non-null
    auto symbolRef = cast<SymbolRefAttr>(criticalOp.getNameAttr());
    auto criticalDeclareOp =
        SymbolTable::lookupNearestSymbolFrom<omp::CriticalDeclareOp>(criticalOp,
                                                                     symbolRef);
    hint =
        llvm::ConstantInt::get(llvm::Type::getInt32Ty(llvmContext),
                               static_cast<int>(criticalDeclareOp.getHint()));
  }
  builder.restoreIP(moduleTranslation.getOpenMPBuilder()->createCritical(
      ompLoc, bodyGenCB, finiCB, criticalOp.getName().value_or(""), hint));
  return success();
}

/// Populates `reductions` with reduction declarations used in the given loop.
template <typename T>
static void
collectReductionDecls(T loop,
                      SmallVectorImpl<omp::DeclareReductionOp> &reductions) {
  std::optional<ArrayAttr> attr = loop.getReductionSyms();
  if (!attr)
    return;

  reductions.reserve(reductions.size() + loop.getNumReductionVars());
  for (auto symbolRef : attr->getAsRange<SymbolRefAttr>()) {
    reductions.push_back(
        SymbolTable::lookupNearestSymbolFrom<omp::DeclareReductionOp>(
            loop, symbolRef));
  }
}

/// Translates the blocks contained in the given region and appends them to at
/// the current insertion point of `builder`. The operations of the entry block
/// are appended to the current insertion block. If set, `continuationBlockArgs`
/// is populated with translated values that correspond to the values
/// omp.yield'ed from the region.
static LogicalResult inlineConvertOmpRegions(
    Region &region, StringRef blockName, llvm::IRBuilderBase &builder,
    LLVM::ModuleTranslation &moduleTranslation,
    SmallVectorImpl<llvm::Value *> *continuationBlockArgs = nullptr) {
  if (region.empty())
    return success();

  // Special case for single-block regions that don't create additional blocks:
  // insert operations without creating additional blocks.
  if (llvm::hasSingleElement(region)) {
    llvm::Instruction *potentialTerminator =
        builder.GetInsertBlock()->empty() ? nullptr
                                          : &builder.GetInsertBlock()->back();

    if (potentialTerminator && potentialTerminator->isTerminator())
      potentialTerminator->removeFromParent();
    moduleTranslation.mapBlock(&region.front(), builder.GetInsertBlock());

    if (failed(moduleTranslation.convertBlock(
            region.front(), /*ignoreArguments=*/true, builder)))
      return failure();

    // The continuation arguments are simply the translated terminator operands.
    if (continuationBlockArgs)
      llvm::append_range(
          *continuationBlockArgs,
          moduleTranslation.lookupValues(region.front().back().getOperands()));

    // Drop the mapping that is no longer necessary so that the same region can
    // be processed multiple times.
    moduleTranslation.forgetMapping(region);

    if (potentialTerminator && potentialTerminator->isTerminator()) {
      llvm::BasicBlock *block = builder.GetInsertBlock();
      if (block->empty()) {
        // this can happen for really simple reduction init regions e.g.
        // %0 = llvm.mlir.constant(0 : i32) : i32
        // omp.yield(%0 : i32)
        // because the llvm.mlir.constant (MLIR op) isn't converted into any
        // llvm op
        potentialTerminator->insertInto(block, block->begin());
      } else {
        potentialTerminator->insertAfter(&block->back());
      }
    }

    return success();
  }

  LogicalResult bodyGenStatus = success();
  SmallVector<llvm::PHINode *> phis;
  llvm::BasicBlock *continuationBlock = convertOmpOpRegions(
      region, blockName, builder, moduleTranslation, bodyGenStatus, &phis);
  if (failed(bodyGenStatus))
    return failure();
  if (continuationBlockArgs)
    llvm::append_range(*continuationBlockArgs, phis);
  builder.SetInsertPoint(continuationBlock,
                         continuationBlock->getFirstInsertionPt());
  return success();
}

namespace {
/// Owning equivalents of OpenMPIRBuilder::(Atomic)ReductionGen that are used to
/// store lambdas with capture.
using OwningReductionGen = std::function<llvm::OpenMPIRBuilder::InsertPointTy(
    llvm::OpenMPIRBuilder::InsertPointTy, llvm::Value *, llvm::Value *,
    llvm::Value *&)>;
using OwningAtomicReductionGen =
    std::function<llvm::OpenMPIRBuilder::InsertPointTy(
        llvm::OpenMPIRBuilder::InsertPointTy, llvm::Type *, llvm::Value *,
        llvm::Value *)>;
} // namespace

/// Create an OpenMPIRBuilder-compatible reduction generator for the given
/// reduction declaration. The generator uses `builder` but ignores its
/// insertion point.
static OwningReductionGen
makeReductionGen(omp::DeclareReductionOp decl, llvm::IRBuilderBase &builder,
                 LLVM::ModuleTranslation &moduleTranslation) {
  // The lambda is mutable because we need access to non-const methods of decl
  // (which aren't actually mutating it), and we must capture decl by-value to
  // avoid the dangling reference after the parent function returns.
  OwningReductionGen gen =
      [&, decl](llvm::OpenMPIRBuilder::InsertPointTy insertPoint,
                llvm::Value *lhs, llvm::Value *rhs,
                llvm::Value *&result) mutable {
        Region &reductionRegion = decl.getReductionRegion();
        moduleTranslation.mapValue(reductionRegion.front().getArgument(0), lhs);
        moduleTranslation.mapValue(reductionRegion.front().getArgument(1), rhs);
        builder.restoreIP(insertPoint);
        SmallVector<llvm::Value *> phis;
        if (failed(inlineConvertOmpRegions(reductionRegion,
                                           "omp.reduction.nonatomic.body",
                                           builder, moduleTranslation, &phis)))
          return llvm::OpenMPIRBuilder::InsertPointTy();
        assert(phis.size() == 1);
        result = phis[0];
        return builder.saveIP();
      };
  return gen;
}

/// Create an OpenMPIRBuilder-compatible atomic reduction generator for the
/// given reduction declaration. The generator uses `builder` but ignores its
/// insertion point. Returns null if there is no atomic region available in the
/// reduction declaration.
static OwningAtomicReductionGen
makeAtomicReductionGen(omp::DeclareReductionOp decl,
                       llvm::IRBuilderBase &builder,
                       LLVM::ModuleTranslation &moduleTranslation) {
  if (decl.getAtomicReductionRegion().empty())
    return OwningAtomicReductionGen();

  // The lambda is mutable because we need access to non-const methods of decl
  // (which aren't actually mutating it), and we must capture decl by-value to
  // avoid the dangling reference after the parent function returns.
  OwningAtomicReductionGen atomicGen =
      [&, decl](llvm::OpenMPIRBuilder::InsertPointTy insertPoint, llvm::Type *,
                llvm::Value *lhs, llvm::Value *rhs) mutable {
        Region &atomicRegion = decl.getAtomicReductionRegion();
        moduleTranslation.mapValue(atomicRegion.front().getArgument(0), lhs);
        moduleTranslation.mapValue(atomicRegion.front().getArgument(1), rhs);
        builder.restoreIP(insertPoint);
        SmallVector<llvm::Value *> phis;
        if (failed(inlineConvertOmpRegions(atomicRegion,
                                           "omp.reduction.atomic.body", builder,
                                           moduleTranslation, &phis)))
          return llvm::OpenMPIRBuilder::InsertPointTy();
        assert(phis.empty());
        return builder.saveIP();
      };
  return atomicGen;
}

/// Converts an OpenMP 'ordered' operation into LLVM IR using OpenMPIRBuilder.
static LogicalResult
convertOmpOrdered(Operation &opInst, llvm::IRBuilderBase &builder,
                  LLVM::ModuleTranslation &moduleTranslation) {
  auto orderedOp = cast<omp::OrderedOp>(opInst);

  omp::ClauseDepend dependType = *orderedOp.getDoacrossDependType();
  bool isDependSource = dependType == omp::ClauseDepend::dependsource;
  unsigned numLoops = *orderedOp.getDoacrossNumLoops();
  SmallVector<llvm::Value *> vecValues =
      moduleTranslation.lookupValues(orderedOp.getDoacrossDependVars());

  size_t indexVecValues = 0;
  while (indexVecValues < vecValues.size()) {
    SmallVector<llvm::Value *> storeValues;
    storeValues.reserve(numLoops);
    for (unsigned i = 0; i < numLoops; i++) {
      storeValues.push_back(vecValues[indexVecValues]);
      indexVecValues++;
    }
    llvm::OpenMPIRBuilder::InsertPointTy allocaIP =
        findAllocaInsertPoint(builder, moduleTranslation);
    llvm::OpenMPIRBuilder::LocationDescription ompLoc(builder);
    builder.restoreIP(moduleTranslation.getOpenMPBuilder()->createOrderedDepend(
        ompLoc, allocaIP, numLoops, storeValues, ".cnt.addr", isDependSource));
  }
  return success();
}

/// Converts an OpenMP 'ordered_region' operation into LLVM IR using
/// OpenMPIRBuilder.
static LogicalResult
convertOmpOrderedRegion(Operation &opInst, llvm::IRBuilderBase &builder,
                        LLVM::ModuleTranslation &moduleTranslation) {
  using InsertPointTy = llvm::OpenMPIRBuilder::InsertPointTy;
  auto orderedRegionOp = cast<omp::OrderedRegionOp>(opInst);

  // TODO: The code generation for ordered simd directive is not supported yet.
  if (orderedRegionOp.getParLevelSimd())
    return failure();

  // TODO: support error propagation in OpenMPIRBuilder and use it instead of
  // relying on captured variables.
  LogicalResult bodyGenStatus = success();

  auto bodyGenCB = [&](InsertPointTy allocaIP, InsertPointTy codeGenIP) {
    // OrderedOp has only one region associated with it.
    auto &region = cast<omp::OrderedRegionOp>(opInst).getRegion();
    builder.restoreIP(codeGenIP);
    convertOmpOpRegions(region, "omp.ordered.region", builder,
                        moduleTranslation, bodyGenStatus);
  };

  // TODO: Perform finalization actions for variables. This has to be
  // called for variables which have destructors/finalizers.
  auto finiCB = [&](InsertPointTy codeGenIP) {};

  llvm::OpenMPIRBuilder::LocationDescription ompLoc(builder);
  builder.restoreIP(
      moduleTranslation.getOpenMPBuilder()->createOrderedThreadsSimd(
          ompLoc, bodyGenCB, finiCB, !orderedRegionOp.getParLevelSimd()));
  return bodyGenStatus;
}

/// Allocate space for privatized reduction variables.
template <typename T>
static void allocByValReductionVars(
    T loop, ArrayRef<BlockArgument> reductionArgs, llvm::IRBuilderBase &builder,
    LLVM::ModuleTranslation &moduleTranslation,
    llvm::OpenMPIRBuilder::InsertPointTy &allocaIP,
    SmallVectorImpl<omp::DeclareReductionOp> &reductionDecls,
    SmallVectorImpl<llvm::Value *> &privateReductionVariables,
    DenseMap<Value, llvm::Value *> &reductionVariableMap,
    llvm::ArrayRef<bool> isByRefs) {
  llvm::IRBuilderBase::InsertPointGuard guard(builder);
  builder.SetInsertPoint(allocaIP.getBlock()->getTerminator());

  for (std::size_t i = 0; i < loop.getNumReductionVars(); ++i) {
    if (isByRefs[i])
      continue;
    llvm::Value *var = builder.CreateAlloca(
        moduleTranslation.convertType(reductionDecls[i].getType()));
    moduleTranslation.mapValue(reductionArgs[i], var);
    privateReductionVariables[i] = var;
    reductionVariableMap.try_emplace(loop.getReductionVars()[i], var);
  }
}

/// Map input argument to all reduction initialization regions
template <typename T>
static void
mapInitializationArg(T loop, LLVM::ModuleTranslation &moduleTranslation,
                     SmallVectorImpl<omp::DeclareReductionOp> &reductionDecls,
                     unsigned i) {
  // map input argument to the initialization region
  mlir::omp::DeclareReductionOp &reduction = reductionDecls[i];
  Region &initializerRegion = reduction.getInitializerRegion();
  Block &entry = initializerRegion.front();
  assert(entry.getNumArguments() == 1 &&
         "the initialization region has one argument");

  mlir::Value mlirSource = loop.getReductionVars()[i];
  llvm::Value *llvmSource = moduleTranslation.lookupValue(mlirSource);
  assert(llvmSource && "lookup reduction var");
  moduleTranslation.mapValue(entry.getArgument(0), llvmSource);
}

/// Collect reduction info
template <typename T>
static void collectReductionInfo(
    T loop, llvm::IRBuilderBase &builder,
    LLVM::ModuleTranslation &moduleTranslation,
    SmallVectorImpl<omp::DeclareReductionOp> &reductionDecls,
    SmallVectorImpl<OwningReductionGen> &owningReductionGens,
    SmallVectorImpl<OwningAtomicReductionGen> &owningAtomicReductionGens,
    const ArrayRef<llvm::Value *> privateReductionVariables,
    SmallVectorImpl<llvm::OpenMPIRBuilder::ReductionInfo> &reductionInfos) {
  unsigned numReductions = loop.getNumReductionVars();

  for (unsigned i = 0; i < numReductions; ++i) {
    owningReductionGens.push_back(
        makeReductionGen(reductionDecls[i], builder, moduleTranslation));
    owningAtomicReductionGens.push_back(
        makeAtomicReductionGen(reductionDecls[i], builder, moduleTranslation));
  }

  // Collect the reduction information.
  reductionInfos.reserve(numReductions);
  for (unsigned i = 0; i < numReductions; ++i) {
    llvm::OpenMPIRBuilder::ReductionGenAtomicCBTy atomicGen = nullptr;
    if (owningAtomicReductionGens[i])
      atomicGen = owningAtomicReductionGens[i];
    llvm::Value *variable =
        moduleTranslation.lookupValue(loop.getReductionVars()[i]);
    reductionInfos.push_back(
        {moduleTranslation.convertType(reductionDecls[i].getType()), variable,
         privateReductionVariables[i],
         /*EvaluationKind=*/llvm::OpenMPIRBuilder::EvalKind::Scalar,
         owningReductionGens[i],
         /*ReductionGenClang=*/nullptr, atomicGen});
  }
}

/// handling of DeclareReductionOp's cleanup region
static LogicalResult
inlineOmpRegionCleanup(llvm::SmallVectorImpl<Region *> &cleanupRegions,
                       llvm::ArrayRef<llvm::Value *> privateVariables,
                       LLVM::ModuleTranslation &moduleTranslation,
                       llvm::IRBuilderBase &builder, StringRef regionName,
                       bool shouldLoadCleanupRegionArg = true) {
  for (auto [i, cleanupRegion] : llvm::enumerate(cleanupRegions)) {
    if (cleanupRegion->empty())
      continue;

    // map the argument to the cleanup region
    Block &entry = cleanupRegion->front();

    llvm::Instruction *potentialTerminator =
        builder.GetInsertBlock()->empty() ? nullptr
                                          : &builder.GetInsertBlock()->back();
    if (potentialTerminator && potentialTerminator->isTerminator())
      builder.SetInsertPoint(potentialTerminator);
    llvm::Value *prviateVarValue =
        shouldLoadCleanupRegionArg
            ? builder.CreateLoad(
                  moduleTranslation.convertType(entry.getArgument(0).getType()),
                  privateVariables[i])
            : privateVariables[i];

    moduleTranslation.mapValue(entry.getArgument(0), prviateVarValue);

    if (failed(inlineConvertOmpRegions(*cleanupRegion, regionName, builder,
                                       moduleTranslation)))
      return failure();

    // clear block argument mapping in case it needs to be re-created with a
    // different source for another use of the same reduction decl
    moduleTranslation.forgetMapping(*cleanupRegion);
  }
  return success();
}

// TODO: not used by ParallelOp
template <class OP>
static LogicalResult createReductionsAndCleanup(
    OP op, llvm::IRBuilderBase &builder,
    LLVM::ModuleTranslation &moduleTranslation,
    llvm::OpenMPIRBuilder::InsertPointTy &allocaIP,
    SmallVectorImpl<omp::DeclareReductionOp> &reductionDecls,
    ArrayRef<llvm::Value *> privateReductionVariables, ArrayRef<bool> isByRef) {
  // Process the reductions if required.
  if (op.getNumReductionVars() == 0)
    return success();

  llvm::OpenMPIRBuilder *ompBuilder = moduleTranslation.getOpenMPBuilder();

  // Create the reduction generators. We need to own them here because
  // ReductionInfo only accepts references to the generators.
  SmallVector<OwningReductionGen> owningReductionGens;
  SmallVector<OwningAtomicReductionGen> owningAtomicReductionGens;
  SmallVector<llvm::OpenMPIRBuilder::ReductionInfo> reductionInfos;
  collectReductionInfo(op, builder, moduleTranslation, reductionDecls,
                       owningReductionGens, owningAtomicReductionGens,
                       privateReductionVariables, reductionInfos);

  // The call to createReductions below expects the block to have a
  // terminator. Create an unreachable instruction to serve as terminator
  // and remove it later.
  llvm::UnreachableInst *tempTerminator = builder.CreateUnreachable();
  builder.SetInsertPoint(tempTerminator);
  llvm::OpenMPIRBuilder::InsertPointTy contInsertPoint =
      ompBuilder->createReductions(builder.saveIP(), allocaIP, reductionInfos,
                                   isByRef, op.getNowait());
  if (!contInsertPoint.getBlock())
    return op->emitOpError() << "failed to convert reductions";
  auto nextInsertionPoint =
      ompBuilder->createBarrier(contInsertPoint, llvm::omp::OMPD_for);
  tempTerminator->eraseFromParent();
  builder.restoreIP(nextInsertionPoint);

  // after the construct, deallocate private reduction variables
  SmallVector<Region *> reductionRegions;
  llvm::transform(reductionDecls, std::back_inserter(reductionRegions),
                  [](omp::DeclareReductionOp reductionDecl) {
                    return &reductionDecl.getCleanupRegion();
                  });
  return inlineOmpRegionCleanup(reductionRegions, privateReductionVariables,
                                moduleTranslation, builder,
                                "omp.reduction.cleanup");
  return success();
}

static ArrayRef<bool> getIsByRef(std::optional<ArrayRef<bool>> attr) {
  if (!attr)
    return {};
  return *attr;
}

// TODO: not used by omp.parallel
template <typename OP>
static LogicalResult allocAndInitializeReductionVars(
    OP op, ArrayRef<BlockArgument> reductionArgs, llvm::IRBuilderBase &builder,
    LLVM::ModuleTranslation &moduleTranslation,
    llvm::OpenMPIRBuilder::InsertPointTy &allocaIP,
    SmallVectorImpl<omp::DeclareReductionOp> &reductionDecls,
    SmallVectorImpl<llvm::Value *> &privateReductionVariables,
    DenseMap<Value, llvm::Value *> &reductionVariableMap,
    llvm::ArrayRef<bool> isByRef) {
  if (op.getNumReductionVars() == 0)
    return success();

  allocByValReductionVars(op, reductionArgs, builder, moduleTranslation,
                          allocaIP, reductionDecls, privateReductionVariables,
                          reductionVariableMap, isByRef);

  // Before the loop, store the initial values of reductions into reduction
  // variables. Although this could be done after allocas, we don't want to mess
  // up with the alloca insertion point.
  for (unsigned i = 0; i < op.getNumReductionVars(); ++i) {
    SmallVector<llvm::Value *> phis;

    // map block argument to initializer region
    mapInitializationArg(op, moduleTranslation, reductionDecls, i);

    if (failed(inlineConvertOmpRegions(reductionDecls[i].getInitializerRegion(),
                                       "omp.reduction.neutral", builder,
                                       moduleTranslation, &phis)))
      return failure();
    assert(phis.size() == 1 && "expected one value to be yielded from the "
                               "reduction neutral element declaration region");
    if (isByRef[i]) {
      // Allocate reduction variable (which is a pointer to the real reduction
      // variable allocated in the inlined region)
      llvm::Value *var = builder.CreateAlloca(
          moduleTranslation.convertType(reductionDecls[i].getType()));
      // Store the result of the inlined region to the allocated reduction var
      // ptr
      builder.CreateStore(phis[0], var);

      privateReductionVariables[i] = var;
      moduleTranslation.mapValue(reductionArgs[i], phis[0]);
      reductionVariableMap.try_emplace(op.getReductionVars()[i], phis[0]);
    } else {
      // for by-ref case the store is inside of the reduction region
      builder.CreateStore(phis[0], privateReductionVariables[i]);
      // the rest was handled in allocByValReductionVars
    }

    // forget the mapping for the initializer region because we might need a
    // different mapping if this reduction declaration is re-used for a
    // different variable
    moduleTranslation.forgetMapping(reductionDecls[i].getInitializerRegion());
  }

  return success();
}

static LogicalResult
convertOmpSections(Operation &opInst, llvm::IRBuilderBase &builder,
                   LLVM::ModuleTranslation &moduleTranslation) {
  using InsertPointTy = llvm::OpenMPIRBuilder::InsertPointTy;
  using StorableBodyGenCallbackTy =
      llvm::OpenMPIRBuilder::StorableBodyGenCallbackTy;

  auto sectionsOp = cast<omp::SectionsOp>(opInst);

  // TODO: Support the following clauses: private, firstprivate, lastprivate,
  // allocate
  if (!sectionsOp.getAllocateVars().empty() ||
      !sectionsOp.getAllocatorVars().empty() ||
      !sectionsOp.getPrivateVars().empty() || sectionsOp.getPrivateSyms())
    return opInst.emitError("unhandled clauses for translation to LLVM IR");

  llvm::ArrayRef<bool> isByRef = getIsByRef(sectionsOp.getReductionByref());
  assert(isByRef.size() == sectionsOp.getNumReductionVars());

  SmallVector<omp::DeclareReductionOp> reductionDecls;
  collectReductionDecls(sectionsOp, reductionDecls);
  llvm::OpenMPIRBuilder::InsertPointTy allocaIP =
      findAllocaInsertPoint(builder, moduleTranslation);

  SmallVector<llvm::Value *> privateReductionVariables(
      sectionsOp.getNumReductionVars());
  DenseMap<Value, llvm::Value *> reductionVariableMap;

  MutableArrayRef<BlockArgument> reductionArgs =
      sectionsOp.getRegion().getArguments();

  if (failed(allocAndInitializeReductionVars(
          sectionsOp, reductionArgs, builder, moduleTranslation, allocaIP,
          reductionDecls, privateReductionVariables, reductionVariableMap,
          isByRef)))
    return failure();

  // Store the mapping between reduction variables and their private copies on
  // ModuleTranslation stack. It can be then recovered when translating
  // omp.reduce operations in a separate call.
  LLVM::ModuleTranslation::SaveStack<OpenMPVarMappingStackFrame> mappingGuard(
      moduleTranslation, reductionVariableMap);

  LogicalResult bodyGenStatus = success();
  SmallVector<StorableBodyGenCallbackTy> sectionCBs;

  for (Operation &op : *sectionsOp.getRegion().begin()) {
    auto sectionOp = dyn_cast<omp::SectionOp>(op);
    if (!sectionOp) // omp.terminator
      continue;

    Region &region = sectionOp.getRegion();
    auto sectionCB = [&sectionsOp, &region, &builder, &moduleTranslation,
                      &bodyGenStatus](InsertPointTy allocaIP,
                                      InsertPointTy codeGenIP) {
      builder.restoreIP(codeGenIP);

      // map the omp.section reduction block argument to the omp.sections block
      // arguments
      // TODO: this assumes that the only block arguments are reduction
      // variables
      assert(region.getNumArguments() ==
             sectionsOp.getRegion().getNumArguments());
      for (auto [sectionsArg, sectionArg] : llvm::zip_equal(
               sectionsOp.getRegion().getArguments(), region.getArguments())) {
        llvm::Value *llvmVal = moduleTranslation.lookupValue(sectionsArg);
        assert(llvmVal);
        moduleTranslation.mapValue(sectionArg, llvmVal);
      }

      convertOmpOpRegions(region, "omp.section.region", builder,
                          moduleTranslation, bodyGenStatus);
    };
    sectionCBs.push_back(sectionCB);
  }

  // No sections within omp.sections operation - skip generation. This situation
  // is only possible if there is only a terminator operation inside the
  // sections operation
  if (sectionCBs.empty())
    return success();

  assert(isa<omp::SectionOp>(*sectionsOp.getRegion().op_begin()));

  // TODO: Perform appropriate actions according to the data-sharing
  // attribute (shared, private, firstprivate, ...) of variables.
  // Currently defaults to shared.
  auto privCB = [&](InsertPointTy, InsertPointTy codeGenIP, llvm::Value &,
                    llvm::Value &vPtr,
                    llvm::Value *&replacementValue) -> InsertPointTy {
    replacementValue = &vPtr;
    return codeGenIP;
  };

  // TODO: Perform finalization actions for variables. This has to be
  // called for variables which have destructors/finalizers.
  auto finiCB = [&](InsertPointTy codeGenIP) {};

  allocaIP = findAllocaInsertPoint(builder, moduleTranslation);
  llvm::OpenMPIRBuilder::LocationDescription ompLoc(builder);
  builder.restoreIP(moduleTranslation.getOpenMPBuilder()->createSections(
      ompLoc, allocaIP, sectionCBs, privCB, finiCB, false,
      sectionsOp.getNowait()));

  if (failed(bodyGenStatus))
    return bodyGenStatus;

  // Process the reductions if required.
  return createReductionsAndCleanup(sectionsOp, builder, moduleTranslation,
                                    allocaIP, reductionDecls,
                                    privateReductionVariables, isByRef);
}

/// Converts an OpenMP single construct into LLVM IR using OpenMPIRBuilder.
static LogicalResult
convertOmpSingle(omp::SingleOp &singleOp, llvm::IRBuilderBase &builder,
                 LLVM::ModuleTranslation &moduleTranslation) {
  using InsertPointTy = llvm::OpenMPIRBuilder::InsertPointTy;
  llvm::OpenMPIRBuilder::LocationDescription ompLoc(builder);
  LogicalResult bodyGenStatus = success();
  if (!singleOp.getPrivateVars().empty() || singleOp.getPrivateSyms())
    return singleOp.emitError("unhandled clauses for translation to LLVM IR");

  auto bodyCB = [&](InsertPointTy allocaIP, InsertPointTy codegenIP) {
    builder.restoreIP(codegenIP);
    convertOmpOpRegions(singleOp.getRegion(), "omp.single.region", builder,
                        moduleTranslation, bodyGenStatus);
  };
  auto finiCB = [&](InsertPointTy codeGenIP) {};

  // Handle copyprivate
  Operation::operand_range cpVars = singleOp.getCopyprivateVars();
  std::optional<ArrayAttr> cpFuncs = singleOp.getCopyprivateSyms();
  llvm::SmallVector<llvm::Value *> llvmCPVars;
  llvm::SmallVector<llvm::Function *> llvmCPFuncs;
  for (size_t i = 0, e = cpVars.size(); i < e; ++i) {
    llvmCPVars.push_back(moduleTranslation.lookupValue(cpVars[i]));
    auto llvmFuncOp = SymbolTable::lookupNearestSymbolFrom<LLVM::LLVMFuncOp>(
        singleOp, cast<SymbolRefAttr>((*cpFuncs)[i]));
    llvmCPFuncs.push_back(
        moduleTranslation.lookupFunction(llvmFuncOp.getName()));
  }

  builder.restoreIP(moduleTranslation.getOpenMPBuilder()->createSingle(
      ompLoc, bodyCB, finiCB, singleOp.getNowait(), llvmCPVars, llvmCPFuncs));
  return bodyGenStatus;
}

// Convert an OpenMP Teams construct to LLVM IR using OpenMPIRBuilder
static LogicalResult
convertOmpTeams(omp::TeamsOp op, llvm::IRBuilderBase &builder,
                LLVM::ModuleTranslation &moduleTranslation) {
  using InsertPointTy = llvm::OpenMPIRBuilder::InsertPointTy;
  LogicalResult bodyGenStatus = success();
  if (!op.getAllocatorVars().empty() || op.getReductionSyms() ||
      !op.getPrivateVars().empty() || op.getPrivateSyms())
    return op.emitError("unhandled clauses for translation to LLVM IR");

  auto bodyCB = [&](InsertPointTy allocaIP, InsertPointTy codegenIP) {
    LLVM::ModuleTranslation::SaveStack<OpenMPAllocaStackFrame> frame(
        moduleTranslation, allocaIP);
    builder.restoreIP(codegenIP);
    convertOmpOpRegions(op.getRegion(), "omp.teams.region", builder,
                        moduleTranslation, bodyGenStatus);
  };

  llvm::Value *numTeamsLower = nullptr;
  if (Value numTeamsLowerVar = op.getNumTeamsLower())
    numTeamsLower = moduleTranslation.lookupValue(numTeamsLowerVar);

  llvm::Value *numTeamsUpper = nullptr;
  if (Value numTeamsUpperVar = op.getNumTeamsUpper())
    numTeamsUpper = moduleTranslation.lookupValue(numTeamsUpperVar);

  llvm::Value *threadLimit = nullptr;
  if (Value threadLimitVar = op.getThreadLimit())
    threadLimit = moduleTranslation.lookupValue(threadLimitVar);

  llvm::Value *ifExpr = nullptr;
  if (Value ifVar = op.getIfExpr())
    ifExpr = moduleTranslation.lookupValue(ifVar);

  llvm::OpenMPIRBuilder::LocationDescription ompLoc(builder);
  builder.restoreIP(moduleTranslation.getOpenMPBuilder()->createTeams(
      ompLoc, bodyCB, numTeamsLower, numTeamsUpper, threadLimit, ifExpr));
  return bodyGenStatus;
}

static void
buildDependData(std::optional<ArrayAttr> dependKinds, OperandRange dependVars,
                LLVM::ModuleTranslation &moduleTranslation,
                SmallVectorImpl<llvm::OpenMPIRBuilder::DependData> &dds) {
  if (dependVars.empty())
    return;
  for (auto dep : llvm::zip(dependVars, dependKinds->getValue())) {
    llvm::omp::RTLDependenceKindTy type;
    switch (
        cast<mlir::omp::ClauseTaskDependAttr>(std::get<1>(dep)).getValue()) {
    case mlir::omp::ClauseTaskDepend::taskdependin:
      type = llvm::omp::RTLDependenceKindTy::DepIn;
      break;
    // The OpenMP runtime requires that the codegen for 'depend' clause for
    // 'out' dependency kind must be the same as codegen for 'depend' clause
    // with 'inout' dependency.
    case mlir::omp::ClauseTaskDepend::taskdependout:
    case mlir::omp::ClauseTaskDepend::taskdependinout:
      type = llvm::omp::RTLDependenceKindTy::DepInOut;
      break;
    };
    llvm::Value *depVal = moduleTranslation.lookupValue(std::get<0>(dep));
    llvm::OpenMPIRBuilder::DependData dd(type, depVal->getType(), depVal);
    dds.emplace_back(dd);
  }
}
/// Converts an OpenMP task construct into LLVM IR using OpenMPIRBuilder.
static LogicalResult
convertOmpTaskOp(omp::TaskOp taskOp, llvm::IRBuilderBase &builder,
                 LLVM::ModuleTranslation &moduleTranslation) {
  using InsertPointTy = llvm::OpenMPIRBuilder::InsertPointTy;
  LogicalResult bodyGenStatus = success();
  if (taskOp.getUntiedAttr() || taskOp.getMergeableAttr() ||
      taskOp.getInReductionSyms() || taskOp.getPriority() ||
      !taskOp.getAllocateVars().empty() || !taskOp.getPrivateVars().empty() ||
      taskOp.getPrivateSyms()) {
    return taskOp.emitError("unhandled clauses for translation to LLVM IR");
  }
  auto bodyCB = [&](InsertPointTy allocaIP, InsertPointTy codegenIP) {
    // Save the alloca insertion point on ModuleTranslation stack for use in
    // nested regions.
    LLVM::ModuleTranslation::SaveStack<OpenMPAllocaStackFrame> frame(
        moduleTranslation, allocaIP);

    builder.restoreIP(codegenIP);
    convertOmpOpRegions(taskOp.getRegion(), "omp.task.region", builder,
                        moduleTranslation, bodyGenStatus);
  };

  SmallVector<llvm::OpenMPIRBuilder::DependData> dds;
  buildDependData(taskOp.getDependKinds(), taskOp.getDependVars(),
                  moduleTranslation, dds);

  llvm::OpenMPIRBuilder::InsertPointTy allocaIP =
      findAllocaInsertPoint(builder, moduleTranslation);
  llvm::OpenMPIRBuilder::LocationDescription ompLoc(builder);
  builder.restoreIP(moduleTranslation.getOpenMPBuilder()->createTask(
      ompLoc, allocaIP, bodyCB, !taskOp.getUntied(),
      moduleTranslation.lookupValue(taskOp.getFinal()),
      moduleTranslation.lookupValue(taskOp.getIfExpr()), dds));
  return bodyGenStatus;
}

/// Converts an OpenMP taskgroup construct into LLVM IR using OpenMPIRBuilder.
static LogicalResult
convertOmpTaskgroupOp(omp::TaskgroupOp tgOp, llvm::IRBuilderBase &builder,
                      LLVM::ModuleTranslation &moduleTranslation) {
  using InsertPointTy = llvm::OpenMPIRBuilder::InsertPointTy;
  LogicalResult bodyGenStatus = success();
  if (!tgOp.getTaskReductionVars().empty() || !tgOp.getAllocateVars().empty()) {
    return tgOp.emitError("unhandled clauses for translation to LLVM IR");
  }
  auto bodyCB = [&](InsertPointTy allocaIP, InsertPointTy codegenIP) {
    builder.restoreIP(codegenIP);
    convertOmpOpRegions(tgOp.getRegion(), "omp.taskgroup.region", builder,
                        moduleTranslation, bodyGenStatus);
  };
  InsertPointTy allocaIP = findAllocaInsertPoint(builder, moduleTranslation);
  llvm::OpenMPIRBuilder::LocationDescription ompLoc(builder);
  builder.restoreIP(moduleTranslation.getOpenMPBuilder()->createTaskgroup(
      ompLoc, allocaIP, bodyCB));
  return bodyGenStatus;
}

static LogicalResult
convertOmpTaskwaitOp(omp::TaskwaitOp twOp, llvm::IRBuilderBase &builder,
                     LLVM::ModuleTranslation &moduleTranslation) {
  if (!twOp.getDependVars().empty() || twOp.getDependKinds() ||
      twOp.getNowait())
    return twOp.emitError("unhandled clauses for translation to LLVM IR");

  moduleTranslation.getOpenMPBuilder()->createTaskwait(builder.saveIP());
  return success();
}

/// Converts an OpenMP workshare loop into LLVM IR using OpenMPIRBuilder.
static LogicalResult
convertOmpWsloop(Operation &opInst, llvm::IRBuilderBase &builder,
                 LLVM::ModuleTranslation &moduleTranslation) {
  auto wsloopOp = cast<omp::WsloopOp>(opInst);
  if (!wsloopOp.getAllocateVars().empty() ||
      !wsloopOp.getAllocatorVars().empty() ||
      !wsloopOp.getPrivateVars().empty() || wsloopOp.getPrivateSyms())
    return opInst.emitError("unhandled clauses for translation to LLVM IR");

  // FIXME: Here any other nested wrappers (e.g. omp.simd) are skipped, so
  // codegen for composite constructs like 'DO/FOR SIMD' will be the same as for
  // 'DO/FOR'.
  auto loopOp = cast<omp::LoopNestOp>(wsloopOp.getWrappedLoop());

  llvm::ArrayRef<bool> isByRef = getIsByRef(wsloopOp.getReductionByref());
  assert(isByRef.size() == wsloopOp.getNumReductionVars());

  // Static is the default.
  auto schedule =
      wsloopOp.getScheduleKind().value_or(omp::ClauseScheduleKind::Static);

  // Find the loop configuration.
  llvm::Value *step = moduleTranslation.lookupValue(loopOp.getLoopSteps()[0]);
  llvm::Type *ivType = step->getType();
  llvm::Value *chunk = nullptr;
  if (wsloopOp.getScheduleChunk()) {
    llvm::Value *chunkVar =
        moduleTranslation.lookupValue(wsloopOp.getScheduleChunk());
    chunk = builder.CreateSExtOrTrunc(chunkVar, ivType);
  }

  SmallVector<omp::DeclareReductionOp> reductionDecls;
  collectReductionDecls(wsloopOp, reductionDecls);
  llvm::OpenMPIRBuilder::InsertPointTy allocaIP =
      findAllocaInsertPoint(builder, moduleTranslation);

  SmallVector<llvm::Value *> privateReductionVariables(
      wsloopOp.getNumReductionVars());
  DenseMap<Value, llvm::Value *> reductionVariableMap;

  MutableArrayRef<BlockArgument> reductionArgs =
      wsloopOp.getRegion().getArguments();

  if (failed(allocAndInitializeReductionVars(
          wsloopOp, reductionArgs, builder, moduleTranslation, allocaIP,
          reductionDecls, privateReductionVariables, reductionVariableMap,
          isByRef)))
    return failure();

  // Store the mapping between reduction variables and their private copies on
  // ModuleTranslation stack. It can be then recovered when translating
  // omp.reduce operations in a separate call.
  LLVM::ModuleTranslation::SaveStack<OpenMPVarMappingStackFrame> mappingGuard(
      moduleTranslation, reductionVariableMap);

  // Set up the source location value for OpenMP runtime.
  llvm::OpenMPIRBuilder::LocationDescription ompLoc(builder);

  // Generator of the canonical loop body.
  // TODO: support error propagation in OpenMPIRBuilder and use it instead of
  // relying on captured variables.
  SmallVector<llvm::CanonicalLoopInfo *> loopInfos;
  SmallVector<llvm::OpenMPIRBuilder::InsertPointTy> bodyInsertPoints;
  LogicalResult bodyGenStatus = success();
  auto bodyGen = [&](llvm::OpenMPIRBuilder::InsertPointTy ip, llvm::Value *iv) {
    // Make sure further conversions know about the induction variable.
    moduleTranslation.mapValue(
        loopOp.getRegion().front().getArgument(loopInfos.size()), iv);

    // Capture the body insertion point for use in nested loops. BodyIP of the
    // CanonicalLoopInfo always points to the beginning of the entry block of
    // the body.
    bodyInsertPoints.push_back(ip);

    if (loopInfos.size() != loopOp.getNumLoops() - 1)
      return;

    // Convert the body of the loop.
    builder.restoreIP(ip);
    convertOmpOpRegions(loopOp.getRegion(), "omp.wsloop.region", builder,
                        moduleTranslation, bodyGenStatus);
  };

  // Delegate actual loop construction to the OpenMP IRBuilder.
  // TODO: this currently assumes omp.loop_nest is semantically similar to SCF
  // loop, i.e. it has a positive step, uses signed integer semantics.
  // Reconsider this code when the nested loop operation clearly supports more
  // cases.
  llvm::OpenMPIRBuilder *ompBuilder = moduleTranslation.getOpenMPBuilder();
  for (unsigned i = 0, e = loopOp.getNumLoops(); i < e; ++i) {
    llvm::Value *lowerBound =
        moduleTranslation.lookupValue(loopOp.getLoopLowerBounds()[i]);
    llvm::Value *upperBound =
        moduleTranslation.lookupValue(loopOp.getLoopUpperBounds()[i]);
    llvm::Value *step = moduleTranslation.lookupValue(loopOp.getLoopSteps()[i]);

    // Make sure loop trip count are emitted in the preheader of the outermost
    // loop at the latest so that they are all available for the new collapsed
    // loop will be created below.
    llvm::OpenMPIRBuilder::LocationDescription loc = ompLoc;
    llvm::OpenMPIRBuilder::InsertPointTy computeIP = ompLoc.IP;
    if (i != 0) {
      loc = llvm::OpenMPIRBuilder::LocationDescription(bodyInsertPoints.back());
      computeIP = loopInfos.front()->getPreheaderIP();
    }
    loopInfos.push_back(ompBuilder->createCanonicalLoop(
        loc, bodyGen, lowerBound, upperBound, step,
        /*IsSigned=*/true, loopOp.getLoopInclusive(), computeIP));

    if (failed(bodyGenStatus))
      return failure();
  }

  // Collapse loops. Store the insertion point because LoopInfos may get
  // invalidated.
  llvm::IRBuilderBase::InsertPoint afterIP = loopInfos.front()->getAfterIP();
  llvm::CanonicalLoopInfo *loopInfo =
      ompBuilder->collapseLoops(ompLoc.DL, loopInfos, {});

  allocaIP = findAllocaInsertPoint(builder, moduleTranslation);

  // TODO: Handle doacross loops when the ordered clause has a parameter.
  bool isOrdered = wsloopOp.getOrdered().has_value();
  std::optional<omp::ScheduleModifier> scheduleMod = wsloopOp.getScheduleMod();
  bool isSimd = wsloopOp.getScheduleSimd();

  ompBuilder->applyWorkshareLoop(
      ompLoc.DL, loopInfo, allocaIP, !wsloopOp.getNowait(),
      convertToScheduleKind(schedule), chunk, isSimd,
      scheduleMod == omp::ScheduleModifier::monotonic,
      scheduleMod == omp::ScheduleModifier::nonmonotonic, isOrdered);

  // Continue building IR after the loop. Note that the LoopInfo returned by
  // `collapseLoops` points inside the outermost loop and is intended for
  // potential further loop transformations. Use the insertion point stored
  // before collapsing loops instead.
  builder.restoreIP(afterIP);

  // Process the reductions if required.
  return createReductionsAndCleanup(wsloopOp, builder, moduleTranslation,
                                    allocaIP, reductionDecls,
                                    privateReductionVariables, isByRef);
}

/// A RAII class that on construction replaces the region arguments of the
/// parallel op (which correspond to private variables) with the actual private
/// variables they correspond to. This prepares the parallel op so that it
/// matches what is expected by the OMPIRBuilder.
///
/// On destruction, it restores the original state of the operation so that on
/// the MLIR side, the op is not affected by conversion to LLVM IR.
class OmpParallelOpConversionManager {
public:
  OmpParallelOpConversionManager(omp::ParallelOp opInst)
      : region(opInst.getRegion()), privateVars(opInst.getPrivateVars()),
        privateArgBeginIdx(opInst.getNumReductionVars()),
        privateArgEndIdx(privateArgBeginIdx + privateVars.size()) {
    auto privateVarsIt = privateVars.begin();

    for (size_t argIdx = privateArgBeginIdx; argIdx < privateArgEndIdx;
         ++argIdx, ++privateVarsIt)
      mlir::replaceAllUsesInRegionWith(region.getArgument(argIdx),
                                       *privateVarsIt, region);
  }

  ~OmpParallelOpConversionManager() {
    auto privateVarsIt = privateVars.begin();

    for (size_t argIdx = privateArgBeginIdx; argIdx < privateArgEndIdx;
         ++argIdx, ++privateVarsIt)
      mlir::replaceAllUsesInRegionWith(*privateVarsIt,
                                       region.getArgument(argIdx), region);
  }

private:
  Region &region;
  OperandRange privateVars;
  unsigned privateArgBeginIdx;
  unsigned privateArgEndIdx;
};

/// Converts the OpenMP parallel operation to LLVM IR.
static LogicalResult
convertOmpParallel(omp::ParallelOp opInst, llvm::IRBuilderBase &builder,
                   LLVM::ModuleTranslation &moduleTranslation) {
  using InsertPointTy = llvm::OpenMPIRBuilder::InsertPointTy;
  OmpParallelOpConversionManager raii(opInst);
  ArrayRef<bool> isByRef = getIsByRef(opInst.getReductionByref());
  assert(isByRef.size() == opInst.getNumReductionVars());

  // TODO: support error propagation in OpenMPIRBuilder and use it instead of
  // relying on captured variables.
  LogicalResult bodyGenStatus = success();
  llvm::OpenMPIRBuilder *ompBuilder = moduleTranslation.getOpenMPBuilder();

  // Collect reduction declarations
  SmallVector<omp::DeclareReductionOp> reductionDecls;
  collectReductionDecls(opInst, reductionDecls);
  SmallVector<llvm::Value *> privateReductionVariables(
      opInst.getNumReductionVars());

  auto bodyGenCB = [&](InsertPointTy allocaIP, InsertPointTy codeGenIP) {
    // Allocate reduction vars
    DenseMap<Value, llvm::Value *> reductionVariableMap;

    MutableArrayRef<BlockArgument> reductionArgs =
        opInst.getRegion().getArguments().slice(
            opInst.getNumAllocateVars() + opInst.getNumAllocatorsVars(),
            opInst.getNumReductionVars());

    allocByValReductionVars(opInst, reductionArgs, builder, moduleTranslation,
                            allocaIP, reductionDecls, privateReductionVariables,
                            reductionVariableMap, isByRef);

    // Initialize reduction vars
    builder.restoreIP(allocaIP);
    llvm::BasicBlock *initBlock = splitBB(builder, true, "omp.reduction.init");
    allocaIP =
        InsertPointTy(allocaIP.getBlock(),
                      allocaIP.getBlock()->getTerminator()->getIterator());
    SmallVector<llvm::Value *> byRefVars(opInst.getNumReductionVars());
    for (unsigned i = 0; i < opInst.getNumReductionVars(); ++i) {
      if (isByRef[i]) {
        // Allocate reduction variable (which is a pointer to the real reduciton
        // variable allocated in the inlined region)
        byRefVars[i] = builder.CreateAlloca(
            moduleTranslation.convertType(reductionDecls[i].getType()));
      }
    }

    builder.SetInsertPoint(initBlock->getFirstNonPHIOrDbgOrAlloca());

    for (unsigned i = 0; i < opInst.getNumReductionVars(); ++i) {
      SmallVector<llvm::Value *> phis;

      // map the block argument
      mapInitializationArg(opInst, moduleTranslation, reductionDecls, i);
      if (failed(inlineConvertOmpRegions(
              reductionDecls[i].getInitializerRegion(), "omp.reduction.neutral",
              builder, moduleTranslation, &phis)))
        bodyGenStatus = failure();
      assert(phis.size() == 1 &&
             "expected one value to be yielded from the "
             "reduction neutral element declaration region");

      // mapInitializationArg finishes its block with a terminator. We need to
      // insert before that terminator.
      builder.SetInsertPoint(builder.GetInsertBlock()->getTerminator());

      if (isByRef[i]) {
        // Store the result of the inlined region to the allocated reduction var
        // ptr
        builder.CreateStore(phis[0], byRefVars[i]);

        privateReductionVariables[i] = byRefVars[i];
        moduleTranslation.mapValue(reductionArgs[i], phis[0]);
        reductionVariableMap.try_emplace(opInst.getReductionVars()[i], phis[0]);
      } else {
        // for by-ref case the store is inside of the reduction init region
        builder.CreateStore(phis[0], privateReductionVariables[i]);
        // the rest is done in allocByValReductionVars
      }

      // clear block argument mapping in case it needs to be re-created with a
      // different source for another use of the same reduction decl
      moduleTranslation.forgetMapping(reductionDecls[i].getInitializerRegion());
    }

    // Store the mapping between reduction variables and their private copies on
    // ModuleTranslation stack. It can be then recovered when translating
    // omp.reduce operations in a separate call.
    LLVM::ModuleTranslation::SaveStack<OpenMPVarMappingStackFrame> mappingGuard(
        moduleTranslation, reductionVariableMap);

    // Save the alloca insertion point on ModuleTranslation stack for use in
    // nested regions.
    LLVM::ModuleTranslation::SaveStack<OpenMPAllocaStackFrame> frame(
        moduleTranslation, allocaIP);

    // ParallelOp has only one region associated with it.
    builder.restoreIP(codeGenIP);
    auto regionBlock =
        convertOmpOpRegions(opInst.getRegion(), "omp.par.region", builder,
                            moduleTranslation, bodyGenStatus);

    // Process the reductions if required.
    if (opInst.getNumReductionVars() > 0) {
      // Collect reduction info
      SmallVector<OwningReductionGen> owningReductionGens;
      SmallVector<OwningAtomicReductionGen> owningAtomicReductionGens;
      SmallVector<llvm::OpenMPIRBuilder::ReductionInfo> reductionInfos;
      collectReductionInfo(opInst, builder, moduleTranslation, reductionDecls,
                           owningReductionGens, owningAtomicReductionGens,
                           privateReductionVariables, reductionInfos);

      // Move to region cont block
      builder.SetInsertPoint(regionBlock->getTerminator());

      // Generate reductions from info
      llvm::UnreachableInst *tempTerminator = builder.CreateUnreachable();
      builder.SetInsertPoint(tempTerminator);

      llvm::OpenMPIRBuilder::InsertPointTy contInsertPoint =
          ompBuilder->createReductions(builder.saveIP(), allocaIP,
                                       reductionInfos, isByRef, false);
      if (!contInsertPoint.getBlock()) {
        bodyGenStatus = opInst->emitOpError() << "failed to convert reductions";
        return;
      }

      tempTerminator->eraseFromParent();
      builder.restoreIP(contInsertPoint);
    }
  };

  SmallVector<omp::PrivateClauseOp> privatizerClones;
  SmallVector<llvm::Value *> privateVariables;

  // TODO: Perform appropriate actions according to the data-sharing
  // attribute (shared, private, firstprivate, ...) of variables.
  // Currently shared and private are supported.
  auto privCB = [&](InsertPointTy allocaIP, InsertPointTy codeGenIP,
                    llvm::Value &, llvm::Value &vPtr,
                    llvm::Value *&replacementValue) -> InsertPointTy {
    replacementValue = &vPtr;

    // If this is a private value, this lambda will return the corresponding
    // mlir value and its `PrivateClauseOp`. Otherwise, empty values are
    // returned.
    auto [privVar, privatizerClone] =
        [&]() -> std::pair<mlir::Value, omp::PrivateClauseOp> {
      if (!opInst.getPrivateVars().empty()) {
        auto privateVars = opInst.getPrivateVars();
        auto privateSyms = opInst.getPrivateSyms();

        for (auto [privVar, privatizerAttr] :
             llvm::zip_equal(privateVars, *privateSyms)) {
          // Find the MLIR private variable corresponding to the LLVM value
          // being privatized.
          llvm::Value *llvmPrivVar = moduleTranslation.lookupValue(privVar);
          if (llvmPrivVar != &vPtr)
            continue;

          SymbolRefAttr privSym = llvm::cast<SymbolRefAttr>(privatizerAttr);
          omp::PrivateClauseOp privatizer =
              SymbolTable::lookupNearestSymbolFrom<omp::PrivateClauseOp>(
                  opInst, privSym);

          // Clone the privatizer in case it is used by more than one parallel
          // region. The privatizer is processed in-place (see below) before it
          // gets inlined in the parallel region and therefore processing the
          // original op is dangerous.

          MLIRContext &context = moduleTranslation.getContext();
          mlir::IRRewriter opCloner(&context);
          opCloner.setInsertionPoint(privatizer);
          auto clone = llvm::cast<mlir::omp::PrivateClauseOp>(
              opCloner.clone(*privatizer));

          // Unique the clone name to avoid clashes in the symbol table.
          unsigned counter = 0;
          SmallString<256> cloneName = SymbolTable::generateSymbolName<256>(
              privatizer.getSymName(),
              [&](llvm::StringRef candidate) {
                return SymbolTable::lookupNearestSymbolFrom(
                           opInst, StringAttr::get(&context, candidate)) !=
                       nullptr;
              },
              counter);

          clone.setSymName(cloneName);
          return {privVar, clone};
        }
      }

      return {mlir::Value(), omp::PrivateClauseOp()};
    }();

    if (privVar) {
      Region &allocRegion = privatizerClone.getAllocRegion();

      // If this is a `firstprivate` clause, prepare the `omp.private` op by:
      if (privatizerClone.getDataSharingType() ==
          omp::DataSharingClauseType::FirstPrivate) {
        auto oldAllocBackBlock = std::prev(allocRegion.end());
        omp::YieldOp oldAllocYieldOp =
            llvm::cast<omp::YieldOp>(oldAllocBackBlock->getTerminator());

        Region &copyRegion = privatizerClone.getCopyRegion();

        mlir::IRRewriter copyCloneBuilder(&moduleTranslation.getContext());
        // 1. Cloning the `copy` region to the end of the `alloc` region.
        copyCloneBuilder.cloneRegionBefore(copyRegion, allocRegion,
                                           allocRegion.end());

        auto newCopyRegionFrontBlock = std::next(oldAllocBackBlock);
        // 2. Merging the last `alloc` block with the first block in the `copy`
        // region clone.
        // 3. Re-mapping the first argument of the `copy` region to be the
        // argument of the `alloc` region and the second argument of the `copy`
        // region to be the yielded value of the `alloc` region (this is the
        // private clone of the privatized value).
        copyCloneBuilder.mergeBlocks(
            &*newCopyRegionFrontBlock, &*oldAllocBackBlock,
            {allocRegion.getArgument(0), oldAllocYieldOp.getOperand(0)});

        // 4. The old terminator of the `alloc` region is not needed anymore, so
        // delete it.
        oldAllocYieldOp.erase();
      }

      // Replace the privatizer block argument with mlir value being privatized.
      // This way, the body of the privatizer will be changed from using the
      // region/block argument to the value being privatized.
      auto allocRegionArg = allocRegion.getArgument(0);
      replaceAllUsesInRegionWith(allocRegionArg, privVar, allocRegion);

      auto oldIP = builder.saveIP();
      builder.restoreIP(allocaIP);

      SmallVector<llvm::Value *, 1> yieldedValues;
      if (failed(inlineConvertOmpRegions(allocRegion, "omp.privatizer", builder,
                                         moduleTranslation, &yieldedValues))) {
        opInst.emitError("failed to inline `alloc` region of an `omp.private` "
                         "op in the parallel region");
        bodyGenStatus = failure();
        privatizerClone.erase();
      } else {
        assert(yieldedValues.size() == 1);
        replacementValue = yieldedValues.front();

        // Keep the LLVM replacement value and the op clone in case we need to
        // emit cleanup (i.e. deallocation) logic.
        privateVariables.push_back(replacementValue);
        privatizerClones.push_back(privatizerClone);
      }

      builder.restoreIP(oldIP);
    }

    return codeGenIP;
  };

  // TODO: Perform finalization actions for variables. This has to be
  // called for variables which have destructors/finalizers.
  auto finiCB = [&](InsertPointTy codeGenIP) {
    InsertPointTy oldIP = builder.saveIP();
    builder.restoreIP(codeGenIP);

    // if the reduction has a cleanup region, inline it here to finalize the
    // reduction variables
    SmallVector<Region *> reductionCleanupRegions;
    llvm::transform(reductionDecls, std::back_inserter(reductionCleanupRegions),
                    [](omp::DeclareReductionOp reductionDecl) {
                      return &reductionDecl.getCleanupRegion();
                    });
    if (failed(inlineOmpRegionCleanup(
            reductionCleanupRegions, privateReductionVariables,
            moduleTranslation, builder, "omp.reduction.cleanup")))
      bodyGenStatus = failure();

    SmallVector<Region *> privateCleanupRegions;
    llvm::transform(privatizerClones, std::back_inserter(privateCleanupRegions),
                    [](omp::PrivateClauseOp privatizer) {
                      return &privatizer.getDeallocRegion();
                    });

    if (failed(inlineOmpRegionCleanup(
            privateCleanupRegions, privateVariables, moduleTranslation, builder,
            "omp.private.dealloc", /*shouldLoadCleanupRegionArg=*/false)))
      bodyGenStatus = failure();

    builder.restoreIP(oldIP);
  };

  llvm::Value *ifCond = nullptr;
  if (auto ifVar = opInst.getIfExpr())
    ifCond = moduleTranslation.lookupValue(ifVar);
  llvm::Value *numThreads = nullptr;
  if (auto numThreadsVar = opInst.getNumThreads())
    numThreads = moduleTranslation.lookupValue(numThreadsVar);
  auto pbKind = llvm::omp::OMP_PROC_BIND_default;
  if (auto bind = opInst.getProcBindKind())
    pbKind = getProcBindKind(*bind);
  // TODO: Is the Parallel construct cancellable?
  bool isCancellable = false;

  llvm::OpenMPIRBuilder::InsertPointTy allocaIP =
      findAllocaInsertPoint(builder, moduleTranslation);
  llvm::OpenMPIRBuilder::LocationDescription ompLoc(builder);

  builder.restoreIP(
      ompBuilder->createParallel(ompLoc, allocaIP, bodyGenCB, privCB, finiCB,
                                 ifCond, numThreads, pbKind, isCancellable));

  for (mlir::omp::PrivateClauseOp privatizerClone : privatizerClones)
    privatizerClone.erase();

  return bodyGenStatus;
}

/// Convert Order attribute to llvm::omp::OrderKind.
static llvm::omp::OrderKind
convertOrderKind(std::optional<omp::ClauseOrderKind> o) {
  if (!o)
    return llvm::omp::OrderKind::OMP_ORDER_unknown;
  switch (*o) {
  case omp::ClauseOrderKind::Concurrent:
    return llvm::omp::OrderKind::OMP_ORDER_concurrent;
  }
  llvm_unreachable("Unknown ClauseOrderKind kind");
}

/// Converts an OpenMP simd loop into LLVM IR using OpenMPIRBuilder.
static LogicalResult
convertOmpSimd(Operation &opInst, llvm::IRBuilderBase &builder,
               LLVM::ModuleTranslation &moduleTranslation) {
  auto simdOp = cast<omp::SimdOp>(opInst);
  auto loopOp = cast<omp::LoopNestOp>(simdOp.getWrappedLoop());

  if (!simdOp.getLinearVars().empty() || !simdOp.getLinearStepVars().empty() ||
      !simdOp.getPrivateVars().empty() || simdOp.getPrivateSyms() ||
      !simdOp.getReductionVars().empty() || simdOp.getReductionByref() ||
      simdOp.getReductionSyms())
    return opInst.emitError("unhandled clauses for translation to LLVM IR");

  llvm::OpenMPIRBuilder::LocationDescription ompLoc(builder);

  // Generator of the canonical loop body.
  // TODO: support error propagation in OpenMPIRBuilder and use it instead of
  // relying on captured variables.
  SmallVector<llvm::CanonicalLoopInfo *> loopInfos;
  SmallVector<llvm::OpenMPIRBuilder::InsertPointTy> bodyInsertPoints;
  LogicalResult bodyGenStatus = success();
  auto bodyGen = [&](llvm::OpenMPIRBuilder::InsertPointTy ip, llvm::Value *iv) {
    // Make sure further conversions know about the induction variable.
    moduleTranslation.mapValue(
        loopOp.getRegion().front().getArgument(loopInfos.size()), iv);

    // Capture the body insertion point for use in nested loops. BodyIP of the
    // CanonicalLoopInfo always points to the beginning of the entry block of
    // the body.
    bodyInsertPoints.push_back(ip);

    if (loopInfos.size() != loopOp.getNumLoops() - 1)
      return;

    // Convert the body of the loop.
    builder.restoreIP(ip);
    convertOmpOpRegions(loopOp.getRegion(), "omp.simd.region", builder,
                        moduleTranslation, bodyGenStatus);
  };

  // Delegate actual loop construction to the OpenMP IRBuilder.
  // TODO: this currently assumes omp.loop_nest is semantically similar to SCF
  // loop, i.e. it has a positive step, uses signed integer semantics.
  // Reconsider this code when the nested loop operation clearly supports more
  // cases.
  llvm::OpenMPIRBuilder *ompBuilder = moduleTranslation.getOpenMPBuilder();
  for (unsigned i = 0, e = loopOp.getNumLoops(); i < e; ++i) {
    llvm::Value *lowerBound =
        moduleTranslation.lookupValue(loopOp.getLoopLowerBounds()[i]);
    llvm::Value *upperBound =
        moduleTranslation.lookupValue(loopOp.getLoopUpperBounds()[i]);
    llvm::Value *step = moduleTranslation.lookupValue(loopOp.getLoopSteps()[i]);

    // Make sure loop trip count are emitted in the preheader of the outermost
    // loop at the latest so that they are all available for the new collapsed
    // loop will be created below.
    llvm::OpenMPIRBuilder::LocationDescription loc = ompLoc;
    llvm::OpenMPIRBuilder::InsertPointTy computeIP = ompLoc.IP;
    if (i != 0) {
      loc = llvm::OpenMPIRBuilder::LocationDescription(bodyInsertPoints.back(),
                                                       ompLoc.DL);
      computeIP = loopInfos.front()->getPreheaderIP();
    }
    loopInfos.push_back(ompBuilder->createCanonicalLoop(
        loc, bodyGen, lowerBound, upperBound, step,
        /*IsSigned=*/true, /*Inclusive=*/true, computeIP));

    if (failed(bodyGenStatus))
      return failure();
  }

  // Collapse loops.
  llvm::IRBuilderBase::InsertPoint afterIP = loopInfos.front()->getAfterIP();
  llvm::CanonicalLoopInfo *loopInfo =
      ompBuilder->collapseLoops(ompLoc.DL, loopInfos, {});

  llvm::ConstantInt *simdlen = nullptr;
  if (std::optional<uint64_t> simdlenVar = simdOp.getSimdlen())
    simdlen = builder.getInt64(simdlenVar.value());

  llvm::ConstantInt *safelen = nullptr;
  if (std::optional<uint64_t> safelenVar = simdOp.getSafelen())
    safelen = builder.getInt64(safelenVar.value());

  llvm::MapVector<llvm::Value *, llvm::Value *> alignedVars;
  llvm::omp::OrderKind order = convertOrderKind(simdOp.getOrder());
  ompBuilder->applySimd(loopInfo, alignedVars,
                        simdOp.getIfExpr()
                            ? moduleTranslation.lookupValue(simdOp.getIfExpr())
                            : nullptr,
                        order, simdlen, safelen);

  builder.restoreIP(afterIP);
  return success();
}

/// Convert an Atomic Ordering attribute to llvm::AtomicOrdering.
static llvm::AtomicOrdering
convertAtomicOrdering(std::optional<omp::ClauseMemoryOrderKind> ao) {
  if (!ao)
    return llvm::AtomicOrdering::Monotonic; // Default Memory Ordering

  switch (*ao) {
  case omp::ClauseMemoryOrderKind::Seq_cst:
    return llvm::AtomicOrdering::SequentiallyConsistent;
  case omp::ClauseMemoryOrderKind::Acq_rel:
    return llvm::AtomicOrdering::AcquireRelease;
  case omp::ClauseMemoryOrderKind::Acquire:
    return llvm::AtomicOrdering::Acquire;
  case omp::ClauseMemoryOrderKind::Release:
    return llvm::AtomicOrdering::Release;
  case omp::ClauseMemoryOrderKind::Relaxed:
    return llvm::AtomicOrdering::Monotonic;
  }
  llvm_unreachable("Unknown ClauseMemoryOrderKind kind");
}

/// Convert omp.atomic.read operation to LLVM IR.
static LogicalResult
convertOmpAtomicRead(Operation &opInst, llvm::IRBuilderBase &builder,
                     LLVM::ModuleTranslation &moduleTranslation) {

  auto readOp = cast<omp::AtomicReadOp>(opInst);
  llvm::OpenMPIRBuilder *ompBuilder = moduleTranslation.getOpenMPBuilder();

  llvm::OpenMPIRBuilder::LocationDescription ompLoc(builder);

  llvm::AtomicOrdering AO = convertAtomicOrdering(readOp.getMemoryOrder());
  llvm::Value *x = moduleTranslation.lookupValue(readOp.getX());
  llvm::Value *v = moduleTranslation.lookupValue(readOp.getV());

  llvm::Type *elementType =
      moduleTranslation.convertType(readOp.getElementType());

  llvm::OpenMPIRBuilder::AtomicOpValue V = {v, elementType, false, false};
  llvm::OpenMPIRBuilder::AtomicOpValue X = {x, elementType, false, false};
  builder.restoreIP(ompBuilder->createAtomicRead(ompLoc, X, V, AO));
  return success();
}

/// Converts an omp.atomic.write operation to LLVM IR.
static LogicalResult
convertOmpAtomicWrite(Operation &opInst, llvm::IRBuilderBase &builder,
                      LLVM::ModuleTranslation &moduleTranslation) {
  auto writeOp = cast<omp::AtomicWriteOp>(opInst);
  llvm::OpenMPIRBuilder *ompBuilder = moduleTranslation.getOpenMPBuilder();

  llvm::OpenMPIRBuilder::LocationDescription ompLoc(builder);
  llvm::AtomicOrdering ao = convertAtomicOrdering(writeOp.getMemoryOrder());
  llvm::Value *expr = moduleTranslation.lookupValue(writeOp.getExpr());
  llvm::Value *dest = moduleTranslation.lookupValue(writeOp.getX());
  llvm::Type *ty = moduleTranslation.convertType(writeOp.getExpr().getType());
  llvm::OpenMPIRBuilder::AtomicOpValue x = {dest, ty, /*isSigned=*/false,
                                            /*isVolatile=*/false};
  builder.restoreIP(ompBuilder->createAtomicWrite(ompLoc, x, expr, ao));
  return success();
}

/// Converts an LLVM dialect binary operation to the corresponding enum value
/// for `atomicrmw` supported binary operation.
llvm::AtomicRMWInst::BinOp convertBinOpToAtomic(Operation &op) {
  return llvm::TypeSwitch<Operation *, llvm::AtomicRMWInst::BinOp>(&op)
      .Case([&](LLVM::AddOp) { return llvm::AtomicRMWInst::BinOp::Add; })
      .Case([&](LLVM::SubOp) { return llvm::AtomicRMWInst::BinOp::Sub; })
      .Case([&](LLVM::AndOp) { return llvm::AtomicRMWInst::BinOp::And; })
      .Case([&](LLVM::OrOp) { return llvm::AtomicRMWInst::BinOp::Or; })
      .Case([&](LLVM::XOrOp) { return llvm::AtomicRMWInst::BinOp::Xor; })
      .Case([&](LLVM::UMaxOp) { return llvm::AtomicRMWInst::BinOp::UMax; })
      .Case([&](LLVM::UMinOp) { return llvm::AtomicRMWInst::BinOp::UMin; })
      .Case([&](LLVM::FAddOp) { return llvm::AtomicRMWInst::BinOp::FAdd; })
      .Case([&](LLVM::FSubOp) { return llvm::AtomicRMWInst::BinOp::FSub; })
      .Default(llvm::AtomicRMWInst::BinOp::BAD_BINOP);
}

/// Converts an OpenMP atomic update operation using OpenMPIRBuilder.
static LogicalResult
convertOmpAtomicUpdate(omp::AtomicUpdateOp &opInst,
                       llvm::IRBuilderBase &builder,
                       LLVM::ModuleTranslation &moduleTranslation) {
  llvm::OpenMPIRBuilder *ompBuilder = moduleTranslation.getOpenMPBuilder();

  // Convert values and types.
  auto &innerOpList = opInst.getRegion().front().getOperations();
  bool isXBinopExpr{false};
  llvm::AtomicRMWInst::BinOp binop;
  mlir::Value mlirExpr;
  llvm::Value *llvmExpr = nullptr;
  llvm::Value *llvmX = nullptr;
  llvm::Type *llvmXElementType = nullptr;
  if (innerOpList.size() == 2) {
    // The two operations here are the update and the terminator.
    // Since we can identify the update operation, there is a possibility
    // that we can generate the atomicrmw instruction.
    mlir::Operation &innerOp = *opInst.getRegion().front().begin();
    if (!llvm::is_contained(innerOp.getOperands(),
                            opInst.getRegion().getArgument(0))) {
      return opInst.emitError("no atomic update operation with region argument"
                              " as operand found inside atomic.update region");
    }
    binop = convertBinOpToAtomic(innerOp);
    isXBinopExpr = innerOp.getOperand(0) == opInst.getRegion().getArgument(0);
    mlirExpr = (isXBinopExpr ? innerOp.getOperand(1) : innerOp.getOperand(0));
    llvmExpr = moduleTranslation.lookupValue(mlirExpr);
  } else {
    // Since the update region includes more than one operation
    // we will resort to generating a cmpxchg loop.
    binop = llvm::AtomicRMWInst::BinOp::BAD_BINOP;
  }
  llvmX = moduleTranslation.lookupValue(opInst.getX());
  llvmXElementType = moduleTranslation.convertType(
      opInst.getRegion().getArgument(0).getType());
  llvm::OpenMPIRBuilder::AtomicOpValue llvmAtomicX = {llvmX, llvmXElementType,
                                                      /*isSigned=*/false,
                                                      /*isVolatile=*/false};

  llvm::AtomicOrdering atomicOrdering =
      convertAtomicOrdering(opInst.getMemoryOrder());

  // Generate update code.
  LogicalResult updateGenStatus = success();
  auto updateFn = [&opInst, &moduleTranslation, &updateGenStatus](
                      llvm::Value *atomicx,
                      llvm::IRBuilder<> &builder) -> llvm::Value * {
    Block &bb = *opInst.getRegion().begin();
    moduleTranslation.mapValue(*opInst.getRegion().args_begin(), atomicx);
    moduleTranslation.mapBlock(&bb, builder.GetInsertBlock());
    if (failed(moduleTranslation.convertBlock(bb, true, builder))) {
      updateGenStatus = (opInst.emitError()
                         << "unable to convert update operation to llvm IR");
      return nullptr;
    }
    omp::YieldOp yieldop = dyn_cast<omp::YieldOp>(bb.getTerminator());
    assert(yieldop && yieldop.getResults().size() == 1 &&
           "terminator must be omp.yield op and it must have exactly one "
           "argument");
    return moduleTranslation.lookupValue(yieldop.getResults()[0]);
  };

  // Handle ambiguous alloca, if any.
  auto allocaIP = findAllocaInsertPoint(builder, moduleTranslation);
  llvm::OpenMPIRBuilder::LocationDescription ompLoc(builder);
  builder.restoreIP(ompBuilder->createAtomicUpdate(
      ompLoc, allocaIP, llvmAtomicX, llvmExpr, atomicOrdering, binop, updateFn,
      isXBinopExpr));
  return updateGenStatus;
}

static LogicalResult
convertOmpAtomicCapture(omp::AtomicCaptureOp atomicCaptureOp,
                        llvm::IRBuilderBase &builder,
                        LLVM::ModuleTranslation &moduleTranslation) {
  llvm::OpenMPIRBuilder *ompBuilder = moduleTranslation.getOpenMPBuilder();
  mlir::Value mlirExpr;
  bool isXBinopExpr = false, isPostfixUpdate = false;
  llvm::AtomicRMWInst::BinOp binop = llvm::AtomicRMWInst::BinOp::BAD_BINOP;

  omp::AtomicUpdateOp atomicUpdateOp = atomicCaptureOp.getAtomicUpdateOp();
  omp::AtomicWriteOp atomicWriteOp = atomicCaptureOp.getAtomicWriteOp();

  assert((atomicUpdateOp || atomicWriteOp) &&
         "internal op must be an atomic.update or atomic.write op");

  if (atomicWriteOp) {
    isPostfixUpdate = true;
    mlirExpr = atomicWriteOp.getExpr();
  } else {
    isPostfixUpdate = atomicCaptureOp.getSecondOp() ==
                      atomicCaptureOp.getAtomicUpdateOp().getOperation();
    auto &innerOpList = atomicUpdateOp.getRegion().front().getOperations();
    bool isRegionArgUsed{false};
    // Find the binary update operation that uses the region argument
    // and get the expression to update
    for (Operation &innerOp : innerOpList) {
      if (innerOp.getNumOperands() == 2) {
        binop = convertBinOpToAtomic(innerOp);
        if (!llvm::is_contained(innerOp.getOperands(),
                                atomicUpdateOp.getRegion().getArgument(0)))
          continue;
        isRegionArgUsed = true;
        isXBinopExpr =
            innerOp.getNumOperands() > 0 &&
            innerOp.getOperand(0) == atomicUpdateOp.getRegion().getArgument(0);
        mlirExpr =
            (isXBinopExpr ? innerOp.getOperand(1) : innerOp.getOperand(0));
        break;
      }
    }
    if (!isRegionArgUsed)
      return atomicUpdateOp.emitError(
          "no atomic update operation with region argument"
          " as operand found inside atomic.update region");
  }

  llvm::Value *llvmExpr = moduleTranslation.lookupValue(mlirExpr);
  llvm::Value *llvmX =
      moduleTranslation.lookupValue(atomicCaptureOp.getAtomicReadOp().getX());
  llvm::Value *llvmV =
      moduleTranslation.lookupValue(atomicCaptureOp.getAtomicReadOp().getV());
  llvm::Type *llvmXElementType = moduleTranslation.convertType(
      atomicCaptureOp.getAtomicReadOp().getElementType());
  llvm::OpenMPIRBuilder::AtomicOpValue llvmAtomicX = {llvmX, llvmXElementType,
                                                      /*isSigned=*/false,
                                                      /*isVolatile=*/false};
  llvm::OpenMPIRBuilder::AtomicOpValue llvmAtomicV = {llvmV, llvmXElementType,
                                                      /*isSigned=*/false,
                                                      /*isVolatile=*/false};

  llvm::AtomicOrdering atomicOrdering =
      convertAtomicOrdering(atomicCaptureOp.getMemoryOrder());

  LogicalResult updateGenStatus = success();
  auto updateFn = [&](llvm::Value *atomicx,
                      llvm::IRBuilder<> &builder) -> llvm::Value * {
    if (atomicWriteOp)
      return moduleTranslation.lookupValue(atomicWriteOp.getExpr());
    Block &bb = *atomicUpdateOp.getRegion().begin();
    moduleTranslation.mapValue(*atomicUpdateOp.getRegion().args_begin(),
                               atomicx);
    moduleTranslation.mapBlock(&bb, builder.GetInsertBlock());
    if (failed(moduleTranslation.convertBlock(bb, true, builder))) {
      updateGenStatus = (atomicUpdateOp.emitError()
                         << "unable to convert update operation to llvm IR");
      return nullptr;
    }
    omp::YieldOp yieldop = dyn_cast<omp::YieldOp>(bb.getTerminator());
    assert(yieldop && yieldop.getResults().size() == 1 &&
           "terminator must be omp.yield op and it must have exactly one "
           "argument");
    return moduleTranslation.lookupValue(yieldop.getResults()[0]);
  };

  // Handle ambiguous alloca, if any.
  auto allocaIP = findAllocaInsertPoint(builder, moduleTranslation);
  llvm::OpenMPIRBuilder::LocationDescription ompLoc(builder);
  builder.restoreIP(ompBuilder->createAtomicCapture(
      ompLoc, allocaIP, llvmAtomicX, llvmAtomicV, llvmExpr, atomicOrdering,
      binop, updateFn, atomicUpdateOp, isPostfixUpdate, isXBinopExpr));
  return updateGenStatus;
}

/// Converts an OpenMP Threadprivate operation into LLVM IR using
/// OpenMPIRBuilder.
static LogicalResult
convertOmpThreadprivate(Operation &opInst, llvm::IRBuilderBase &builder,
                        LLVM::ModuleTranslation &moduleTranslation) {
  llvm::OpenMPIRBuilder::LocationDescription ompLoc(builder);
  auto threadprivateOp = cast<omp::ThreadprivateOp>(opInst);

  Value symAddr = threadprivateOp.getSymAddr();
  auto *symOp = symAddr.getDefiningOp();
  if (!isa<LLVM::AddressOfOp>(symOp))
    return opInst.emitError("Addressing symbol not found");
  LLVM::AddressOfOp addressOfOp = dyn_cast<LLVM::AddressOfOp>(symOp);

  LLVM::GlobalOp global =
      addressOfOp.getGlobal(moduleTranslation.symbolTable());
  llvm::GlobalValue *globalValue = moduleTranslation.lookupGlobal(global);
  llvm::Type *type = globalValue->getValueType();
  llvm::TypeSize typeSize =
      builder.GetInsertBlock()->getModule()->getDataLayout().getTypeStoreSize(
          type);
  llvm::ConstantInt *size = builder.getInt64(typeSize.getFixedValue());
  llvm::StringRef suffix = llvm::StringRef(".cache", 6);
  std::string cacheName = (Twine(global.getSymName()).concat(suffix)).str();
  llvm::Value *callInst =
      moduleTranslation.getOpenMPBuilder()->createCachedThreadPrivate(
          ompLoc, globalValue, size, cacheName);
  moduleTranslation.mapValue(opInst.getResult(0), callInst);
  return success();
}

static llvm::OffloadEntriesInfoManager::OMPTargetDeviceClauseKind
convertToDeviceClauseKind(mlir::omp::DeclareTargetDeviceType deviceClause) {
  switch (deviceClause) {
  case mlir::omp::DeclareTargetDeviceType::host:
    return llvm::OffloadEntriesInfoManager::OMPTargetDeviceClauseHost;
    break;
  case mlir::omp::DeclareTargetDeviceType::nohost:
    return llvm::OffloadEntriesInfoManager::OMPTargetDeviceClauseNoHost;
    break;
  case mlir::omp::DeclareTargetDeviceType::any:
    return llvm::OffloadEntriesInfoManager::OMPTargetDeviceClauseAny;
    break;
  }
  llvm_unreachable("unhandled device clause");
}

static llvm::OffloadEntriesInfoManager::OMPTargetGlobalVarEntryKind
convertToCaptureClauseKind(
    mlir::omp::DeclareTargetCaptureClause captureClasue) {
  switch (captureClasue) {
  case mlir::omp::DeclareTargetCaptureClause::to:
    return llvm::OffloadEntriesInfoManager::OMPTargetGlobalVarEntryTo;
  case mlir::omp::DeclareTargetCaptureClause::link:
    return llvm::OffloadEntriesInfoManager::OMPTargetGlobalVarEntryLink;
  case mlir::omp::DeclareTargetCaptureClause::enter:
    return llvm::OffloadEntriesInfoManager::OMPTargetGlobalVarEntryEnter;
  }
  llvm_unreachable("unhandled capture clause");
}

static llvm::SmallString<64>
getDeclareTargetRefPtrSuffix(LLVM::GlobalOp globalOp,
                             llvm::OpenMPIRBuilder &ompBuilder) {
  llvm::SmallString<64> suffix;
  llvm::raw_svector_ostream os(suffix);
  if (globalOp.getVisibility() == mlir::SymbolTable::Visibility::Private) {
    auto loc = globalOp->getLoc()->findInstanceOf<FileLineColLoc>();
    auto fileInfoCallBack = [&loc]() {
      return std::pair<std::string, uint64_t>(
          llvm::StringRef(loc.getFilename()), loc.getLine());
    };

    os << llvm::format(
        "_%x", ompBuilder.getTargetEntryUniqueInfo(fileInfoCallBack).FileID);
  }
  os << "_decl_tgt_ref_ptr";

  return suffix;
}

static bool isDeclareTargetLink(mlir::Value value) {
  if (auto addressOfOp =
          llvm::dyn_cast_if_present<LLVM::AddressOfOp>(value.getDefiningOp())) {
    auto modOp = addressOfOp->getParentOfType<mlir::ModuleOp>();
    Operation *gOp = modOp.lookupSymbol(addressOfOp.getGlobalName());
    if (auto declareTargetGlobal =
            llvm::dyn_cast<mlir::omp::DeclareTargetInterface>(gOp))
      if (declareTargetGlobal.getDeclareTargetCaptureClause() ==
          mlir::omp::DeclareTargetCaptureClause::link)
        return true;
  }
  return false;
}

// Returns the reference pointer generated by the lowering of the declare target
// operation in cases where the link clause is used or the to clause is used in
// USM mode.
static llvm::Value *
getRefPtrIfDeclareTarget(mlir::Value value,
                         LLVM::ModuleTranslation &moduleTranslation) {
  llvm::OpenMPIRBuilder *ompBuilder = moduleTranslation.getOpenMPBuilder();

  // An easier way to do this may just be to keep track of any pointer
  // references and their mapping to their respective operation
  if (auto addressOfOp =
          llvm::dyn_cast_if_present<LLVM::AddressOfOp>(value.getDefiningOp())) {
    if (auto gOp = llvm::dyn_cast_or_null<LLVM::GlobalOp>(
            addressOfOp->getParentOfType<mlir::ModuleOp>().lookupSymbol(
                addressOfOp.getGlobalName()))) {

      if (auto declareTargetGlobal =
              llvm::dyn_cast<mlir::omp::DeclareTargetInterface>(
                  gOp.getOperation())) {

        // In this case, we must utilise the reference pointer generated by the
        // declare target operation, similar to Clang
        if ((declareTargetGlobal.getDeclareTargetCaptureClause() ==
             mlir::omp::DeclareTargetCaptureClause::link) ||
            (declareTargetGlobal.getDeclareTargetCaptureClause() ==
                 mlir::omp::DeclareTargetCaptureClause::to &&
             ompBuilder->Config.hasRequiresUnifiedSharedMemory())) {
          llvm::SmallString<64> suffix =
              getDeclareTargetRefPtrSuffix(gOp, *ompBuilder);

          if (gOp.getSymName().contains(suffix))
            return moduleTranslation.getLLVMModule()->getNamedValue(
                gOp.getSymName());

          return moduleTranslation.getLLVMModule()->getNamedValue(
              (gOp.getSymName().str() + suffix.str()).str());
        }
      }
    }
  }

  return nullptr;
}

// A small helper structure to contain data gathered
// for map lowering and coalese it into one area and
// avoiding extra computations such as searches in the
// llvm module for lowered mapped variables or checking
// if something is declare target (and retrieving the
// value) more than neccessary.
struct MapInfoData : llvm::OpenMPIRBuilder::MapInfosTy {
  llvm::SmallVector<bool, 4> IsDeclareTarget;
  llvm::SmallVector<bool, 4> IsAMember;
  llvm::SmallVector<mlir::Operation *, 4> MapClause;
  llvm::SmallVector<llvm::Value *, 4> OriginalValue;
  // Stripped off array/pointer to get the underlying
  // element type
  llvm::SmallVector<llvm::Type *, 4> BaseType;

  /// Append arrays in \a CurInfo.
  void append(MapInfoData &CurInfo) {
    IsDeclareTarget.append(CurInfo.IsDeclareTarget.begin(),
                           CurInfo.IsDeclareTarget.end());
    MapClause.append(CurInfo.MapClause.begin(), CurInfo.MapClause.end());
    OriginalValue.append(CurInfo.OriginalValue.begin(),
                         CurInfo.OriginalValue.end());
    BaseType.append(CurInfo.BaseType.begin(), CurInfo.BaseType.end());
    llvm::OpenMPIRBuilder::MapInfosTy::append(CurInfo);
  }
};

uint64_t getArrayElementSizeInBits(LLVM::LLVMArrayType arrTy, DataLayout &dl) {
  if (auto nestedArrTy = llvm::dyn_cast_if_present<LLVM::LLVMArrayType>(
          arrTy.getElementType()))
    return getArrayElementSizeInBits(nestedArrTy, dl);
  return dl.getTypeSizeInBits(arrTy.getElementType());
}

// This function calculates the size to be offloaded for a specified type, given
// its associated map clause (which can contain bounds information which affects
// the total size), this size is calculated based on the underlying element type
// e.g. given a 1-D array of ints, we will calculate the size from the integer
// type * number of elements in the array. This size can be used in other
// calculations but is ultimately used as an argument to the OpenMP runtimes
// kernel argument structure which is generated through the combinedInfo data
// structures.
// This function is somewhat equivalent to Clang's getExprTypeSize inside of
// CGOpenMPRuntime.cpp.
llvm::Value *getSizeInBytes(DataLayout &dl, const mlir::Type &type,
                            Operation *clauseOp, llvm::Value *basePointer,
                            llvm::Type *baseType, llvm::IRBuilderBase &builder,
                            LLVM::ModuleTranslation &moduleTranslation) {
  if (auto memberClause =
          mlir::dyn_cast_if_present<mlir::omp::MapInfoOp>(clauseOp)) {
    // This calculates the size to transfer based on bounds and the underlying
    // element type, provided bounds have been specified (Fortran
    // pointers/allocatables/target and arrays that have sections specified fall
    // into this as well).
    if (!memberClause.getBounds().empty()) {
      llvm::Value *elementCount = builder.getInt64(1);
      for (auto bounds : memberClause.getBounds()) {
        if (auto boundOp = mlir::dyn_cast_if_present<mlir::omp::MapBoundsOp>(
                bounds.getDefiningOp())) {
          // The below calculation for the size to be mapped calculated from the
          // map.info's bounds is: (elemCount * [UB - LB] + 1), later we
          // multiply by the underlying element types byte size to get the full
          // size to be offloaded based on the bounds
          elementCount = builder.CreateMul(
              elementCount,
              builder.CreateAdd(
                  builder.CreateSub(
                      moduleTranslation.lookupValue(boundOp.getUpperBound()),
                      moduleTranslation.lookupValue(boundOp.getLowerBound())),
                  builder.getInt64(1)));
        }
      }

      // utilising getTypeSizeInBits instead of getTypeSize as getTypeSize gives
      // the size in inconsistent byte or bit format.
      uint64_t underlyingTypeSzInBits = dl.getTypeSizeInBits(type);
      if (auto arrTy = llvm::dyn_cast_if_present<LLVM::LLVMArrayType>(type))
        underlyingTypeSzInBits = getArrayElementSizeInBits(arrTy, dl);

      // The size in bytes x number of elements, the sizeInBytes stored is
      // the underyling types size, e.g. if ptr<i32>, it'll be the i32's
      // size, so we do some on the fly runtime math to get the size in
      // bytes from the extent (ub - lb) * sizeInBytes. NOTE: This may need
      // some adjustment for members with more complex types.
      return builder.CreateMul(elementCount,
                               builder.getInt64(underlyingTypeSzInBits / 8));
    }
  }

  return builder.getInt64(dl.getTypeSizeInBits(type) / 8);
}

void collectMapDataFromMapVars(MapInfoData &mapData,
                               llvm::SmallVectorImpl<Value> &mapVars,
                               LLVM::ModuleTranslation &moduleTranslation,
                               DataLayout &dl, llvm::IRBuilderBase &builder) {
  for (mlir::Value mapValue : mapVars) {
    if (auto mapOp = mlir::dyn_cast_if_present<mlir::omp::MapInfoOp>(
            mapValue.getDefiningOp())) {
      mlir::Value offloadPtr =
          mapOp.getVarPtrPtr() ? mapOp.getVarPtrPtr() : mapOp.getVarPtr();
      mapData.OriginalValue.push_back(
          moduleTranslation.lookupValue(offloadPtr));
      mapData.Pointers.push_back(mapData.OriginalValue.back());

      if (llvm::Value *refPtr =
              getRefPtrIfDeclareTarget(offloadPtr,
                                       moduleTranslation)) { // declare target
        mapData.IsDeclareTarget.push_back(true);
        mapData.BasePointers.push_back(refPtr);
      } else { // regular mapped variable
        mapData.IsDeclareTarget.push_back(false);
        mapData.BasePointers.push_back(mapData.OriginalValue.back());
      }

      mapData.BaseType.push_back(
          moduleTranslation.convertType(mapOp.getVarType()));
      mapData.Sizes.push_back(
          getSizeInBytes(dl, mapOp.getVarType(), mapOp, mapData.Pointers.back(),
                         mapData.BaseType.back(), builder, moduleTranslation));
      mapData.MapClause.push_back(mapOp.getOperation());
      mapData.Types.push_back(
          llvm::omp::OpenMPOffloadMappingFlags(mapOp.getMapType().value()));
      mapData.Names.push_back(LLVM::createMappingInformation(
          mapOp.getLoc(), *moduleTranslation.getOpenMPBuilder()));
      mapData.DevicePointers.push_back(
          llvm::OpenMPIRBuilder::DeviceInfoTy::None);

      // Check if this is a member mapping and correctly assign that it is, if
      // it is a member of a larger object.
      // TODO: Need better handling of members, and distinguishing of members
      // that are implicitly allocated on device vs explicitly passed in as
      // arguments.
      // TODO: May require some further additions to support nested record
      // types, i.e. member maps that can have member maps.
      mapData.IsAMember.push_back(false);
      for (mlir::Value mapValue : mapVars) {
        if (auto map = mlir::dyn_cast_if_present<mlir::omp::MapInfoOp>(
                mapValue.getDefiningOp())) {
          for (auto member : map.getMembers()) {
            if (member == mapOp) {
              mapData.IsAMember.back() = true;
            }
          }
        }
      }
    }
  }
}

static int getMapDataMemberIdx(MapInfoData &mapData,
                               mlir::omp::MapInfoOp memberOp) {
  auto *res = llvm::find(mapData.MapClause, memberOp);
  assert(res != mapData.MapClause.end() &&
         "MapInfoOp for member not found in MapData, cannot return index");
  return std::distance(mapData.MapClause.begin(), res);
}

static mlir::omp::MapInfoOp
getFirstOrLastMappedMemberPtr(mlir::omp::MapInfoOp mapInfo, bool first) {
  mlir::DenseIntElementsAttr indexAttr = mapInfo.getMembersIndexAttr();

  // Only 1 member has been mapped, we can return it.
  if (indexAttr.size() == 1)
    if (auto mapOp = mlir::dyn_cast<mlir::omp::MapInfoOp>(
            mapInfo.getMembers()[0].getDefiningOp()))
      return mapOp;

  llvm::ArrayRef<int64_t> shape = indexAttr.getShapedType().getShape();
  llvm::SmallVector<size_t> indices(shape[0]);
  std::iota(indices.begin(), indices.end(), 0);

  llvm::sort(indices.begin(), indices.end(),
             [&](const size_t a, const size_t b) {
               auto indexValues = indexAttr.getValues<int32_t>();
               for (int i = 0; i < shape[1]; ++i) {
                 int aIndex = indexValues[a * shape[1] + i];
                 int bIndex = indexValues[b * shape[1] + i];

                 if (aIndex == bIndex)
                   continue;

                 if (aIndex != -1 && bIndex == -1)
                   return false;

                 if (aIndex == -1 && bIndex != -1)
                   return true;

                 // A is earlier in the record type layout than B
                 if (aIndex < bIndex)
                   return first;

                 if (bIndex < aIndex)
                   return !first;
               }

               // Iterated the entire list and couldn't make a decision, all
               // elements were likely the same. Return false, since the sort
               // comparator should return false for equal elements.
               return false;
             });

  return llvm::cast<mlir::omp::MapInfoOp>(
      mapInfo.getMembers()[indices.front()].getDefiningOp());
}

/// This function calculates the array/pointer offset for map data provided
/// with bounds operations, e.g. when provided something like the following:
///
/// Fortran
///     map(tofrom: array(2:5, 3:2))
///   or
/// C++
///   map(tofrom: array[1:4][2:3])
/// We must calculate the initial pointer offset to pass across, this function
/// performs this using bounds.
///
/// NOTE: which while specified in row-major order it currently needs to be
/// flipped for Fortran's column order array allocation and access (as
/// opposed to C++'s row-major, hence the backwards processing where order is
/// important). This is likely important to keep in mind for the future when
/// we incorporate a C++ frontend, both frontends will need to agree on the
/// ordering of generated bounds operations (one may have to flip them) to
/// make the below lowering frontend agnostic. The offload size
/// calcualtion may also have to be adjusted for C++.
std::vector<llvm::Value *>
calculateBoundsOffset(LLVM::ModuleTranslation &moduleTranslation,
                      llvm::IRBuilderBase &builder, bool isArrayTy,
                      mlir::OperandRange bounds) {
  std::vector<llvm::Value *> idx;
  // There's no bounds to calculate an offset from, we can safely
  // ignore and return no indices.
  if (bounds.empty())
    return idx;

  // If we have an array type, then we have its type so can treat it as a
  // normal GEP instruction where the bounds operations are simply indexes
  // into the array. We currently do reverse order of the bounds, which
  // I believe leans more towards Fortran's column-major in memory.
  if (isArrayTy) {
    idx.push_back(builder.getInt64(0));
    for (int i = bounds.size() - 1; i >= 0; --i) {
      if (auto boundOp = mlir::dyn_cast_if_present<mlir::omp::MapBoundsOp>(
              bounds[i].getDefiningOp())) {
        idx.push_back(moduleTranslation.lookupValue(boundOp.getLowerBound()));
      }
    }
  } else {
    // If we do not have an array type, but we have bounds, then we're dealing
    // with a pointer that's being treated like an array and we have the
    // underlying type e.g. an i32, or f64 etc, e.g. a fortran descriptor base
    // address (pointer pointing to the actual data) so we must caclulate the
    // offset using a single index which the following two loops attempts to
    // compute.

    // Calculates the size offset we need to make per row e.g. first row or
    // column only needs to be offset by one, but the next would have to be
    // the previous row/column offset multiplied by the extent of current row.
    //
    // For example ([1][10][100]):
    //
    //  - First row/column we move by 1 for each index increment
    //  - Second row/column we move by 1 (first row/column) * 10 (extent/size of
    //  current) for 10 for each index increment
    //  - Third row/column we would move by 10 (second row/column) *
    //  (extent/size of current) 100 for 1000 for each index increment
    std::vector<llvm::Value *> dimensionIndexSizeOffset{builder.getInt64(1)};
    for (size_t i = 1; i < bounds.size(); ++i) {
      if (auto boundOp = mlir::dyn_cast_if_present<mlir::omp::MapBoundsOp>(
              bounds[i].getDefiningOp())) {
        dimensionIndexSizeOffset.push_back(builder.CreateMul(
            moduleTranslation.lookupValue(boundOp.getExtent()),
            dimensionIndexSizeOffset[i - 1]));
      }
    }

    // Now that we have calculated how much we move by per index, we must
    // multiply each lower bound offset in indexes by the size offset we
    // have calculated in the previous and accumulate the results to get
    // our final resulting offset.
    for (int i = bounds.size() - 1; i >= 0; --i) {
      if (auto boundOp = mlir::dyn_cast_if_present<mlir::omp::MapBoundsOp>(
              bounds[i].getDefiningOp())) {
        if (idx.empty())
          idx.emplace_back(builder.CreateMul(
              moduleTranslation.lookupValue(boundOp.getLowerBound()),
              dimensionIndexSizeOffset[i]));
        else
          idx.back() = builder.CreateAdd(
              idx.back(), builder.CreateMul(moduleTranslation.lookupValue(
                                                boundOp.getLowerBound()),
                                            dimensionIndexSizeOffset[i]));
      }
    }
  }

  return idx;
}

// This creates two insertions into the MapInfosTy data structure for the
// "parent" of a set of members, (usually a container e.g.
// class/structure/derived type) when subsequent members have also been
// explicitly mapped on the same map clause. Certain types, such as Fortran
// descriptors are mapped like this as well, however, the members are
// implicit as far as a user is concerned, but we must explicitly map them
// internally.
//
// This function also returns the memberOfFlag for this particular parent,
// which is utilised in subsequent member mappings (by modifying there map type
// with it) to indicate that a member is part of this parent and should be
// treated by the runtime as such. Important to achieve the correct mapping.
//
// This function borrows a lot from Clang's emitCombinedEntry function
// inside of CGOpenMPRuntime.cpp
static llvm::omp::OpenMPOffloadMappingFlags mapParentWithMembers(
    LLVM::ModuleTranslation &moduleTranslation, llvm::IRBuilderBase &builder,
    llvm::OpenMPIRBuilder &ompBuilder, DataLayout &dl,
    llvm::OpenMPIRBuilder::MapInfosTy &combinedInfo, MapInfoData &mapData,
    uint64_t mapDataIndex, bool isTargetParams) {
  // Map the first segment of our structure
  combinedInfo.Types.emplace_back(
      isTargetParams
          ? llvm::omp::OpenMPOffloadMappingFlags::OMP_MAP_TARGET_PARAM
          : llvm::omp::OpenMPOffloadMappingFlags::OMP_MAP_NONE);
  combinedInfo.DevicePointers.emplace_back(
      llvm::OpenMPIRBuilder::DeviceInfoTy::None);
  combinedInfo.Names.emplace_back(LLVM::createMappingInformation(
      mapData.MapClause[mapDataIndex]->getLoc(), ompBuilder));
  combinedInfo.BasePointers.emplace_back(mapData.BasePointers[mapDataIndex]);

  // Calculate size of the parent object being mapped based on the
  // addresses at runtime, highAddr - lowAddr = size. This of course
  // doesn't factor in allocated data like pointers, hence the further
  // processing of members specified by users, or in the case of
  // Fortran pointers and allocatables, the mapping of the pointed to
  // data by the descriptor (which itself, is a structure containing
  // runtime information on the dynamically allocated data).
  auto parentClause =
      llvm::cast<mlir::omp::MapInfoOp>(mapData.MapClause[mapDataIndex]);

  llvm::Value *lowAddr, *highAddr;
  if (!parentClause.getPartialMap()) {
    lowAddr = builder.CreatePointerCast(mapData.Pointers[mapDataIndex],
                                        builder.getPtrTy());
    highAddr = builder.CreatePointerCast(
        builder.CreateConstGEP1_32(mapData.BaseType[mapDataIndex],
                                   mapData.Pointers[mapDataIndex], 1),
        builder.getPtrTy());
    combinedInfo.Pointers.emplace_back(mapData.Pointers[mapDataIndex]);
  } else {
    auto mapOp =
        mlir::dyn_cast<mlir::omp::MapInfoOp>(mapData.MapClause[mapDataIndex]);
    int firstMemberIdx = getMapDataMemberIdx(
        mapData, getFirstOrLastMappedMemberPtr(mapOp, true));
    lowAddr = builder.CreatePointerCast(mapData.Pointers[firstMemberIdx],
                                        builder.getPtrTy());
    int lastMemberIdx = getMapDataMemberIdx(
        mapData, getFirstOrLastMappedMemberPtr(mapOp, false));
    highAddr = builder.CreatePointerCast(
        builder.CreateGEP(mapData.BaseType[lastMemberIdx],
                          mapData.Pointers[lastMemberIdx], builder.getInt64(1)),
        builder.getPtrTy());
    combinedInfo.Pointers.emplace_back(mapData.Pointers[firstMemberIdx]);
  }

  llvm::Value *size = builder.CreateIntCast(
      builder.CreatePtrDiff(builder.getInt8Ty(), highAddr, lowAddr),
      builder.getInt64Ty(),
      /*isSigned=*/false);
  combinedInfo.Sizes.push_back(size);

  // TODO: This will need to be expanded to include the whole host of logic for
  // the map flags that Clang currently supports (e.g. it should take the map
  // flag of the parent map flag, remove the OMP_MAP_TARGET_PARAM and do some
  // further case specific flag modifications). For the moment, it handles what
  // we support as expected.
  llvm::omp::OpenMPOffloadMappingFlags mapFlag =
      llvm::omp::OpenMPOffloadMappingFlags::OMP_MAP_TO;

  llvm::omp::OpenMPOffloadMappingFlags memberOfFlag =
      ompBuilder.getMemberOfFlag(combinedInfo.BasePointers.size() - 1);
  ompBuilder.setCorrectMemberOfFlag(mapFlag, memberOfFlag);

  // This creates the initial MEMBER_OF mapping that consists of
  // the parent/top level container (same as above effectively, except
  // with a fixed initial compile time size and separate maptype which
  // indicates the true mape type (tofrom etc.). This parent mapping is
  // only relevant if the structure in its totality is being mapped,
  // otherwise the above suffices.
  if (!parentClause.getPartialMap()) {
    combinedInfo.Types.emplace_back(mapFlag);
    combinedInfo.DevicePointers.emplace_back(
        llvm::OpenMPIRBuilder::DeviceInfoTy::None);
    combinedInfo.Names.emplace_back(LLVM::createMappingInformation(
        mapData.MapClause[mapDataIndex]->getLoc(), ompBuilder));
    combinedInfo.BasePointers.emplace_back(mapData.BasePointers[mapDataIndex]);
    combinedInfo.Pointers.emplace_back(mapData.Pointers[mapDataIndex]);
    combinedInfo.Sizes.emplace_back(mapData.Sizes[mapDataIndex]);
  }
  return memberOfFlag;
}

// The intent is to verify if the mapped data being passed is a
// pointer -> pointee that requires special handling in certain cases,
// e.g. applying the OMP_MAP_PTR_AND_OBJ map type.
//
// There may be a better way to verify this, but unfortunately with
// opaque pointers we lose the ability to easily check if something is
// a pointer whilst maintaining access to the underlying type.
static bool checkIfPointerMap(mlir::omp::MapInfoOp mapOp) {
  // If we have a varPtrPtr field assigned then the underlying type is a pointer
  if (mapOp.getVarPtrPtr())
    return true;

  // If the map data is declare target with a link clause, then it's represented
  // as a pointer when we lower it to LLVM-IR even if at the MLIR level it has
  // no relation to pointers.
  if (isDeclareTargetLink(mapOp.getVarPtr()))
    return true;

  return false;
}

// This function is intended to add explicit mappings of members
static void processMapMembersWithParent(
    LLVM::ModuleTranslation &moduleTranslation, llvm::IRBuilderBase &builder,
    llvm::OpenMPIRBuilder &ompBuilder, DataLayout &dl,
    llvm::OpenMPIRBuilder::MapInfosTy &combinedInfo, MapInfoData &mapData,
    uint64_t mapDataIndex, llvm::omp::OpenMPOffloadMappingFlags memberOfFlag) {

  auto parentClause =
      llvm::cast<mlir::omp::MapInfoOp>(mapData.MapClause[mapDataIndex]);

  for (auto mappedMembers : parentClause.getMembers()) {
    auto memberClause =
        llvm::cast<mlir::omp::MapInfoOp>(mappedMembers.getDefiningOp());
    int memberDataIdx = getMapDataMemberIdx(mapData, memberClause);

    assert(memberDataIdx >= 0 && "could not find mapped member of structure");

    // Same MemberOfFlag to indicate its link with parent and other members
    // of.
    auto mapFlag =
        llvm::omp::OpenMPOffloadMappingFlags(memberClause.getMapType().value());
    mapFlag &= ~llvm::omp::OpenMPOffloadMappingFlags::OMP_MAP_TARGET_PARAM;
    mapFlag |= llvm::omp::OpenMPOffloadMappingFlags::OMP_MAP_MEMBER_OF;
    ompBuilder.setCorrectMemberOfFlag(mapFlag, memberOfFlag);
    if (checkIfPointerMap(memberClause))
      mapFlag |= llvm::omp::OpenMPOffloadMappingFlags::OMP_MAP_PTR_AND_OBJ;

    combinedInfo.Types.emplace_back(mapFlag);
    combinedInfo.DevicePointers.emplace_back(
        llvm::OpenMPIRBuilder::DeviceInfoTy::None);
    combinedInfo.Names.emplace_back(
        LLVM::createMappingInformation(memberClause.getLoc(), ompBuilder));
    combinedInfo.BasePointers.emplace_back(mapData.BasePointers[mapDataIndex]);
    combinedInfo.Pointers.emplace_back(mapData.Pointers[memberDataIdx]);
    combinedInfo.Sizes.emplace_back(mapData.Sizes[memberDataIdx]);
  }
}

static void
processIndividualMap(MapInfoData &mapData, size_t mapDataIdx,
                     llvm::OpenMPIRBuilder::MapInfosTy &combinedInfo,
                     bool isTargetParams, int mapDataParentIdx = -1) {
  // Declare Target Mappings are excluded from being marked as
  // OMP_MAP_TARGET_PARAM as they are not passed as parameters, they're
  // marked with OMP_MAP_PTR_AND_OBJ instead.
  auto mapFlag = mapData.Types[mapDataIdx];
  auto mapInfoOp =
      llvm::cast<mlir::omp::MapInfoOp>(mapData.MapClause[mapDataIdx]);

  bool isPtrTy = checkIfPointerMap(mapInfoOp);
  if (isPtrTy)
    mapFlag |= llvm::omp::OpenMPOffloadMappingFlags::OMP_MAP_PTR_AND_OBJ;

  if (isTargetParams && !mapData.IsDeclareTarget[mapDataIdx])
    mapFlag |= llvm::omp::OpenMPOffloadMappingFlags::OMP_MAP_TARGET_PARAM;

  if (mapInfoOp.getMapCaptureType().value() ==
          mlir::omp::VariableCaptureKind::ByCopy &&
      !isPtrTy)
    mapFlag |= llvm::omp::OpenMPOffloadMappingFlags::OMP_MAP_LITERAL;

  // if we're provided a mapDataParentIdx, then the data being mapped is
  // part of a larger object (in a parent <-> member mapping) and in this
  // case our BasePointer should be the parent.
  if (mapDataParentIdx >= 0)
    combinedInfo.BasePointers.emplace_back(
        mapData.BasePointers[mapDataParentIdx]);
  else
    combinedInfo.BasePointers.emplace_back(mapData.BasePointers[mapDataIdx]);

  combinedInfo.Pointers.emplace_back(mapData.Pointers[mapDataIdx]);
  combinedInfo.DevicePointers.emplace_back(mapData.DevicePointers[mapDataIdx]);
  combinedInfo.Names.emplace_back(mapData.Names[mapDataIdx]);
  combinedInfo.Types.emplace_back(mapFlag);
  combinedInfo.Sizes.emplace_back(mapData.Sizes[mapDataIdx]);
}

static void processMapWithMembersOf(
    LLVM::ModuleTranslation &moduleTranslation, llvm::IRBuilderBase &builder,
    llvm::OpenMPIRBuilder &ompBuilder, DataLayout &dl,
    llvm::OpenMPIRBuilder::MapInfosTy &combinedInfo, MapInfoData &mapData,
    uint64_t mapDataIndex, bool isTargetParams) {
  auto parentClause =
      llvm::cast<mlir::omp::MapInfoOp>(mapData.MapClause[mapDataIndex]);

  // If we have a partial map (no parent referenced in the map clauses of the
  // directive, only members) and only a single member, we do not need to bind
  // the map of the member to the parent, we can pass the member separately.
  if (parentClause.getMembers().size() == 1 && parentClause.getPartialMap()) {
    auto memberClause = llvm::cast<mlir::omp::MapInfoOp>(
        parentClause.getMembers()[0].getDefiningOp());
    int memberDataIdx = getMapDataMemberIdx(mapData, memberClause);
    // Note: Clang treats arrays with explicit bounds that fall into this
    // category as a parent with map case, however, it seems this isn't a
    // requirement, and processing them as an individual map is fine. So,
    // we will handle them as individual maps for the moment, as it's
    // difficult for us to check this as we always require bounds to be
    // specified currently and it's also marginally more optimal (single
    // map rather than two). The difference may come from the fact that
    // Clang maps array without bounds as pointers (which we do not
    // currently do), whereas we treat them as arrays in all cases
    // currently.
    processIndividualMap(mapData, memberDataIdx, combinedInfo, isTargetParams,
                         mapDataIndex);
    return;
  }

  llvm::omp::OpenMPOffloadMappingFlags memberOfParentFlag =
      mapParentWithMembers(moduleTranslation, builder, ompBuilder, dl,
                           combinedInfo, mapData, mapDataIndex, isTargetParams);
  processMapMembersWithParent(moduleTranslation, builder, ompBuilder, dl,
                              combinedInfo, mapData, mapDataIndex,
                              memberOfParentFlag);
}

// This is a variation on Clang's GenerateOpenMPCapturedVars, which
// generates different operation (e.g. load/store) combinations for
// arguments to the kernel, based on map capture kinds which are then
// utilised in the combinedInfo in place of the original Map value.
static void
createAlteredByCaptureMap(MapInfoData &mapData,
                          LLVM::ModuleTranslation &moduleTranslation,
                          llvm::IRBuilderBase &builder) {
  for (size_t i = 0; i < mapData.MapClause.size(); ++i) {
    // if it's declare target, skip it, it's handled separately.
    if (!mapData.IsDeclareTarget[i]) {
      auto mapOp =
          mlir::dyn_cast_if_present<mlir::omp::MapInfoOp>(mapData.MapClause[i]);
      mlir::omp::VariableCaptureKind captureKind =
          mapOp.getMapCaptureType().value_or(
              mlir::omp::VariableCaptureKind::ByRef);
      bool isPtrTy = checkIfPointerMap(mapOp);

      // Currently handles array sectioning lowerbound case, but more
      // logic may be required in the future. Clang invokes EmitLValue,
      // which has specialised logic for special Clang types such as user
      // defines, so it is possible we will have to extend this for
      // structures or other complex types. As the general idea is that this
      // function mimics some of the logic from Clang that we require for
      // kernel argument passing from host -> device.
      switch (captureKind) {
      case mlir::omp::VariableCaptureKind::ByRef: {
        llvm::Value *newV = mapData.Pointers[i];
        std::vector<llvm::Value *> offsetIdx = calculateBoundsOffset(
            moduleTranslation, builder, mapData.BaseType[i]->isArrayTy(),
            mapOp.getBounds());
        if (isPtrTy)
          newV = builder.CreateLoad(builder.getPtrTy(), newV);

        if (!offsetIdx.empty())
          newV = builder.CreateInBoundsGEP(mapData.BaseType[i], newV, offsetIdx,
                                           "array_offset");
        mapData.Pointers[i] = newV;
      } break;
      case mlir::omp::VariableCaptureKind::ByCopy: {
        llvm::Type *type = mapData.BaseType[i];
        llvm::Value *newV;
        if (mapData.Pointers[i]->getType()->isPointerTy())
          newV = builder.CreateLoad(type, mapData.Pointers[i]);
        else
          newV = mapData.Pointers[i];

        if (!isPtrTy) {
          auto curInsert = builder.saveIP();
          builder.restoreIP(findAllocaInsertPoint(builder, moduleTranslation));
          auto *memTempAlloc =
              builder.CreateAlloca(builder.getPtrTy(), nullptr, ".casted");
          builder.restoreIP(curInsert);

          builder.CreateStore(newV, memTempAlloc);
          newV = builder.CreateLoad(builder.getPtrTy(), memTempAlloc);
        }

        mapData.Pointers[i] = newV;
        mapData.BasePointers[i] = newV;
      } break;
      case mlir::omp::VariableCaptureKind::This:
      case mlir::omp::VariableCaptureKind::VLAType:
        mapData.MapClause[i]->emitOpError("Unhandled capture kind");
        break;
      }
    }
  }
}

// Generate all map related information and fill the combinedInfo.
static void genMapInfos(llvm::IRBuilderBase &builder,
                        LLVM::ModuleTranslation &moduleTranslation,
                        DataLayout &dl,
                        llvm::OpenMPIRBuilder::MapInfosTy &combinedInfo,
                        MapInfoData &mapData,
                        const SmallVector<Value> &useDevicePtrVars = {},
                        const SmallVector<Value> &useDeviceAddrVars = {},
                        bool isTargetParams = false) {
  // We wish to modify some of the methods in which arguments are
  // passed based on their capture type by the target region, this can
  // involve generating new loads and stores, which changes the
  // MLIR value to LLVM value mapping, however, we only wish to do this
  // locally for the current function/target and also avoid altering
  // ModuleTranslation, so we remap the base pointer or pointer stored
  // in the map infos corresponding MapInfoData, which is later accessed
  // by genMapInfos and createTarget to help generate the kernel and
  // kernel arg structure. It primarily becomes relevant in cases like
  // bycopy, or byref range'd arrays. In the default case, we simply
  // pass thee pointer byref as both basePointer and pointer.
  if (!moduleTranslation.getOpenMPBuilder()->Config.isTargetDevice())
    createAlteredByCaptureMap(mapData, moduleTranslation, builder);

  llvm::OpenMPIRBuilder *ompBuilder = moduleTranslation.getOpenMPBuilder();

  auto fail = [&combinedInfo]() -> void {
    combinedInfo.BasePointers.clear();
    combinedInfo.Pointers.clear();
    combinedInfo.DevicePointers.clear();
    combinedInfo.Sizes.clear();
    combinedInfo.Types.clear();
    combinedInfo.Names.clear();
  };

  // We operate under the assumption that all vectors that are
  // required in MapInfoData are of equal lengths (either filled with
  // default constructed data or appropiate information) so we can
  // utilise the size from any component of MapInfoData, if we can't
  // something is missing from the initial MapInfoData construction.
  for (size_t i = 0; i < mapData.MapClause.size(); ++i) {
    // NOTE/TODO: We currently do not support arbitrary depth record
    // type mapping.
    if (mapData.IsAMember[i])
      continue;

    auto mapInfoOp = mlir::dyn_cast<mlir::omp::MapInfoOp>(mapData.MapClause[i]);
    if (!mapInfoOp.getMembers().empty()) {
      processMapWithMembersOf(moduleTranslation, builder, *ompBuilder, dl,
                              combinedInfo, mapData, i, isTargetParams);
      continue;
    }

    processIndividualMap(mapData, i, combinedInfo, isTargetParams);
  }

  auto findMapInfo = [&combinedInfo](llvm::Value *val, unsigned &index) {
    index = 0;
    for (llvm::Value *basePtr : combinedInfo.BasePointers) {
      if (basePtr == val)
        return true;
      index++;
    }
    return false;
  };

  auto addDevInfos = [&, fail](auto useDeviceVars, auto devOpType) -> void {
    for (const auto &useDeviceVar : useDeviceVars) {
      // TODO: Only LLVMPointerTypes are handled.
      if (!isa<LLVM::LLVMPointerType>(useDeviceVar.getType()))
        return fail();

      llvm::Value *mapOpValue = moduleTranslation.lookupValue(useDeviceVar);

      // Check if map info is already present for this entry.
      unsigned infoIndex;
      if (findMapInfo(mapOpValue, infoIndex)) {
        combinedInfo.Types[infoIndex] |=
            llvm::omp::OpenMPOffloadMappingFlags::OMP_MAP_RETURN_PARAM;
        combinedInfo.DevicePointers[infoIndex] = devOpType;
      } else {
        combinedInfo.BasePointers.emplace_back(mapOpValue);
        combinedInfo.Pointers.emplace_back(mapOpValue);
        combinedInfo.DevicePointers.emplace_back(devOpType);
        combinedInfo.Names.emplace_back(
            LLVM::createMappingInformation(useDeviceVar.getLoc(), *ompBuilder));
        combinedInfo.Types.emplace_back(
            llvm::omp::OpenMPOffloadMappingFlags::OMP_MAP_RETURN_PARAM);
        combinedInfo.Sizes.emplace_back(builder.getInt64(0));
      }
    }
  };

  addDevInfos(useDevicePtrVars, llvm::OpenMPIRBuilder::DeviceInfoTy::Pointer);
  addDevInfos(useDeviceAddrVars, llvm::OpenMPIRBuilder::DeviceInfoTy::Address);
}

static LogicalResult
convertOmpTargetData(Operation *op, llvm::IRBuilderBase &builder,
                     LLVM::ModuleTranslation &moduleTranslation) {
  llvm::Value *ifCond = nullptr;
  int64_t deviceID = llvm::omp::OMP_DEVICEID_UNDEF;
  SmallVector<Value> mapVars;
  SmallVector<Value> useDevicePtrVars;
  SmallVector<Value> useDeviceAddrVars;
  llvm::omp::RuntimeFunction RTLFn;
  DataLayout DL = DataLayout(op->getParentOfType<ModuleOp>());

  llvm::OpenMPIRBuilder *ompBuilder = moduleTranslation.getOpenMPBuilder();

  LogicalResult result =
      llvm::TypeSwitch<Operation *, LogicalResult>(op)
          .Case([&](omp::TargetDataOp dataOp) {
            if (auto ifVar = dataOp.getIfExpr())
              ifCond = moduleTranslation.lookupValue(ifVar);

            if (auto devId = dataOp.getDevice())
              if (auto constOp =
                      dyn_cast<LLVM::ConstantOp>(devId.getDefiningOp()))
                if (auto intAttr = dyn_cast<IntegerAttr>(constOp.getValue()))
                  deviceID = intAttr.getInt();

            mapVars = dataOp.getMapVars();
            useDevicePtrVars = dataOp.getUseDevicePtrVars();
            useDeviceAddrVars = dataOp.getUseDeviceAddrVars();
            return success();
          })
          .Case([&](omp::TargetEnterDataOp enterDataOp) {
            if (enterDataOp.getNowait())
              return (LogicalResult)(enterDataOp.emitError(
                  "`nowait` is not supported yet"));

            if (auto ifVar = enterDataOp.getIfExpr())
              ifCond = moduleTranslation.lookupValue(ifVar);

            if (auto devId = enterDataOp.getDevice())
              if (auto constOp =
                      dyn_cast<LLVM::ConstantOp>(devId.getDefiningOp()))
                if (auto intAttr = dyn_cast<IntegerAttr>(constOp.getValue()))
                  deviceID = intAttr.getInt();
            RTLFn = llvm::omp::OMPRTL___tgt_target_data_begin_mapper;
            mapVars = enterDataOp.getMapVars();
            return success();
          })
          .Case([&](omp::TargetExitDataOp exitDataOp) {
            if (exitDataOp.getNowait())
              return (LogicalResult)(exitDataOp.emitError(
                  "`nowait` is not supported yet"));

            if (auto ifVar = exitDataOp.getIfExpr())
              ifCond = moduleTranslation.lookupValue(ifVar);

            if (auto devId = exitDataOp.getDevice())
              if (auto constOp =
                      dyn_cast<LLVM::ConstantOp>(devId.getDefiningOp()))
                if (auto intAttr = dyn_cast<IntegerAttr>(constOp.getValue()))
                  deviceID = intAttr.getInt();

            RTLFn = llvm::omp::OMPRTL___tgt_target_data_end_mapper;
            mapVars = exitDataOp.getMapVars();
            return success();
          })
          .Case([&](omp::TargetUpdateOp updateDataOp) {
            if (updateDataOp.getNowait())
              return (LogicalResult)(updateDataOp.emitError(
                  "`nowait` is not supported yet"));

            if (auto ifVar = updateDataOp.getIfExpr())
              ifCond = moduleTranslation.lookupValue(ifVar);

            if (auto devId = updateDataOp.getDevice())
              if (auto constOp =
                      dyn_cast<LLVM::ConstantOp>(devId.getDefiningOp()))
                if (auto intAttr = dyn_cast<IntegerAttr>(constOp.getValue()))
                  deviceID = intAttr.getInt();

            RTLFn = llvm::omp::OMPRTL___tgt_target_data_update_mapper;
            mapVars = updateDataOp.getMapVars();
            return success();
          })
          .Default([&](Operation *op) {
            return op->emitError("unsupported OpenMP operation: ")
                   << op->getName();
          });

  if (failed(result))
    return failure();

  using InsertPointTy = llvm::OpenMPIRBuilder::InsertPointTy;

  MapInfoData mapData;
  collectMapDataFromMapVars(mapData, mapVars, moduleTranslation, DL, builder);

  // Fill up the arrays with all the mapped variables.
  llvm::OpenMPIRBuilder::MapInfosTy combinedInfo;
  auto genMapInfoCB =
      [&](InsertPointTy codeGenIP) -> llvm::OpenMPIRBuilder::MapInfosTy & {
    builder.restoreIP(codeGenIP);
    if (auto dataOp = dyn_cast<omp::TargetDataOp>(op)) {
      genMapInfos(builder, moduleTranslation, DL, combinedInfo, mapData,
                  useDevicePtrVars, useDeviceAddrVars);
    } else {
      genMapInfos(builder, moduleTranslation, DL, combinedInfo, mapData);
    }
    return combinedInfo;
  };

  llvm::OpenMPIRBuilder::TargetDataInfo info(/*RequiresDevicePointerInfo=*/true,
                                             /*SeparateBeginEndCalls=*/true);

  using BodyGenTy = llvm::OpenMPIRBuilder::BodyGenTy;
  LogicalResult bodyGenStatus = success();
  auto bodyGenCB = [&](InsertPointTy codeGenIP, BodyGenTy bodyGenType) {
    assert(isa<omp::TargetDataOp>(op) &&
           "BodyGen requested for non TargetDataOp");
    Region &region = cast<omp::TargetDataOp>(op).getRegion();
    switch (bodyGenType) {
    case BodyGenTy::Priv:
      // Check if any device ptr/addr info is available
      if (!info.DevicePtrInfoMap.empty()) {
        builder.restoreIP(codeGenIP);
        unsigned argIndex = 0;
        for (auto &devPtrOp : useDevicePtrVars) {
          llvm::Value *mapOpValue = moduleTranslation.lookupValue(devPtrOp);
          const auto &arg = region.front().getArgument(argIndex);
          moduleTranslation.mapValue(arg,
                                     info.DevicePtrInfoMap[mapOpValue].second);
          argIndex++;
        }

        for (auto &devAddrOp : useDeviceAddrVars) {
          llvm::Value *mapOpValue = moduleTranslation.lookupValue(devAddrOp);
          const auto &arg = region.front().getArgument(argIndex);
          auto *LI = builder.CreateLoad(
              builder.getPtrTy(), info.DevicePtrInfoMap[mapOpValue].second);
          moduleTranslation.mapValue(arg, LI);
          argIndex++;
        }

        bodyGenStatus = inlineConvertOmpRegions(region, "omp.data.region",
                                                builder, moduleTranslation);
      }
      break;
    case BodyGenTy::DupNoPriv:
      break;
    case BodyGenTy::NoPriv:
      // If device info is available then region has already been generated
      if (info.DevicePtrInfoMap.empty()) {
        builder.restoreIP(codeGenIP);
        bodyGenStatus = inlineConvertOmpRegions(region, "omp.data.region",
                                                builder, moduleTranslation);
      }
      break;
    }
    return builder.saveIP();
  };

  llvm::OpenMPIRBuilder::LocationDescription ompLoc(builder);
  llvm::OpenMPIRBuilder::InsertPointTy allocaIP =
      findAllocaInsertPoint(builder, moduleTranslation);
  if (isa<omp::TargetDataOp>(op)) {
    builder.restoreIP(ompBuilder->createTargetData(
        ompLoc, allocaIP, builder.saveIP(), builder.getInt64(deviceID), ifCond,
        info, genMapInfoCB, nullptr, bodyGenCB));
  } else {
    builder.restoreIP(ompBuilder->createTargetData(
        ompLoc, allocaIP, builder.saveIP(), builder.getInt64(deviceID), ifCond,
        info, genMapInfoCB, &RTLFn));
  }

  return bodyGenStatus;
}

/// Lowers the FlagsAttr which is applied to the module on the device
/// pass when offloading, this attribute contains OpenMP RTL globals that can
/// be passed as flags to the frontend, otherwise they are set to default
LogicalResult convertFlagsAttr(Operation *op, mlir::omp::FlagsAttr attribute,
                               LLVM::ModuleTranslation &moduleTranslation) {
  if (!cast<mlir::ModuleOp>(op))
    return failure();

  llvm::OpenMPIRBuilder *ompBuilder = moduleTranslation.getOpenMPBuilder();

  ompBuilder->M.addModuleFlag(llvm::Module::Max, "openmp-device",
                              attribute.getOpenmpDeviceVersion());

  if (attribute.getNoGpuLib())
    return success();

  ompBuilder->createGlobalFlag(
      attribute.getDebugKind() /*LangOpts().OpenMPTargetDebug*/,
      "__omp_rtl_debug_kind");
  ompBuilder->createGlobalFlag(
      attribute
          .getAssumeTeamsOversubscription() /*LangOpts().OpenMPTeamSubscription*/
      ,
      "__omp_rtl_assume_teams_oversubscription");
  ompBuilder->createGlobalFlag(
      attribute
          .getAssumeThreadsOversubscription() /*LangOpts().OpenMPThreadSubscription*/
      ,
      "__omp_rtl_assume_threads_oversubscription");
  ompBuilder->createGlobalFlag(
      attribute.getAssumeNoThreadState() /*LangOpts().OpenMPNoThreadState*/,
      "__omp_rtl_assume_no_thread_state");
  ompBuilder->createGlobalFlag(
      attribute
          .getAssumeNoNestedParallelism() /*LangOpts().OpenMPNoNestedParallelism*/
      ,
      "__omp_rtl_assume_no_nested_parallelism");
  return success();
}

static bool getTargetEntryUniqueInfo(llvm::TargetRegionEntryInfo &targetInfo,
                                     omp::TargetOp targetOp,
                                     llvm::StringRef parentName = "") {
  auto fileLoc = targetOp.getLoc()->findInstanceOf<FileLineColLoc>();

  assert(fileLoc && "No file found from location");
  StringRef fileName = fileLoc.getFilename().getValue();

  llvm::sys::fs::UniqueID id;
  if (auto ec = llvm::sys::fs::getUniqueID(fileName, id)) {
    targetOp.emitError("Unable to get unique ID for file");
    return false;
  }

  uint64_t line = fileLoc.getLine();
  targetInfo = llvm::TargetRegionEntryInfo(parentName, id.getDevice(),
                                           id.getFile(), line);
  return true;
}

static bool targetOpSupported(Operation &opInst) {
  auto targetOp = cast<omp::TargetOp>(opInst);
  if (targetOp.getIfExpr()) {
    opInst.emitError("If clause not yet supported");
    return false;
  }

  if (targetOp.getDevice()) {
    opInst.emitError("Device clause not yet supported");
    return false;
  }

  if (targetOp.getThreadLimit()) {
    opInst.emitError("Thread limit clause not yet supported");
    return false;
  }

  if (targetOp.getNowait()) {
    opInst.emitError("Nowait clause not yet supported");
    return false;
  }

  if (!targetOp.getAllocateVars().empty() ||
      !targetOp.getAllocatorVars().empty()) {
    opInst.emitError("Allocate clause not yet supported");
    return false;
  }

  if (!targetOp.getInReductionVars().empty() ||
      targetOp.getInReductionByref() || targetOp.getInReductionSyms()) {
    opInst.emitError("In reduction clause not yet supported");
    return false;
  }

  return true;
}

static void
handleDeclareTargetMapVar(MapInfoData &mapData,
                          LLVM::ModuleTranslation &moduleTranslation,
                          llvm::IRBuilderBase &builder, llvm::Function *func) {
  for (size_t i = 0; i < mapData.MapClause.size(); ++i) {
    // In the case of declare target mapped variables, the basePointer is
    // the reference pointer generated by the convertDeclareTargetAttr
    // method. Whereas the kernelValue is the original variable, so for
    // the device we must replace all uses of this original global variable
    // (stored in kernelValue) with the reference pointer (stored in
    // basePointer for declare target mapped variables), as for device the
    // data is mapped into this reference pointer and should be loaded
    // from it, the original variable is discarded. On host both exist and
    // metadata is generated (elsewhere in the convertDeclareTargetAttr)
    // function to link the two variables in the runtime and then both the
    // reference pointer and the pointer are assigned in the kernel argument
    // structure for the host.
    if (mapData.IsDeclareTarget[i]) {
      // If the original map value is a constant, then we have to make sure all
      // of it's uses within the current kernel/function that we are going to
      // rewrite are converted to instructions, as we will be altering the old
      // use (OriginalValue) from a constant to an instruction, which will be
      // illegal and ICE the compiler if the user is a constant expression of
      // some kind e.g. a constant GEP.
      if (auto *constant = dyn_cast<llvm::Constant>(mapData.OriginalValue[i]))
        convertUsersOfConstantsToInstructions(constant, func, false);

      // The users iterator will get invalidated if we modify an element,
      // so we populate this vector of uses to alter each user on an
      // individual basis to emit its own load (rather than one load for
      // all).
      llvm::SmallVector<llvm::User *> userVec;
      for (llvm::User *user : mapData.OriginalValue[i]->users())
        userVec.push_back(user);

      for (llvm::User *user : userVec) {
        if (auto *insn = dyn_cast<llvm::Instruction>(user)) {
          if (insn->getFunction() == func) {
            auto *load = builder.CreateLoad(mapData.BasePointers[i]->getType(),
                                            mapData.BasePointers[i]);
            load->moveBefore(insn);
            user->replaceUsesOfWith(mapData.OriginalValue[i], load);
          }
        }
      }
    }
  }
}

// The createDeviceArgumentAccessor function generates
// instructions for retrieving (acessing) kernel
// arguments inside of the device kernel for use by
// the kernel. This enables different semantics such as
// the creation of temporary copies of data allowing
// semantics like read-only/no host write back kernel
// arguments.
//
// This currently implements a very light version of Clang's
// EmitParmDecl's handling of direct argument handling as well
// as a portion of the argument access generation based on
// capture types found at the end of emitOutlinedFunctionPrologue
// in Clang. The indirect path handling of EmitParmDecl's may be
// required for future work, but a direct 1-to-1 copy doesn't seem
// possible as the logic is rather scattered throughout Clang's
// lowering and perhaps we wish to deviate slightly.
//
// \param mapData - A container containing vectors of information
// corresponding to the input argument, which should have a
// corresponding entry in the MapInfoData containers
// OrigialValue's.
// \param arg - This is the generated kernel function argument that
// corresponds to the passed in input argument. We generated different
// accesses of this Argument, based on capture type and other Input
// related information.
// \param input - This is the host side value that will be passed to
// the kernel i.e. the kernel input, we rewrite all uses of this within
// the kernel (as we generate the kernel body based on the target's region
// which maintians references to the original input) to the retVal argument
// apon exit of this function inside of the OMPIRBuilder. This interlinks
// the kernel argument to future uses of it in the function providing
// appropriate "glue" instructions inbetween.
// \param retVal - This is the value that all uses of input inside of the
// kernel will be re-written to, the goal of this function is to generate
// an appropriate location for the kernel argument to be accessed from,
// e.g. ByRef will result in a temporary allocation location and then
// a store of the kernel argument into this allocated memory which
// will then be loaded from, ByCopy will use the allocated memory
// directly.
static llvm::IRBuilderBase::InsertPoint
createDeviceArgumentAccessor(MapInfoData &mapData, llvm::Argument &arg,
                             llvm::Value *input, llvm::Value *&retVal,
                             llvm::IRBuilderBase &builder,
                             llvm::OpenMPIRBuilder &ompBuilder,
                             LLVM::ModuleTranslation &moduleTranslation,
                             llvm::IRBuilderBase::InsertPoint allocaIP,
                             llvm::IRBuilderBase::InsertPoint codeGenIP) {
  builder.restoreIP(allocaIP);

  mlir::omp::VariableCaptureKind capture =
      mlir::omp::VariableCaptureKind::ByRef;

  // Find the associated MapInfoData entry for the current input
  for (size_t i = 0; i < mapData.MapClause.size(); ++i)
    if (mapData.OriginalValue[i] == input) {
      if (auto mapOp = mlir::dyn_cast_if_present<mlir::omp::MapInfoOp>(
              mapData.MapClause[i])) {
        capture = mapOp.getMapCaptureType().value_or(
            mlir::omp::VariableCaptureKind::ByRef);
      }

      break;
    }

  unsigned int allocaAS = ompBuilder.M.getDataLayout().getAllocaAddrSpace();
  unsigned int defaultAS =
      ompBuilder.M.getDataLayout().getProgramAddressSpace();

  // Create the alloca for the argument the current point.
  llvm::Value *v = builder.CreateAlloca(arg.getType(), allocaAS);

  if (allocaAS != defaultAS && arg.getType()->isPointerTy())
    v = builder.CreatePointerBitCastOrAddrSpaceCast(
        v, arg.getType()->getPointerTo(defaultAS));

  builder.CreateStore(&arg, v);

  builder.restoreIP(codeGenIP);

  switch (capture) {
  case mlir::omp::VariableCaptureKind::ByCopy: {
    retVal = v;
    break;
  }
  case mlir::omp::VariableCaptureKind::ByRef: {
    retVal = builder.CreateAlignedLoad(
        v->getType(), v,
        ompBuilder.M.getDataLayout().getPrefTypeAlign(v->getType()));
    break;
  }
  case mlir::omp::VariableCaptureKind::This:
  case mlir::omp::VariableCaptureKind::VLAType:
    assert(false && "Currently unsupported capture kind");
    break;
  }

  return builder.saveIP();
}

static LogicalResult
convertOmpTarget(Operation &opInst, llvm::IRBuilderBase &builder,
                 LLVM::ModuleTranslation &moduleTranslation) {

  if (!targetOpSupported(opInst))
    return failure();

  llvm::OpenMPIRBuilder *ompBuilder = moduleTranslation.getOpenMPBuilder();
  bool isTargetDevice = ompBuilder->Config.isTargetDevice();
  auto parentFn = opInst.getParentOfType<LLVM::LLVMFuncOp>();
  auto targetOp = cast<omp::TargetOp>(opInst);
  auto &targetRegion = targetOp.getRegion();
  DataLayout dl = DataLayout(opInst.getParentOfType<ModuleOp>());
  SmallVector<Value> mapVars = targetOp.getMapVars();
  llvm::Function *llvmOutlinedFn = nullptr;

  // TODO: It can also be false if a compile-time constant `false` IF clause is
  // specified.
  bool isOffloadEntry =
      isTargetDevice || !ompBuilder->Config.TargetTriples.empty();

  LogicalResult bodyGenStatus = success();
  using InsertPointTy = llvm::OpenMPIRBuilder::InsertPointTy;
  auto bodyCB = [&](InsertPointTy allocaIP,
                    InsertPointTy codeGenIP) -> InsertPointTy {
    // Forward target-cpu and target-features function attributes from the
    // original function to the new outlined function.
    llvm::Function *llvmParentFn =
        moduleTranslation.lookupFunction(parentFn.getName());
    llvmOutlinedFn = codeGenIP.getBlock()->getParent();
    assert(llvmParentFn && llvmOutlinedFn &&
           "Both parent and outlined functions must exist at this point");

    if (auto attr = llvmParentFn->getFnAttribute("target-cpu");
        attr.isStringAttribute())
      llvmOutlinedFn->addFnAttr(attr);

    if (auto attr = llvmParentFn->getFnAttribute("target-features");
        attr.isStringAttribute())
      llvmOutlinedFn->addFnAttr(attr);

    builder.restoreIP(codeGenIP);
    unsigned argIndex = 0;
    for (auto &mapOp : mapVars) {
      auto mapInfoOp =
          mlir::dyn_cast<mlir::omp::MapInfoOp>(mapOp.getDefiningOp());
      llvm::Value *mapOpValue =
          moduleTranslation.lookupValue(mapInfoOp.getVarPtr());
      const auto &arg = targetRegion.front().getArgument(argIndex);
      moduleTranslation.mapValue(arg, mapOpValue);
      argIndex++;
    }
    llvm::BasicBlock *exitBlock = convertOmpOpRegions(
        targetRegion, "omp.target", builder, moduleTranslation, bodyGenStatus);
    builder.SetInsertPoint(exitBlock);
    return builder.saveIP();
  };

  llvm::OpenMPIRBuilder::LocationDescription ompLoc(builder);
  StringRef parentName = parentFn.getName();

  llvm::TargetRegionEntryInfo entryInfo;

  if (!getTargetEntryUniqueInfo(entryInfo, targetOp, parentName))
    return failure();

  int32_t defaultValTeams = -1;
  int32_t defaultValThreads = 0;

  llvm::OpenMPIRBuilder::InsertPointTy allocaIP =
      findAllocaInsertPoint(builder, moduleTranslation);

  MapInfoData mapData;
  collectMapDataFromMapVars(mapData, mapVars, moduleTranslation, dl, builder);

  llvm::OpenMPIRBuilder::MapInfosTy combinedInfos;
  auto genMapInfoCB = [&](llvm::OpenMPIRBuilder::InsertPointTy codeGenIP)
      -> llvm::OpenMPIRBuilder::MapInfosTy & {
    builder.restoreIP(codeGenIP);
    genMapInfos(builder, moduleTranslation, dl, combinedInfos, mapData, {}, {},
                true);
    return combinedInfos;
  };

  auto argAccessorCB = [&](llvm::Argument &arg, llvm::Value *input,
                           llvm::Value *&retVal, InsertPointTy allocaIP,
                           InsertPointTy codeGenIP) {
    // We just return the unaltered argument for the host function
    // for now, some alterations may be required in the future to
    // keep host fallback functions working identically to the device
    // version (e.g. pass ByCopy values should be treated as such on
    // host and device, currently not always the case)
    if (!isTargetDevice) {
      retVal = cast<llvm::Value>(&arg);
      return codeGenIP;
    }

    return createDeviceArgumentAccessor(mapData, arg, input, retVal, builder,
                                        *ompBuilder, moduleTranslation,
                                        allocaIP, codeGenIP);
  };

  llvm::SmallVector<llvm::Value *, 4> kernelInput;
  for (size_t i = 0; i < mapVars.size(); ++i) {
    // declare target arguments are not passed to kernels as arguments
    // TODO: We currently do not handle cases where a member is explicitly
    // passed in as an argument, this will likley need to be handled in
    // the near future, rather than using IsAMember, it may be better to
    // test if the relevant BlockArg is used within the target region and
    // then use that as a basis for exclusion in the kernel inputs.
    if (!mapData.IsDeclareTarget[i] && !mapData.IsAMember[i])
      kernelInput.push_back(mapData.OriginalValue[i]);
  }
  SmallVector<llvm::OpenMPIRBuilder::DependData> dds;
  buildDependData(targetOp.getDependKinds(), targetOp.getDependVars(),
                  moduleTranslation, dds);

  builder.restoreIP(moduleTranslation.getOpenMPBuilder()->createTarget(
<<<<<<< HEAD
      ompLoc, allocaIP, builder.saveIP(), entryInfo, defaultValTeams,
      defaultValThreads, kernelInput, genMapInfoCB, bodyCB, argAccessorCB,
      dds));
=======
      ompLoc, isOffloadEntry, allocaIP, builder.saveIP(), entryInfo,
      defaultValTeams, defaultValThreads, kernelInput, genMapInfoCB, bodyCB,
      argAccessorCB, dds));
>>>>>>> 98391913

  // Remap access operations to declare target reference pointers for the
  // device, essentially generating extra loadop's as necessary
  if (moduleTranslation.getOpenMPBuilder()->Config.isTargetDevice())
    handleDeclareTargetMapVar(mapData, moduleTranslation, builder,
                              llvmOutlinedFn);

  return bodyGenStatus;
}

static LogicalResult
convertDeclareTargetAttr(Operation *op, mlir::omp::DeclareTargetAttr attribute,
                         LLVM::ModuleTranslation &moduleTranslation) {
  // Amend omp.declare_target by deleting the IR of the outlined functions
  // created for target regions. They cannot be filtered out from MLIR earlier
  // because the omp.target operation inside must be translated to LLVM, but
  // the wrapper functions themselves must not remain at the end of the
  // process. We know that functions where omp.declare_target does not match
  // omp.is_target_device at this stage can only be wrapper functions because
  // those that aren't are removed earlier as an MLIR transformation pass.
  if (FunctionOpInterface funcOp = dyn_cast<FunctionOpInterface>(op)) {
    if (auto offloadMod = dyn_cast<omp::OffloadModuleInterface>(
            op->getParentOfType<ModuleOp>().getOperation())) {
      if (!offloadMod.getIsTargetDevice())
        return success();

      omp::DeclareTargetDeviceType declareType =
          attribute.getDeviceType().getValue();

      if (declareType == omp::DeclareTargetDeviceType::host) {
        llvm::Function *llvmFunc =
            moduleTranslation.lookupFunction(funcOp.getName());
        llvmFunc->dropAllReferences();
        llvmFunc->eraseFromParent();
      }
    }
    return success();
  }

  if (LLVM::GlobalOp gOp = dyn_cast<LLVM::GlobalOp>(op)) {
    llvm::Module *llvmModule = moduleTranslation.getLLVMModule();
    if (auto *gVal = llvmModule->getNamedValue(gOp.getSymName())) {
      llvm::OpenMPIRBuilder *ompBuilder = moduleTranslation.getOpenMPBuilder();
      bool isDeclaration = gOp.isDeclaration();
      bool isExternallyVisible =
          gOp.getVisibility() != mlir::SymbolTable::Visibility::Private;
      auto loc = op->getLoc()->findInstanceOf<FileLineColLoc>();
      llvm::StringRef mangledName = gOp.getSymName();
      auto captureClause =
          convertToCaptureClauseKind(attribute.getCaptureClause().getValue());
      auto deviceClause =
          convertToDeviceClauseKind(attribute.getDeviceType().getValue());
      // unused for MLIR at the moment, required in Clang for book
      // keeping
      std::vector<llvm::GlobalVariable *> generatedRefs;

      std::vector<llvm::Triple> targetTriple;
      auto targetTripleAttr = dyn_cast_or_null<mlir::StringAttr>(
          op->getParentOfType<mlir::ModuleOp>()->getAttr(
              LLVM::LLVMDialect::getTargetTripleAttrName()));
      if (targetTripleAttr)
        targetTriple.emplace_back(targetTripleAttr.data());

      auto fileInfoCallBack = [&loc]() {
        std::string filename = "";
        std::uint64_t lineNo = 0;

        if (loc) {
          filename = loc.getFilename().str();
          lineNo = loc.getLine();
        }

        return std::pair<std::string, std::uint64_t>(llvm::StringRef(filename),
                                                     lineNo);
      };

      ompBuilder->registerTargetGlobalVariable(
          captureClause, deviceClause, isDeclaration, isExternallyVisible,
          ompBuilder->getTargetEntryUniqueInfo(fileInfoCallBack), mangledName,
          generatedRefs, /*OpenMPSimd*/ false, targetTriple,
          /*GlobalInitializer*/ nullptr, /*VariableLinkage*/ nullptr,
          gVal->getType(), gVal);

      if (ompBuilder->Config.isTargetDevice() &&
          (attribute.getCaptureClause().getValue() !=
               mlir::omp::DeclareTargetCaptureClause::to ||
           ompBuilder->Config.hasRequiresUnifiedSharedMemory())) {
        ompBuilder->getAddrOfDeclareTargetVar(
            captureClause, deviceClause, isDeclaration, isExternallyVisible,
            ompBuilder->getTargetEntryUniqueInfo(fileInfoCallBack), mangledName,
            generatedRefs, /*OpenMPSimd*/ false, targetTriple, gVal->getType(),
            /*GlobalInitializer*/ nullptr,
            /*VariableLinkage*/ nullptr);
      }
    }
  }

  return success();
}

// Returns true if the operation is inside a TargetOp or
// is part of a declare target function.
static bool isTargetDeviceOp(Operation *op) {
  // Assumes no reverse offloading
  if (op->getParentOfType<omp::TargetOp>())
    return true;

  if (auto parentFn = op->getParentOfType<LLVM::LLVMFuncOp>())
    if (auto declareTargetIface =
            llvm::dyn_cast<mlir::omp::DeclareTargetInterface>(
                parentFn.getOperation()))
      if (declareTargetIface.isDeclareTarget() &&
          declareTargetIface.getDeclareTargetDeviceType() !=
              mlir::omp::DeclareTargetDeviceType::host)
        return true;

  return false;
}

/// Given an OpenMP MLIR operation, create the corresponding LLVM IR
/// (including OpenMP runtime calls).
static LogicalResult
convertHostOrTargetOperation(Operation *op, llvm::IRBuilderBase &builder,
                             LLVM::ModuleTranslation &moduleTranslation) {

  llvm::OpenMPIRBuilder *ompBuilder = moduleTranslation.getOpenMPBuilder();

  return llvm::TypeSwitch<Operation *, LogicalResult>(op)
      .Case([&](omp::BarrierOp) {
        ompBuilder->createBarrier(builder.saveIP(), llvm::omp::OMPD_barrier);
        return success();
      })
      .Case([&](omp::TaskyieldOp) {
        ompBuilder->createTaskyield(builder.saveIP());
        return success();
      })
      .Case([&](omp::FlushOp) {
        // No support in Openmp runtime function (__kmpc_flush) to accept
        // the argument list.
        // OpenMP standard states the following:
        //  "An implementation may implement a flush with a list by ignoring
        //   the list, and treating it the same as a flush without a list."
        //
        // The argument list is discarded so that, flush with a list is treated
        // same as a flush without a list.
        ompBuilder->createFlush(builder.saveIP());
        return success();
      })
      .Case([&](omp::ParallelOp op) {
        return convertOmpParallel(op, builder, moduleTranslation);
      })
      .Case([&](omp::MaskedOp) {
        return convertOmpMasked(*op, builder, moduleTranslation);
      })
      .Case([&](omp::MasterOp) {
        return convertOmpMaster(*op, builder, moduleTranslation);
      })
      .Case([&](omp::CriticalOp) {
        return convertOmpCritical(*op, builder, moduleTranslation);
      })
      .Case([&](omp::OrderedRegionOp) {
        return convertOmpOrderedRegion(*op, builder, moduleTranslation);
      })
      .Case([&](omp::OrderedOp) {
        return convertOmpOrdered(*op, builder, moduleTranslation);
      })
      .Case([&](omp::WsloopOp) {
        return convertOmpWsloop(*op, builder, moduleTranslation);
      })
      .Case([&](omp::SimdOp) {
        return convertOmpSimd(*op, builder, moduleTranslation);
      })
      .Case([&](omp::AtomicReadOp) {
        return convertOmpAtomicRead(*op, builder, moduleTranslation);
      })
      .Case([&](omp::AtomicWriteOp) {
        return convertOmpAtomicWrite(*op, builder, moduleTranslation);
      })
      .Case([&](omp::AtomicUpdateOp op) {
        return convertOmpAtomicUpdate(op, builder, moduleTranslation);
      })
      .Case([&](omp::AtomicCaptureOp op) {
        return convertOmpAtomicCapture(op, builder, moduleTranslation);
      })
      .Case([&](omp::SectionsOp) {
        return convertOmpSections(*op, builder, moduleTranslation);
      })
      .Case([&](omp::SingleOp op) {
        return convertOmpSingle(op, builder, moduleTranslation);
      })
      .Case([&](omp::TeamsOp op) {
        return convertOmpTeams(op, builder, moduleTranslation);
      })
      .Case([&](omp::TaskOp op) {
        return convertOmpTaskOp(op, builder, moduleTranslation);
      })
      .Case([&](omp::TaskgroupOp op) {
        return convertOmpTaskgroupOp(op, builder, moduleTranslation);
      })
      .Case([&](omp::TaskwaitOp op) {
        return convertOmpTaskwaitOp(op, builder, moduleTranslation);
      })
      .Case<omp::YieldOp, omp::TerminatorOp, omp::DeclareReductionOp,
            omp::CriticalDeclareOp>([](auto op) {
        // `yield` and `terminator` can be just omitted. The block structure
        // was created in the region that handles their parent operation.
        // `declare_reduction` will be used by reductions and is not
        // converted directly, skip it.
        // `critical.declare` is only used to declare names of critical
        // sections which will be used by `critical` ops and hence can be
        // ignored for lowering. The OpenMP IRBuilder will create unique
        // name for critical section names.
        return success();
      })
      .Case([&](omp::ThreadprivateOp) {
        return convertOmpThreadprivate(*op, builder, moduleTranslation);
      })
      .Case<omp::TargetDataOp, omp::TargetEnterDataOp, omp::TargetExitDataOp,
            omp::TargetUpdateOp>([&](auto op) {
        return convertOmpTargetData(op, builder, moduleTranslation);
      })
      .Case([&](omp::TargetOp) {
        return convertOmpTarget(*op, builder, moduleTranslation);
      })
      .Case<omp::MapInfoOp, omp::MapBoundsOp, omp::PrivateClauseOp>(
          [&](auto op) {
            // No-op, should be handled by relevant owning operations e.g.
            // TargetOp, TargetEnterDataOp, TargetExitDataOp, TargetDataOp etc.
            // and then discarded
            return success();
          })
      .Default([&](Operation *inst) {
        return inst->emitError("unsupported OpenMP operation: ")
               << inst->getName();
      });
}

static LogicalResult
convertTargetDeviceOp(Operation *op, llvm::IRBuilderBase &builder,
                      LLVM::ModuleTranslation &moduleTranslation) {
  return convertHostOrTargetOperation(op, builder, moduleTranslation);
}

static LogicalResult
convertTargetOpsInNest(Operation *op, llvm::IRBuilderBase &builder,
                       LLVM::ModuleTranslation &moduleTranslation) {
  if (isa<omp::TargetOp>(op))
    return convertOmpTarget(*op, builder, moduleTranslation);
  if (isa<omp::TargetDataOp>(op))
    return convertOmpTargetData(op, builder, moduleTranslation);
  bool interrupted =
      op->walk<WalkOrder::PreOrder>([&](Operation *oper) {
          if (isa<omp::TargetOp>(oper)) {
            if (failed(convertOmpTarget(*oper, builder, moduleTranslation)))
              return WalkResult::interrupt();
            return WalkResult::skip();
          }
          if (isa<omp::TargetDataOp>(oper)) {
            if (failed(convertOmpTargetData(oper, builder, moduleTranslation)))
              return WalkResult::interrupt();
            return WalkResult::skip();
          }
          return WalkResult::advance();
        }).wasInterrupted();
  return failure(interrupted);
}

namespace {

/// Implementation of the dialect interface that converts operations belonging
/// to the OpenMP dialect to LLVM IR.
class OpenMPDialectLLVMIRTranslationInterface
    : public LLVMTranslationDialectInterface {
public:
  using LLVMTranslationDialectInterface::LLVMTranslationDialectInterface;

  /// Translates the given operation to LLVM IR using the provided IR builder
  /// and saving the state in `moduleTranslation`.
  LogicalResult
  convertOperation(Operation *op, llvm::IRBuilderBase &builder,
                   LLVM::ModuleTranslation &moduleTranslation) const final;

  /// Given an OpenMP MLIR attribute, create the corresponding LLVM-IR,
  /// runtime calls, or operation amendments
  LogicalResult
  amendOperation(Operation *op, ArrayRef<llvm::Instruction *> instructions,
                 NamedAttribute attribute,
                 LLVM::ModuleTranslation &moduleTranslation) const final;
};

} // namespace

LogicalResult OpenMPDialectLLVMIRTranslationInterface::amendOperation(
    Operation *op, ArrayRef<llvm::Instruction *> instructions,
    NamedAttribute attribute,
    LLVM::ModuleTranslation &moduleTranslation) const {
  return llvm::StringSwitch<llvm::function_ref<LogicalResult(Attribute)>>(
             attribute.getName())
      .Case("omp.is_target_device",
            [&](Attribute attr) {
              if (auto deviceAttr = dyn_cast<BoolAttr>(attr)) {
                llvm::OpenMPIRBuilderConfig &config =
                    moduleTranslation.getOpenMPBuilder()->Config;
                config.setIsTargetDevice(deviceAttr.getValue());
                return success();
              }
              return failure();
            })
      .Case("omp.is_gpu",
            [&](Attribute attr) {
              if (auto gpuAttr = dyn_cast<BoolAttr>(attr)) {
                llvm::OpenMPIRBuilderConfig &config =
                    moduleTranslation.getOpenMPBuilder()->Config;
                config.setIsGPU(gpuAttr.getValue());
                return success();
              }
              return failure();
            })
      .Case("omp.host_ir_filepath",
            [&](Attribute attr) {
              if (auto filepathAttr = dyn_cast<StringAttr>(attr)) {
                llvm::OpenMPIRBuilder *ompBuilder =
                    moduleTranslation.getOpenMPBuilder();
                ompBuilder->loadOffloadInfoMetadata(filepathAttr.getValue());
                return success();
              }
              return failure();
            })
      .Case("omp.flags",
            [&](Attribute attr) {
              if (auto rtlAttr = dyn_cast<omp::FlagsAttr>(attr))
                return convertFlagsAttr(op, rtlAttr, moduleTranslation);
              return failure();
            })
      .Case("omp.version",
            [&](Attribute attr) {
              if (auto versionAttr = dyn_cast<omp::VersionAttr>(attr)) {
                llvm::OpenMPIRBuilder *ompBuilder =
                    moduleTranslation.getOpenMPBuilder();
                ompBuilder->M.addModuleFlag(llvm::Module::Max, "openmp",
                                            versionAttr.getVersion());
                return success();
              }
              return failure();
            })
      .Case("omp.declare_target",
            [&](Attribute attr) {
              if (auto declareTargetAttr =
                      dyn_cast<omp::DeclareTargetAttr>(attr))
                return convertDeclareTargetAttr(op, declareTargetAttr,
                                                moduleTranslation);
              return failure();
            })
      .Case("omp.requires",
            [&](Attribute attr) {
              if (auto requiresAttr = dyn_cast<omp::ClauseRequiresAttr>(attr)) {
                using Requires = omp::ClauseRequires;
                Requires flags = requiresAttr.getValue();
                llvm::OpenMPIRBuilderConfig &config =
                    moduleTranslation.getOpenMPBuilder()->Config;
                config.setHasRequiresReverseOffload(
                    bitEnumContainsAll(flags, Requires::reverse_offload));
                config.setHasRequiresUnifiedAddress(
                    bitEnumContainsAll(flags, Requires::unified_address));
                config.setHasRequiresUnifiedSharedMemory(
                    bitEnumContainsAll(flags, Requires::unified_shared_memory));
                config.setHasRequiresDynamicAllocators(
                    bitEnumContainsAll(flags, Requires::dynamic_allocators));
                return success();
              }
              return failure();
            })
      .Case("omp.target_triples",
            [&](Attribute attr) {
              if (auto triplesAttr = dyn_cast<ArrayAttr>(attr)) {
                llvm::OpenMPIRBuilderConfig &config =
                    moduleTranslation.getOpenMPBuilder()->Config;
                config.TargetTriples.clear();
                config.TargetTriples.reserve(triplesAttr.size());
                for (Attribute tripleAttr : triplesAttr) {
                  if (auto tripleStrAttr = dyn_cast<StringAttr>(tripleAttr))
                    config.TargetTriples.emplace_back(tripleStrAttr.getValue());
                  else
                    return failure();
                }
                return success();
              }
              return failure();
            })
      .Default([](Attribute) {
        // Fall through for omp attributes that do not require lowering.
        return success();
      })(attribute.getValue());

  return failure();
}

/// Given an OpenMP MLIR operation, create the corresponding LLVM IR
/// (including OpenMP runtime calls).
LogicalResult OpenMPDialectLLVMIRTranslationInterface::convertOperation(
    Operation *op, llvm::IRBuilderBase &builder,
    LLVM::ModuleTranslation &moduleTranslation) const {

  llvm::OpenMPIRBuilder *ompBuilder = moduleTranslation.getOpenMPBuilder();
  if (ompBuilder->Config.isTargetDevice()) {
    if (isTargetDeviceOp(op)) {
      return convertTargetDeviceOp(op, builder, moduleTranslation);
    } else {
      return convertTargetOpsInNest(op, builder, moduleTranslation);
    }
  }
  return convertHostOrTargetOperation(op, builder, moduleTranslation);
}

void mlir::registerOpenMPDialectTranslation(DialectRegistry &registry) {
  registry.insert<omp::OpenMPDialect>();
  registry.addExtension(+[](MLIRContext *ctx, omp::OpenMPDialect *dialect) {
    dialect->addInterfaces<OpenMPDialectLLVMIRTranslationInterface>();
  });
}

void mlir::registerOpenMPDialectTranslation(MLIRContext &context) {
  DialectRegistry registry;
  registerOpenMPDialectTranslation(registry);
  context.appendDialectRegistry(registry);
}<|MERGE_RESOLUTION|>--- conflicted
+++ resolved
@@ -3344,15 +3344,9 @@
                   moduleTranslation, dds);
 
   builder.restoreIP(moduleTranslation.getOpenMPBuilder()->createTarget(
-<<<<<<< HEAD
-      ompLoc, allocaIP, builder.saveIP(), entryInfo, defaultValTeams,
-      defaultValThreads, kernelInput, genMapInfoCB, bodyCB, argAccessorCB,
-      dds));
-=======
       ompLoc, isOffloadEntry, allocaIP, builder.saveIP(), entryInfo,
       defaultValTeams, defaultValThreads, kernelInput, genMapInfoCB, bodyCB,
       argAccessorCB, dds));
->>>>>>> 98391913
 
   // Remap access operations to declare target reference pointers for the
   // device, essentially generating extra loadop's as necessary
