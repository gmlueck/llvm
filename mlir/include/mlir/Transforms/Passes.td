--- conflicted
+++ resolved
@@ -201,8 +201,6 @@
   let constructor = "mlir::createBufferLoopHoistingPass()";
 }
 
-<<<<<<< HEAD
-=======
 def PromoteBuffersToStack : FunctionPass<"promote-buffers-to-stack"> {
   let summary = "Promotes heap-based allocations to automatically managed "
                 "stack-based allocations";
@@ -219,7 +217,6 @@
   ];
 }
 
->>>>>>> a4eefe45
 def Canonicalizer : Pass<"canonicalize"> {
   let summary = "Canonicalize operations";
   let description = [{
