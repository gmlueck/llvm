set(LLVM_TARGET_DEFINITIONS ${LLVM_MAIN_INCLUDE_DIR}/llvm/Frontend/OpenMP/OMP.td)
mlir_tablegen(OmpCommon.td --gen-directive-decl --directives-dialect=OpenMP)
add_public_tablegen_target(omp_common_td)

set(LLVM_TARGET_DEFINITIONS OpenMPOps.td)

<<<<<<< HEAD
# Run the OpenMP verifier tablegen pseudo-backend while preventing the produced
# dummy output from being added as a dependency to any tablegen targets defined
# below.
set(TABLEGEN_OUTPUT_TMP ${TABLEGEN_OUTPUT})
mlir_tablegen(no-output -verify-openmp-ops)
file(REMOVE ${CMAKE_CURRENT_BINARY_DIR}/no-output ${CMAKE_CURRENT_BINARY_DIR}/no-output.d)
set(TABLEGEN_OUTPUT ${TABLEGEN_OUTPUT_TMP})
unset(TABLEGEN_OUTPUT_TMP)
=======
# The OpenMP verifier tablegen pseudo-backend does not produce any output, but
# mlir_tablegen expects an output file name to be passed. An empty "no-output"
# file is created by the statement below.
#
# This output will be added to the list of dependencies of the
# MLIROpenMPOpsIncGen target below, which results in triggering this
# verification pass every time OpenMPOps.td is modified and recompiled.
mlir_tablegen(no-output -verify-openmp-ops)
>>>>>>> 9c4aab8c

mlir_tablegen(OpenMPOpsDialect.h.inc -gen-dialect-decls -dialect=omp)
mlir_tablegen(OpenMPOpsDialect.cpp.inc -gen-dialect-defs -dialect=omp)
mlir_tablegen(OpenMPOps.h.inc -gen-op-decls)
mlir_tablegen(OpenMPOps.cpp.inc -gen-op-defs)
mlir_tablegen(OpenMPOpsTypes.h.inc -gen-typedef-decls -typedefs-dialect=omp)
mlir_tablegen(OpenMPOpsTypes.cpp.inc -gen-typedef-defs -typedefs-dialect=omp)
mlir_tablegen(OpenMPOpsEnums.h.inc -gen-enum-decls)
mlir_tablegen(OpenMPOpsEnums.cpp.inc -gen-enum-defs)
mlir_tablegen(OpenMPOpsAttributes.h.inc -gen-attrdef-decls -attrdefs-dialect=omp)
mlir_tablegen(OpenMPOpsAttributes.cpp.inc -gen-attrdef-defs -attrdefs-dialect=omp)
add_mlir_doc(OpenMPOps OpenMPDialect Dialects/ -gen-dialect-doc -dialect=omp)
add_public_tablegen_target(MLIROpenMPOpsIncGen)
add_dependencies(OpenMPDialectDocGen omp_common_td)
add_mlir_interface(OpenMPOpsInterfaces)

set(LLVM_TARGET_DEFINITIONS OpenMPTypeInterfaces.td)
mlir_tablegen(OpenMPTypeInterfaces.h.inc -gen-type-interface-decls)
mlir_tablegen(OpenMPTypeInterfaces.cpp.inc -gen-type-interface-defs)
add_public_tablegen_target(MLIROpenMPTypeInterfacesIncGen)
add_dependencies(mlir-generic-headers MLIROpenMPTypeInterfacesIncGen)<|MERGE_RESOLUTION|>--- conflicted
+++ resolved
@@ -4,16 +4,6 @@
 
 set(LLVM_TARGET_DEFINITIONS OpenMPOps.td)
 
-<<<<<<< HEAD
-# Run the OpenMP verifier tablegen pseudo-backend while preventing the produced
-# dummy output from being added as a dependency to any tablegen targets defined
-# below.
-set(TABLEGEN_OUTPUT_TMP ${TABLEGEN_OUTPUT})
-mlir_tablegen(no-output -verify-openmp-ops)
-file(REMOVE ${CMAKE_CURRENT_BINARY_DIR}/no-output ${CMAKE_CURRENT_BINARY_DIR}/no-output.d)
-set(TABLEGEN_OUTPUT ${TABLEGEN_OUTPUT_TMP})
-unset(TABLEGEN_OUTPUT_TMP)
-=======
 # The OpenMP verifier tablegen pseudo-backend does not produce any output, but
 # mlir_tablegen expects an output file name to be passed. An empty "no-output"
 # file is created by the statement below.
@@ -22,7 +12,6 @@
 # MLIROpenMPOpsIncGen target below, which results in triggering this
 # verification pass every time OpenMPOps.td is modified and recompiled.
 mlir_tablegen(no-output -verify-openmp-ops)
->>>>>>> 9c4aab8c
 
 mlir_tablegen(OpenMPOpsDialect.h.inc -gen-dialect-decls -dialect=omp)
 mlir_tablegen(OpenMPOpsDialect.cpp.inc -gen-dialect-defs -dialect=omp)
