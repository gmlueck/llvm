//===- AffineAnalysis.h - analyses for affine structures --------*- C++ -*-===//
//
// Part of the LLVM Project, under the Apache License v2.0 with LLVM Exceptions.
// See https://llvm.org/LICENSE.txt for license information.
// SPDX-License-Identifier: Apache-2.0 WITH LLVM-exception
//
//===----------------------------------------------------------------------===//
//
// This header file defines prototypes for methods that perform analysis
// involving affine structures (AffineExprStorage, AffineMap, IntegerSet, etc.)
// and other IR structures that in turn use these.
//
//===----------------------------------------------------------------------===//

#ifndef MLIR_ANALYSIS_AFFINE_ANALYSIS_H
#define MLIR_ANALYSIS_AFFINE_ANALYSIS_H

#include "mlir/Dialect/StandardOps/IR/Ops.h"
#include "mlir/IR/Value.h"
#include "llvm/ADT/Optional.h"
#include "llvm/ADT/SmallVector.h"

namespace mlir {

class AffineApplyOp;
class AffineForOp;
class AffineValueMap;
class FlatAffineConstraints;
class Operation;

/// A description of a (parallelizable) reduction in an affine loop.
struct LoopReduction {
  /// Reduction kind.
  AtomicRMWKind kind;

  /// Position of the iteration argument that acts as accumulator.
  unsigned iterArgPosition;

  /// The value being reduced.
  Value value;
};

/// Returns true if `forOp' is a parallel loop. If `parallelReductions` is
/// provided, populates it with descriptors of the parallelizable reductions and
/// treats them as not preventing parallelization.
bool isLoopParallel(
    AffineForOp forOp,
    SmallVectorImpl<LoopReduction> *parallelReductions = nullptr);

<<<<<<< HEAD
=======
/// Returns true if `forOp' doesn't have memory dependences preventing
/// parallelization. This function doesn't check iter_args and should be used
/// only as a building block for full parallel-checking functions.
bool isLoopMemoryParallel(AffineForOp forOp);

>>>>>>> 3f9ee3c9
/// Returns in `affineApplyOps`, the sequence of those AffineApplyOp
/// Operations that are reachable via a search starting from `operands` and
/// ending at those operands that are not the result of an AffineApplyOp.
void getReachableAffineApplyOps(ArrayRef<Value> operands,
                                SmallVectorImpl<Operation *> &affineApplyOps);

/// Builds a system of constraints with dimensional identifiers corresponding to
/// the loop IVs of the forOps and AffineIfOp's operands appearing in
/// that order. Bounds of the loop are used to add appropriate inequalities.
/// Constraints from the index sets of AffineIfOp are also added. Any symbols
/// founds in the bound operands are added as symbols in the system. Returns
/// failure for the yet unimplemented cases. `ops` accepts both AffineForOp and
/// AffineIfOp.
//  TODO: handle non-unit strides.
LogicalResult getIndexSet(MutableArrayRef<Operation *> ops,
                          FlatAffineConstraints *domain);

/// Encapsulates a memref load or store access information.
struct MemRefAccess {
  Value memref;
  Operation *opInst;
  SmallVector<Value, 4> indices;

  /// Constructs a MemRefAccess from a load or store operation.
  // TODO: add accessors to standard op's load, store, DMA op's to return
  // MemRefAccess, i.e., loadOp->getAccess(), dmaOp->getRead/WriteAccess.
  explicit MemRefAccess(Operation *opInst);

  // Returns the rank of the memref associated with this access.
  unsigned getRank() const;
  // Returns true if this access is of a store op.
  bool isStore() const;

  /// Populates 'accessMap' with composition of AffineApplyOps reachable from
  /// 'indices'.
  void getAccessMap(AffineValueMap *accessMap) const;

  /// Equal if both affine accesses can be proved to be equivalent at compile
  /// time (considering the memrefs, their respective affine access maps  and
  /// operands). The equality of access functions + operands is checked by
  /// subtracting fully composed value maps, and then simplifying the difference
  /// using the expression flattener.
  /// TODO: this does not account for aliasing of memrefs.
  bool operator==(const MemRefAccess &rhs) const;
  bool operator!=(const MemRefAccess &rhs) const { return !(*this == rhs); }
};

// DependenceComponent contains state about the direction of a dependence as an
// interval [lb, ub] for an AffineForOp.
// Distance vectors components are represented by the interval [lb, ub] with
// lb == ub.
// Direction vectors components are represented by the interval [lb, ub] with
// lb < ub. Note that ub/lb == None means unbounded.
struct DependenceComponent {
  // The AffineForOp Operation associated with this dependence component.
  Operation *op;
  // The lower bound of the dependence distance.
  Optional<int64_t> lb;
  // The upper bound of the dependence distance (inclusive).
  Optional<int64_t> ub;
  DependenceComponent() : lb(llvm::None), ub(llvm::None) {}
};

/// Checks whether two accesses to the same memref access the same element.
/// Each access is specified using the MemRefAccess structure, which contains
/// the operation, indices and memref associated with the access. Returns
/// 'NoDependence' if it can be determined conclusively that the accesses do not
/// access the same memref element. If 'allowRAR' is true, will consider
/// read-after-read dependences (typically used by applications trying to
/// optimize input reuse).
// TODO: Wrap 'dependenceConstraints' and 'dependenceComponents' into a single
// struct.
// TODO: Make 'dependenceConstraints' optional arg.
struct DependenceResult {
  enum ResultEnum {
    HasDependence, // A dependence exists between 'srcAccess' and 'dstAccess'.
    NoDependence,  // No dependence exists between 'srcAccess' and 'dstAccess'.
    Failure,       // Dependence check failed due to unsupported cases.
  } value;
  DependenceResult(ResultEnum v) : value(v) {}
};

DependenceResult checkMemrefAccessDependence(
    const MemRefAccess &srcAccess, const MemRefAccess &dstAccess,
    unsigned loopDepth, FlatAffineConstraints *dependenceConstraints,
    SmallVector<DependenceComponent, 2> *dependenceComponents,
    bool allowRAR = false);

/// Utility function that returns true if the provided DependenceResult
/// corresponds to a dependence result.
inline bool hasDependence(DependenceResult result) {
  return result.value == DependenceResult::HasDependence;
}

/// Returns in 'depCompsVec', dependence components for dependences between all
/// load and store ops in loop nest rooted at 'forOp', at loop depths in range
/// [1, maxLoopDepth].
void getDependenceComponents(
    AffineForOp forOp, unsigned maxLoopDepth,
    std::vector<SmallVector<DependenceComponent, 2>> *depCompsVec);

} // end namespace mlir

#endif // MLIR_ANALYSIS_AFFINE_ANALYSIS_H<|MERGE_RESOLUTION|>--- conflicted
+++ resolved
@@ -47,14 +47,11 @@
     AffineForOp forOp,
     SmallVectorImpl<LoopReduction> *parallelReductions = nullptr);
 
-<<<<<<< HEAD
-=======
 /// Returns true if `forOp' doesn't have memory dependences preventing
 /// parallelization. This function doesn't check iter_args and should be used
 /// only as a building block for full parallel-checking functions.
 bool isLoopMemoryParallel(AffineForOp forOp);
 
->>>>>>> 3f9ee3c9
 /// Returns in `affineApplyOps`, the sequence of those AffineApplyOp
 /// Operations that are reachable via a search starting from `operands` and
 /// ending at those operands that are not the result of an AffineApplyOp.
