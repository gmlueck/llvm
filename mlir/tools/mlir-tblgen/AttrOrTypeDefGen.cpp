//===- AttrOrTypeDefGen.cpp - MLIR AttrOrType definitions generator -------===//
//
// Part of the LLVM Project, under the Apache License v2.0 with LLVM Exceptions.
// See https://llvm.org/LICENSE.txt for license information.
// SPDX-License-Identifier: Apache-2.0 WITH LLVM-exception
//
//===----------------------------------------------------------------------===//

#include "AttrOrTypeFormatGen.h"
#include "mlir/TableGen/AttrOrTypeDef.h"
#include "mlir/TableGen/Class.h"
#include "mlir/TableGen/CodeGenHelpers.h"
#include "mlir/TableGen/Format.h"
#include "mlir/TableGen/GenInfo.h"
#include "mlir/TableGen/Interfaces.h"
#include "llvm/ADT/StringSet.h"
#include "llvm/Support/CommandLine.h"
#include "llvm/TableGen/Error.h"
#include "llvm/TableGen/TableGenBackend.h"

#define DEBUG_TYPE "mlir-tblgen-attrortypedefgen"

using namespace mlir;
using namespace mlir::tblgen;

//===----------------------------------------------------------------------===//
// Utility Functions
//===----------------------------------------------------------------------===//

/// Find all the AttrOrTypeDef for the specified dialect. If no dialect
/// specified and can only find one dialect's defs, use that.
static void collectAllDefs(StringRef selectedDialect,
                           ArrayRef<const llvm::Record *> records,
                           SmallVectorImpl<AttrOrTypeDef> &resultDefs) {
  // Nothing to do if no defs were found.
  if (records.empty())
    return;

  auto defs = llvm::map_range(
      records, [&](const llvm::Record *rec) { return AttrOrTypeDef(rec); });
  if (selectedDialect.empty()) {
    // If a dialect was not specified, ensure that all found defs belong to the
    // same dialect.
    if (!llvm::all_equal(llvm::map_range(
            defs, [](const auto &def) { return def.getDialect(); }))) {
      llvm::PrintFatalError("defs belonging to more than one dialect. Must "
                            "select one via '--(attr|type)defs-dialect'");
    }
    resultDefs.assign(defs.begin(), defs.end());
  } else {
    // Otherwise, generate the defs that belong to the selected dialect.
    auto dialectDefs = llvm::make_filter_range(defs, [&](const auto &def) {
      return def.getDialect().getName() == selectedDialect;
    });
    resultDefs.assign(dialectDefs.begin(), dialectDefs.end());
  }
}

//===----------------------------------------------------------------------===//
// DefGen
//===----------------------------------------------------------------------===//

namespace {
class DefGen {
public:
  /// Create the attribute or type class.
  DefGen(const AttrOrTypeDef &def);

  void emitDecl(raw_ostream &os) const {
    if (storageCls && def.genStorageClass()) {
      NamespaceEmitter ns(os, def.getStorageNamespace());
      os << "struct " << def.getStorageClassName() << ";\n";
    }
    defCls.writeDeclTo(os);
  }
  void emitDef(raw_ostream &os) const {
    if (storageCls && def.genStorageClass()) {
      NamespaceEmitter ns(os, def.getStorageNamespace());
      storageCls->writeDeclTo(os); // everything is inline
    }
    defCls.writeDefTo(os);
  }

private:
  /// Add traits from the TableGen definition to the class.
  void createParentWithTraits();
  /// Emit top-level declarations: using declarations and any extra class
  /// declarations.
  void emitTopLevelDeclarations();
  /// Emit the function that returns the type or attribute name.
  void emitName();
  /// Emit the dialect name as a static member variable.
  void emitDialectName();
  /// Emit attribute or type builders.
  void emitBuilders();
  /// Emit a verifier declaration for custom verification (impl. provided by
  /// the users).
  void emitVerifierDecl();
  /// Emit a verifier that checks type constraints.
  void emitInvariantsVerifierImpl();
  /// Emit an entry poiunt for verification that calls the invariants and
  /// custom verifier.
  void emitInvariantsVerifier(bool hasImpl, bool hasCustomVerifier);
  /// Emit parsers and printers.
  void emitParserPrinter();
  /// Emit parameter accessors, if required.
  void emitAccessors();
  /// Emit interface methods.
  void emitInterfaceMethods();

  //===--------------------------------------------------------------------===//
  // Builder Emission

  /// Emit the default builder `Attribute::get`
  void emitDefaultBuilder();
  /// Emit the checked builder `Attribute::getChecked`
  void emitCheckedBuilder();
  /// Emit a custom builder.
  void emitCustomBuilder(const AttrOrTypeBuilder &builder);
  /// Emit a checked custom builder.
  void emitCheckedCustomBuilder(const AttrOrTypeBuilder &builder);

  //===--------------------------------------------------------------------===//
  // Interface Method Emission

  /// Emit methods for a trait.
  void emitTraitMethods(const InterfaceTrait &trait);
  /// Emit a trait method.
  void emitTraitMethod(const InterfaceMethod &method);

  //===--------------------------------------------------------------------===//
  // Storage Class Emission
  void emitStorageClass();
  /// Generate the storage class constructor.
  void emitStorageConstructor();
  /// Emit the key type `KeyTy`.
  void emitKeyType();
  /// Emit the equality comparison operator.
  void emitEquals();
  /// Emit the key hash function.
  void emitHashKey();
  /// Emit the function to construct the storage class.
  void emitConstruct();

  //===--------------------------------------------------------------------===//
  // Utility Function Declarations

  /// Get the method parameters for a def builder, where the first several
  /// parameters may be different.
  SmallVector<MethodParameter>
  getBuilderParams(std::initializer_list<MethodParameter> prefix) const;

  //===--------------------------------------------------------------------===//
  // Class fields

  /// The attribute or type definition.
  const AttrOrTypeDef &def;
  /// The list of attribute or type parameters.
  ArrayRef<AttrOrTypeParameter> params;
  /// The attribute or type class.
  Class defCls;
  /// An optional attribute or type storage class. The storage class will
  /// exist if and only if the def has more than zero parameters.
  std::optional<Class> storageCls;

  /// The C++ base value of the def, either "Attribute" or "Type".
  StringRef valueType;
  /// The prefix/suffix of the TableGen def name, either "Attr" or "Type".
  StringRef defType;
};
} // namespace

DefGen::DefGen(const AttrOrTypeDef &def)
    : def(def), params(def.getParameters()), defCls(def.getCppClassName()),
      valueType(isa<AttrDef>(def) ? "Attribute" : "Type"),
      defType(isa<AttrDef>(def) ? "Attr" : "Type") {
  // Check that all parameters have names.
  for (const AttrOrTypeParameter &param : def.getParameters())
    if (param.isAnonymous())
      llvm::PrintFatalError("all parameters must have a name");

  // If a storage class is needed, create one.
  if (def.getNumParameters() > 0)
    storageCls.emplace(def.getStorageClassName(), /*isStruct=*/true);

  // Create the parent class with any indicated traits.
  createParentWithTraits();
  // Emit top-level declarations.
  emitTopLevelDeclarations();
  // Emit builders for defs with parameters
  if (storageCls)
    emitBuilders();
  // Emit the type name.
  emitName();
  // Emit the dialect name.
  emitDialectName();
  // Emit verification of type constraints.
  bool genVerifyInvariantsImpl = def.genVerifyInvariantsImpl();
  if (storageCls && genVerifyInvariantsImpl)
    emitInvariantsVerifierImpl();
  // Emit the custom verifier (written by the user).
  bool genVerifyDecl = def.genVerifyDecl();
  if (storageCls && genVerifyDecl)
    emitVerifierDecl();
  // Emit the "verifyInvariants" function if there is any verification at all.
  if (storageCls)
    emitInvariantsVerifier(genVerifyInvariantsImpl, genVerifyDecl);
  // Emit the mnemonic, if there is one, and any associated parser and printer.
  if (def.getMnemonic())
    emitParserPrinter();
  // Emit accessors
  if (def.genAccessors())
    emitAccessors();
  // Emit trait interface methods
  emitInterfaceMethods();
  defCls.finalize();
  // Emit a storage class if one is needed
  if (storageCls && def.genStorageClass())
    emitStorageClass();
}

void DefGen::createParentWithTraits() {
  ParentClass defParent(strfmt("::mlir::{0}::{1}Base", valueType, defType));
  defParent.addTemplateParam(def.getCppClassName());
  defParent.addTemplateParam(def.getCppBaseClassName());
  defParent.addTemplateParam(storageCls
                                 ? strfmt("{0}::{1}", def.getStorageNamespace(),
                                          def.getStorageClassName())
                                 : strfmt("::mlir::{0}Storage", valueType));
  for (auto &trait : def.getTraits()) {
    defParent.addTemplateParam(
        isa<NativeTrait>(&trait)
            ? cast<NativeTrait>(&trait)->getFullyQualifiedTraitName()
            : cast<InterfaceTrait>(&trait)->getFullyQualifiedTraitName());
  }
  defCls.addParent(std::move(defParent));
}

/// Include declarations specified on NativeTrait
static std::string formatExtraDeclarations(const AttrOrTypeDef &def) {
  SmallVector<StringRef> extraDeclarations;
  // Include extra class declarations from NativeTrait
  for (const auto &trait : def.getTraits()) {
    if (auto *attrOrTypeTrait = dyn_cast<tblgen::NativeTrait>(&trait)) {
      StringRef value = attrOrTypeTrait->getExtraConcreteClassDeclaration();
      if (value.empty())
        continue;
      extraDeclarations.push_back(value);
    }
  }
  if (std::optional<StringRef> extraDecl = def.getExtraDecls()) {
    extraDeclarations.push_back(*extraDecl);
  }
  return llvm::join(extraDeclarations, "\n");
}

/// Extra class definitions have a `$cppClass` substitution that is to be
/// replaced by the C++ class name.
static std::string formatExtraDefinitions(const AttrOrTypeDef &def) {
  SmallVector<StringRef> extraDefinitions;
  // Include extra class definitions from NativeTrait
  for (const auto &trait : def.getTraits()) {
    if (auto *attrOrTypeTrait = dyn_cast<tblgen::NativeTrait>(&trait)) {
      StringRef value = attrOrTypeTrait->getExtraConcreteClassDefinition();
      if (value.empty())
        continue;
      extraDefinitions.push_back(value);
    }
  }
  if (std::optional<StringRef> extraDef = def.getExtraDefs()) {
    extraDefinitions.push_back(*extraDef);
  }
  FmtContext ctx = FmtContext().addSubst("cppClass", def.getCppClassName());
  return tgfmt(llvm::join(extraDefinitions, "\n"), &ctx).str();
}

void DefGen::emitTopLevelDeclarations() {
  // Inherit constructors from the attribute or type class.
  defCls.declare<VisibilityDeclaration>(Visibility::Public);
  defCls.declare<UsingDeclaration>("Base::Base");

  // Emit the extra declarations first in case there's a definition in there.
  std::string extraDecl = formatExtraDeclarations(def);
  std::string extraDef = formatExtraDefinitions(def);
  defCls.declare<ExtraClassDeclaration>(std::move(extraDecl),
                                        std::move(extraDef));
}

void DefGen::emitName() {
  StringRef name;
  if (auto *attrDef = dyn_cast<AttrDef>(&def)) {
    name = attrDef->getAttrName();
  } else {
    auto *typeDef = cast<TypeDef>(&def);
    name = typeDef->getTypeName();
  }
  std::string nameDecl =
      strfmt("static constexpr ::llvm::StringLiteral name = \"{0}\";\n", name);
  defCls.declare<ExtraClassDeclaration>(std::move(nameDecl));
}

void DefGen::emitDialectName() {
  std::string decl =
      strfmt("static constexpr ::llvm::StringLiteral dialectName = \"{0}\";\n",
             def.getDialect().getName());
  defCls.declare<ExtraClassDeclaration>(std::move(decl));
}

void DefGen::emitBuilders() {
  if (!def.skipDefaultBuilders()) {
    emitDefaultBuilder();
    if (def.genVerifyDecl() || def.genVerifyInvariantsImpl())
      emitCheckedBuilder();
  }
  for (auto &builder : def.getBuilders()) {
    emitCustomBuilder(builder);
    if (def.genVerifyDecl() || def.genVerifyInvariantsImpl())
      emitCheckedCustomBuilder(builder);
  }
}

void DefGen::emitVerifierDecl() {
  defCls.declareStaticMethod(
      "::llvm::LogicalResult", "verify",
      getBuilderParams({{"::llvm::function_ref<::mlir::InFlightDiagnostic()>",
                         "emitError"}}));
}

static const char *const patternParameterVerificationCode = R"(
if (!({0})) {
  emitError() << "failed to verify '{1}': {2}";
  return ::mlir::failure();
}
)";

void DefGen::emitInvariantsVerifierImpl() {
  SmallVector<MethodParameter> builderParams = getBuilderParams(
      {{"::llvm::function_ref<::mlir::InFlightDiagnostic()>", "emitError"}});
  Method *verifier =
      defCls.addMethod("::llvm::LogicalResult", "verifyInvariantsImpl",
                       Method::Static, builderParams);
  verifier->body().indent();

  // Generate verification for each parameter that is a type constraint.
  for (auto it : llvm::enumerate(def.getParameters())) {
    const AttrOrTypeParameter &param = it.value();
    std::optional<Constraint> constraint = param.getConstraint();
    // No verification needed for parameters that are not type constraints.
    if (!constraint.has_value())
      continue;
    FmtContext ctx;
    // Note: Skip over the first method parameter (`emitError`).
    ctx.withSelf(builderParams[it.index() + 1].getName());
    std::string condition = tgfmt(constraint->getConditionTemplate(), &ctx);
    verifier->body() << formatv(patternParameterVerificationCode, condition,
                                param.getName(), constraint->getSummary())
                     << "\n";
  }
  verifier->body() << "return ::mlir::success();";
}

void DefGen::emitInvariantsVerifier(bool hasImpl, bool hasCustomVerifier) {
  if (!hasImpl && !hasCustomVerifier)
    return;
  defCls.declare<UsingDeclaration>("Base::getChecked");
  SmallVector<MethodParameter> builderParams = getBuilderParams(
      {{"::llvm::function_ref<::mlir::InFlightDiagnostic()>", "emitError"}});
  Method *verifier =
      defCls.addMethod("::llvm::LogicalResult", "verifyInvariants",
                       Method::Static, builderParams);
  verifier->body().indent();

  auto emitVerifierCall = [&](StringRef name) {
    verifier->body() << strfmt("if (::mlir::failed({0}(", name);
    llvm::interleaveComma(
        llvm::map_range(builderParams,
                        [](auto &param) { return param.getName(); }),
        verifier->body());
    verifier->body() << ")))\n";
    verifier->body() << "  return ::mlir::failure();\n";
  };

  if (hasImpl) {
    // Call the verifier that checks the type constraints.
    emitVerifierCall("verifyInvariantsImpl");
  }
  if (hasCustomVerifier) {
    // Call the custom verifier that is provided by the user.
    emitVerifierCall("verify");
  }
  verifier->body() << "return ::mlir::success();";
}

void DefGen::emitParserPrinter() {
  auto *mnemonic = defCls.addStaticMethod<Method::Constexpr>(
      "::llvm::StringLiteral", "getMnemonic");
  mnemonic->body().indent() << strfmt("return {\"{0}\"};", *def.getMnemonic());

  // Declare the parser and printer, if needed.
  bool hasAssemblyFormat = def.getAssemblyFormat().has_value();
  if (!def.hasCustomAssemblyFormat() && !hasAssemblyFormat)
    return;

  // Declare the parser.
  SmallVector<MethodParameter> parserParams;
  parserParams.emplace_back("::mlir::AsmParser &", "odsParser");
  if (isa<AttrDef>(&def))
    parserParams.emplace_back("::mlir::Type", "odsType");
  auto *parser = defCls.addMethod(strfmt("::mlir::{0}", valueType), "parse",
                                  hasAssemblyFormat ? Method::Static
                                                    : Method::StaticDeclaration,
                                  std::move(parserParams));
  // Declare the printer.
  auto props = hasAssemblyFormat ? Method::Const : Method::ConstDeclaration;
  Method *printer =
      defCls.addMethod("void", "print", props,
                       MethodParameter("::mlir::AsmPrinter &", "odsPrinter"));
  // Emit the bodies if we are using the declarative format.
  if (hasAssemblyFormat)
    return generateAttrOrTypeFormat(def, parser->body(), printer->body());
}

void DefGen::emitAccessors() {
  for (auto &param : params) {
    Method *m = defCls.addMethod(
        param.getCppAccessorType(), param.getAccessorName(),
        def.genStorageClass() ? Method::Const : Method::ConstDeclaration);
    // Generate accessor definitions only if we also generate the storage
    // class. Otherwise, let the user define the exact accessor definition.
    if (!def.genStorageClass())
      continue;
    m->body().indent() << "return getImpl()->" << param.getName() << ";";
  }
}

void DefGen::emitInterfaceMethods() {
  for (auto &traitDef : def.getTraits())
    if (auto *trait = dyn_cast<InterfaceTrait>(&traitDef))
      if (trait->shouldDeclareMethods())
        emitTraitMethods(*trait);
}

//===----------------------------------------------------------------------===//
// Builder Emission

SmallVector<MethodParameter>
DefGen::getBuilderParams(std::initializer_list<MethodParameter> prefix) const {
  SmallVector<MethodParameter> builderParams;
  builderParams.append(prefix.begin(), prefix.end());
  for (auto &param : params)
    builderParams.emplace_back(param.getCppType(), param.getName());
  return builderParams;
}

void DefGen::emitDefaultBuilder() {
  Method *m = defCls.addStaticMethod(
      def.getCppClassName(), "get",
      getBuilderParams({{"::mlir::MLIRContext *", "context"}}));
  MethodBody &body = m->body().indent();
  auto scope = body.scope("return Base::get(context", ");");
  for (const auto &param : params)
    body << ", std::move(" << param.getName() << ")";
}

void DefGen::emitCheckedBuilder() {
  Method *m = defCls.addStaticMethod(
      def.getCppClassName(), "getChecked",
      getBuilderParams(
          {{"::llvm::function_ref<::mlir::InFlightDiagnostic()>", "emitError"},
           {"::mlir::MLIRContext *", "context"}}));
  MethodBody &body = m->body().indent();
  auto scope = body.scope("return Base::getChecked(emitError, context", ");");
  for (const auto &param : params)
    body << ", " << param.getName();
}

static SmallVector<MethodParameter>
getCustomBuilderParams(std::initializer_list<MethodParameter> prefix,
                       const AttrOrTypeBuilder &builder) {
  auto params = builder.getParameters();
  SmallVector<MethodParameter> builderParams;
  builderParams.append(prefix.begin(), prefix.end());
  if (!builder.hasInferredContextParameter())
    builderParams.emplace_back("::mlir::MLIRContext *", "context");
  for (auto &param : params) {
    builderParams.emplace_back(param.getCppType(), *param.getName(),
                               param.getDefaultValue());
  }
  return builderParams;
}

void DefGen::emitCustomBuilder(const AttrOrTypeBuilder &builder) {
  // Don't emit a body if there isn't one.
  auto props = builder.getBody() ? Method::Static : Method::StaticDeclaration;
  StringRef returnType = def.getCppClassName();
  if (std::optional<StringRef> builderReturnType = builder.getReturnType())
    returnType = *builderReturnType;
  Method *m = defCls.addMethod(returnType, "get", props,
                               getCustomBuilderParams({}, builder));
  if (!builder.getBody())
    return;

  // Format the body and emit it.
  FmtContext ctx;
  ctx.addSubst("_get", "Base::get");
  if (!builder.hasInferredContextParameter())
    ctx.addSubst("_ctxt", "context");
  std::string bodyStr = tgfmt(*builder.getBody(), &ctx);
  m->body().indent().getStream().printReindented(bodyStr);
}

/// Replace all instances of 'from' to 'to' in `str` and return the new string.
static std::string replaceInStr(std::string str, StringRef from, StringRef to) {
  size_t pos = 0;
  while ((pos = str.find(from.data(), pos, from.size())) != std::string::npos)
    str.replace(pos, from.size(), to.data(), to.size());
  return str;
}

void DefGen::emitCheckedCustomBuilder(const AttrOrTypeBuilder &builder) {
  // Don't emit a body if there isn't one.
  auto props = builder.getBody() ? Method::Static : Method::StaticDeclaration;
  StringRef returnType = def.getCppClassName();
  if (std::optional<StringRef> builderReturnType = builder.getReturnType())
    returnType = *builderReturnType;
  Method *m = defCls.addMethod(
      returnType, "getChecked", props,
      getCustomBuilderParams(
          {{"::llvm::function_ref<::mlir::InFlightDiagnostic()>", "emitError"}},
          builder));
  if (!builder.getBody())
    return;

  // Format the body and emit it. Replace $_get(...) with
  // Base::getChecked(emitError, ...)
  FmtContext ctx;
  if (!builder.hasInferredContextParameter())
    ctx.addSubst("_ctxt", "context");
  std::string bodyStr = replaceInStr(builder.getBody()->str(), "$_get(",
                                     "Base::getChecked(emitError, ");
  bodyStr = tgfmt(bodyStr, &ctx);
  m->body().indent().getStream().printReindented(bodyStr);
}

//===----------------------------------------------------------------------===//
// Interface Method Emission

void DefGen::emitTraitMethods(const InterfaceTrait &trait) {
  // Get the set of methods that should always be declared.
  auto alwaysDeclaredMethods = trait.getAlwaysDeclaredMethods();
  StringSet<> alwaysDeclared;
  alwaysDeclared.insert(alwaysDeclaredMethods.begin(),
                        alwaysDeclaredMethods.end());

  Interface iface = trait.getInterface(); // causes strange bugs if elided
  for (auto &method : iface.getMethods()) {
    // Don't declare if the method has a body. Or if the method has a default
    // implementation and the def didn't request that it always be declared.
    if (method.getBody() || (method.getDefaultImplementation() &&
                             !alwaysDeclared.count(method.getName())))
      continue;
    emitTraitMethod(method);
  }
}

void DefGen::emitTraitMethod(const InterfaceMethod &method) {
  // All interface methods are declaration-only.
  auto props =
      method.isStatic() ? Method::StaticDeclaration : Method::ConstDeclaration;
  SmallVector<MethodParameter> params;
  for (auto &param : method.getArguments())
    params.emplace_back(param.type, param.name);
  defCls.addMethod(method.getReturnType(), method.getName(), props,
                   std::move(params));
}

//===----------------------------------------------------------------------===//
// Storage Class Emission

void DefGen::emitStorageConstructor() {
  Constructor *ctor =
      storageCls->addConstructor<Method::Inline>(getBuilderParams({}));
  for (auto &param : params) {
    std::string movedValue = ("std::move(" + param.getName() + ")").str();
    ctor->addMemberInitializer(param.getName(), movedValue);
  }
}

void DefGen::emitKeyType() {
  std::string keyType("std::tuple<");
  llvm::raw_string_ostream os(keyType);
  llvm::interleaveComma(params, os,
                        [&](auto &param) { os << param.getCppType(); });
  os << '>';
  storageCls->declare<UsingDeclaration>("KeyTy", std::move(os.str()));

  // Add a method to construct the key type from the storage.
  Method *m = storageCls->addConstMethod<Method::Inline>("KeyTy", "getAsKey");
  m->body().indent() << "return KeyTy(";
  llvm::interleaveComma(params, m->body().indent(),
                        [&](auto &param) { m->body() << param.getName(); });
  m->body() << ");";
}

void DefGen::emitEquals() {
  Method *eq = storageCls->addConstMethod<Method::Inline>(
      "bool", "operator==", MethodParameter("const KeyTy &", "tblgenKey"));
  auto &body = eq->body().indent();
  auto scope = body.scope("return (", ");");
  const auto eachFn = [&](auto it) {
    FmtContext ctx({{"_lhs", it.value().getName()},
                    {"_rhs", strfmt("std::get<{0}>(tblgenKey)", it.index())}});
    body << tgfmt(it.value().getComparator(), &ctx);
  };
  llvm::interleave(llvm::enumerate(params), body, eachFn, ") && (");
}

void DefGen::emitHashKey() {
  Method *hash = storageCls->addStaticInlineMethod(
      "::llvm::hash_code", "hashKey",
      MethodParameter("const KeyTy &", "tblgenKey"));
  auto &body = hash->body().indent();
  auto scope = body.scope("return ::llvm::hash_combine(", ");");
  llvm::interleaveComma(llvm::enumerate(params), body, [&](auto it) {
    body << llvm::formatv("std::get<{0}>(tblgenKey)", it.index());
  });
}

void DefGen::emitConstruct() {
  Method *construct = storageCls->addMethod<Method::Inline>(
      strfmt("{0} *", def.getStorageClassName()), "construct",
      def.hasStorageCustomConstructor() ? Method::StaticDeclaration
                                        : Method::Static,
      MethodParameter(strfmt("::mlir::{0}StorageAllocator &", valueType),
                      "allocator"),
      MethodParameter("KeyTy &&", "tblgenKey"));
  if (!def.hasStorageCustomConstructor()) {
    auto &body = construct->body().indent();
    for (const auto &it : llvm::enumerate(params)) {
      body << formatv("auto {0} = std::move(std::get<{1}>(tblgenKey));\n",
                      it.value().getName(), it.index());
    }
    // Use the parameters' custom allocator code, if provided.
    FmtContext ctx = FmtContext().addSubst("_allocator", "allocator");
    for (auto &param : params) {
      if (std::optional<StringRef> allocCode = param.getAllocator()) {
        ctx.withSelf(param.getName()).addSubst("_dst", param.getName());
        body << tgfmt(*allocCode, &ctx) << '\n';
      }
    }
    auto scope =
        body.scope(strfmt("return new (allocator.allocate<{0}>()) {0}(",
                          def.getStorageClassName()),
                   ");");
    llvm::interleaveComma(params, body, [&](auto &param) {
      body << "std::move(" << param.getName() << ")";
    });
  }
}

void DefGen::emitStorageClass() {
  // Add the appropriate parent class.
  storageCls->addParent(strfmt("::mlir::{0}Storage", valueType));
  // Add the constructor.
  emitStorageConstructor();
  // Declare the key type.
  emitKeyType();
  // Add the comparison method.
  emitEquals();
  // Emit the key hash method.
  emitHashKey();
  // Emit the storage constructor. Just declare it if the user wants to define
  // it themself.
  emitConstruct();
  // Emit the storage class members as public, at the very end of the struct.
  storageCls->finalize();
  for (auto &param : params)
    storageCls->declare<Field>(param.getCppType(), param.getName());
}

//===----------------------------------------------------------------------===//
// DefGenerator
//===----------------------------------------------------------------------===//

namespace {
/// This struct is the base generator used when processing tablegen interfaces.
class DefGenerator {
public:
  bool emitDecls(StringRef selectedDialect);
  bool emitDefs(StringRef selectedDialect);

protected:
  DefGenerator(ArrayRef<const llvm::Record *> defs, raw_ostream &os,
               StringRef defType, StringRef valueType, bool isAttrGenerator)
      : defRecords(defs), os(os), defType(defType), valueType(valueType),
        isAttrGenerator(isAttrGenerator) {
    // Sort by occurrence in file.
    llvm::sort(defRecords,
               [](const llvm::Record *lhs, const llvm::Record *rhs) {
                 return lhs->getID() < rhs->getID();
               });
  }

  /// Emit the list of def type names.
  void emitTypeDefList(ArrayRef<AttrOrTypeDef> defs);
  /// Emit the code to dispatch between different defs during parsing/printing.
  void emitParsePrintDispatch(ArrayRef<AttrOrTypeDef> defs);

  /// The set of def records to emit.
  std::vector<const llvm::Record *> defRecords;
  /// The attribute or type class to emit.
  /// The stream to emit to.
  raw_ostream &os;
  /// The prefix of the tablegen def name, e.g. Attr or Type.
  StringRef defType;
  /// The C++ base value type of the def, e.g. Attribute or Type.
  StringRef valueType;
  /// Flag indicating if this generator is for Attributes. False if the
  /// generator is for types.
  bool isAttrGenerator;
};

/// A specialized generator for AttrDefs.
struct AttrDefGenerator : public DefGenerator {
  AttrDefGenerator(const llvm::RecordKeeper &records, raw_ostream &os)
      : DefGenerator(records.getAllDerivedDefinitionsIfDefined("AttrDef"), os,
                     "Attr", "Attribute", /*isAttrGenerator=*/true) {}
};
/// A specialized generator for TypeDefs.
struct TypeDefGenerator : public DefGenerator {
  TypeDefGenerator(const llvm::RecordKeeper &records, raw_ostream &os)
      : DefGenerator(records.getAllDerivedDefinitionsIfDefined("TypeDef"), os,
                     "Type", "Type", /*isAttrGenerator=*/false) {}
};
} // namespace

//===----------------------------------------------------------------------===//
// GEN: Declarations
//===----------------------------------------------------------------------===//

/// Print this above all the other declarations. Contains type declarations used
/// later on.
static const char *const typeDefDeclHeader = R"(
namespace mlir {
class AsmParser;
class AsmPrinter;
} // namespace mlir
)";

bool DefGenerator::emitDecls(StringRef selectedDialect) {
  emitSourceFileHeader((defType + "Def Declarations").str(), os);
  IfDefScope scope("GET_" + defType.upper() + "DEF_CLASSES", os);

  // Output the common "header".
  os << typeDefDeclHeader;

  SmallVector<AttrOrTypeDef, 16> defs;
  collectAllDefs(selectedDialect, defRecords, defs);
  if (defs.empty())
    return false;
  {
    NamespaceEmitter nsEmitter(os, defs.front().getDialect());

    // Declare all the def classes first (in case they reference each other).
    for (const AttrOrTypeDef &def : defs)
      os << "class " << def.getCppClassName() << ";\n";

    // Emit the declarations.
    for (const AttrOrTypeDef &def : defs)
      DefGen(def).emitDecl(os);
  }
  // Emit the TypeID explicit specializations to have a single definition for
  // each of these.
  for (const AttrOrTypeDef &def : defs)
    if (!def.getDialect().getCppNamespace().empty())
      os << "MLIR_DECLARE_EXPLICIT_TYPE_ID("
         << def.getDialect().getCppNamespace() << "::" << def.getCppClassName()
         << ")\n";

  return false;
}

//===----------------------------------------------------------------------===//
// GEN: Def List
//===----------------------------------------------------------------------===//

void DefGenerator::emitTypeDefList(ArrayRef<AttrOrTypeDef> defs) {
  IfDefScope scope("GET_" + defType.upper() + "DEF_LIST", os);
  auto interleaveFn = [&](const AttrOrTypeDef &def) {
    os << def.getDialect().getCppNamespace() << "::" << def.getCppClassName();
  };
  llvm::interleave(defs, os, interleaveFn, ",\n");
  os << "\n";
}

//===----------------------------------------------------------------------===//
// GEN: Definitions
//===----------------------------------------------------------------------===//

/// The code block for default attribute parser/printer dispatch boilerplate.
/// {0}: the dialect fully qualified class name.
/// {1}: the optional code for the dynamic attribute parser dispatch.
/// {2}: the optional code for the dynamic attribute printer dispatch.
static const char *const dialectDefaultAttrPrinterParserDispatch = R"(
/// Parse an attribute registered to this dialect.
::mlir::Attribute {0}::parseAttribute(::mlir::DialectAsmParser &parser,
                                      ::mlir::Type type) const {{
  ::llvm::SMLoc typeLoc = parser.getCurrentLocation();
  ::llvm::StringRef attrTag;
  {{
    ::mlir::Attribute attr;
    auto parseResult = generatedAttributeParser(parser, &attrTag, type, attr);
    if (parseResult.has_value())
      return attr;
  }
  {1}
  parser.emitError(typeLoc) << "unknown attribute `"
      << attrTag << "` in dialect `" << getNamespace() << "`";
  return {{};
}
/// Print an attribute registered to this dialect.
void {0}::printAttribute(::mlir::Attribute attr,
                         ::mlir::DialectAsmPrinter &printer) const {{
  if (::mlir::succeeded(generatedAttributePrinter(attr, printer)))
    return;
  {2}
}
)";

/// The code block for dynamic attribute parser dispatch boilerplate.
static const char *const dialectDynamicAttrParserDispatch = R"(
  {
    ::mlir::Attribute genAttr;
    auto parseResult = parseOptionalDynamicAttr(attrTag, parser, genAttr);
    if (parseResult.has_value()) {
      if (::mlir::succeeded(parseResult.value()))
        return genAttr;
      return Attribute();
    }
  }
)";

/// The code block for dynamic type printer dispatch boilerplate.
static const char *const dialectDynamicAttrPrinterDispatch = R"(
  if (::mlir::succeeded(printIfDynamicAttr(attr, printer)))
    return;
)";

/// The code block for default type parser/printer dispatch boilerplate.
/// {0}: the dialect fully qualified class name.
/// {1}: the optional code for the dynamic type parser dispatch.
/// {2}: the optional code for the dynamic type printer dispatch.
static const char *const dialectDefaultTypePrinterParserDispatch = R"(
/// Parse a type registered to this dialect.
::mlir::Type {0}::parseType(::mlir::DialectAsmParser &parser) const {{
  ::llvm::SMLoc typeLoc = parser.getCurrentLocation();
  ::llvm::StringRef mnemonic;
  ::mlir::Type genType;
  auto parseResult = generatedTypeParser(parser, &mnemonic, genType);
  if (parseResult.has_value())
    return genType;
  {1}
  parser.emitError(typeLoc) << "unknown  type `"
      << mnemonic << "` in dialect `" << getNamespace() << "`";
  return {{};
}
/// Print a type registered to this dialect.
void {0}::printType(::mlir::Type type,
                    ::mlir::DialectAsmPrinter &printer) const {{
  if (::mlir::succeeded(generatedTypePrinter(type, printer)))
    return;
  {2}
}
)";

/// The code block for dynamic type parser dispatch boilerplate.
static const char *const dialectDynamicTypeParserDispatch = R"(
  {
    auto parseResult = parseOptionalDynamicType(mnemonic, parser, genType);
    if (parseResult.has_value()) {
      if (::mlir::succeeded(parseResult.value()))
        return genType;
      return ::mlir::Type();
    }
  }
)";

/// The code block for dynamic type printer dispatch boilerplate.
static const char *const dialectDynamicTypePrinterDispatch = R"(
  if (::mlir::succeeded(printIfDynamicType(type, printer)))
    return;
)";

/// Emit the dialect printer/parser dispatcher. User's code should call these
/// functions from their dialect's print/parse methods.
void DefGenerator::emitParsePrintDispatch(ArrayRef<AttrOrTypeDef> defs) {
  if (llvm::none_of(defs, [](const AttrOrTypeDef &def) {
        return def.getMnemonic().has_value();
      })) {
    return;
  }
  // Declare the parser.
  SmallVector<MethodParameter> params = {{"::mlir::AsmParser &", "parser"},
                                         {"::llvm::StringRef *", "mnemonic"}};
  if (isAttrGenerator)
    params.emplace_back("::mlir::Type", "type");
  params.emplace_back(strfmt("::mlir::{0} &", valueType), "value");
  Method parse("::mlir::OptionalParseResult",
               strfmt("generated{0}Parser", valueType), Method::StaticInline,
               std::move(params));
  // Declare the printer.
  Method printer("::llvm::LogicalResult",
                 strfmt("generated{0}Printer", valueType), Method::StaticInline,
                 {{strfmt("::mlir::{0}", valueType), "def"},
                  {"::mlir::AsmPrinter &", "printer"}});

  // The parser dispatch uses a KeywordSwitch, matching on the mnemonic and
  // calling the def's parse function.
  parse.body() << "  return "
                  "::mlir::AsmParser::KeywordSwitch<::mlir::"
                  "OptionalParseResult>(parser)\n";
  const char *const getValueForMnemonic =
      R"(    .Case({0}::getMnemonic(), [&](llvm::StringRef, llvm::SMLoc) {{
      value = {0}::{1};
      return ::mlir::success(!!value);
    })
)";

  // The printer dispatch uses llvm::TypeSwitch to find and call the correct
  // printer.
  printer.body() << "  return ::llvm::TypeSwitch<::mlir::" << valueType
                 << ", ::llvm::LogicalResult>(def)";
  const char *const printValue = R"(    .Case<{0}>([&](auto t) {{
      printer << {0}::getMnemonic();{1}
      return ::mlir::success();
    })
)";
  for (auto &def : defs) {
    if (!def.getMnemonic())
      continue;
    bool hasParserPrinterDecl =
        def.hasCustomAssemblyFormat() || def.getAssemblyFormat();
    std::string defClass = strfmt(
        "{0}::{1}", def.getDialect().getCppNamespace(), def.getCppClassName());

    // If the def has no parameters or parser code, invoke a normal `get`.
    std::string parseOrGet =
        hasParserPrinterDecl
            ? strfmt("parse(parser{0})", isAttrGenerator ? ", type" : "")
            : "get(parser.getContext())";
    parse.body() << llvm::formatv(getValueForMnemonic, defClass, parseOrGet);

    // If the def has no parameters and no printer, just print the mnemonic.
    StringRef printDef = "";
    if (hasParserPrinterDecl)
      printDef = "\nt.print(printer);";
    printer.body() << llvm::formatv(printValue, defClass, printDef);
  }
  parse.body() << "    .Default([&](llvm::StringRef keyword, llvm::SMLoc) {\n"
                  "      *mnemonic = keyword;\n"
                  "      return std::nullopt;\n"
                  "    });";
  printer.body() << "    .Default([](auto) { return ::mlir::failure(); });";

  raw_indented_ostream indentedOs(os);
  parse.writeDeclTo(indentedOs);
  printer.writeDeclTo(indentedOs);
}

bool DefGenerator::emitDefs(StringRef selectedDialect) {
  emitSourceFileHeader((defType + "Def Definitions").str(), os);

  SmallVector<AttrOrTypeDef, 16> defs;
  collectAllDefs(selectedDialect, defRecords, defs);
  if (defs.empty())
    return false;
  emitTypeDefList(defs);

  IfDefScope scope("GET_" + defType.upper() + "DEF_CLASSES", os);
  emitParsePrintDispatch(defs);
  for (const AttrOrTypeDef &def : defs) {
    {
      NamespaceEmitter ns(os, def.getDialect());
      DefGen gen(def);
      gen.emitDef(os);
    }
    // Emit the TypeID explicit specializations to have a single symbol def.
    if (!def.getDialect().getCppNamespace().empty())
      os << "MLIR_DEFINE_EXPLICIT_TYPE_ID("
         << def.getDialect().getCppNamespace() << "::" << def.getCppClassName()
         << ")\n";
  }

  Dialect firstDialect = defs.front().getDialect();

  // Emit the default parser/printer for Attributes if the dialect asked for it.
  if (isAttrGenerator && firstDialect.useDefaultAttributePrinterParser()) {
    NamespaceEmitter nsEmitter(os, firstDialect);
    if (firstDialect.isExtensible()) {
      os << llvm::formatv(dialectDefaultAttrPrinterParserDispatch,
                          firstDialect.getCppClassName(),
                          dialectDynamicAttrParserDispatch,
                          dialectDynamicAttrPrinterDispatch);
    } else {
      os << llvm::formatv(dialectDefaultAttrPrinterParserDispatch,
                          firstDialect.getCppClassName(), "", "");
    }
  }

  // Emit the default parser/printer for Types if the dialect asked for it.
  if (!isAttrGenerator && firstDialect.useDefaultTypePrinterParser()) {
    NamespaceEmitter nsEmitter(os, firstDialect);
    if (firstDialect.isExtensible()) {
      os << llvm::formatv(dialectDefaultTypePrinterParserDispatch,
                          firstDialect.getCppClassName(),
                          dialectDynamicTypeParserDispatch,
                          dialectDynamicTypePrinterDispatch);
    } else {
      os << llvm::formatv(dialectDefaultTypePrinterParserDispatch,
                          firstDialect.getCppClassName(), "", "");
    }
  }

  return false;
}

//===----------------------------------------------------------------------===//
// Type Constraints
//===----------------------------------------------------------------------===//

/// Find all type constraints for which a C++ function should be generated.
static std::vector<Constraint>
getAllTypeConstraints(const llvm::RecordKeeper &records) {
  std::vector<Constraint> result;
<<<<<<< HEAD
  for (llvm::Record *def :
=======
  for (const llvm::Record *def :
>>>>>>> 4b409fa5
       records.getAllDerivedDefinitionsIfDefined("TypeConstraint")) {
    // Ignore constraints defined outside of the top-level file.
    if (llvm::SrcMgr.FindBufferContainingLoc(def->getLoc()[0]) !=
        llvm::SrcMgr.getMainFileID())
      continue;
    Constraint constr(def);
    // Generate C++ function only if "cppFunctionName" is set.
    if (!constr.getCppFunctionName())
      continue;
    result.push_back(constr);
  }
  return result;
}

static void emitTypeConstraintDecls(const llvm::RecordKeeper &records,
                                    raw_ostream &os) {
  static const char *const typeConstraintDecl = R"(
bool {0}(::mlir::Type type);
)";

  for (Constraint constr : getAllTypeConstraints(records))
    os << strfmt(typeConstraintDecl, *constr.getCppFunctionName());
}

static void emitTypeConstraintDefs(const llvm::RecordKeeper &records,
                                   raw_ostream &os) {
  static const char *const typeConstraintDef = R"(
bool {0}(::mlir::Type type) {
  return ({1});
}
)";

  for (Constraint constr : getAllTypeConstraints(records)) {
    FmtContext ctx;
    ctx.withSelf("type");
    std::string condition = tgfmt(constr.getConditionTemplate(), &ctx);
    os << strfmt(typeConstraintDef, *constr.getCppFunctionName(), condition);
  }
}

//===----------------------------------------------------------------------===//
// GEN: Registration hooks
//===----------------------------------------------------------------------===//

//===----------------------------------------------------------------------===//
// AttrDef

static llvm::cl::OptionCategory attrdefGenCat("Options for -gen-attrdef-*");
static llvm::cl::opt<std::string>
    attrDialect("attrdefs-dialect",
                llvm::cl::desc("Generate attributes for this dialect"),
                llvm::cl::cat(attrdefGenCat), llvm::cl::CommaSeparated);

static mlir::GenRegistration
    genAttrDefs("gen-attrdef-defs", "Generate AttrDef definitions",
                [](const llvm::RecordKeeper &records, raw_ostream &os) {
                  AttrDefGenerator generator(records, os);
                  return generator.emitDefs(attrDialect);
                });
static mlir::GenRegistration
    genAttrDecls("gen-attrdef-decls", "Generate AttrDef declarations",
                 [](const llvm::RecordKeeper &records, raw_ostream &os) {
                   AttrDefGenerator generator(records, os);
                   return generator.emitDecls(attrDialect);
                 });

//===----------------------------------------------------------------------===//
// TypeDef

static llvm::cl::OptionCategory typedefGenCat("Options for -gen-typedef-*");
static llvm::cl::opt<std::string>
    typeDialect("typedefs-dialect",
                llvm::cl::desc("Generate types for this dialect"),
                llvm::cl::cat(typedefGenCat), llvm::cl::CommaSeparated);

static mlir::GenRegistration
    genTypeDefs("gen-typedef-defs", "Generate TypeDef definitions",
                [](const llvm::RecordKeeper &records, raw_ostream &os) {
                  TypeDefGenerator generator(records, os);
                  return generator.emitDefs(typeDialect);
                });
static mlir::GenRegistration
    genTypeDecls("gen-typedef-decls", "Generate TypeDef declarations",
                 [](const llvm::RecordKeeper &records, raw_ostream &os) {
                   TypeDefGenerator generator(records, os);
                   return generator.emitDecls(typeDialect);
                 });

static mlir::GenRegistration
    genTypeConstrDefs("gen-type-constraint-defs",
                      "Generate type constraint definitions",
                      [](const llvm::RecordKeeper &records, raw_ostream &os) {
                        emitTypeConstraintDefs(records, os);
                        return false;
                      });
static mlir::GenRegistration
    genTypeConstrDecls("gen-type-constraint-decls",
                       "Generate type constraint declarations",
                       [](const llvm::RecordKeeper &records, raw_ostream &os) {
                         emitTypeConstraintDecls(records, os);
                         return false;
                       });<|MERGE_RESOLUTION|>--- conflicted
+++ resolved
@@ -1032,11 +1032,7 @@
 static std::vector<Constraint>
 getAllTypeConstraints(const llvm::RecordKeeper &records) {
   std::vector<Constraint> result;
-<<<<<<< HEAD
-  for (llvm::Record *def :
-=======
   for (const llvm::Record *def :
->>>>>>> 4b409fa5
        records.getAllDerivedDefinitionsIfDefined("TypeConstraint")) {
     // Ignore constraints defined outside of the top-level file.
     if (llvm::SrcMgr.FindBufferContainingLoc(def->getLoc()[0]) !=
