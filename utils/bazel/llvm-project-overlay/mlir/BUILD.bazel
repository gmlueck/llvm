# This file is licensed under the Apache License v2.0 with LLVM Exceptions.
# See https://llvm.org/LICENSE.txt for license information.
# SPDX-License-Identifier: Apache-2.0 WITH LLVM-exception

# Description:
#   The MLIR "Multi-Level Intermediate Representation" Compiler Infrastructure

load("@bazel_skylib//rules:common_settings.bzl", "bool_flag")
load("@bazel_skylib//rules:expand_template.bzl", "expand_template")
load(
    ":build_defs.bzl",
    "cc_headers_only",
    "if_cuda_available",
    "mlir_c_api_cc_library",
)
load(":linalggen.bzl", "genlinalg")
load(":tblgen.bzl", "gentbl_cc_library", "td_library")

package(
    default_visibility = ["//visibility:public"],
    features = ["layering_check"],
)

licenses(["notice"])

exports_files([
    "LICENSE.TXT",
    "run_lit.sh",
    "utils/lldb-scripts/mlirDataFormatters.py",
    "utils/textmate/mlir.json",
])

bool_flag(
    name = "enable_cuda",
    build_setting_default = False,
)

config_setting(
    name = "enable_cuda_config",
    flag_values = {
        ":enable_cuda": "True",
    },
)

expand_template(
    name = "mlir_config_h_gen",
    out = "include/mlir/Config/mlir-config.h",
    substitutions = {
        "#cmakedefine01 MLIR_DEPRECATED_GPU_SERIALIZATION_ENABLE": "#define MLIR_DEPRECATED_GPU_SERIALIZATION_ENABLE 0",
        "#cmakedefine01 MLIR_ENABLE_EXPENSIVE_PATTERN_API_CHECKS": "#define MLIR_ENABLE_EXPENSIVE_PATTERN_API_CHECKS 0",
        "#cmakedefine MLIR_GREEDY_REWRITE_RANDOMIZER_SEED ${MLIR_GREEDY_REWRITE_RANDOMIZER_SEED}": "/* #undef MLIR_GREEDY_REWRITE_RANDOMIZER_SEED */",
        "#cmakedefine01 MLIR_ENABLE_NVPTXCOMPILER": "#define MLIR_ENABLE_NVPTXCOMPILER 0",
        "#cmakedefine01 MLIR_ENABLE_PDL_IN_PATTERNMATCH": "#define MLIR_ENABLE_PDL_IN_PATTERNMATCH 1",
        "#cmakedefine01 MLIR_ENABLE_ROCM_CONVERSIONS": "#define MLIR_ENABLE_ROCM_CONVERSIONS 0",
    },
    template = "include/mlir/Config/mlir-config.h.cmake",
)

cc_library(
    name = "config",
    hdrs = [
        "include/mlir/Config/mlir-config.h",
    ],
)

filegroup(
    name = "c_headers",
    srcs = glob(["include/mlir-c/**/*"]),  # <== i.e. match the entire tree
)

exports_files(glob(["include/**/*.td"]))

[
    gentbl_cc_library(
        name = name + "IncGen",
        tbl_outs = [
            (
                ["-gen-op-interface-decls"],
                "include/mlir/IR/" + name + ".h.inc",
            ),
            (
                ["-gen-op-interface-defs"],
                "include/mlir/IR/" + name + ".cpp.inc",
            ),
        ],
        tblgen = ":mlir-tblgen",
        td_file = "include/mlir/IR/" + name + ".td",
        deps = [":OpBaseTdFiles"],
    )
    for name in [
        "OpAsmInterface",
        "RegionKindInterface",
        "SymbolInterfaces",
    ]
]

gentbl_cc_library(
    name = "TensorEncodingIncGen",
    tbl_outs = [
        (
            ["-gen-attr-interface-decls"],
            "include/mlir/IR/TensorEncInterfaces.h.inc",
        ),
        (
            ["-gen-attr-interface-defs"],
            "include/mlir/IR/TensorEncInterfaces.cpp.inc",
        ),
    ],
    tblgen = ":mlir-tblgen",
    td_file = "include/mlir/IR/TensorEncoding.td",
    deps = [":TensorOpsTdFiles"],
)

td_library(
    name = "BuiltinDialectTdFiles",
    srcs = [
        "include/mlir/IR/BuiltinAttributeInterfaces.td",
        "include/mlir/IR/BuiltinAttributes.td",
        "include/mlir/IR/BuiltinDialect.td",
        "include/mlir/IR/BuiltinLocationAttributes.td",
        "include/mlir/IR/BuiltinOps.td",
        "include/mlir/IR/BuiltinTypeInterfaces.td",
        "include/mlir/IR/BuiltinTypes.td",
    ],
    includes = ["include"],
    deps = [
        ":BytecodeTdFiles",
        ":CallInterfacesTdFiles",
        ":CastInterfacesTdFiles",
        ":DataLayoutInterfacesTdFiles",
        ":OpBaseTdFiles",
        ":SideEffectInterfacesTdFiles",
    ],
)

td_library(
    name = "BuiltinDialectBytecodeTdFiles",
    srcs = ["include/mlir/IR/BuiltinDialectBytecode.td"],
    includes = ["include"],
    deps = [
        ":BytecodeTdFiles",
    ],
)

gentbl_cc_library(
    name = "BuiltinDialectIncGen",
    tbl_outs = [
        (
            ["-gen-dialect-decls"],
            "include/mlir/IR/BuiltinDialect.h.inc",
        ),
        (
            ["-gen-dialect-defs"],
            "include/mlir/IR/BuiltinDialect.cpp.inc",
        ),
    ],
    tblgen = ":mlir-tblgen",
    td_file = "include/mlir/IR/BuiltinDialect.td",
    deps = [":BuiltinDialectTdFiles"],
)

gentbl_cc_library(
    name = "BuiltinDialectBytecodeGen",
    tbl_outs = [
        (
            [
                "-gen-bytecode",
                "-bytecode-dialect=Builtin",
            ],
            "include/mlir/IR/BuiltinDialectBytecode.cpp.inc",
        ),
    ],
    tblgen = ":mlir-tblgen",
    td_file = "include/mlir/IR/BuiltinDialectBytecode.td",
    deps = [":BuiltinDialectTdFiles"],
)

gentbl_cc_library(
    name = "BuiltinAttributesIncGen",
    tbl_outs = [
        (
            ["--gen-attrdef-decls"],
            "include/mlir/IR/BuiltinAttributes.h.inc",
        ),
        (
            ["--gen-attrdef-defs"],
            "include/mlir/IR/BuiltinAttributes.cpp.inc",
        ),
    ],
    tblgen = ":mlir-tblgen",
    td_file = "include/mlir/IR/BuiltinAttributes.td",
    deps = [":BuiltinDialectTdFiles"],
)

gentbl_cc_library(
    name = "BuiltinAttributeInterfacesIncGen",
    tbl_outs = [
        (
            ["--gen-attr-interface-decls"],
            "include/mlir/IR/BuiltinAttributeInterfaces.h.inc",
        ),
        (
            ["--gen-attr-interface-defs"],
            "include/mlir/IR/BuiltinAttributeInterfaces.cpp.inc",
        ),
    ],
    tblgen = ":mlir-tblgen",
    td_file = "include/mlir/IR/BuiltinAttributeInterfaces.td",
    deps = [":BuiltinDialectTdFiles"],
)

gentbl_cc_library(
    name = "BuiltinLocationAttributesIncGen",
    tbl_outs = [
        (
            ["--gen-attrdef-decls"],
            "include/mlir/IR/BuiltinLocationAttributes.h.inc",
        ),
        (
            ["--gen-attrdef-defs"],
            "include/mlir/IR/BuiltinLocationAttributes.cpp.inc",
        ),
    ],
    tblgen = ":mlir-tblgen",
    td_file = "include/mlir/IR/BuiltinLocationAttributes.td",
    deps = [":BuiltinDialectTdFiles"],
)

gentbl_cc_library(
    name = "BuiltinOpsIncGen",
    tbl_outs = [
        (
            ["-gen-op-decls"],
            "include/mlir/IR/BuiltinOps.h.inc",
        ),
        (
            ["-gen-op-defs"],
            "include/mlir/IR/BuiltinOps.cpp.inc",
        ),
    ],
    tblgen = ":mlir-tblgen",
    td_file = "include/mlir/IR/BuiltinOps.td",
    deps = [
        ":BuiltinDialectTdFiles",
        ":OpBaseTdFiles",
    ],
)

gentbl_cc_library(
    name = "BuiltinTypesIncGen",
    tbl_outs = [
        (
            ["--gen-typedef-decls"],
            "include/mlir/IR/BuiltinTypes.h.inc",
        ),
        (
            ["--gen-typedef-defs"],
            "include/mlir/IR/BuiltinTypes.cpp.inc",
        ),
        (
            ["-gen-type-constraint-decls"],
            "include/mlir/IR/BuiltinTypeConstraints.h.inc",
        ),
        (
            ["-gen-type-constraint-defs"],
            "include/mlir/IR/BuiltinTypeConstraints.cpp.inc",
        ),
    ],
    tblgen = ":mlir-tblgen",
    td_file = "include/mlir/IR/BuiltinTypes.td",
    deps = [":BuiltinDialectTdFiles"],
)

gentbl_cc_library(
    name = "BuiltinTypeInterfacesIncGen",
    tbl_outs = [
        (
            ["--gen-type-interface-decls"],
            "include/mlir/IR/BuiltinTypeInterfaces.h.inc",
        ),
        (
            ["--gen-type-interface-defs"],
            "include/mlir/IR/BuiltinTypeInterfaces.cpp.inc",
        ),
    ],
    tblgen = ":mlir-tblgen",
    td_file = "include/mlir/IR/BuiltinTypeInterfaces.td",
    deps = [
        ":BuiltinDialectTdFiles",
    ],
)

td_library(
    name = "FunctionInterfacesTdFiles",
    srcs = ["include/mlir/Interfaces/FunctionInterfaces.td"],
    includes = ["include"],
    deps = [
        ":CallInterfacesTdFiles",
        ":OpBaseTdFiles",
    ],
)

gentbl_cc_library(
    name = "FunctionInterfacesIncGen",
    tbl_outs = [
        (
            ["-gen-op-interface-decls"],
            "include/mlir/Interfaces/FunctionInterfaces.h.inc",
        ),
        (
            ["-gen-op-interface-defs"],
            "include/mlir/Interfaces/FunctionInterfaces.cpp.inc",
        ),
    ],
    tblgen = ":mlir-tblgen",
    td_file = "include/mlir/Interfaces/FunctionInterfaces.td",
    deps = [
        ":FunctionInterfacesTdFiles",
    ],
)

cc_library(
    name = "FunctionInterfaces",
    srcs = [
        "lib/Interfaces/FunctionImplementation.cpp",
        "lib/Interfaces/FunctionInterfaces.cpp",
    ],
    hdrs = [
        "include/mlir/Interfaces/FunctionImplementation.h",
        "include/mlir/Interfaces/FunctionInterfaces.h",
    ],
    includes = ["include"],
    deps = [
        ":CallOpInterfaces",
        ":FunctionInterfacesIncGen",
        ":IR",
        "//llvm:Support",
    ],
)

cc_library(
    name = "IR",
    srcs = glob([
        "lib/IR/*.cpp",
        "lib/IR/*.h",
        "lib/IR/PDL/*.cpp",
        "lib/Bytecode/Writer/*.h",
        "include/mlir/Bytecode/*.h",
    ]) + [
        "include/mlir/IR/PDLPatternMatch.h.inc",
        "include/mlir/Interfaces/CallInterfaces.h",
        "include/mlir/Interfaces/DataLayoutInterfaces.h",
        "include/mlir/Interfaces/InferIntRangeInterface.h",
        "include/mlir/Interfaces/SideEffectInterfaces.h",
    ],
    hdrs = glob([
        "include/mlir/IR/*.h",
    ]) + [
        "include/mlir/Interfaces/FoldInterfaces.h",
    ],
    includes = ["include"],
    deps = [
        ":BuiltinAttributeInterfacesIncGen",
        ":BuiltinAttributesIncGen",
        ":BuiltinDialectBytecodeGen",
        ":BuiltinDialectIncGen",
        ":BuiltinLocationAttributesIncGen",
        ":BuiltinOpsIncGen",
        ":BuiltinTypeInterfacesIncGen",
        ":BuiltinTypesIncGen",
        ":BytecodeOpInterfaceIncGen",
        ":CallOpInterfacesIncGen",
        ":DataLayoutInterfacesIncGen",
        ":InferIntRangeInterfaceIncGen",
        ":OpAsmInterfaceIncGen",
        ":RegionKindInterfaceIncGen",
        ":SideEffectInterfacesIncGen",
        ":Support",
        ":SymbolInterfacesIncGen",
        ":TensorEncodingIncGen",
        ":config",
        "//llvm:Support",
    ],
)

cc_library(
    name = "Pass",
    srcs = glob([
        "lib/Pass/*.cpp",
        "lib/Pass/*.h",
    ]),
    hdrs = glob([
        "include/mlir/Pass/*.h",
    ]),
    includes = ["include"],
    deps = [
        ":IR",
        ":Parser",
        ":Support",
        "//llvm:Support",
    ],
)

mlir_c_api_cc_library(
    name = "CAPIIR",
    srcs = [
        "lib/CAPI/Dialect/Func.cpp",
        "lib/CAPI/Dialect/IRDL.cpp",
        "lib/CAPI/IR/AffineExpr.cpp",
        "lib/CAPI/IR/AffineMap.cpp",
        "lib/CAPI/IR/BuiltinAttributes.cpp",
        "lib/CAPI/IR/BuiltinTypes.cpp",
        "lib/CAPI/IR/Diagnostics.cpp",
        "lib/CAPI/IR/DialectHandle.cpp",
        "lib/CAPI/IR/IR.cpp",
        "lib/CAPI/IR/IntegerSet.cpp",
        "lib/CAPI/IR/Pass.cpp",
        "lib/CAPI/IR/Support.cpp",
    ],
    hdrs = [
        "include/mlir-c/AffineExpr.h",
        "include/mlir-c/AffineMap.h",
        "include/mlir-c/BuiltinAttributes.h",
        "include/mlir-c/BuiltinTypes.h",
        "include/mlir-c/Diagnostics.h",
        "include/mlir-c/Dialect/Func.h",
        "include/mlir-c/Dialect/IRDL.h",
        "include/mlir-c/ExecutionEngine.h",
        "include/mlir-c/IR.h",
        "include/mlir-c/IntegerSet.h",
        "include/mlir-c/Interfaces.h",
        "include/mlir-c/Pass.h",
        "include/mlir-c/RegisterEverything.h",
        "include/mlir-c/Rewrite.h",
        "include/mlir-c/Support.h",
        "include/mlir/CAPI/AffineExpr.h",
        "include/mlir/CAPI/AffineMap.h",
        "include/mlir/CAPI/Diagnostics.h",
        "include/mlir/CAPI/IR.h",
        "include/mlir/CAPI/IntegerSet.h",
        "include/mlir/CAPI/Interfaces.h",
        "include/mlir/CAPI/Pass.h",
        "include/mlir/CAPI/Registration.h",
        "include/mlir/CAPI/Rewrite.h",
        "include/mlir/CAPI/Support.h",
        "include/mlir/CAPI/Utils.h",
        "include/mlir/CAPI/Wrap.h",
    ],
    header_deps = [
        ":BytecodeWriter",
        ":IR",
        ":Pass",
        ":Support",
        ":config",
        "//llvm:Support",
    ],
    includes = ["include"],
    deps = [
        ":AsmParser",
        ":ConversionPassIncGen",
        ":FuncDialect",
        ":IRDLDialect",
        ":InferTypeOpInterface",
        ":Parser",
    ],
)

mlir_c_api_cc_library(
    name = "CAPIInterfaces",
    srcs = [
        "lib/CAPI/Interfaces/Interfaces.cpp",
    ],
    capi_deps = [
        ":CAPIIR",
    ],
    includes = ["include"],
    deps = [
        ":IR",
        ":InferTypeOpInterface",
        "//llvm:Support",
    ],
)

mlir_c_api_cc_library(
    name = "CAPIAMDGPU",
    srcs = ["lib/CAPI/Dialect/AMDGPU.cpp"],
    hdrs = ["include/mlir-c/Dialect/AMDGPU.h"],
    capi_deps = [
        ":CAPIIR",
    ],
    includes = ["include"],
    deps = [
        ":AMDGPUDialect",
    ],
)

mlir_c_api_cc_library(
    name = "CAPIArith",
    srcs = ["lib/CAPI/Dialect/Arith.cpp"],
    hdrs = ["include/mlir-c/Dialect/Arith.h"],
    capi_deps = [
        ":CAPIIR",
    ],
    includes = ["include"],
    deps = [
        ":ArithDialect",
    ],
)

mlir_c_api_cc_library(
    name = "CAPIAsync",
    srcs = [
        "lib/CAPI/Dialect/Async.cpp",
        "lib/CAPI/Dialect/AsyncPasses.cpp",
    ],
    hdrs = ["include/mlir-c/Dialect/Async.h"],
    capi_deps = [
        ":CAPIIR",
    ],
    header_deps = [
        ":AsyncPassIncGen",
    ],
    includes = ["include"],
    deps = [
        ":AsyncDialect",
        ":AsyncTransforms",
        ":Pass",
    ],
)

mlir_c_api_cc_library(
    name = "CAPILinalg",
    srcs = [
        "lib/CAPI/Dialect/Linalg.cpp",
        "lib/CAPI/Dialect/LinalgPasses.cpp",
    ],
    hdrs = [
        "include/mlir-c/Dialect/Linalg.h",
    ],
    capi_deps = [
        ":CAPIIR",
    ],
    header_deps = [
        ":LinalgPassIncGen",
    ],
    includes = ["include"],
    deps = [
        ":LinalgDialect",
        ":LinalgTransforms",
        ":Pass",
    ],
)

mlir_c_api_cc_library(
    name = "CAPILLVM",
    srcs = [
        "lib/CAPI/Dialect/LLVM.cpp",
    ],
    hdrs = [
        "include/mlir-c/Dialect/LLVM.h",
    ],
    capi_deps = [
        ":CAPIIR",
    ],
    includes = ["include"],
    deps = [
        ":LLVMDialect",
        "//llvm:Support",
    ],
)

mlir_c_api_cc_library(
    name = "CAPIMath",
    srcs = ["lib/CAPI/Dialect/Math.cpp"],
    hdrs = ["include/mlir-c/Dialect/Math.h"],
    capi_deps = [
        ":CAPIIR",
    ],
    includes = ["include"],
    deps = [
        ":MathDialect",
    ],
)

mlir_c_api_cc_library(
    name = "CAPIMemRef",
    srcs = ["lib/CAPI/Dialect/MemRef.cpp"],
    hdrs = ["include/mlir-c/Dialect/MemRef.h"],
    capi_deps = [
        ":CAPIIR",
    ],
    includes = ["include"],
    deps = [
        ":MemRefDialect",
    ],
)

mlir_c_api_cc_library(
    name = "CAPINVGPU",
    srcs = ["lib/CAPI/Dialect/NVGPU.cpp"],
    hdrs = ["include/mlir-c/Dialect/NVGPU.h"],
    capi_deps = [
        ":CAPIIR",
    ],
    includes = ["include"],
    deps = [
        ":IR",
        ":NVGPUDialect",
    ],
)

mlir_c_api_cc_library(
    name = "CAPINVVM",
    srcs = ["lib/CAPI/Dialect/NVVM.cpp"],
    hdrs = ["include/mlir-c/Dialect/NVVM.h"],
    capi_deps = [
        ":CAPIIR",
    ],
    includes = ["include"],
    deps = [
        ":NVVMDialect",
    ],
)

mlir_c_api_cc_library(
    name = "CAPITarget",
    srcs = ["lib/CAPI/Target/LLVMIR.cpp"],
    hdrs = ["include/mlir-c/Target/LLVMIR.h"],
    capi_deps = [
        ":CAPIIR",
    ],
    header_deps = [
        "//llvm:Support",
    ],
    includes = ["include"],
    deps = [
        ":LLVMToLLVMIRTranslation",
        ":Support",
        ":ToLLVMIRTranslation",
        ":ToLLVMIRTranslationRegistration",
        "//llvm:Core",
    ],
)

mlir_c_api_cc_library(
    name = "CAPIGPU",
    srcs = [
        "lib/CAPI/Dialect/GPU.cpp",
        "lib/CAPI/Dialect/GPUPasses.cpp",
    ],
    hdrs = [
        "include/mlir-c/Dialect/GPU.h",
    ],
    capi_deps = [
        ":CAPIIR",
    ],
    header_deps = [
        ":GPUPassIncGen",
    ],
    includes = ["include"],
    deps = [
        ":GPUDialect",
        ":GPUTransforms",
        ":Pass",
        "//llvm:Support",
    ],
)

mlir_c_api_cc_library(
    name = "CAPIROCDL",
    srcs = ["lib/CAPI/Dialect/ROCDL.cpp"],
    hdrs = ["include/mlir-c/Dialect/ROCDL.h"],
    capi_deps = [
        ":CAPIIR",
    ],
    includes = ["include"],
    deps = [
        ":ROCDLDialect",
    ],
)

mlir_c_api_cc_library(
    name = "CAPISCF",
    srcs = ["lib/CAPI/Dialect/SCF.cpp"],
    hdrs = ["include/mlir-c/Dialect/SCF.h"],
    capi_deps = [
        ":CAPIIR",
    ],
    includes = ["include"],
    deps = [
        ":SCFDialect",
    ],
)

mlir_c_api_cc_library(
    name = "CAPISparseTensor",
    srcs = [
        "lib/CAPI/Dialect/SparseTensor.cpp",
        "lib/CAPI/Dialect/SparseTensorPasses.cpp",
    ],
    hdrs = [
        "include/mlir-c/Dialect/SparseTensor.h",
    ],
    capi_deps = [
        ":CAPIIR",
    ],
    header_deps = [
        ":SparseTensorPassIncGen",
    ],
    includes = ["include"],
    deps = [
        ":Pass",
        ":SparseTensorDialect",
        ":SparseTensorTransforms",
        ":Support",
    ],
)

mlir_c_api_cc_library(
    name = "CAPIQuant",
    srcs = [
        "lib/CAPI/Dialect/Quant.cpp",
    ],
    hdrs = [
        "include/mlir-c/Dialect/Quant.h",
    ],
    capi_deps = [
        ":CAPIIR",
    ],
    includes = ["include"],
    deps = [
        ":QuantOps",
    ],
)

mlir_c_api_cc_library(
    name = "CAPIPDL",
    srcs = [
        "lib/CAPI/Dialect/PDL.cpp",
    ],
    hdrs = [
        "include/mlir-c/Dialect/PDL.h",
    ],
    header_deps = [
        ":CAPIIRHeaders",
    ],
    includes = ["include"],
    deps = [
        ":CAPIIR",
        ":PDLDialect",
        ":PDLOpsIncGen",
        ":PDLTypesIncGen",
    ],
)

mlir_c_api_cc_library(
    name = "CAPITransformDialect",
    srcs = [
        "lib/CAPI/Dialect/Transform.cpp",
    ],
    hdrs = [
        "include/mlir-c/Dialect/Transform.h",
    ],
    capi_deps = [
        ":CAPIIR",
    ],
    includes = ["include"],
    deps = [
        ":TransformDialect",
    ],
)

mlir_c_api_cc_library(
    name = "CAPITransformDialectTransforms",
    srcs = [
        "lib/CAPI/Dialect/TransformInterpreter.cpp",
    ],
    hdrs = [
        "include/mlir-c/Dialect/Transform/Interpreter.h",
    ],
    capi_deps = [
        ":CAPIIR",
        ":CAPITransformDialect",
    ],
    includes = ["include"],
    deps = [
        ":TransformDialect",
        ":TransformDialectInterfaces",
        ":TransformDialectTransforms",
    ],
)

mlir_c_api_cc_library(
    name = "CAPIMLProgram",
    srcs = [
        "lib/CAPI/Dialect/MLProgram.cpp",
    ],
    hdrs = [
        "include/mlir-c/Dialect/MLProgram.h",
    ],
    header_deps = [
        ":CAPIIRHeaders",
    ],
    includes = ["include"],
    deps = [
        ":CAPIIR",
        ":MLProgramDialect",
        ":MLProgramOpsIncGen",
        ":MLProgramTypesIncGen",
    ],
)

mlir_c_api_cc_library(
    name = "CAPIVector",
    srcs = ["lib/CAPI/Dialect/Vector.cpp"],
    hdrs = ["include/mlir-c/Dialect/Vector.h"],
    capi_deps = [
        ":CAPIIR",
    ],
    includes = ["include"],
    deps = [
        ":VectorDialect",
    ],
)

mlir_c_api_cc_library(
    name = "CAPIConversion",
    srcs = ["lib/CAPI/Conversion/Passes.cpp"],
    hdrs = ["include/mlir-c/Conversion.h"],
    capi_deps = [
        ":CAPIIR",
    ],
    header_deps = [
        ":ConversionPassIncGen",
    ],
    includes = ["include"],
    deps = [
        ":ConversionPasses",
        ":ConvertToSPIRV",
        ":Pass",
    ],
)

mlir_c_api_cc_library(
    name = "CAPIDebug",
    srcs = ["lib/CAPI/Debug/Debug.cpp"],
    hdrs = ["include/mlir-c/Debug.h"],
    capi_deps = [
        ":CAPIIR",
    ],
    includes = ["include"],
    deps = [
        ":Support",
        "//llvm:Support",
    ],
)

mlir_c_api_cc_library(
    name = "CAPIExecutionEngine",
    srcs = ["lib/CAPI/ExecutionEngine/ExecutionEngine.cpp"],
    hdrs = [
        "include/mlir-c/ExecutionEngine.h",
        "include/mlir/CAPI/ExecutionEngine.h",
    ],
    capi_deps = [
        ":CAPIIR",
    ],
    header_deps = [
        ":ExecutionEngine",
    ],
    includes = ["include"],
    deps = [
        ":BuiltinToLLVMIRTranslation",
        ":ExecutionEngineUtils",
        ":LLVMToLLVMIRTranslation",
        ":OpenMPToLLVMIRTranslation",
        "//llvm:OrcJIT",
        "//llvm:Support",
    ],
)

mlir_c_api_cc_library(
    name = "CAPITransforms",
    srcs = [
        "lib/CAPI/Transforms/Passes.cpp",
        "lib/CAPI/Transforms/Rewrite.cpp",
    ],
    hdrs = ["include/mlir-c/Transforms.h"],
    capi_deps = [
        ":CAPIIR",
    ],
    header_deps = [
        ":TransformsPassIncGen",
    ],
    includes = ["include"],
    deps = [
        ":IR",
        ":Pass",
        ":Rewrite",
        ":TransformUtils",
        ":Transforms",
    ],
)

mlir_c_api_cc_library(
    name = "CAPIRegisterEverything",
    srcs = ["lib/CAPI/RegisterEverything/RegisterEverything.cpp"],
    hdrs = ["include/mlir-c/RegisterEverything.h"],
    capi_deps = [
        ":CAPIIR",
    ],
    includes = ["include"],
    deps = [
        ":AllExtensions",
        ":AllPassesAndDialects",
        ":AllToLLVMIRTranslations",
        ":BuiltinToLLVMIRTranslation",
        ":IR",
        ":LLVMToLLVMIRTranslation",
    ],
)

##---------------------------------------------------------------------------##
# Sources of Python bindings.
#----------------------------------------------------------------------------##

exports_files(
    glob(["lib/Bindings/Python/**/*.cpp"]),
)

filegroup(
    name = "MLIRBindingsPythonHeaderFiles",
    srcs = glob([
        "lib/Bindings/Python/*.h",
        "include/mlir-c/Bindings/Python/*.h",
        "include/mlir/Bindings/Python/*.h",
    ]),
)

cc_library(
    name = "MLIRBindingsPythonHeaders",
    includes = [
        "include",
        "lib/Bindings/Python",
    ],
    textual_hdrs = [":MLIRBindingsPythonHeaderFiles"],
    deps = [
        ":CAPIIRHeaders",
        ":CAPITransformsHeaders",
        "@pybind11",
        "@rules_python//python/cc:current_py_cc_headers",
    ],
)

cc_library(
    name = "MLIRBindingsPythonHeadersAndDeps",
    includes = [
        "include",
        "lib/Bindings/Python",
    ],
    textual_hdrs = [":MLIRBindingsPythonHeaderFiles"],
    deps = [
        ":CAPIIR",
        ":CAPITransforms",
        "@pybind11",
        "@rules_python//python/cc:current_py_cc_headers",
    ],
)

# These flags are needed for pybind11 to work.
PYBIND11_COPTS = [
    "-fexceptions",
    "-frtti",
]

PYBIND11_FEATURES = [
    # Cannot use header_modules (parse_headers feature fails).
    "-use_header_modules",
]

filegroup(
    name = "MLIRBindingsPythonSourceFiles",
    srcs = [
        "lib/Bindings/Python/IRAffine.cpp",
        "lib/Bindings/Python/IRAttributes.cpp",
        "lib/Bindings/Python/IRCore.cpp",
        "lib/Bindings/Python/IRInterfaces.cpp",
        "lib/Bindings/Python/IRModule.cpp",
        "lib/Bindings/Python/IRTypes.cpp",
        "lib/Bindings/Python/Pass.cpp",
        "lib/Bindings/Python/Rewrite.cpp",
    ],
)

cc_library(
    name = "MLIRBindingsPythonCore",
    srcs = [":MLIRBindingsPythonSourceFiles"],
    copts = PYBIND11_COPTS,
    features = PYBIND11_FEATURES,
    deps = [
        ":CAPIAsync",
        ":CAPIDebug",
        ":CAPIIR",
        ":CAPIInterfaces",
        ":MLIRBindingsPythonHeadersAndDeps",
        ":Support",
        ":config",
        "//llvm:Support",
        "@pybind11",
        "@rules_python//python/cc:current_py_cc_headers",
    ],
)

cc_library(
    name = "MLIRBindingsPythonCoreNoCAPI",
    srcs = [":MLIRBindingsPythonSourceFiles"],
    copts = PYBIND11_COPTS,
    features = PYBIND11_FEATURES,
    deps = [
        ":CAPIAsyncHeaders",
        ":CAPIDebugHeaders",
        ":CAPIIRHeaders",
        ":MLIRBindingsPythonHeaders",
        ":Support",
        ":config",
        "//llvm:Support",
        "@pybind11",
        "@rules_python//python/cc:current_py_cc_headers",
    ],
)

# Target that bundles together the CAPI objects needed for
# MLIRBindingsPythonCoreNoCAPI.
cc_library(
    name = "MLIRBindingsPythonCAPIObjects",
    deps = [
        ":CAPIAsyncObjects",
        ":CAPIDebugObjects",
        ":CAPIIRObjects",
        ":CAPIInterfacesObjects",
        ":CAPITransformsObjects",
    ],
)

# Dynamic library with the MLIR Python extension.
cc_binary(
    name = "_mlir.so",
    srcs = ["lib/Bindings/Python/MainModule.cpp"],
    # These flags are needed for pybind11 to work.
    copts = PYBIND11_COPTS,
    features = PYBIND11_FEATURES,
    linkshared = 1,
    linkstatic = 0,
    deps = [
        ":MLIRBindingsPythonCore",
        ":MLIRBindingsPythonHeadersAndDeps",
    ],
)

cc_binary(
    name = "_mlirDialectsLinalg.so",
    srcs = ["lib/Bindings/Python/DialectLinalg.cpp"],
    copts = PYBIND11_COPTS,
    features = PYBIND11_FEATURES,
    linkshared = 1,
    linkstatic = 0,
    deps = [
        ":CAPIIR",
        ":CAPILinalg",
        ":MLIRBindingsPythonHeadersAndDeps",
    ],
)

cc_binary(
    name = "_mlirDialectsLLVM.so",
    srcs = ["lib/Bindings/Python/DialectLLVM.cpp"],
    copts = PYBIND11_COPTS,
    features = PYBIND11_FEATURES,
    linkshared = 1,
    linkstatic = 0,
    deps = [
        ":CAPIIR",
        ":CAPILLVM",
        ":MLIRBindingsPythonHeadersAndDeps",
        "@pybind11",
    ],
)

cc_binary(
    name = "_mlirDialectsQuant.so",
    srcs = ["lib/Bindings/Python/DialectQuant.cpp"],
    copts = PYBIND11_COPTS,
    features = PYBIND11_FEATURES,
    linkshared = 1,
    linkstatic = 0,
    deps = [
        ":CAPIIR",
        ":CAPIQuant",
        ":MLIRBindingsPythonHeadersAndDeps",
        "@pybind11",
    ],
)

cc_binary(
    name = "_mlirDialectsSparseTensor.so",
    srcs = ["lib/Bindings/Python/DialectSparseTensor.cpp"],
    copts = PYBIND11_COPTS,
    features = PYBIND11_FEATURES,
    linkshared = 1,
    linkstatic = 0,
    deps = [
        ":CAPIIR",
        ":CAPISparseTensor",
        ":MLIRBindingsPythonHeadersAndDeps",
        "@pybind11",
    ],
)

# Dynamic library with the MLIR Conversions Python extension.
cc_binary(
    name = "_mlirExecutionEngine.so",
    srcs = ["lib/Bindings/Python/ExecutionEngineModule.cpp"],
    copts = PYBIND11_COPTS,
    features = PYBIND11_FEATURES,
    linkshared = 1,
    linkstatic = 0,
    deps = [
        ":CAPIExecutionEngine",
        ":MLIRBindingsPythonHeadersAndDeps",
        "@pybind11",
        "@rules_python//python/cc:current_py_cc_headers",
    ],
)

# Dynamic library with the MLIR Linalg dialect+passes Python extension.
cc_binary(
    name = "_mlirLinalgPasses.so",
    srcs = ["lib/Bindings/Python/LinalgPasses.cpp"],
    copts = PYBIND11_COPTS,
    features = PYBIND11_FEATURES,
    linkshared = 1,
    linkstatic = 0,
    deps = [
        ":CAPILinalg",
        ":MLIRBindingsPythonHeadersAndDeps",
        "@pybind11",
        "@rules_python//python/cc:current_py_cc_headers",
    ],
)

##---------------------------------------------------------------------------##

td_library(
    name = "AttrTdFiles",
    srcs = [
        "include/mlir/IR/AttrTypeBase.td",
        "include/mlir/IR/EnumAttr.td",
    ],
    includes = ["include"],
)

td_library(
    name = "OpBaseTdFiles",
    srcs = [
        "include/mlir/IR/CommonAttrConstraints.td",
        "include/mlir/IR/CommonTypeConstraints.td",
        "include/mlir/IR/Constraints.td",
        "include/mlir/IR/DialectBase.td",
        "include/mlir/IR/Interfaces.td",
        "include/mlir/IR/OpAsmInterface.td",
        "include/mlir/IR/OpBase.td",
        "include/mlir/IR/PatternBase.td",
        "include/mlir/IR/Properties.td",
        "include/mlir/IR/RegionKindInterface.td",
        "include/mlir/IR/SymbolInterfaces.td",
        "include/mlir/IR/TensorEncoding.td",
        "include/mlir/IR/Traits.td",
        "include/mlir/IR/Utils.td",
    ],
    includes = ["include"],
    deps = [
        ":AttrTdFiles",
    ],
)

td_library(
    name = "BytecodeTdFiles",
    srcs = ["include/mlir/IR/BytecodeBase.td"],
    includes = ["include"],
)

td_library(
    name = "CallInterfacesTdFiles",
    srcs = ["include/mlir/Interfaces/CallInterfaces.td"],
    includes = ["include"],
    deps = [":OpBaseTdFiles"],
)

td_library(
    name = "CastInterfacesTdFiles",
    srcs = ["include/mlir/Interfaces/CastInterfaces.td"],
    includes = ["include"],
    deps = [":OpBaseTdFiles"],
)

td_library(
    name = "ControlFlowInterfacesTdFiles",
    srcs = ["include/mlir/Interfaces/ControlFlowInterfaces.td"],
    includes = ["include"],
    deps = [":OpBaseTdFiles"],
)

td_library(
    name = "BytecodeOpInterfaceTdFiles",
    srcs = ["include/mlir/Bytecode/BytecodeOpInterface.td"],
    includes = ["include"],
    deps = [":OpBaseTdFiles"],
)

td_library(
    name = "CopyOpInterfaceTdFiles",
    srcs = ["include/mlir/Interfaces/CopyOpInterface.td"],
    includes = ["include"],
    deps = [":OpBaseTdFiles"],
)

td_library(
    name = "DerivedAttributeOpInterfaceTdFiles",
    srcs = ["include/mlir/Interfaces/DerivedAttributeOpInterface.td"],
    includes = ["include"],
    deps = [":OpBaseTdFiles"],
)

td_library(
    name = "DestinationStyleOpInterfaceTdFiles",
    srcs = ["include/mlir/Interfaces/DestinationStyleOpInterface.td"],
    includes = ["include"],
    deps = [":OpBaseTdFiles"],
)

td_library(
    name = "InferIntRangeInterfaceTdFiles",
    srcs = ["include/mlir/Interfaces/InferIntRangeInterface.td"],
    includes = ["include"],
    deps = [":OpBaseTdFiles"],
)

td_library(
    name = "InferTypeOpInterfaceTdFiles",
    srcs = ["include/mlir/Interfaces/InferTypeOpInterface.td"],
    includes = ["include"],
    deps = [":OpBaseTdFiles"],
)

td_library(
    name = "LoopLikeInterfaceTdFiles",
    srcs = ["include/mlir/Interfaces/LoopLikeInterface.td"],
    includes = ["include"],
    deps = [":OpBaseTdFiles"],
)

td_library(
    name = "MemorySlotInterfacesTdFiles",
    srcs = ["include/mlir/Interfaces/MemorySlotInterfaces.td"],
    includes = ["include"],
    deps = [":OpBaseTdFiles"],
)

td_library(
    name = "ShapedOpInterfacesTdFiles",
    srcs = ["include/mlir/Interfaces/ShapedOpInterfaces.td"],
    includes = ["include"],
    deps = [":OpBaseTdFiles"],
)

td_library(
    name = "ParallelCombiningOpInterfaceTdFiles",
    srcs = ["include/mlir/Interfaces/ParallelCombiningOpInterface.td"],
    includes = ["include"],
    deps = [":OpBaseTdFiles"],
)

td_library(
    name = "RuntimeVerifiableOpInterfaceTdFiles",
    srcs = ["include/mlir/Interfaces/RuntimeVerifiableOpInterface.td"],
    includes = ["include"],
    deps = [":OpBaseTdFiles"],
)

td_library(
    name = "SideEffectInterfacesTdFiles",
    srcs = [
        "include/mlir/Interfaces/SideEffectInterfaceBase.td",
        "include/mlir/Interfaces/SideEffectInterfaces.td",
    ],
    includes = ["include"],
    deps = [":OpBaseTdFiles"],
)

td_library(
    name = "TilingInterfaceTdFiles",
    srcs = ["include/mlir/Interfaces/TilingInterface.td"],
    includes = ["include"],
    deps = [":OpBaseTdFiles"],
)

td_library(
    name = "VectorInterfacesTdFiles",
    srcs = ["include/mlir/Interfaces/VectorInterfaces.td"],
    includes = ["include"],
    deps = [":OpBaseTdFiles"],
)

td_library(
    name = "ViewLikeInterfaceTdFiles",
    srcs = ["include/mlir/Interfaces/ViewLikeInterface.td"],
    includes = ["include"],
    deps = [":OpBaseTdFiles"],
)

td_library(
    name = "ReducerTdFiles",
    srcs = ["include/mlir/Reducer/Passes.td"],
    includes = ["include"],
    deps = [":OpBaseTdFiles"],
)

##---------------------------------------------------------------------------##
# Affine dialect.
##---------------------------------------------------------------------------##

td_library(
    name = "PassBaseTdFiles",
    srcs = ["include/mlir/Pass/PassBase.td"],
    includes = ["include"],
)

td_library(
    name = "RewritePassBaseTdFiles",
    srcs = ["include/mlir/Rewrite/PassUtil.td"],
    includes = ["include"],
)

td_library(
    name = "AffineOpsTdFiles",
    srcs = [
        "include/mlir/Dialect/Affine/IR/AffineMemoryOpInterfaces.td",
        "include/mlir/Dialect/Affine/IR/AffineOps.td",
    ],
    includes = ["include"],
    deps = [
        ":ArithOpsTdFiles",
        ":FuncTdFiles",
        ":LoopLikeInterfaceTdFiles",
        ":OpBaseTdFiles",
        ":SideEffectInterfacesTdFiles",
    ],
)

gentbl_cc_library(
    name = "AffineOpsIncGen",
    tbl_outs = [
        (
            ["-gen-op-decls"],
            "include/mlir/Dialect/Affine/IR/AffineOps.h.inc",
        ),
        (
            ["-gen-op-defs"],
            "include/mlir/Dialect/Affine/IR/AffineOps.cpp.inc",
        ),
        (
            [
                "-gen-dialect-decls",
                "-dialect=affine",
            ],
            "include/mlir/Dialect/Affine/IR/AffineOpsDialect.h.inc",
        ),
        (
            [
                "-gen-dialect-defs",
                "-dialect=affine",
            ],
            "include/mlir/Dialect/Affine/IR/AffineOpsDialect.cpp.inc",
        ),
    ],
    tblgen = ":mlir-tblgen",
    td_file = "include/mlir/Dialect/Affine/IR/AffineOps.td",
    deps = [":AffineOpsTdFiles"],
)

gentbl_cc_library(
    name = "AffineMemoryOpInterfacesIncGen",
    tbl_outs = [
        (
            ["-gen-op-interface-decls"],
            "include/mlir/Dialect/Affine/IR/AffineMemoryOpInterfaces.h.inc",
        ),
        (
            ["-gen-op-interface-defs"],
            "include/mlir/Dialect/Affine/IR/AffineMemoryOpInterfaces.cpp.inc",
        ),
    ],
    tblgen = ":mlir-tblgen",
    td_file = "include/mlir/Dialect/Affine/IR/AffineMemoryOpInterfaces.td",
    deps = [":AffineOpsTdFiles"],
)

td_library(
    name = "AffineTransformOpsTdFiles",
    srcs = [
        "include/mlir/Dialect/Affine/TransformOps/AffineTransformOps.td",
    ],
    includes = ["include"],
    deps = [
        ":TransformDialectTdFiles",
    ],
)

gentbl_cc_library(
    name = "AffineTransformOpsIncGen",
    tbl_outs = [
        (
            ["-gen-op-decls"],
            "include/mlir/Dialect/Affine/TransformOps/AffineTransformOps.h.inc",
        ),
        (
            ["-gen-op-defs"],
            "include/mlir/Dialect/Affine/TransformOps/AffineTransformOps.cpp.inc",
        ),
    ],
    tblgen = ":mlir-tblgen",
    td_file = "include/mlir/Dialect/Affine/TransformOps/AffineTransformOps.td",
    deps = [
        ":AffineTransformOpsTdFiles",
    ],
)

cc_library(
    name = "AffineTransformOps",
    srcs = glob(["lib/Dialect/Affine/TransformOps/*.cpp"]),
    hdrs = glob(["include/mlir/Dialect/Affine/TransformOps/*.h"]),
    includes = ["include"],
    deps = [
        ":AffineAnalysis",
        ":AffineDialect",
        ":AffineTransformOpsIncGen",
        ":AffineUtils",
        ":BytecodeOpInterface",
        ":IR",
        ":TransformDialect",
        ":TransformDialectInterfaces",
        ":TransformUtils",
    ],
)

##---------------------------------------------------------------------------##
# AMDGPU dialect.
##---------------------------------------------------------------------------##

td_library(
    name = "AMDGPUTdFiles",
    srcs = ["include/mlir/Dialect/AMDGPU/IR/AMDGPU.td"],
    includes = ["include"],
    deps = [
        ":SideEffectInterfacesTdFiles",
    ],
)

gentbl_cc_library(
    name = "AMDGPUIncGen",
    tbl_outs = [
        (
            [
                "-gen-attrdef-decls",
                "-dialect=amdgpu",
            ],
            "include/mlir/Dialect/AMDGPU/IR/AMDGPUAttributes.h.inc",
        ),
        (
            [
                "-gen-attrdef-defs",
                "-dialect=amdgpu",
            ],
            "include/mlir/Dialect/AMDGPU/IR/AMDGPUAttributes.cpp.inc",
        ),
        (
            [
                "-gen-dialect-decls",
                "-dialect=amdgpu",
            ],
            "include/mlir/Dialect/AMDGPU/IR/AMDGPUDialect.h.inc",
        ),
        (
            [
                "-gen-dialect-defs",
                "-dialect=amdgpu",
            ],
            "include/mlir/Dialect/AMDGPU/IR/AMDGPUDialect.cpp.inc",
        ),
        (
            ["-gen-enum-decls"],
            "include/mlir/Dialect/AMDGPU/IR/AMDGPUEnums.h.inc",
        ),
        (
            ["-gen-enum-defs"],
            "include/mlir/Dialect/AMDGPU/IR/AMDGPUEnums.cpp.inc",
        ),
        (
            ["-gen-op-decls"],
            "include/mlir/Dialect/AMDGPU/IR/AMDGPU.h.inc",
        ),
        (
            ["-gen-op-defs"],
            "include/mlir/Dialect/AMDGPU/IR/AMDGPU.cpp.inc",
        ),
        (
            ["-gen-op-doc"],
            "g3doc/Dialects/AMDGPU/IR/AMDGPU.md",
        ),
    ],
    tblgen = ":mlir-tblgen",
    td_file = "include/mlir/Dialect/AMDGPU/IR/AMDGPU.td",
    deps = [":AMDGPUTdFiles"],
)

cc_library(
    name = "AMDGPUDialect",
    srcs = ["lib/Dialect/AMDGPU/IR/AMDGPUDialect.cpp"],
    hdrs = ["include/mlir/Dialect/AMDGPU/IR/AMDGPUDialect.h"],
    includes = ["include"],
    deps = [
        ":AMDGPUIncGen",
        ":ArithDialect",
        ":BytecodeOpInterface",
        ":GPUDialect",
        ":IR",
        ":ROCDLDialect",
        ":SideEffectInterfaces",
        "//llvm:Support",
    ],
)

gentbl_cc_library(
    name = "AMDGPUPassIncGen",
    tbl_outs = [
        (
            [
                "-gen-pass-decls",
                "-name=AMDGPU",
            ],
            "include/mlir/Dialect/AMDGPU/Transforms/Passes.h.inc",
        ),
    ],
    tblgen = ":mlir-tblgen",
    td_file = "include/mlir/Dialect/AMDGPU/Transforms/Passes.td",
    deps = [":PassBaseTdFiles"],
)

cc_library(
    name = "AMDGPUTransforms",
    srcs = glob(
        [
            "lib/Dialect/AMDGPU/Transforms/*.cpp",
        ],
    ),
    hdrs = glob(["include/mlir/Dialect/AMDGPU/Transforms/*.h"]),
    includes = ["include"],
    deps = [
        ":AMDGPUDialect",
        ":AMDGPUPassIncGen",
        ":AMDGPUUtils",
        ":ArithDialect",
        ":ControlFlowDialect",
        ":FuncDialect",
        ":GPUDialect",
        ":IR",
        ":MemRefDialect",
        ":Pass",
        ":SideEffectInterfaces",
        ":Support",
        ":TransformUtils",
        ":VectorDialect",
    ],
)

cc_library(
    name = "AMDGPUUtils",
    srcs = glob(["lib/Dialect/AMDGPU/Utils/*.cpp"]),
    hdrs = glob(["include/mlir/Dialect/AMDGPU/Utils/*.h"]),
    includes = ["include"],
    deps = [
        ":Support",
        "//llvm:Support",
    ],
)

##---------------------------------------------------------------------------##
# EmitC dialect.
##---------------------------------------------------------------------------##

td_library(
    name = "EmitCTdFiles",
    srcs = [
        "include/mlir/Dialect/EmitC/IR/EmitC.td",
        "include/mlir/Dialect/EmitC/IR/EmitCAttributes.td",
        "include/mlir/Dialect/EmitC/IR/EmitCBase.td",
        "include/mlir/Dialect/EmitC/IR/EmitCTypes.td",
    ],
    includes = ["include"],
    deps = [
        ":BuiltinDialectTdFiles",
        ":CallInterfacesTdFiles",
        ":CastInterfacesTdFiles",
        ":ControlFlowInterfacesTdFiles",
        ":FunctionInterfacesTdFiles",
        ":OpBaseTdFiles",
        ":SideEffectInterfacesTdFiles",
    ],
)

gentbl_cc_library(
    name = "EmitCAttributesIncGen",
    tbl_outs = [
        (
            ["--gen-attrdef-decls"],
            "include/mlir/Dialect/EmitC/IR/EmitCAttributes.h.inc",
        ),
        (
            ["--gen-attrdef-defs"],
            "include/mlir/Dialect/EmitC/IR/EmitCAttributes.cpp.inc",
        ),
    ],
    tblgen = ":mlir-tblgen",
    td_file = "include/mlir/Dialect/EmitC/IR/EmitCAttributes.td",
    deps = [":EmitCTdFiles"],
)

gentbl_cc_library(
    name = "EmitCOpsIncGen",
    tbl_outs = [
        (
            ["-gen-dialect-decls"],
            "include/mlir/Dialect/EmitC/IR/EmitCDialect.h.inc",
        ),
        (
            ["-gen-dialect-defs"],
            "include/mlir/Dialect/EmitC/IR/EmitCDialect.cpp.inc",
        ),
        (
            ["-gen-enum-decls"],
            "include/mlir/Dialect/EmitC/IR/EmitCEnums.h.inc",
        ),
        (
            ["-gen-enum-defs"],
            "include/mlir/Dialect/EmitC/IR/EmitCEnums.cpp.inc",
        ),
        (
            ["-gen-op-decls"],
            "include/mlir/Dialect/EmitC/IR/EmitC.h.inc",
        ),
        (
            ["-gen-op-defs"],
            "include/mlir/Dialect/EmitC/IR/EmitC.cpp.inc",
        ),
        (
            ["-gen-typedef-decls"],
            "include/mlir/Dialect/EmitC/IR/EmitCTypes.h.inc",
        ),
        (
            ["-gen-typedef-defs"],
            "include/mlir/Dialect/EmitC/IR/EmitCTypes.cpp.inc",
        ),
    ],
    tblgen = ":mlir-tblgen",
    td_file = "include/mlir/Dialect/EmitC/IR/EmitC.td",
    deps = [":EmitCTdFiles"],
)

gentbl_cc_library(
    name = "EmitCPassIncGen",
    tbl_outs = [
        (
            [
                "-gen-pass-decls",
                "-name=EmitC",
            ],
            "include/mlir/Dialect/EmitC/Transforms/Passes.h.inc",
        ),
    ],
    tblgen = ":mlir-tblgen",
    td_file = "include/mlir/Dialect/EmitC/Transforms/Passes.td",
    deps = [":PassBaseTdFiles"],
)

cc_library(
    name = "TargetCpp",
    srcs = glob([
        "lib/Target/Cpp/*.cpp",
    ]),
    hdrs = glob(["include/mlir/Target/Cpp/*.h"]),
    deps = [
        ":ControlFlowDialect",
        ":EmitCDialect",
        ":FuncDialect",
        ":IR",
        ":Support",
        ":TranslateLib",
        "//llvm:Support",
    ],
)

##---------------------------------------------------------------------------##
# Async dialect.
##---------------------------------------------------------------------------##

td_library(
    name = "AsyncOpsTdFiles",
    srcs = [
        "include/mlir/Dialect/Async/IR/AsyncDialect.td",
        "include/mlir/Dialect/Async/IR/AsyncOps.td",
        "include/mlir/Dialect/Async/IR/AsyncTypes.td",
    ],
    includes = ["include"],
    deps = [
        ":CallInterfacesTdFiles",
        ":ControlFlowInterfacesTdFiles",
        ":FunctionInterfacesTdFiles",
        ":InferTypeOpInterfaceTdFiles",
        ":OpBaseTdFiles",
        ":SideEffectInterfacesTdFiles",
    ],
)

gentbl_cc_library(
    name = "AsyncOpsIncGen",
    tbl_outs = [
        (
            ["-gen-op-decls"],
            "include/mlir/Dialect/Async/IR/AsyncOps.h.inc",
        ),
        (
            ["-gen-op-defs"],
            "include/mlir/Dialect/Async/IR/AsyncOps.cpp.inc",
        ),
        (
            ["-gen-dialect-decls"],
            "include/mlir/Dialect/Async/IR/AsyncOpsDialect.h.inc",
        ),
        (
            ["-gen-dialect-defs"],
            "include/mlir/Dialect/Async/IR/AsyncOpsDialect.cpp.inc",
        ),
        (
            ["-gen-typedef-decls"],
            "include/mlir/Dialect/Async/IR/AsyncOpsTypes.h.inc",
        ),
        (
            ["-gen-typedef-defs"],
            "include/mlir/Dialect/Async/IR/AsyncOpsTypes.cpp.inc",
        ),
    ],
    tblgen = ":mlir-tblgen",
    td_file = "include/mlir/Dialect/Async/IR/AsyncOps.td",
    deps = [":AsyncOpsTdFiles"],
)

gentbl_cc_library(
    name = "AsyncPassIncGen",
    tbl_outs = [
        (
            [
                "-gen-pass-decls",
                "-name=Async",
            ],
            "include/mlir/Dialect/Async/Passes.h.inc",
        ),
        (
            [
                "-gen-pass-capi-header",
                "--prefix=Async",
            ],
            "include/mlir/Dialect/Async/Passes.capi.h.inc",
        ),
        (
            [
                "-gen-pass-capi-impl",
                "--prefix=Async",
            ],
            "include/mlir/Dialect/Async/Passes.capi.cpp.inc",
        ),
    ],
    tblgen = ":mlir-tblgen",
    td_file = "include/mlir/Dialect/Async/Passes.td",
    deps = [":PassBaseTdFiles"],
)

##---------------------------------------------------------------------------##
# ArmNeon dialect.
##---------------------------------------------------------------------------##

td_library(
    name = "ArmNeonTdFiles",
    srcs = ["include/mlir/Dialect/ArmNeon/ArmNeon.td"],
    includes = ["include"],
    deps = [
        ":LLVMOpsTdFiles",
        ":OpBaseTdFiles",
        ":SideEffectInterfacesTdFiles",
    ],
)

gentbl_cc_library(
    name = "ArmNeonIncGen",
    tbl_outs = [
        (
            [
                "-gen-dialect-decls",
                "-dialect=arm_neon",
            ],
            "include/mlir/Dialect/ArmNeon/ArmNeonDialect.h.inc",
        ),
        (
            [
                "-gen-dialect-defs",
                "-dialect=arm_neon",
            ],
            "include/mlir/Dialect/ArmNeon/ArmNeonDialect.cpp.inc",
        ),
        (
            ["-gen-op-decls"],
            "include/mlir/Dialect/ArmNeon/ArmNeon.h.inc",
        ),
        (
            ["-gen-op-defs"],
            "include/mlir/Dialect/ArmNeon/ArmNeon.cpp.inc",
        ),
        (
            ["-gen-op-doc"],
            "g3doc/Dialects/ArmNeon/ArmNeon.md",
        ),
    ],
    tblgen = ":mlir-tblgen",
    td_file = "include/mlir/Dialect/ArmNeon/ArmNeon.td",
    deps = [":ArmNeonTdFiles"],
)

cc_library(
    name = "ArmNeonDialect",
    srcs = ["lib/Dialect/ArmNeon/IR/ArmNeonDialect.cpp"],
    hdrs = ["include/mlir/Dialect/ArmNeon/ArmNeonDialect.h"],
    includes = ["include"],
    deps = [
        ":ArmNeonIncGen",
        ":BytecodeOpInterface",
        ":IR",
        ":SideEffectInterfaces",
        ":VectorDialect",
    ],
)

cc_library(
    name = "ArmNeonTransforms",
    srcs = glob(["lib/Dialect/ArmNeon/Transforms/*.cpp"]),
    hdrs = ["include/mlir/Dialect/ArmNeon/Transforms.h"],
    includes = ["include"],
    deps = [
        ":ArithDialect",
        ":ArmNeonDialect",
        ":DialectUtils",
        ":FuncDialect",
        ":IR",
        ":LLVMDialect",
        ":Support",
        ":TransformUtils",
        ":VectorDialect",
    ],
)

gentbl_cc_library(
    name = "ArmNeonConversionIncGen",
    tbl_outs = [
        (
            ["-gen-llvmir-conversions"],
            "include/mlir/Dialect/ArmNeon/ArmNeonConversions.inc",
        ),
    ],
    tblgen = ":mlir-tblgen",
    td_file = "include/mlir/Dialect/ArmNeon/ArmNeon.td",
    deps = [":ArmNeonTdFiles"],
)

cc_library(
    name = "ArmNeon2dToIntr",
    srcs = glob([
        "lib/Conversion/ArmNeon2dToIntr/*.cpp",
    ]),
    hdrs = glob([
        "include/mlir/Conversion/ArmNeon2dToIntr/*.h",
    ]),
    includes = ["include"],
    deps = [
        ":ArmNeonDialect",
        ":ConversionPassIncGen",
        ":IR",
        ":Pass",
        ":TransformUtils",
        ":VectorDialect",
    ],
)

##---------------------------------------------------------------------------##
# ArmSME dialect.
##---------------------------------------------------------------------------##

td_library(
    name = "ArmSMETdFiles",
    srcs = [
        "include/mlir/Dialect/ArmSME/IR/ArmSME.td",
    ],
    includes = ["include"],
    deps = [
        ":ArithOpsTdFiles",
        ":FuncTdFiles",
        ":LLVMOpsTdFiles",
        ":OpBaseTdFiles",
        ":SideEffectInterfacesTdFiles",
    ],
)

gentbl_cc_library(
    name = "ArmSMETransformsPassIncGen",
    tbl_outs = [
        (
            [
                "-gen-pass-decls",
                "-name=ArmSME",
            ],
            "include/mlir/Dialect/ArmSME/Transforms/Passes.h.inc",
        ),
        (
            ["-gen-enum-decls"],
            "include/mlir/Dialect/ArmSME/Transforms/PassesEnums.h.inc",
        ),
        (
            ["-gen-enum-defs"],
            "include/mlir/Dialect/ArmSME/Transforms/PassesEnums.cpp.inc",
        ),
    ],
    tblgen = ":mlir-tblgen",
    td_file = "include/mlir/Dialect/ArmSME/Transforms/Passes.td",
    deps = [
        ":OpBaseTdFiles",
        ":PassBaseTdFiles",
    ],
)

gentbl_cc_library(
    name = "ArmSMEIncGen",
    tbl_outs = [
        (
            ["-gen-op-decls"],
            "include/mlir/Dialect/ArmSME/IR/ArmSME.h.inc",
        ),
        (
            ["-gen-op-defs"],
            "include/mlir/Dialect/ArmSME/IR/ArmSME.cpp.inc",
        ),
        (
            ["-gen-typedef-decls"],
            "include/mlir/Dialect/ArmSME/IR/ArmSMETypes.h.inc",
        ),
        (
            ["-gen-typedef-defs"],
            "include/mlir/Dialect/ArmSME/IR/ArmSMETypes.cpp.inc",
        ),
        (
            [
                "-gen-dialect-decls",
                "-dialect=arm_sme",
            ],
            "include/mlir/Dialect/ArmSME/IR/ArmSMEDialect.h.inc",
        ),
        (
            [
                "-gen-dialect-defs",
                "-dialect=arm_sme",
            ],
            "include/mlir/Dialect/ArmSME/IR/ArmSMEDialect.cpp.inc",
        ),
    ],
    tblgen = ":mlir-tblgen",
    td_file = "include/mlir/Dialect/ArmSME/IR/ArmSME.td",
    deps = [":ArmSMETdFiles"],
)

gentbl_cc_library(
    name = "ArmSMEOpsIncGen",
    tbl_outs = [
        (
            ["-gen-op-decls"],
            "include/mlir/Dialect/ArmSME/IR/ArmSMEOps.h.inc",
        ),
        (
            ["-gen-op-defs"],
            "include/mlir/Dialect/ArmSME/IR/ArmSMEOps.cpp.inc",
        ),
        (
            ["-gen-enum-decls"],
            "include/mlir/Dialect/ArmSME/IR/ArmSMEEnums.h.inc",
        ),
        (
            ["-gen-enum-defs"],
            "include/mlir/Dialect/ArmSME/IR/ArmSMEEnums.cpp.inc",
        ),
        (
            [
                "-gen-attrdef-decls",
                "-attrdefs-dialect=arm_sme",
            ],
            "include/mlir/Dialect/ArmSME/IR/ArmSMEAttrDefs.h.inc",
        ),
        (
            [
                "-gen-attrdef-defs",
                "-attrdefs-dialect=arm_sme",
            ],
            "include/mlir/Dialect/ArmSME/IR/ArmSMEAttrDefs.cpp.inc",
        ),
    ],
    tblgen = ":mlir-tblgen",
    td_file = "include/mlir/Dialect/ArmSME/IR/ArmSMEOps.td",
    deps = [":ArmSMETdFiles"],
)

gentbl_cc_library(
    name = "ArmSMEConversionIncGen",
    tbl_outs = [
        (
            ["-gen-llvmir-conversions"],
            "include/mlir/Dialect/ArmSME/IR/ArmSMEOpsConversions.inc",
        ),
    ],
    tblgen = ":mlir-tblgen",
    td_file = "include/mlir/Dialect/ArmSME/IR/ArmSMEOps.td",
    deps = [":ArmSMETdFiles"],
)

gentbl_cc_library(
    name = "ArmSMEOpInterfacesIncGen",
    tbl_outs = [
        (
            ["-gen-op-interface-decls"],
            "include/mlir/Dialect/ArmSME/IR/ArmSMEOpInterfaces.h.inc",
        ),
        (
            ["-gen-op-interface-defs"],
            "include/mlir/Dialect/ArmSME/IR/ArmSMEOpInterfaces.cpp.inc",
        ),
    ],
    tblgen = ":mlir-tblgen",
    td_file = "include/mlir/Dialect/ArmSME/IR/ArmSMEOps.td",
    deps = [":ArmSMETdFiles"],
)

cc_library(
    name = "ArmSMEOpInterfaces",
    hdrs = [
        "include/mlir/Dialect/ArmSME/IR/ArmSMEOpInterfaces.h",
    ],
    includes = ["include"],
    deps = [
        ":ArmSMEOpInterfacesIncGen",
        ":IR",
        ":Support",
        ":VectorDialect",
        "//llvm:Support",
    ],
)

gentbl_cc_library(
    name = "ArmSMEIntrinsicOpsIncGen",
    tbl_outs = [
        (
            ["-gen-op-decls"],
            "include/mlir/Dialect/ArmSME/IR/ArmSMEIntrinsicOps.h.inc",
        ),
        (
            ["-gen-op-defs"],
            "include/mlir/Dialect/ArmSME/IR/ArmSMEIntrinsicOps.cpp.inc",
        ),
        (
            ["-gen-llvmir-conversions"],
            "include/mlir/Dialect/ArmSME/IR/ArmSMEIntrinsicConversions.inc",
        ),
    ],
    tblgen = ":mlir-tblgen",
    td_file = "include/mlir/Dialect/ArmSME/IR/ArmSMEIntrinsicOps.td",
    deps = [":ArmSMETdFiles"],
)

cc_library(
    name = "ArmSMEEnums",
    hdrs = [
        "include/mlir/Dialect/ArmSME/IR/ArmSMEEnums.h",
    ],
    deps = [
        ":ArmSMEIncGen",
        ":ArmSMEOpsIncGen",
        ":IR",
    ],
)

cc_library(
    name = "ArmSMEDialect",
    srcs = glob(["lib/Dialect/ArmSME/IR/*.cpp"]),
    hdrs = [
        "include/mlir/Dialect/ArmSME/IR/ArmSME.h",
        "include/mlir/Dialect/ArmSME/Utils/Utils.h",
    ],
    includes = ["include"],
    deps = [
        ":ArmSMEEnums",
        ":ArmSMEIncGen",
        ":ArmSMEIntrinsicOpsIncGen",
        ":ArmSMEOpInterfaces",
        ":ArmSMEOpInterfacesIncGen",
        ":ArmSMEOpsIncGen",
        ":BytecodeOpInterface",
        ":FunctionInterfaces",
        ":IR",
        ":LLVMDialect",
        ":MemRefDialect",
        ":SCFDialect",
        ":SideEffectInterfaces",
        ":VectorDialect",
        "//llvm:Support",
    ],
)

cc_library(
    name = "ArmSMETransforms",
    srcs = glob(["lib/Dialect/ArmSME/Transforms/*.cpp"]),
    hdrs = glob(["include/mlir/Dialect/ArmSME/Transforms/*.h"]),
    includes = ["include"],
    deps = [
        ":Analysis",
        ":ArithUtils",
        ":ArmSMEDialect",
        ":ArmSMETransformsPassIncGen",
        ":ControlFlowDialect",
        ":DialectUtils",
        ":FuncDialect",
        ":FuncTransforms",
        ":FunctionInterfaces",
        ":IR",
        ":IndexDialect",
        ":LLVMCommonConversion",
        ":LLVMDialect",
        ":MemRefDialect",
        ":Pass",
        ":SCFDialect",
        ":SCFTransforms",
        ":TransformUtils",
        ":VectorUtils",
        "//llvm:Support",
    ],
)

cc_library(
    name = "ArmSMEToSCF",
    srcs = glob(["lib/Conversion/ArmSMEToSCF/*.cpp"]),
    hdrs = glob(["include/mlir/Conversion/ArmSMEToSCF/*.h"]),
    includes = ["include"],
    deps = [
        ":ArithDialect",
        ":ArmSMEDialect",
        ":ConversionPassIncGen",
        ":Pass",
        ":SCFDialect",
        ":TransformUtils",
    ],
)

cc_library(
    name = "ArmSMEToLLVM",
    srcs = glob(["lib/Conversion/ArmSMEToLLVM/*.cpp"]),
    hdrs = glob(["include/mlir/Conversion/ArmSMEToLLVM/*.h"]),
    includes = ["include"],
    deps = [
        ":ArithDialect",
        ":ArmSMEDialect",
        ":ArmSMETransforms",
        ":ControlFlowDialect",
        ":ConversionPassIncGen",
        ":FuncDialect",
        ":FunctionInterfaces",
        ":LLVMCommonConversion",
        ":LLVMDialect",
        ":MemRefDialect",
        ":Pass",
        ":TransformUtils",
        ":VectorDialect",
        "//llvm:Support",
    ],
)

##---------------------------------------------------------------------------##
# ArmSVE dialect.
##---------------------------------------------------------------------------##

td_library(
    name = "ArmSVETdFiles",
    srcs = [
        "include/mlir/Dialect/ArmSVE/IR/ArmSVE.td",
    ],
    includes = ["include"],
    deps = [
        ":ArithOpsTdFiles",
        ":FuncTdFiles",
        ":LLVMOpsTdFiles",
        ":OpBaseTdFiles",
        ":SideEffectInterfacesTdFiles",
    ],
)

gentbl_cc_library(
    name = "ArmSVEIncGen",
    tbl_outs = [
        (
            ["-gen-op-decls"],
            "include/mlir/Dialect/ArmSVE/IR/ArmSVE.h.inc",
        ),
        (
            ["-gen-op-defs"],
            "include/mlir/Dialect/ArmSVE/IR/ArmSVE.cpp.inc",
        ),
        (
            ["-gen-typedef-decls"],
            "include/mlir/Dialect/ArmSVE/IR/ArmSVETypes.h.inc",
        ),
        (
            ["-gen-typedef-defs"],
            "include/mlir/Dialect/ArmSVE/IR/ArmSVETypes.cpp.inc",
        ),
        (
            [
                "-gen-dialect-decls",
                "-dialect=arm_sve",
            ],
            "include/mlir/Dialect/ArmSVE/IR/ArmSVEDialect.h.inc",
        ),
        (
            [
                "-gen-dialect-defs",
                "-dialect=arm_sve",
            ],
            "include/mlir/Dialect/ArmSVE/IR/ArmSVEDialect.cpp.inc",
        ),
    ],
    tblgen = ":mlir-tblgen",
    td_file = "include/mlir/Dialect/ArmSVE/IR/ArmSVE.td",
    deps = [":ArmSVETdFiles"],
)

cc_library(
    name = "ArmSVEDialect",
    srcs = ["lib/Dialect/ArmSVE/IR/ArmSVEDialect.cpp"],
    hdrs = ["include/mlir/Dialect/ArmSVE/IR/ArmSVEDialect.h"],
    includes = ["include"],
    deps = [
        ":ArmSVEIncGen",
        ":BytecodeOpInterface",
        ":IR",
        ":LLVMDialect",
        ":SideEffectInterfaces",
        ":VectorDialect",
        "//llvm:Support",
    ],
)

gentbl_cc_library(
    name = "ArmSVEPassIncGen",
    tbl_outs = [
        (
            [
                "-gen-pass-decls",
                "-name=ArmSVE",
            ],
            "include/mlir/Dialect/ArmSVE/Transforms/Passes.h.inc",
        ),
    ],
    tblgen = ":mlir-tblgen",
    td_file = "include/mlir/Dialect/ArmSVE/Transforms/Passes.td",
    deps = [":PassBaseTdFiles"],
)

cc_library(
    name = "ArmSVETransforms",
    srcs = glob(["lib/Dialect/ArmSVE/Transforms/*.cpp"]),
    hdrs = glob(["include/mlir/Dialect/ArmSVE/Transforms/*.h"]),
    includes = ["include"],
    deps = [
        ":ArmSVEDialect",
        ":ArmSVEPassIncGen",
        ":DialectUtils",
        ":FuncDialect",
        ":IR",
        ":LLVMCommonConversion",
        ":LLVMDialect",
        ":MemRefDialect",
        ":Pass",
        ":TransformUtils",
        ":VectorDialect",
    ],
)

gentbl_cc_library(
    name = "ArmSVEConversionIncGen",
    tbl_outs = [
        (
            ["-gen-llvmir-conversions"],
            "include/mlir/Dialect/ArmSVE/IR/ArmSVEConversions.inc",
        ),
    ],
    tblgen = ":mlir-tblgen",
    td_file = "include/mlir/Dialect/ArmSVE/IR/ArmSVE.td",
    deps = [":ArmSVETdFiles"],
)

##---------------------------------------------------------------------------##
# AMX dialect.
##---------------------------------------------------------------------------##

td_library(
    name = "AMXTdFiles",
    srcs = ["include/mlir/Dialect/AMX/AMX.td"],
    includes = ["include"],
    deps = [
        ":LLVMOpsTdFiles",
        ":SideEffectInterfacesTdFiles",
    ],
)

gentbl_cc_library(
    name = "AMXIncGen",
    tbl_outs = [
        (
            [
                "-gen-dialect-decls",
                "-dialect=amx",
            ],
            "include/mlir/Dialect/AMX/AMXDialect.h.inc",
        ),
        (
            [
                "-gen-dialect-defs",
                "-dialect=amx",
            ],
            "include/mlir/Dialect/AMX/AMXDialect.cpp.inc",
        ),
        (
            ["-gen-op-decls"],
            "include/mlir/Dialect/AMX/AMX.h.inc",
        ),
        (
            ["-gen-op-defs"],
            "include/mlir/Dialect/AMX/AMX.cpp.inc",
        ),
        (
            ["-gen-op-doc"],
            "g3doc/Dialects/AMX/AMX.md",
        ),
    ],
    tblgen = ":mlir-tblgen",
    td_file = "include/mlir/Dialect/AMX/AMX.td",
    deps = [":AMXTdFiles"],
)

cc_library(
    name = "AMXDialect",
    srcs = ["lib/Dialect/AMX/IR/AMXDialect.cpp"],
    hdrs = ["include/mlir/Dialect/AMX/AMXDialect.h"],
    includes = ["include"],
    deps = [
        ":AMXIncGen",
        ":BytecodeOpInterface",
        ":IR",
        ":LLVMDialect",
        ":SideEffectInterfaces",
    ],
)

cc_library(
    name = "AMXTransforms",
    srcs = glob(["lib/Dialect/AMX/Transforms/*.cpp"]),
    hdrs = ["include/mlir/Dialect/AMX/Transforms.h"],
    includes = ["include"],
    deps = [
        ":AMXDialect",
        ":IR",
        ":LLVMCommonConversion",
        ":LLVMDialect",
    ],
)

gentbl_cc_library(
    name = "AMXConversionIncGen",
    tbl_outs = [
        (
            ["-gen-llvmir-conversions"],
            "include/mlir/Dialect/AMX/AMXConversions.inc",
        ),
    ],
    tblgen = ":mlir-tblgen",
    td_file = "include/mlir/Dialect/AMX/AMX.td",
    deps = [":AMXTdFiles"],
)

##---------------------------------------------------------------------------##
# X86Vector dialect.
##---------------------------------------------------------------------------##

td_library(
    name = "X86VectorTdFiles",
    srcs = ["include/mlir/Dialect/X86Vector/X86Vector.td"],
    includes = ["include"],
    deps = [
        ":InferTypeOpInterfaceTdFiles",
        ":LLVMOpsTdFiles",
        ":SideEffectInterfacesTdFiles",
    ],
)

gentbl_cc_library(
    name = "X86VectorIncGen",
    tbl_outs = [
        (
            [
                "-gen-dialect-decls",
                "-dialect=x86vector",
            ],
            "include/mlir/Dialect/X86Vector/X86VectorDialect.h.inc",
        ),
        (
            [
                "-gen-dialect-defs",
                "-dialect=x86vector",
            ],
            "include/mlir/Dialect/X86Vector/X86VectorDialect.cpp.inc",
        ),
        (
            ["-gen-op-decls"],
            "include/mlir/Dialect/X86Vector/X86Vector.h.inc",
        ),
        (
            ["-gen-op-defs"],
            "include/mlir/Dialect/X86Vector/X86Vector.cpp.inc",
        ),
        (
            ["-gen-op-doc"],
            "g3doc/Dialects/X86Vector/X86Vector.md",
        ),
    ],
    tblgen = ":mlir-tblgen",
    td_file = "include/mlir/Dialect/X86Vector/X86Vector.td",
    deps = [":X86VectorTdFiles"],
)

cc_library(
    name = "X86VectorDialect",
    srcs = ["lib/Dialect/X86Vector/IR/X86VectorDialect.cpp"],
    hdrs = ["include/mlir/Dialect/X86Vector/X86VectorDialect.h"],
    includes = ["include"],
    deps = [
        ":BytecodeOpInterface",
        ":IR",
        ":InferTypeOpInterface",
        ":LLVMDialect",
        ":SideEffectInterfaces",
        ":X86VectorIncGen",
    ],
)

cc_library(
    name = "X86VectorTransforms",
    srcs = glob(["lib/Dialect/X86Vector/Transforms/*.cpp"]),
    hdrs = ["include/mlir/Dialect/X86Vector/Transforms.h"],
    includes = ["include"],
    deps = [
        ":ArithDialect",
        ":IR",
        ":LLVMCommonConversion",
        ":LLVMDialect",
        ":VectorDialect",
        ":VectorUtils",
        ":X86VectorDialect",
        "//llvm:Support",
    ],
)

gentbl_cc_library(
    name = "X86VectorConversionIncGen",
    tbl_outs = [
        (
            ["-gen-llvmir-conversions"],
            "include/mlir/Dialect/X86Vector/X86VectorConversions.inc",
        ),
    ],
    tblgen = ":mlir-tblgen",
    td_file = "include/mlir/Dialect/X86Vector/X86Vector.td",
    deps = [":X86VectorTdFiles"],
)

##---------------------------------------------------------------------------##
# IRDL dialect.
##---------------------------------------------------------------------------##

td_library(
    name = "IRDLTdFiles",
    srcs = [
        "include/mlir/Dialect/IRDL/IR/IRDL.td",
        "include/mlir/Dialect/IRDL/IR/IRDLAttributes.td",
        "include/mlir/Dialect/IRDL/IR/IRDLInterfaces.td",
        "include/mlir/Dialect/IRDL/IR/IRDLOps.td",
        "include/mlir/Dialect/IRDL/IR/IRDLTypes.td",
    ],
    includes = ["include"],
    deps = [
        ":InferTypeOpInterfaceTdFiles",
        ":OpBaseTdFiles",
        ":SideEffectInterfacesTdFiles",
    ],
)

gentbl_cc_library(
    name = "IRDLIncGen",
    tbl_outs = [
        (
            ["-gen-dialect-decls"],
            "include/mlir/Dialect/IRDL/IR/IRDLDialect.h.inc",
        ),
        (
            ["-gen-dialect-defs"],
            "include/mlir/Dialect/IRDL/IR/IRDLDialect.cpp.inc",
        ),
        (
            ["-gen-op-decls"],
            "include/mlir/Dialect/IRDL/IR/IRDL.h.inc",
        ),
        (
            ["-gen-op-defs"],
            "include/mlir/Dialect/IRDL/IR/IRDL.cpp.inc",
        ),
        (
            ["-gen-typedef-decls"],
            "include/mlir/Dialect/IRDL/IR/IRDLTypes.h.inc",
        ),
        (
            ["-gen-typedef-defs"],
            "include/mlir/Dialect/IRDL/IR/IRDLTypes.cpp.inc",
        ),
    ],
    tblgen = ":mlir-tblgen",
    td_file = "include/mlir/Dialect/IRDL/IR/IRDLOps.td",
    deps = [":IRDLTdFiles"],
)

gentbl_cc_library(
    name = "IRDLInterfacesIncGen",
    tbl_outs = [
        (
            ["-gen-op-interface-decls"],
            "include/mlir/Dialect/IRDL/IR/IRDLInterfaces.h.inc",
        ),
        (
            ["-gen-op-interface-defs"],
            "include/mlir/Dialect/IRDL/IR/IRDLInterfaces.cpp.inc",
        ),
    ],
    tblgen = ":mlir-tblgen",
    td_file = "include/mlir/Dialect/IRDL/IR/IRDLInterfaces.td",
    deps = [":IRDLTdFiles"],
)

gentbl_cc_library(
    name = "IRDLAttributesIncGen",
    tbl_outs = [
        (
            ["-gen-attrdef-decls"],
            "include/mlir/Dialect/IRDL/IR/IRDLAttributes.h.inc",
        ),
        (
            ["-gen-attrdef-defs"],
            "include/mlir/Dialect/IRDL/IR/IRDLAttributes.cpp.inc",
        ),
    ],
    tblgen = ":mlir-tblgen",
    td_file = "include/mlir/Dialect/IRDL/IR/IRDLAttributes.td",
    deps = [":IRDLTdFiles"],
)

gentbl_cc_library(
    name = "IRDLEnumsIncGen",
    tbl_outs = [
        (
            ["-gen-enum-decls"],
            "include/mlir/Dialect/IRDL/IR/IRDLEnums.h.inc",
        ),
        (
            ["-gen-enum-defs"],
            "include/mlir/Dialect/IRDL/IR/IRDLEnums.cpp.inc",
        ),
    ],
    tblgen = ":mlir-tblgen",
    td_file = "include/mlir/Dialect/IRDL/IR/IRDLAttributes.td",
    deps = [":IRDLTdFiles"],
)

gentbl_cc_library(
    name = "IRDLOpsIncGen",
    tbl_outs = [
        (
            ["-gen-op-decls"],
            "include/mlir/Dialect/IRDL/IR/IRDLOps.h.inc",
        ),
        (
            ["-gen-op-defs"],
            "include/mlir/Dialect/IRDL/IR/IRDLOps.cpp.inc",
        ),
    ],
    tblgen = ":mlir-tblgen",
    td_file = "include/mlir/Dialect/IRDL/IR/IRDLOps.td",
    deps = [":IRDLTdFiles"],
)

gentbl_cc_library(
    name = "IRDLTypesIncGen",
    tbl_outs = [
        (
            ["-gen-typedef-decls"],
            "include/mlir/Dialect/IRDL/IR/IRDLTypesGen.h.inc",
        ),
        (
            ["-gen-typedef-defs"],
            "include/mlir/Dialect/IRDL/IR/IRDLTypesGen.cpp.inc",
        ),
    ],
    tblgen = ":mlir-tblgen",
    td_file = "include/mlir/Dialect/IRDL/IR/IRDLTypes.td",
    deps = [":IRDLTdFiles"],
)

cc_library(
    name = "IRDLDialect",
    srcs = [
        "lib/Dialect/IRDL/IR/IRDL.cpp",
        "lib/Dialect/IRDL/IR/IRDLOps.cpp",
        "lib/Dialect/IRDL/IRDLLoading.cpp",
        "lib/Dialect/IRDL/IRDLSymbols.cpp",
        "lib/Dialect/IRDL/IRDLVerifiers.cpp",
    ],
    hdrs = [
        "include/mlir/Dialect/IRDL/IR/IRDL.h",
        "include/mlir/Dialect/IRDL/IR/IRDLInterfaces.h",
        "include/mlir/Dialect/IRDL/IR/IRDLTraits.h",
        "include/mlir/Dialect/IRDL/IRDLLoading.h",
        "include/mlir/Dialect/IRDL/IRDLSymbols.h",
        "include/mlir/Dialect/IRDL/IRDLVerifiers.h",
    ],
    includes = ["include"],
    deps = [
        ":BytecodeOpInterface",
        ":Dialect",
        ":IR",
        ":IRDLAttributesIncGen",
        ":IRDLEnumsIncGen",
        ":IRDLIncGen",
        ":IRDLInterfacesIncGen",
        ":IRDLOpsIncGen",
        ":IRDLTypesIncGen",
        ":InferTypeOpInterface",
        ":SideEffectInterfaces",
        ":Support",
        "//llvm:Core",
        "//llvm:Support",
    ],
)

##---------------------------------------------------------------------------##
# SCF dialect.
##---------------------------------------------------------------------------##

td_library(
    name = "SCFTdFiles",
    srcs = [
        "include/mlir/Dialect/SCF/IR/DeviceMappingInterface.td",
        "include/mlir/Dialect/SCF/IR/SCFOps.td",
    ],
    includes = ["include"],
    deps = [
        ":ControlFlowInterfacesTdFiles",
        ":DestinationStyleOpInterfaceTdFiles",
        ":InferTypeOpInterfaceTdFiles",
        ":LoopLikeInterfaceTdFiles",
        ":ParallelCombiningOpInterfaceTdFiles",
        ":SideEffectInterfacesTdFiles",
        ":ViewLikeInterfaceTdFiles",
    ],
)

gentbl_cc_library(
    name = "SCFIncGen",
    tbl_outs = [
        (
            ["-gen-op-decls"],
            "include/mlir/Dialect/SCF/IR/SCFOps.h.inc",
        ),
        (
            ["-gen-op-defs"],
            "include/mlir/Dialect/SCF/IR/SCFOps.cpp.inc",
        ),
        (
            ["-gen-dialect-decls"],
            "include/mlir/Dialect/SCF/IR/SCFOpsDialect.h.inc",
        ),
        (
            ["-gen-dialect-defs"],
            "include/mlir/Dialect/SCF/IR/SCFOpsDialect.cpp.inc",
        ),
    ],
    tblgen = ":mlir-tblgen",
    td_file = "include/mlir/Dialect/SCF/IR/SCFOps.td",
    deps = [":SCFTdFiles"],
)

gentbl_cc_library(
    name = "SCFDeviceMappingInterfacesIncGen",
    tbl_outs = [
        (
            ["-gen-attr-interface-decls"],
            "include/mlir/Dialect/SCF/IR/DeviceMappingAttrInterface.h.inc",
        ),
        (
            ["-gen-attr-interface-defs"],
            "include/mlir/Dialect/SCF/IR/DeviceMappingAttrInterface.cpp.inc",
        ),
        (
            ["-gen-attrdef-decls"],
            "include/mlir/Dialect/SCF/IR/DeviceMappingAttributes.h.inc",
        ),
        (
            ["-gen-attrdef-defs"],
            "include/mlir/Dialect/SCF/IR/DeviceMappingAttributes.cpp.inc",
        ),
    ],
    tblgen = ":mlir-tblgen",
    td_file = "include/mlir/Dialect/SCF/IR/DeviceMappingInterface.td",
    deps = [":SCFTdFiles"],
)

gentbl_cc_library(
    name = "SCFPassIncGen",
    tbl_outs = [
        (
            [
                "-gen-pass-decls",
                "-name=SCF",
            ],
            "include/mlir/Dialect/SCF/Transforms/Passes.h.inc",
        ),
    ],
    tblgen = ":mlir-tblgen",
    td_file = "include/mlir/Dialect/SCF/Transforms/Passes.td",
    deps = [":PassBaseTdFiles"],
)

cc_library(
    name = "SCFTransforms",
    srcs = glob([
        "lib/Dialect/SCF/Transforms/*.cpp",
    ]),
    hdrs = glob([
        "include/mlir/Dialect/SCF/Transforms/*.h",
    ]),
    includes = ["include"],
    deps = [
        ":AffineAnalysis",
        ":AffineDialect",
        ":Analysis",
        ":ArithDialect",
        ":ArithUtils",
        ":BufferizationDialect",
        ":BufferizationInterfaces",
        ":BufferizationTransforms",
        ":DestinationStyleOpInterface",
        ":DialectUtils",
        ":FuncDialect",
        ":IR",
        ":LoopLikeInterface",
        ":MemRefDialect",
        ":Pass",
        ":SCFDialect",
        ":SCFPassIncGen",
        ":SCFUtils",
        ":SideEffectInterfaces",
        ":Support",
        ":TensorDialect",
        ":TensorTransforms",
        ":TilingInterface",
        ":TransformUtils",
        ":ViewLikeInterface",
        "//llvm:Support",
    ],
)

td_library(
    name = "SCFTransformOpsTdFiles",
    srcs = [
        "include/mlir/Dialect/SCF/TransformOps/SCFTransformOps.td",
    ],
    includes = ["include"],
    deps = [
        ":PDLDialect",
        ":TransformLoopExtensionTdFiles",
    ],
)

gentbl_cc_library(
    name = "SCFTransformOpsIncGen",
    tbl_outs = [
        (
            ["-gen-op-decls"],
            "include/mlir/Dialect/SCF/TransformOps/SCFTransformOps.h.inc",
        ),
        (
            ["-gen-op-defs"],
            "include/mlir/Dialect/SCF/TransformOps/SCFTransformOps.cpp.inc",
        ),
    ],
    tblgen = ":mlir-tblgen",
    td_file = "include/mlir/Dialect/SCF/TransformOps/SCFTransformOps.td",
    deps = [
        ":SCFTransformOpsTdFiles",
    ],
)

cc_library(
    name = "SCFTransformOps",
    srcs = glob(["lib/Dialect/SCF/TransformOps/*.cpp"]),
    hdrs = glob(["include/mlir/Dialect/SCF/TransformOps/*.h"]),
    includes = ["include"],
    deps = [
        ":AffineDialect",
        ":AffineUtils",
        ":ArithDialect",
        ":ArithUtils",
        ":BytecodeOpInterface",
        ":DialectUtils",
        ":FuncDialect",
        ":IR",
        ":LoopLikeInterface",
        ":SCFDialect",
        ":SCFToControlFlow",
        ":SCFTransformOpsIncGen",
        ":SCFTransforms",
        ":SCFUtils",
        ":TransformDialect",
        ":TransformDialectInterfaces",
        ":VectorDialect",
    ],
)

##---------------------------------------------------------------------------##
# SparseTensor dialect.
##---------------------------------------------------------------------------##

td_library(
    name = "SparseTensorTdFiles",
    srcs = glob([
        "include/mlir/Dialect/SparseTensor/IR/*.td",
    ]),
    includes = ["include"],
    deps = [
        ":ControlFlowInterfacesTdFiles",
        ":InferTypeOpInterfaceTdFiles",
        ":LoopLikeInterfaceTdFiles",
        ":OpBaseTdFiles",
        ":SideEffectInterfacesTdFiles",
    ],
)

gentbl_cc_library(
    name = "SparseTensorAttrDefsIncGen",
    tbl_outs = [
        (
            ["--gen-attrdef-decls"],
            "include/mlir/Dialect/SparseTensor/IR/SparseTensorAttrDefs.h.inc",
        ),
        (
            ["--gen-attrdef-defs"],
            "include/mlir/Dialect/SparseTensor/IR/SparseTensorAttrDefs.cpp.inc",
        ),
        (
            ["--gen-enum-decls"],
            "include/mlir/Dialect/SparseTensor/IR/SparseTensorAttrEnums.h.inc",
        ),
        (
            ["--gen-enum-defs"],
            "include/mlir/Dialect/SparseTensor/IR/SparseTensorAttrEnums.cpp.inc",
        ),
    ],
    tblgen = ":mlir-tblgen",
    td_file = "include/mlir/Dialect/SparseTensor/IR/SparseTensorAttrDefs.td",
    deps = [":SparseTensorTdFiles"],
)

gentbl_cc_library(
    name = "SparseTensorOpsIncGen",
    tbl_outs = [
        (
            [
                "-gen-dialect-decls",
                "-dialect=sparse_tensor",
            ],
            "include/mlir/Dialect/SparseTensor/IR/SparseTensorOpsDialect.h.inc",
        ),
        (
            [
                "-gen-dialect-defs",
                "-dialect=sparse_tensor",
            ],
            "include/mlir/Dialect/SparseTensor/IR/SparseTensorOpsDialect.cpp.inc",
        ),
        (
            ["-gen-op-decls"],
            "include/mlir/Dialect/SparseTensor/IR/SparseTensorOps.h.inc",
        ),
        (
            ["-gen-op-defs"],
            "include/mlir/Dialect/SparseTensor/IR/SparseTensorOps.cpp.inc",
        ),
        (
            ["-gen-op-doc"],
            "g3doc/Dialects/SparseTensor/SparseTensor.md",
        ),
    ],
    tblgen = ":mlir-tblgen",
    td_file = "include/mlir/Dialect/SparseTensor/IR/SparseTensorOps.td",
    deps = [":SparseTensorTdFiles"],
)

gentbl_cc_library(
    name = "SparseTensorTypesIncGen",
    tbl_outs = [
        (
            ["--gen-typedef-decls"],
            "include/mlir/Dialect/SparseTensor/IR/SparseTensorTypes.h.inc",
        ),
        (
            ["--gen-typedef-defs"],
            "include/mlir/Dialect/SparseTensor/IR/SparseTensorTypes.cpp.inc",
        ),
    ],
    tblgen = ":mlir-tblgen",
    td_file = "include/mlir/Dialect/SparseTensor/IR/SparseTensorTypes.td",
    deps = [":SparseTensorTdFiles"],
)

gentbl_cc_library(
    name = "SparseTensorPassIncGen",
    tbl_outs = [
        (
            [
                "-gen-pass-decls",
                "-name=SparseTensor",
            ],
            "include/mlir/Dialect/SparseTensor/Transforms/Passes.h.inc",
        ),
        (
            [
                "-gen-pass-capi-header",
                "--prefix=SparseTensor",
            ],
            "include/mlir/Dialect/SparseTensor/Transforms/Passes.capi.h.inc",
        ),
        (
            [
                "-gen-pass-capi-impl",
                "--prefix=SparseTensor",
            ],
            "include/mlir/Dialect/SparseTensor/Transforms/Passes.capi.cpp.inc",
        ),
    ],
    tblgen = ":mlir-tblgen",
    td_file = "include/mlir/Dialect/SparseTensor/Transforms/Passes.td",
    deps = [":PassBaseTdFiles"],
)

gentbl_cc_library(
    name = "SparseTensorInterfacesIncGen",
    tbl_outs = [
        (
            ["-gen-op-interface-decls"],
            "include/mlir/Dialect/SparseTensor/IR/SparseTensorInterfaces.h.inc",
        ),
        (
            ["-gen-op-interface-defs"],
            "include/mlir/Dialect/SparseTensor/IR/SparseTensorInterfaces.cpp.inc",
        ),
    ],
    tblgen = ":mlir-tblgen",
    td_file = "include/mlir/Dialect/SparseTensor/IR/SparseTensorInterfaces.td",
    deps = [":SparseTensorTdFiles"],
)

td_library(
    name = "SparseTensorTransformOpsTdFiles",
    srcs = glob([
        "include/mlir/Dialect/SparseTensor/TransformOps/*.td",
    ]),
    includes = ["include"],
    deps = [
        ":TransformDialectTdFiles",
    ],
)

gentbl_cc_library(
    name = "SparseTensorTransformOpsIncGen",
    tbl_outs = [
        (
            ["-gen-op-decls"],
            "include/mlir/Dialect/SparseTensor/TransformOps/SparseTensorTransformOps.h.inc",
        ),
        (
            ["-gen-op-defs"],
            "include/mlir/Dialect/SparseTensor/TransformOps/SparseTensorTransformOps.cpp.inc",
        ),
    ],
    tblgen = ":mlir-tblgen",
    td_file = "include/mlir/Dialect/SparseTensor/TransformOps/SparseTensorTransformOps.td",
    deps = [
        ":SparseTensorTransformOpsTdFiles",
    ],
)

# This library is shared by both SparseTensorDialect and
# SparseTensorRuntime, so it must not depend on any of the MLIR/LLVM
# internals or else mlir_c_runner_utils will inherit that dependency.
cc_library(
    name = "SparseTensorEnums",
    hdrs = ["include/mlir/Dialect/SparseTensor/IR/Enums.h"],
    includes = ["include"],
)

cc_library(
    name = "SparseTensorDialect",
    srcs = glob([
        "lib/Dialect/SparseTensor/IR/*.cpp",
        "lib/Dialect/SparseTensor/IR/Detail/*.cpp",
        "lib/Dialect/SparseTensor/IR/Detail/*.h",
    ]),
    hdrs = [
        "include/mlir/Dialect/SparseTensor/IR/SparseTensor.h",
        "include/mlir/Dialect/SparseTensor/IR/SparseTensorInterfaces.h",
        "include/mlir/Dialect/SparseTensor/IR/SparseTensorStorageLayout.h",
        "include/mlir/Dialect/SparseTensor/IR/SparseTensorType.h",
    ],
    includes = ["include"],
    deps = [
        ":ArithDialect",
        ":BufferizationInterfaces",
        ":BytecodeOpInterface",
        ":ComplexDialect",
        ":ControlFlowInterfaces",
        ":DialectUtils",
        ":IR",
        ":InferTypeOpInterface",
        ":LoopLikeInterface",
        ":SideEffectInterfaces",
        ":SparseTensorAttrDefsIncGen",
        ":SparseTensorEnums",
        ":SparseTensorInterfacesIncGen",
        ":SparseTensorOpsIncGen",
        ":SparseTensorTypesIncGen",
        "//llvm:Support",
    ],
)

cc_library(
    name = "SparseTensorTransformOps",
    srcs = glob([
        "lib/Dialect/SparseTensor/TransformOps/*.cpp",
    ]),
    hdrs = glob([
        "include/mlir/Dialect/SparseTensor/TransformOps/*.h",
    ]),
    includes = ["include"],
    deps = [
        ":IR",
        ":LinalgTransformOps",
        ":SparseTensorDialect",
        ":SparseTensorTransformOpsIncGen",
        ":TransformDialect",
        ":TransformDialectInterfaces",
    ],
)

cc_library(
    name = "SparseTensorUtils",
    srcs = glob([
        "lib/Dialect/SparseTensor/Utils/*.cpp",
    ]),
    hdrs = glob([
        "include/mlir/Dialect/SparseTensor/Utils/*.h",
    ]),
    includes = ["include"],
    deps = [
        ":ArithDialect",
        ":ComplexDialect",
        ":IR",
        ":LinalgDialect",
        ":MathDialect",
        ":SparseTensorDialect",
        ":SparseTensorEnums",
        "//llvm:Support",
    ],
)

cc_library(
    name = "SparseTensorTransforms",
    srcs = glob([
        "lib/Dialect/SparseTensor/Transforms/*.cpp",
        "lib/Dialect/SparseTensor/Transforms/Utils/*.cpp",
        "lib/Dialect/SparseTensor/Transforms/Utils/*.h",
    ]),
    hdrs = [
        "include/mlir/Dialect/SparseTensor/Transforms/BufferizableOpInterfaceImpl.h",
        "include/mlir/Dialect/SparseTensor/Transforms/Passes.h",
    ],
    includes = ["include"],
    deps = [
        ":AffineDialect",
        ":ArithDialect",
        ":ArithUtils",
        ":BufferizationDialect",
        ":BufferizationInterfaces",
        ":BufferizationTransforms",
        ":ComplexDialect",
        ":DialectUtils",
        ":FuncDialect",
        ":FuncTransforms",
        ":GPUDialect",
        ":IR",
        ":LLVMCommonConversion",
        ":LLVMDialect",
        ":LinalgDialect",
        ":LinalgTransforms",
        ":LinalgUtils",
        ":MathDialect",
        ":MemRefDialect",
        ":Pass",
        ":SCFDialect",
        ":SCFTransforms",
        ":SparseTensorDialect",
        ":SparseTensorEnums",
        ":SparseTensorPassIncGen",
        ":SparseTensorUtils",
        ":Support",
        ":TensorDialect",
        ":TransformUtils",
        ":Transforms",
        ":VectorDialect",
        "//llvm:Support",
    ],
)

cc_library(
    name = "SparseTensorPipelines",
    srcs = glob([
        "lib/Dialect/SparseTensor/Pipelines/*.cpp",
    ]),
    hdrs = [
        "include/mlir/Dialect/SparseTensor/Pipelines/Passes.h",
    ],
    includes = ["include"],
    local_defines = if_cuda_available(["MLIR_GPU_TO_CUBIN_PASS_ENABLE"]),
    deps = [
        ":ArithTransforms",
        ":BufferizationTransforms",
        ":ConversionPasses",
        ":FuncDialect",
        ":GPUDialect",
        ":GPUToNVVMTransforms",
        ":GPUTransforms",
        ":LinalgTransforms",
        ":MemRefTransforms",
        ":NVVMDialect",
        ":Pass",
        ":SparseTensorDialect",
        ":SparseTensorTransforms",
        ":Transforms",
        ":VectorToLLVM",
    ],
)

##---------------------------------------------------------------------------##
# Mesh Dialect
##---------------------------------------------------------------------------##

td_library(
    name = "MeshTdFiles",
    srcs = [
        "include/mlir/Dialect/Mesh/IR/MeshBase.td",
        "include/mlir/Dialect/Mesh/IR/MeshOps.td",
    ],
    includes = ["include"],
    deps = [
        ":BuiltinDialectTdFiles",
        ":InferTypeOpInterfaceTdFiles",
        ":SideEffectInterfacesTdFiles",
    ],
)

gentbl_cc_library(
    name = "MeshIncGen",
    tbl_outs = [
        (
            [
                "-gen-op-decls",
                "-dialect=mesh",
            ],
            "include/mlir/Dialect/Mesh/IR/MeshOps.h.inc",
        ),
        (
            [
                "-gen-op-defs",
                "-dialect=mesh",
            ],
            "include/mlir/Dialect/Mesh/IR/MeshOps.cpp.inc",
        ),
        (
            [
                "-gen-dialect-decls",
                "-dialect=mesh",
            ],
            "include/mlir/Dialect/Mesh/IR/MeshDialect.h.inc",
        ),
        (
            [
                "-gen-dialect-defs",
                "-dialect=mesh",
            ],
            "include/mlir/Dialect/Mesh/IR/MeshDialect.cpp.inc",
        ),
        (
            [
                "-gen-enum-decls",
                "-dialect=mesh",
            ],
            "include/mlir/Dialect/Mesh/IR/MeshEnums.h.inc",
        ),
        (
            [
                "-gen-enum-defs",
                "-dialect=mesh",
            ],
            "include/mlir/Dialect/Mesh/IR/MeshEnums.cpp.inc",
        ),
        (
            [
                "-gen-attrdef-decls",
                "-dialect=mesh",
            ],
            "include/mlir/Dialect/Mesh/IR/MeshAttributes.h.inc",
        ),
        (
            [
                "-gen-attrdef-defs",
                "-dialect=mesh",
            ],
            "include/mlir/Dialect/Mesh/IR/MeshAttributes.cpp.inc",
        ),
        (
            [
                "-gen-typedef-decls",
                "-typedefs-dialect=mesh",
            ],
            "include/mlir/Dialect/Mesh/IR/MeshTypes.h.inc",
        ),
        (
            [
                "-gen-typedef-defs",
                "-typedefs-dialect=mesh",
            ],
            "include/mlir/Dialect/Mesh/IR/MeshTypes.cpp.inc",
        ),
    ],
    tblgen = ":mlir-tblgen",
    td_file = "include/mlir/Dialect/Mesh/IR/MeshOps.td",
    deps = [
        ":MeshTdFiles",
        ":ShapeOpsTdFiles",
    ],
)

gentbl_cc_library(
    name = "MeshShardingInterfaceIncGen",
    tbl_outs = [
        (
            ["-gen-op-interface-decls"],
            "include/mlir/Dialect/Mesh/Interfaces/ShardingInterface.h.inc",
        ),
        (
            ["-gen-op-interface-defs"],
            "include/mlir/Dialect/Mesh/Interfaces/ShardingInterface.cpp.inc",
        ),
    ],
    tblgen = ":mlir-tblgen",
    td_file = "include/mlir/Dialect/Mesh/Interfaces/ShardingInterface.td",
    deps = [":OpBaseTdFiles"],
)

cc_library(
    name = "MeshShardingInterface",
    srcs = ["lib/Dialect/Mesh/Interfaces/ShardingInterface.cpp"],
    hdrs = [
        "include/mlir/Dialect/Mesh/Interfaces/ShardingInterface.h",
        "include/mlir/Dialect/Mesh/Interfaces/ShardingInterfaceImpl.h",
    ],
    includes = ["include"],
    deps = [
        ":DialectUtils",
        ":IR",
        ":MeshDialect",
        ":MeshShardingInterfaceIncGen",
        ":Support",
        ":TensorDialect",
<<<<<<< HEAD
        "//llvm:Support",
    ],
)

cc_library(
    name = "TensorShardingInterfaceImpl",
    srcs = ["lib/Dialect/Mesh/Interfaces/TensorShardingInterfaceImpl.cpp"],
    hdrs = [
        "include/mlir/Dialect/Mesh/IR/TensorShardingInterfaceImpl.h",
    ],
    includes = ["include"],
    deps = [
        ":DialectUtils",
        ":IR",
        ":MeshDialect",
        ":MeshShardingInterface",
        ":MeshShardingInterfaceIncGen",
        ":Support",
        ":TensorDialect",
=======
>>>>>>> 1d22c955
        "//llvm:Support",
    ],
)

cc_library(
    name = "MeshDialect",
    srcs = ["lib/Dialect/Mesh/IR/MeshOps.cpp"],
    hdrs = [
        "include/mlir/Dialect/Mesh/IR/MeshDialect.h",
        "include/mlir/Dialect/Mesh/IR/MeshOps.h",
    ],
    includes = ["include"],
    deps = [
        ":ArithDialect",
        ":BytecodeOpInterface",
        ":DialectUtils",
        ":IR",
        ":InferTypeOpInterface",
        ":MeshIncGen",
        ":SideEffectInterfaces",
        ":Support",
        ":ViewLikeInterface",
        "//llvm:Support",
    ],
)

gentbl_cc_library(
    name = "MeshTransformsPassIncGen",
    tbl_outs = [
        (
            [
                "-gen-pass-decls",
                "-name=Mesh",
            ],
            "include/mlir/Dialect/Mesh/Transforms/Passes.h.inc",
        ),
    ],
    tblgen = ":mlir-tblgen",
    td_file = "include/mlir/Dialect/Mesh/Transforms/Passes.td",
    deps = [":PassBaseTdFiles"],
)

cc_library(
    name = "MeshTransforms",
    srcs = glob([
        "lib/Dialect/Mesh/Transforms/*.cpp",
        "lib/Dialect/Mesh/Transforms/*.h",
    ]),
    hdrs = glob(["include/mlir/Dialect/Mesh/Transforms/*.h"]),
    includes = ["include"],
    deps = [
        ":AffineDialect",
        ":AffineUtils",
        ":ArithDialect",
        ":ArithUtils",
        ":ControlFlowDialect",
        ":ControlFlowInterfaces",
        ":DialectUtils",
        ":FuncDialect",
        ":FunctionInterfaces",
        ":IR",
        ":MeshDialect",
        ":MeshShardingInterface",
        ":MeshTransformsPassIncGen",
        ":Pass",
        ":Support",
        ":TensorDialect",
        ":Transforms",
        "//llvm:Support",
    ],
)

##---------------------------------------------------------------------------##
# NVGPU dialect.
##---------------------------------------------------------------------------##

td_library(
    name = "NVGPUTdFiles",
    srcs = ["include/mlir/Dialect/NVGPU/IR/NVGPU.td"],
    includes = ["include"],
    deps = [
        ":InferTypeOpInterfaceTdFiles",
        ":SideEffectInterfacesTdFiles",
    ],
)

gentbl_cc_library(
    name = "NVGPUIncGen",
    tbl_outs = [
        (
            [
                "-gen-dialect-decls",
                "-dialect=nvgpu",
            ],
            "include/mlir/Dialect/NVGPU/IR/NVGPUDialect.h.inc",
        ),
        (
            [
                "-gen-dialect-defs",
                "-dialect=nvgpu",
            ],
            "include/mlir/Dialect/NVGPU/IR/NVGPUDialect.cpp.inc",
        ),
        (
            ["-gen-op-decls"],
            "include/mlir/Dialect/NVGPU/IR/NVGPU.h.inc",
        ),
        (
            ["-gen-op-defs"],
            "include/mlir/Dialect/NVGPU/IR/NVGPU.cpp.inc",
        ),
        (
            ["-gen-op-doc"],
            "g3doc/Dialects/NVGPU/NVGPU.md",
        ),
        (
            ["-gen-typedef-decls"],
            "include/mlir/Dialect/NVGPU/IR/NVGPUTypes.h.inc",
        ),
        (
            ["-gen-typedef-defs"],
            "include/mlir/Dialect/NVGPU/IR/NVGPUTypes.cpp.inc",
        ),
        (
            ["-gen-enum-decls"],
            "include/mlir/Dialect/NVGPU/IR/NVGPUEnums.h.inc",
        ),
        (
            ["-gen-enum-defs"],
            "include/mlir/Dialect/NVGPU/IR/NVGPUEnums.cpp.inc",
        ),
        (
            ["-gen-attrdef-decls"],
            "include/mlir/Dialect/NVGPU/IR/NVGPUAttrDefs.h.inc",
        ),
        (
            ["-gen-attrdef-defs"],
            "include/mlir/Dialect/NVGPU/IR/NVGPUAttrDefs.cpp.inc",
        ),
    ],
    tblgen = ":mlir-tblgen",
    td_file = "include/mlir/Dialect/NVGPU/IR/NVGPU.td",
    deps = [":NVGPUTdFiles"],
)

gentbl_cc_library(
    name = "NVGPUPassIncGen",
    tbl_outs = [
        (
            [
                "-gen-pass-decls",
                "-name=NVGPU",
            ],
            "include/mlir/Dialect/NVGPU/Transforms/Passes.h.inc",
        ),
    ],
    tblgen = ":mlir-tblgen",
    td_file = "include/mlir/Dialect/NVGPU/Transforms/Passes.td",
    deps = [":PassBaseTdFiles"],
)

cc_library(
    name = "NVGPUDialect",
    srcs = ["lib/Dialect/NVGPU/IR/NVGPUDialect.cpp"],
    hdrs = ["include/mlir/Dialect/NVGPU/IR/NVGPUDialect.h"],
    includes = ["include"],
    deps = [
        ":BytecodeOpInterface",
        ":GPUDialect",
        ":IR",
        ":InferTypeOpInterface",
        ":LLVMDialect",
        ":NVGPUIncGen",
        ":SideEffectInterfaces",
        "//llvm:Support",
    ],
)

cc_library(
    name = "NVGPUTransformOps",
    srcs = glob([
        "lib/Dialect/NVGPU/TransformOps/*.cpp",
    ]),
    hdrs = glob([
        "include/mlir/Dialect/NVGPU/TransformOps/*.h",
    ]),
    includes = ["include"],
    deps = [
        ":AffineDialect",
        ":Analysis",
        ":ArithDialect",
        ":ArithUtils",
        ":DialectUtils",
        ":GPUDialect",
        ":GPUToGPURuntimeTransforms",
        ":IR",
        ":LLVMCommonConversion",
        ":LinalgDialect",
        ":MemRefDialect",
        ":NVGPUDialect",
        ":NVGPUToNVVM",
        ":NVGPUTransformOpsIncGen",
        ":NVGPUTransforms",
        ":NVVMDialect",
        ":SCFDialect",
        ":SCFTransforms",
        ":TransformDialect",
        ":TransformDialectInterfaces",
        ":VectorDialect",
        "//llvm:Support",
    ],
)

td_library(
    name = "NVGPUTransformOpsTdFiles",
    srcs = glob([
        "include/mlir/Dialect/NVGPU/TransformOps/*.td",
    ]),
    includes = ["include"],
    deps = [
        ":TransformDialectTdFiles",
    ],
)

gentbl_cc_library(
    name = "NVGPUTransformOpsIncGen",
    tbl_outs = [
        (
            ["-gen-op-decls"],
            "include/mlir/Dialect/NVGPU/TransformOps/NVGPUTransformOps.h.inc",
        ),
        (
            ["-gen-op-defs"],
            "include/mlir/Dialect/NVGPU/TransformOps/NVGPUTransformOps.cpp.inc",
        ),
    ],
    tblgen = ":mlir-tblgen",
    td_file = "include/mlir/Dialect/NVGPU/TransformOps/NVGPUTransformOps.td",
    deps = [
        ":NVGPUTransformOpsTdFiles",
    ],
)

cc_library(
    name = "NVGPUUtils",
    srcs = ["lib/Dialect/NVGPU/Utils/MMAUtils.cpp"],
    hdrs = ["include/mlir/Dialect/NVGPU/Utils/MMAUtils.h"],
    includes = ["include"],
    deps = [
        ":AffineDialect",
        ":ArithDialect",
        ":IR",
        ":NVGPUDialect",
        ":NVVMDialect",
        ":VectorDialect",
    ],
)

cc_library(
    name = "NVGPUTransforms",
    srcs = glob([
        "lib/Dialect/NVGPU/Transforms/*.cpp",
    ]),
    hdrs = glob([
        "include/mlir/Dialect/NVGPU/Transforms/*.h",
    ]),
    includes = ["include"],
    deps = [
        ":ArithDialect",
        ":GPUDialect",
        ":IR",
        ":MemRefDialect",
        ":NVGPUDialect",
        ":NVGPUPassIncGen",
        ":Pass",
        ":SideEffectInterfaces",
        ":Support",
        ":VectorDialect",
        "//llvm:Support",
    ],
)

##---------------------------------------------------------------------------##
# XeGPU dialect.
##---------------------------------------------------------------------------##

td_library(
    name = "XeGPUTdFiles",
    srcs = glob(["include/mlir/Dialect/XeGPU/IR/*.td"]),
    includes = ["include"],
    deps = [
        ":BuiltinDialectTdFiles",
        ":OpBaseTdFiles",
        ":ShapedOpInterfacesTdFiles",
        ":ViewLikeInterfaceTdFiles",
    ],
)

gentbl_cc_library(
    name = "XeGPUIncGen",
    tbl_outs = [
        (
            [
                "-gen-dialect-decls",
                "-dialect=xegpu",
            ],
            "include/mlir/Dialect/XeGPU/IR/XeGPUDialect.h.inc",
        ),
        (
            [
                "-gen-dialect-defs",
                "-dialect=xegpu",
            ],
            "include/mlir/Dialect/XeGPU/IR/XeGPUDialect.cpp.inc",
        ),
        (
            ["-gen-op-decls"],
            "include/mlir/Dialect/XeGPU/IR/XeGPU.h.inc",
        ),
        (
            ["-gen-op-defs"],
            "include/mlir/Dialect/XeGPU/IR/XeGPU.cpp.inc",
        ),
        (
            ["-gen-op-doc"],
            "g3doc/Dialects/XeGPU/XeGPU.md",
        ),
        (
            [
                "-gen-typedef-decls",
                "-typedefs-dialect=xegpu",
            ],
            "include/mlir/Dialect/XeGPU/IR/XeGPUTypes.h.inc",
        ),
        (
            [
                "-gen-typedef-defs",
                "-typedefs-dialect=xegpu",
            ],
            "include/mlir/Dialect/XeGPU/IR/XeGPUTypes.cpp.inc",
        ),
        (
            [
                "-gen-attrdef-decls",
                "-attrdefs-dialect=xegpu",
            ],
            "include/mlir/Dialect/XeGPU/IR/XeGPUAttrs.h.inc",
        ),
        (
            [
                "-gen-attrdef-defs",
                "-attrdefs-dialect=xegpu",
            ],
            "include/mlir/Dialect/XeGPU/IR/XeGPUAttrs.cpp.inc",
        ),
    ],
    tblgen = ":mlir-tblgen",
    td_file = "include/mlir/Dialect/XeGPU/IR/XeGPU.td",
    deps = [
        ":ArithOpsTdFiles",
        ":XeGPUTdFiles",
    ],
)

td_library(
    name = "XeGPUAttrTdFiles",
    srcs = [
        "include/mlir/Dialect/XeGPU/IR/XeGPUAttrs.td",
        "include/mlir/Dialect/XeGPU/IR/XeGPUDialect.td",
    ],
    includes = ["include"],
    deps = [
        ":BuiltinDialectTdFiles",
        ":OpBaseTdFiles",
        ":ShapedOpInterfacesTdFiles",
        ":ViewLikeInterfaceTdFiles",
    ],
)

# Separated from the XeGPUIncGen target because the enum declaration causes
# duplicate declarations with the Arith enums.
gentbl_cc_library(
    name = "XeGPUEnumsIncGen",
    tbl_outs = [
        (
            ["-gen-enum-decls"],
            "include/mlir/Dialect/XeGPU/IR/XeGPUEnums.h.inc",
        ),
        (
            ["-gen-enum-defs"],
            "include/mlir/Dialect/XeGPU/IR/XeGPUEnums.cpp.inc",
        ),
    ],
    tblgen = ":mlir-tblgen",
    td_file = "include/mlir/Dialect/XeGPU/IR/XeGPUAttrs.td",
    deps = [":XeGPUAttrTdFiles"],
)

cc_library(
    name = "XeGPUDialect",
    srcs = [
        "lib/Dialect/XeGPU/IR/XeGPUDialect.cpp",
        "lib/Dialect/XeGPU/IR/XeGPUOps.cpp",
    ],
    hdrs = ["include/mlir/Dialect/XeGPU/IR/XeGPU.h"],
    includes = ["include"],
    deps = [
        ":ArithDialect",
        ":BytecodeOpInterface",
        ":DialectUtils",
        ":IR",
        ":ShapedOpInterfaces",
        ":SideEffectInterfaces",
        ":ViewLikeInterface",
        ":XeGPUEnumsIncGen",
        ":XeGPUIncGen",
        "//llvm:Support",
    ],
)

gentbl_cc_library(
    name = "XeGPUPassIncGen",
    tbl_outs = [
        (
            [
                "-gen-pass-decls",
                "-name=XeGPU",
            ],
            "include/mlir/Dialect/XeGPU/Transforms/Passes.h.inc",
        ),
    ],
    tblgen = ":mlir-tblgen",
    td_file = "include/mlir/Dialect/XeGPU/Transforms/Passes.td",
    deps = [":PassBaseTdFiles"],
)

cc_library(
    name = "XeGPUTransforms",
    srcs = glob([
        "lib/Dialect/XeGPU/Transforms/*.cpp",
    ]),
    hdrs = glob([
        "include/mlir/Dialect/XeGPU/Transforms/*.h",
    ]),
    includes = ["include"],
    deps = [
        ":AffineUtils",
        ":IR",
        ":MemRefDialect",
        ":Pass",
        ":SideEffectInterfaces",
        ":Support",
        ":TransformUtils",
        ":XeGPUDialect",
        ":XeGPUPassIncGen",
        "//llvm:Support",
    ],
)

td_library(
    name = "FuncTdFiles",
    srcs = [
        "include/mlir/Dialect/Func/IR/FuncOps.td",
    ],
    includes = ["include"],
    deps = [
        ":AttrTdFiles",
        ":CallInterfacesTdFiles",
        ":CastInterfacesTdFiles",
        ":ControlFlowInterfacesTdFiles",
        ":FunctionInterfacesTdFiles",
        ":InferTypeOpInterfaceTdFiles",
        ":OpBaseTdFiles",
        ":SideEffectInterfacesTdFiles",
        ":VectorInterfacesTdFiles",
    ],
)

gentbl_cc_library(
    name = "FuncIncGen",
    tbl_outs = [
        (
            ["-gen-op-decls"],
            "include/mlir/Dialect/Func/IR/FuncOps.h.inc",
        ),
        (
            ["-gen-op-defs"],
            "include/mlir/Dialect/Func/IR/FuncOps.cpp.inc",
        ),
        (
            ["-gen-dialect-decls"],
            "include/mlir/Dialect/Func/IR/FuncOpsDialect.h.inc",
        ),
        (
            ["-gen-dialect-defs"],
            "include/mlir/Dialect/Func/IR/FuncOpsDialect.cpp.inc",
        ),
        (
            ["-gen-enum-decls"],
            "include/mlir/Dialect/Func/IR/FuncOpsEnums.h.inc",
        ),
        (
            ["-gen-enum-defs"],
            "include/mlir/Dialect/Func/IR/FuncOpsEnums.cpp.inc",
        ),
    ],
    tblgen = ":mlir-tblgen",
    td_file = "include/mlir/Dialect/Func/IR/FuncOps.td",
    deps = [":FuncTdFiles"],
)

cc_library(
    name = "Dialect",
    srcs = glob([
        "lib/Dialect/*.cpp",
    ]),
    hdrs = glob(
        include = ["include/mlir/Dialect/*.h"],
        exclude = ["include/mlir/Dialect/CommonFolders.h"],
    ),
    includes = ["include"],
    deps = [
        ":IR",
        "//llvm:Support",
    ],
)

td_library(
    name = "DialectUtilsTdFiles",
    srcs = [
        "include/mlir/Dialect/Utils/StructuredOpsUtils.td",
    ],
    includes = ["include"],
    deps = [":OpBaseTdFiles"],
)

gentbl_cc_library(
    name = "DialectUtilsIncGen",
    tbl_outs = [
        (
            ["-gen-enum-decls"],
            "include/mlir/Dialect/Utils/DialectUtilsEnums.h.inc",
        ),
        (
            ["-gen-enum-defs"],
            "include/mlir/Dialect/Utils/DialectUtilsEnums.cpp.inc",
        ),
    ],
    tblgen = ":mlir-tblgen",
    td_file = "include/mlir/Dialect/Utils/StructuredOpsUtils.td",
    deps = [":DialectUtilsTdFiles"],
)

cc_library(
    name = "DialectUtils",
    srcs = glob([
        "lib/Dialect/Utils/*.cpp",
    ]),
    hdrs = glob([
        "include/mlir/Dialect/Utils/*.h",
    ]),
    includes = ["include"],
    deps = [
        ":DialectUtilsIncGen",
        ":IR",
        ":Support",
        "//llvm:Support",
    ],
)

cc_library(
    name = "AffineDialect",
    srcs = glob([
        "lib/Dialect/Affine/IR/*.cpp",
    ]),
    hdrs = glob([
        "include/mlir/Dialect/Affine/IR/*.h",
    ]),
    includes = ["include"],
    deps = [
        ":AffineMemoryOpInterfacesIncGen",
        ":AffineOpsIncGen",
        ":ArithDialect",
        ":ControlFlowInterfaces",
        ":IR",
        ":InliningUtils",
        ":LoopLikeInterface",
        ":MemRefDialect",
        ":ShapedOpInterfaces",
        ":Support",
        ":UBDialect",
        ":ValueBoundsOpInterface",
        "//llvm:Support",
    ],
)

cc_library(
    name = "EmitCDialect",
    srcs = glob([
        "lib/Dialect/EmitC/IR/*.cpp",
    ]),
    hdrs = glob([
        "include/mlir/Dialect/EmitC/IR/*.h",
    ]),
    includes = ["include"],
    deps = [
        ":BytecodeOpInterface",
        ":CastInterfaces",
        ":ControlFlowInterfaces",
        ":EmitCAttributesIncGen",
        ":EmitCOpsIncGen",
        ":FunctionInterfaces",
        ":IR",
        ":SideEffectInterfaces",
        "//llvm:Support",
    ],
)

cc_library(
    name = "EmitCTransforms",
    srcs = glob([
        "lib/Dialect/EmitC/Transforms/*.cpp",
    ]),
    hdrs = glob([
        "include/mlir/Dialect/EmitC/Transforms/*.h",
    ]),
    includes = ["include"],
    deps = [
        ":EmitCDialect",
        ":EmitCPassIncGen",
        ":IR",
        ":Pass",
        ":TransformUtils",
        "//llvm:Support",
    ],
)

cc_library(
    name = "AsyncDialect",
    srcs = glob([
        "lib/Dialect/Async/IR/*.cpp",
    ]),
    hdrs = glob([
        "include/mlir/Dialect/Async/IR/*.h",
    ]),
    includes = ["include"],
    deps = [
        ":AsyncOpsIncGen",
        ":BytecodeOpInterface",
        ":CallOpInterfaces",
        ":ControlFlowInterfaces",
        ":FunctionInterfaces",
        ":IR",
        ":InferTypeOpInterface",
        ":SideEffectInterfaces",
        "//llvm:Support",
    ],
)

cc_library(
    name = "AsyncTransforms",
    srcs = glob([
        "lib/Dialect/Async/Transforms/*.cpp",
        "lib/Dialect/Async/Transforms/*.h",
    ]),
    hdrs = [
        "include/mlir/Dialect/Async/Passes.h",
        "include/mlir/Dialect/Async/Transforms.h",
    ],
    includes = ["include"],
    deps = [
        ":Analysis",
        ":ArithDialect",
        ":AsyncDialect",
        ":AsyncPassIncGen",
        ":ControlFlowDialect",
        ":FuncDialect",
        ":IR",
        ":Pass",
        ":SCFDialect",
        ":SCFToControlFlow",
        ":Support",
        ":TransformUtils",
        "//llvm:Support",
    ],
)

cc_library(
    name = "AffineAnalysis",
    srcs = glob([
        "lib/Dialect/Affine/Analysis/*.cpp",
    ]),
    hdrs = glob(["include/mlir/Dialect/Affine/Analysis/*.h"]),
    includes = ["include"],
    deps = [
        ":AffineDialect",
        ":Analysis",
        ":ArithDialect",
        ":CallOpInterfaces",
        ":DialectUtils",
        ":IR",
        ":SideEffectInterfaces",
        ":Support",
        ":ViewLikeInterface",
        "//llvm:Support",
    ],
)

cc_library(
    name = "AffineUtils",
    srcs = glob(
        [
            "lib/Dialect/Affine/Utils/*.cpp",
        ],
    ),
    hdrs = [
        "include/mlir/Dialect/Affine/LoopFusionUtils.h",
        "include/mlir/Dialect/Affine/LoopUtils.h",
        "include/mlir/Dialect/Affine/Utils.h",
        "include/mlir/Dialect/Affine/ViewLikeInterfaceUtils.h",
    ],
    includes = ["include"],
    deps = [
        ":AffineAnalysis",
        ":AffineDialect",
        ":Analysis",
        ":ArithUtils",
        ":DialectUtils",
        ":FuncDialect",
        ":IR",
        ":MemRefDialect",
        ":SCFDialect",
        ":Support",
        ":TransformUtils",
        ":ViewLikeInterface",
        "//llvm:Support",
    ],
)

gentbl_cc_library(
    name = "AffinePassIncGen",
    tbl_outs = [
        (
            [
                "-gen-pass-decls",
                "-name=Affine",
            ],
            "include/mlir/Dialect/Affine/Passes.h.inc",
        ),
    ],
    tblgen = ":mlir-tblgen",
    td_file = "include/mlir/Dialect/Affine/Passes.td",
    deps = [":PassBaseTdFiles"],
)

cc_library(
    name = "AffineTransforms",
    srcs = glob([
        "lib/Dialect/Affine/Transforms/*.cpp",
    ]),
    hdrs = [
        "include/mlir/Dialect/Affine/Passes.h",
        "include/mlir/Dialect/Affine/Transforms/Transforms.h",
    ],
    includes = ["include"],
    deps = [
        ":AffineAnalysis",
        ":AffineDialect",
        ":AffinePassIncGen",
        ":AffineUtils",
        ":Analysis",
        ":ArithDialect",
        ":ArithUtils",
        ":FuncDialect",
        ":IR",
        ":MemRefDialect",
        ":Pass",
        ":SCFDialect",
        ":SCFUtils",
        ":SideEffectInterfaces",
        ":Support",
        ":TensorDialect",
        ":TransformUtils",
        ":Transforms",
        ":ValueBoundsOpInterface",
        ":VectorDialect",
        ":VectorUtils",
        "//llvm:Support",
    ],
)

gentbl_cc_library(
    name = "ConversionPassIncGen",
    tbl_outs = [
        (
            [
                "-gen-pass-decls",
                "-name=Conversion",
            ],
            "include/mlir/Conversion/Passes.h.inc",
        ),
        (
            [
                "-gen-pass-capi-header",
                "--prefix=Conversion",
            ],
            "include/mlir/Conversion/Passes.capi.h.inc",
        ),
        (
            [
                "-gen-pass-capi-impl",
                "--prefix=Conversion",
            ],
            "include/mlir/Conversion/Passes.capi.cpp.inc",
        ),
    ],
    tblgen = ":mlir-tblgen",
    td_file = "include/mlir/Conversion/Passes.td",
    deps = [":PassBaseTdFiles"],
)

cc_library(
    name = "ConversionPasses",
    hdrs = ["include/mlir/Conversion/Passes.h"],
    includes = ["include"],
    deps = [
        ":AMDGPUToROCDL",
        ":AffineToStandard",
        ":ArithToAMDGPU",
        ":ArithToArmSME",
        ":ArithToEmitC",
        ":ArithToLLVM",
        ":ArithToSPIRV",
        ":ArmNeon2dToIntr",
        ":ArmSMEToLLVM",
        ":ArmSMEToSCF",
        ":AsyncToLLVM",
        ":BufferizationToMemRef",
        ":ComplexToLLVM",
        ":ComplexToLibm",
        ":ComplexToSPIRV",
        ":ComplexToStandard",
        ":ControlFlowToLLVM",
        ":ControlFlowToSCF",
        ":ControlFlowToSPIRV",
        ":ConversionPassIncGen",
        ":ConvertToLLVM",
        ":ConvertToSPIRV",
        ":FuncToEmitC",
        ":FuncToLLVM",
        ":FuncToSPIRV",
        ":GPUToGPURuntimeTransforms",
        ":GPUToLLVMSPVTransforms",
        ":GPUToNVVMTransforms",
        ":GPUToROCDLTransforms",
        ":GPUToSPIRV",
        ":GPUToVulkanTransforms",
        ":IndexToLLVM",
        ":IndexToSPIRV",
        ":LinalgToStandard",
        ":MathToFuncs",
        ":MathToLLVM",
        ":MathToLibm",
        ":MathToROCDL",
        ":MathToSPIRV",
        ":MemRefToEmitC",
        ":MemRefToLLVM",
        ":MemRefToSPIRV",
        ":NVGPUToNVVM",
        ":NVVMToLLVM",
        ":OpenACCToSCF",
        ":OpenMPToLLVM",
        ":PDLToPDLInterp",
        ":ReconcileUnrealizedCasts",
        ":SCFToControlFlow",
        ":SCFToEmitC",
        ":SCFToGPU",
        ":SCFToOpenMP",
        ":SCFToSPIRV",
        ":SPIRVToLLVM",
        ":ShapeToStandard",
        ":TensorToLinalg",
        ":TensorToSPIRV",
        ":TosaToArith",
        ":TosaToLinalg",
        ":TosaToMLProgram",
        ":TosaToSCF",
        ":TosaToTensor",
        ":UBToLLVM",
        ":UBToSPIRV",
        ":VectorToArmSME",
        ":VectorToGPU",
        ":VectorToLLVM",
        ":VectorToSCF",
        ":VectorToSPIRV",
    ],
)

cc_library(
    name = "AsyncToLLVM",
    srcs = glob([
        "lib/Conversion/AsyncToLLVM/*.cpp",
    ]),
    hdrs = glob(["include/mlir/Conversion/AsyncToLLVM/*.h"]),
    includes = ["include"],
    deps = [
        ":ArithDialect",
        ":AsyncDialect",
        ":ConversionPassIncGen",
        ":ConvertToLLVMInterface",
        ":FuncDialect",
        ":FuncToLLVM",
        ":FuncTransforms",
        ":IR",
        ":LLVMCommonConversion",
        ":LLVMDialect",
        ":Pass",
        ":TransformUtils",
        "//llvm:Support",
    ],
)

cc_library(
    name = "AffineToStandard",
    srcs = glob([
        "lib/Conversion/AffineToStandard/*.cpp",
    ]),
    hdrs = glob(["include/mlir/Conversion/AffineToStandard/*.h"]),
    includes = ["include"],
    deps = [
        ":AffineDialect",
        ":AffineTransforms",
        ":AffineUtils",
        ":ConversionPassIncGen",
        ":IR",
        ":MemRefDialect",
        ":SCFDialect",
        ":Support",
        ":TransformUtils",
        ":Transforms",
        ":VectorDialect",
    ],
)

cc_library(
    name = "SCFDialect",
    srcs = glob(
        [
            "lib/Dialect/SCF/IR/*.cpp",
        ],
    ),
    hdrs = glob(
        [
            "include/mlir/Dialect/SCF/IR/*.h",
        ],
    ),
    includes = ["include"],
    deps = [
        ":ArithDialect",
        ":ArithUtils",
        ":BufferizationInterfaces",
        ":ControlFlowDialect",
        ":ControlFlowInterfaces",
        ":DestinationStyleOpInterface",
        ":FunctionInterfaces",
        ":IR",
        ":InferTypeOpInterface",
        ":InliningUtils",
        ":LoopLikeInterface",
        ":MemRefDialect",
        ":ParallelCombiningOpInterface",
        ":SCFDeviceMappingInterfacesIncGen",
        ":SCFIncGen",
        ":SideEffectInterfaces",
        ":Support",
        ":TensorDialect",
        ":ValueBoundsOpInterface",
        ":ViewLikeInterface",
        "//llvm:Support",
    ],
)

cc_library(
    name = "SCFUtils",
    srcs = glob(
        [
            "lib/Dialect/SCF/Utils/*.cpp",
        ],
    ),
    hdrs = glob(
        [
            "include/mlir/Dialect/SCF/Utils/*.h",
        ],
    ),
    includes = ["include"],
    deps = [
        ":AffineAnalysis",
        ":AffineDialect",
        ":Analysis",
        ":ArithDialect",
        ":ArithUtils",
        ":DialectUtils",
        ":FuncDialect",
        ":IR",
        ":SCFDialect",
        ":SideEffectInterfaces",
        ":Support",
        ":TransformUtils",
        "//llvm:Support",
    ],
)

cc_library(
    name = "InferIntRangeCommon",
    srcs = [
        "lib/Interfaces/Utils/InferIntRangeCommon.cpp",
    ],
    hdrs = ["include/mlir/Interfaces/Utils/InferIntRangeCommon.h"],
    includes = ["include"],
    deps = [
        ":InferIntRangeInterface",
        "//llvm:Support",
    ],
)

cc_library(
    name = "DataLayoutInterfaces",
    srcs = ["lib/Interfaces/DataLayoutInterfaces.cpp"],
    hdrs = ["include/mlir/Interfaces/DataLayoutInterfaces.h"],
    includes = ["include"],
    deps = [
        ":DataLayoutInterfacesIncGen",
        ":IR",
        "//llvm:Support",
    ],
)

cc_library(
    name = "InliningUtils",
    srcs = ["lib/Transforms/Utils/InliningUtils.cpp"],
    hdrs = ["include/mlir/Transforms/InliningUtils.h"],
    includes = ["include"],
    deps = [
        ":CallOpInterfaces",
        ":IR",
        "//llvm:Support",
    ],
)

cc_library(
    name = "LoopLikeInterface",
    srcs = ["lib/Interfaces/LoopLikeInterface.cpp"],
    hdrs = ["include/mlir/Interfaces/LoopLikeInterface.h"],
    includes = ["include"],
    deps = [
        ":FunctionInterfaces",
        ":IR",
        ":LoopLikeInterfaceIncGen",
        "//llvm:Support",
    ],
)

cc_library(
    name = "MemorySlotInterfaces",
    srcs = ["lib/Interfaces/MemorySlotInterfaces.cpp"],
    hdrs = ["include/mlir/Interfaces/MemorySlotInterfaces.h"],
    includes = ["include"],
    deps = [
        ":IR",
        ":MemorySlotInterfacesIncGen",
    ],
)

cc_library(
    name = "ShapedOpInterfaces",
    srcs = ["lib/Interfaces/ShapedOpInterfaces.cpp"],
    hdrs = ["include/mlir/Interfaces/ShapedOpInterfaces.h"],
    includes = ["include"],
    deps = [
        ":IR",
        ":ShapedOpInterfacesIncGen",
    ],
)

cc_library(
    name = "ParallelCombiningOpInterface",
    srcs = ["lib/Interfaces/ParallelCombiningOpInterface.cpp"],
    hdrs = ["include/mlir/Interfaces/ParallelCombiningOpInterface.h"],
    includes = ["include"],
    deps = [
        ":IR",
        ":ParallelCombiningOpInterfaceIncGen",
    ],
)

cc_library(
    name = "RuntimeVerifiableOpInterface",
    srcs = ["lib/Interfaces/RuntimeVerifiableOpInterface.cpp"],
    hdrs = ["include/mlir/Interfaces/RuntimeVerifiableOpInterface.h"],
    includes = ["include"],
    deps = [
        ":IR",
        ":RuntimeVerifiableOpInterfaceIncGen",
    ],
)

cc_library(
    name = "VectorInterfaces",
    srcs = ["lib/Interfaces/VectorInterfaces.cpp"],
    hdrs = ["include/mlir/Interfaces/VectorInterfaces.h"],
    includes = ["include"],
    deps = [
        ":IR",
        ":VectorInterfacesIncGen",
    ],
)

cc_library(
    name = "ViewLikeInterface",
    srcs = ["lib/Interfaces/ViewLikeInterface.cpp"],
    hdrs = ["include/mlir/Interfaces/ViewLikeInterface.h"],
    includes = ["include"],
    deps = [
        ":DialectUtils",
        ":IR",
        ":ViewLikeInterfaceIncGen",
    ],
)

cc_library(
    name = "CopyOpInterface",
    srcs = ["lib/Interfaces/CopyOpInterface.cpp"],
    hdrs = ["include/mlir/Interfaces/CopyOpInterface.h"],
    includes = ["include"],
    deps = [
        ":CopyOpInterfaceIncGen",
        ":IR",
    ],
)

td_library(
    name = "ShapeOpsTdFiles",
    srcs = [
        "include/mlir/Dialect/Shape/IR/ShapeBase.td",
        "include/mlir/Dialect/Shape/IR/ShapeOps.td",
    ],
    includes = ["include"],
    deps = [
        ":CallInterfacesTdFiles",
        ":CastInterfacesTdFiles",
        ":ControlFlowInterfacesTdFiles",
        ":FunctionInterfacesTdFiles",
        ":InferTypeOpInterfaceTdFiles",
        ":SideEffectInterfacesTdFiles",
    ],
)

gentbl_cc_library(
    name = "ShapeOpsIncGen",
    tbl_outs = [
        (
            ["-gen-op-decls"],
            "include/mlir/Dialect/Shape/IR/ShapeOps.h.inc",
        ),
        (
            ["-gen-op-defs"],
            "include/mlir/Dialect/Shape/IR/ShapeOps.cpp.inc",
        ),
        (
            ["-gen-dialect-decls"],
            "include/mlir/Dialect/Shape/IR/ShapeOpsDialect.h.inc",
        ),
        (
            ["-gen-dialect-defs"],
            "include/mlir/Dialect/Shape/IR/ShapeOpsDialect.cpp.inc",
        ),
        (
            ["-gen-typedef-decls"],
            "include/mlir/Dialect/Shape/IR/ShapeOpsTypes.h.inc",
        ),
        (
            ["-gen-typedef-defs"],
            "include/mlir/Dialect/Shape/IR/ShapeOpsTypes.cpp.inc",
        ),
    ],
    tblgen = ":mlir-tblgen",
    td_file = "include/mlir/Dialect/Shape/IR/ShapeOps.td",
    deps = [":ShapeOpsTdFiles"],
)

gentbl_cc_library(
    name = "MLIRShapeCanonicalizationIncGen",
    strip_include_prefix = "include/mlir/Dialect/Shape/IR",
    tbl_outs = [
        (
            ["-gen-rewriters"],
            "include/mlir/Dialect/Shape/IR/ShapeCanonicalization.inc",
        ),
    ],
    tblgen = ":mlir-tblgen",
    td_file = "lib/Dialect/Shape/IR/ShapeCanonicalization.td",
    deps = [
        ":FuncTdFiles",
        ":ShapeOpsTdFiles",
        ":TensorOpsTdFiles",
    ],
)

cc_library(
    name = "ShapeDialect",
    srcs = glob(["lib/Dialect/Shape/IR/*.cpp"]),
    hdrs = ["include/mlir/Dialect/Shape/IR/Shape.h"],
    includes = ["include"],
    deps = [
        ":ArithDialect",
        ":BufferizationInterfaces",
        ":BytecodeOpInterface",
        ":CallOpInterfaces",
        ":CastInterfaces",
        ":CommonFolders",
        ":ControlFlowInterfaces",
        ":Dialect",
        ":FunctionInterfaces",
        ":IR",
        ":InferTypeOpInterface",
        ":InliningUtils",
        ":MLIRShapeCanonicalizationIncGen",
        ":ShapeOpsIncGen",
        ":SideEffectInterfaces",
        ":TensorDialect",
        ":UBDialect",
        "//llvm:Support",
    ],
)

gentbl_cc_library(
    name = "ShapeToStandardGen",
    strip_include_prefix = "lib/Conversion/ShapeToStandard",
    tbl_outs = [
        (
            ["-gen-rewriters"],
            "lib/Conversion/ShapeToStandard/ShapeToStandard.cpp.inc",
        ),
    ],
    tblgen = ":mlir-tblgen",
    td_file = "lib/Conversion/ShapeToStandard/ShapeToStandard.td",
    deps = [":ShapeOpsTdFiles"],
)

cc_library(
    name = "ShapeToStandard",
    srcs = glob([
        "lib/Conversion/ShapeToStandard/*.cpp",
    ]),
    hdrs = ["include/mlir/Conversion/ShapeToStandard/ShapeToStandard.h"],
    includes = ["include"],
    deps = [
        ":ArithDialect",
        ":ControlFlowDialect",
        ":ConversionPassIncGen",
        ":FuncDialect",
        ":IR",
        ":Pass",
        ":SCFDialect",
        ":ShapeDialect",
        ":ShapeToStandardGen",
        ":TensorDialect",
        ":TransformUtils",
        "//llvm:Support",
    ],
)

gentbl_cc_library(
    name = "ShapeTransformsPassIncGen",
    tbl_outs = [(
        [
            "-gen-pass-decls",
            "-name=Shape",
        ],
        "include/mlir/Dialect/Shape/Transforms/Passes.h.inc",
    )],
    tblgen = ":mlir-tblgen",
    td_file = "include/mlir/Dialect/Shape/Transforms/Passes.td",
    deps = [":PassBaseTdFiles"],
)

cc_library(
    name = "ShapeTransforms",
    srcs = glob([
        "lib/Dialect/Shape/Transforms/*.cpp",
    ]),
    hdrs = [
        "include/mlir/Dialect/Shape/Analysis/ShapeMappingAnalysis.h",
        "include/mlir/Dialect/Shape/Transforms/BufferizableOpInterfaceImpl.h",
        "include/mlir/Dialect/Shape/Transforms/Passes.h",
    ],
    includes = ["include"],
    deps = [
        ":ArithDialect",
        ":BufferizationDialect",
        ":BufferizationInterfaces",
        ":BufferizationTransforms",
        ":FuncDialect",
        ":IR",
        ":MemRefDialect",
        ":Pass",
        ":ShapeDialect",
        ":ShapeTransformsPassIncGen",
        ":TensorDialect",
        ":TransformUtils",
        "//llvm:Support",
    ],
)

td_library(
    name = "ControlFlowOpsTdFiles",
    srcs = [
        "include/mlir/Dialect/ControlFlow/IR/ControlFlowOps.td",
    ],
    includes = ["include"],
    deps = [
        ":AttrTdFiles",
        ":CallInterfacesTdFiles",
        ":CastInterfacesTdFiles",
        ":ControlFlowInterfacesTdFiles",
        ":InferTypeOpInterfaceTdFiles",
        ":OpBaseTdFiles",
        ":SideEffectInterfacesTdFiles",
    ],
)

gentbl_cc_library(
    name = "ControlFlowOpsIncGen",
    tbl_outs = [
        (
            ["-gen-op-decls"],
            "include/mlir/Dialect/ControlFlow/IR/ControlFlowOps.h.inc",
        ),
        (
            ["-gen-op-defs"],
            "include/mlir/Dialect/ControlFlow/IR/ControlFlowOps.cpp.inc",
        ),
        (
            ["-gen-dialect-decls"],
            "include/mlir/Dialect/ControlFlow/IR/ControlFlowOpsDialect.h.inc",
        ),
        (
            ["-gen-dialect-defs"],
            "include/mlir/Dialect/ControlFlow/IR/ControlFlowOpsDialect.cpp.inc",
        ),
        (
            ["-gen-enum-decls"],
            "include/mlir/Dialect/ControlFlow/IR/ControlFlowOpsEnums.h.inc",
        ),
        (
            ["-gen-enum-defs"],
            "include/mlir/Dialect/ControlFlow/IR/ControlFlowOpsEnums.cpp.inc",
        ),
    ],
    tblgen = ":mlir-tblgen",
    td_file = "include/mlir/Dialect/ControlFlow/IR/ControlFlowOps.td",
    deps = [
        ":AttrTdFiles",
        ":ControlFlowOpsTdFiles",
    ],
)

cc_library(
    name = "ControlFlowDialect",
    srcs = glob(
        [
            "lib/Dialect/ControlFlow/IR/*.cpp",
        ],
    ),
    hdrs = glob([
        "include/mlir/Dialect/ControlFlow/IR/*.h",
    ]),
    includes = ["include"],
    deps = [
        ":ArithDialect",
        ":BufferizationInterfaces",
        ":BytecodeOpInterface",
        ":ControlFlowInterfaces",
        ":ControlFlowOpsIncGen",
        ":ConvertToLLVMInterface",
        ":IR",
        ":InliningUtils",
        ":SideEffectInterfaces",
        ":Support",
        "//llvm:Support",
    ],
)

cc_library(
    name = "ControlFlowTransforms",
    srcs = glob([
        "lib/Dialect/ControlFlow/Transforms/*.cpp",
    ]),
    hdrs = glob([
        "include/mlir/Dialect/ControlFlow/Transforms/*.h",
    ]),
    includes = ["include"],
    deps = [
        ":BufferizationDialect",
        ":BufferizationInterfaces",
        ":BufferizationTransforms",
        ":ControlFlowDialect",
        ":IR",
        ":MemRefDialect",
    ],
)

cc_library(
    name = "FuncDialect",
    srcs = glob(
        [
            "lib/Dialect/Func/IR/*.cpp",
        ],
    ),
    hdrs = glob([
        "include/mlir/Dialect/Func/IR/*.h",
    ]),
    includes = ["include"],
    deps = [
        ":BufferizationInterfaces",
        ":BytecodeOpInterface",
        ":CallOpInterfaces",
        ":ControlFlowInterfaces",
        ":ConvertToLLVMInterface",
        ":FuncIncGen",
        ":FunctionInterfaces",
        ":IR",
        ":InferTypeOpInterface",
        ":InliningUtils",
        ":SideEffectInterfaces",
        ":Support",
        "//llvm:Support",
    ],
)

cc_library(
    name = "FuncExtensions",
    srcs = glob(["lib/Dialect/Func/Extensions/*.cpp"]),
    hdrs = glob(["include/mlir/Dialect/Func/Extensions/*.h"]),
    includes = ["include"],
    deps = [
        ":ControlFlowDialect",
        ":FuncDialect",
        ":IR",
        ":InliningUtils",
        ":MeshShardingInterface",
    ],
)

td_library(
    name = "FuncTransformOpsTdFiles",
    srcs = [
        "include/mlir/Dialect/Func/TransformOps/FuncTransformOps.td",
    ],
    includes = ["include"],
    deps = [
        ":TransformDialectTdFiles",
    ],
)

gentbl_cc_library(
    name = "FuncTransformOpsIncGen",
    strip_include_prefix = "include",
    tbl_outs = [
        (
            ["-gen-op-decls"],
            "include/mlir/Dialect/Func/TransformOps/FuncTransformOps.h.inc",
        ),
        (
            ["-gen-op-defs"],
            "include/mlir/Dialect/Func/TransformOps/FuncTransformOps.cpp.inc",
        ),
    ],
    tblgen = ":mlir-tblgen",
    td_file = "include/mlir/Dialect/Func/TransformOps/FuncTransformOps.td",
    deps = [
        ":FuncTransformOpsTdFiles",
    ],
)

cc_library(
    name = "FuncTransformOps",
    srcs = [
        "lib/Dialect/Func/TransformOps/FuncTransformOps.cpp",
    ],
    hdrs = [
        "include/mlir/Dialect/Func/TransformOps/FuncTransformOps.h",
    ],
    includes = ["include"],
    deps = [
        ":BytecodeOpInterface",
        ":FuncDialect",
        ":FuncToLLVM",
        ":FuncTransformOpsIncGen",
        ":IR",
        ":LLVMCommonConversion",
        ":LLVMDialect",
        ":TransformDialect",
        ":TransformDialectInterfaces",
        ":TransformUtils",
    ],
)

cc_library(
    name = "AllExtensions",
    hdrs = ["include/mlir/InitAllExtensions.h"],
    deps = [
        ":AffineTransformOps",
        ":ArithToLLVM",
        ":BufferizationTransformOps",
        ":BuiltinToLLVMIRTranslation",
        ":ComplexToLLVM",
        ":ControlFlowToLLVM",
        ":DLTITransformOps",
        ":FuncExtensions",
        ":FuncToLLVM",
        ":FuncTransformOps",
        ":GPUToLLVMIRTranslation",
        ":GPUTransformOps",
        ":IndexToLLVM",
        ":LLVMToLLVMIRTranslation",
        ":LinalgTransformOps",
        ":MathToLLVM",
        ":MemRefToLLVM",
        ":MemRefTransformOps",
        ":MeshDialect",
        ":NVGPUTransformOps",
        ":NVVMTarget",
        ":NVVMToLLVM",
        ":ROCDLTarget",
        ":ROCDLToLLVMIRTranslation",
        ":SCFTransformOps",
        ":SparseTensorTransformOps",
        ":TensorExtensions",
        ":TensorTransformOps",
        ":TransformDebugExtension",
        ":TransformIRDLExtension",
        ":TransformLoopExtension",
        ":TransformPDLExtension",
        ":UBToLLVM",
        ":VCIXToLLVMIRTranslation",
        ":VectorTransformOps",
    ],
)

# TODO(zinenko): remove this after updating users.

gentbl_cc_library(
    name = "FuncTransformsPassIncGen",
    tbl_outs = [(
        [
            "-gen-pass-decls",
            "-name=Func",
        ],
        "include/mlir/Dialect/Func/Transforms/Passes.h.inc",
    )],
    tblgen = ":mlir-tblgen",
    td_file = "include/mlir/Dialect/Func/Transforms/Passes.td",
    deps = [":PassBaseTdFiles"],
)

cc_library(
    name = "FuncTransforms",
    srcs = glob([
        "lib/Dialect/Func/Transforms/*.cpp",
    ]),
    hdrs = glob(["include/mlir/Dialect/Func/Transforms/*.h"]),
    includes = ["include"],
    deps = [
        ":BufferizationDialect",
        ":BufferizationTransforms",
        ":FuncDialect",
        ":FuncTransformsPassIncGen",
        ":IR",
        ":MemRefDialect",
        ":Pass",
        ":Support",
        ":TransformUtils",
        "//llvm:Support",
    ],
)

cc_library(
    name = "VectorDialect",
    srcs = glob(
        [
            "lib/Dialect/Vector/IR/*.cpp",
        ],
    ),
    hdrs = glob([
        "include/mlir/Dialect/Vector/IR/*.h",
    ]),
    includes = ["include"],
    deps = [
        ":AffineDialect",
        ":Analysis",
        ":ArithDialect",
        ":ArithUtils",
        ":BufferizationInterfaces",
        ":BytecodeOpInterface",
        ":ControlFlowInterfaces",
        ":DestinationStyleOpInterface",
        ":DialectUtils",
        ":IR",
        ":InferTypeOpInterface",
        ":InliningUtils",
        ":MaskableOpInterface",
        ":MaskingOpInterface",
        ":MemRefDialect",
        ":SideEffectInterfaces",
        ":SubsetOpInterface",
        ":Support",
        ":TensorDialect",
        ":ValueBoundsOpInterface",
        ":VectorAttributesIncGen",
        ":VectorDialectIncGen",
        ":VectorInterfaces",
        ":VectorOpsIncGen",
        ":ViewLikeInterface",
        "//llvm:Support",
    ],
)

cc_library(
    name = "VectorTransformOps",
    srcs = [
        "lib/Dialect/Vector/TransformOps/VectorTransformOps.cpp",
    ],
    hdrs = [
        "include/mlir/Dialect/Vector/TransformOps/VectorTransformOps.h",
    ],
    includes = ["include"],
    deps = [
        ":IR",
        ":LLVMCommonConversion",
        ":LLVMDialect",
        ":TransformDialect",
        ":TransformDialectInterfaces",
        ":TransformUtils",
        ":VectorDialect",
        ":VectorToLLVM",
        ":VectorToSCF",
        ":VectorTransformOpsIncGen",
        ":VectorTransforms",
        ":X86VectorTransforms",
    ],
)

td_library(
    name = "VectorTransformsTdFiles",
    srcs = ["include/mlir/Dialect/Vector/Transforms/VectorTransformsBase.td"],
    includes = ["include"],
    deps = [":OpBaseTdFiles"],
)

gentbl_cc_library(
    name = "VectorEnumsIncGen",
    tbl_outs = [
        (
            ["-gen-enum-decls"],
            "include/mlir/Dialect/Vector/Transforms/VectorTransformsEnums.h.inc",
        ),
        (
            ["-gen-enum-defs"],
            "include/mlir/Dialect/Vector/Transforms/VectorTransformsEnums.cpp.inc",
        ),
    ],
    tblgen = ":mlir-tblgen",
    td_file = "include/mlir/Dialect/Vector/Transforms/VectorTransformsBase.td",
    deps = [
        ":OpBaseTdFiles",
    ],
)

gentbl_cc_library(
    name = "VectorPassIncGen",
    tbl_outs = [
        (
            [
                "-gen-pass-decls",
                "-name=Vector",
            ],
            "include/mlir/Dialect/Vector/Transforms/Passes.h.inc",
        ),
    ],
    tblgen = ":mlir-tblgen",
    td_file = "include/mlir/Dialect/Vector/Transforms/Passes.td",
    deps = [":PassBaseTdFiles"],
)

cc_library(
    name = "VectorTransforms",
    srcs = glob(
        [
            "lib/Dialect/Vector/Transforms/*.cpp",
        ],
    ),
    hdrs = glob([
        "include/mlir/Dialect/Vector/Transforms/*.h",
    ]),
    includes = ["include"],
    deps = [
        ":AffineDialect",
        ":ArithDialect",
        ":ArithTransforms",
        ":ArithUtils",
        ":BufferizationDialect",
        ":BufferizationInterfaces",
        ":BufferizationTransforms",
        ":DialectUtils",
        ":FuncDialect",
        ":FunctionInterfaces",
        ":IR",
        ":LinalgDialect",
        ":MemRefDialect",
        ":MemRefUtils",
        ":Pass",
        ":SCFDialect",
        ":SideEffectInterfaces",
        ":SubsetOpInterface",
        ":Support",
        ":TensorDialect",
        ":TransformUtils",
        ":VectorDialect",
        ":VectorEnumsIncGen",
        ":VectorInterfaces",
        ":VectorPassIncGen",
        ":VectorUtils",
        "//llvm:Support",
    ],
)

cc_library(
    name = "VectorUtils",
    srcs = glob(
        [
            "lib/Dialect/Vector/Utils/*.cpp",
        ],
    ),
    hdrs = glob([
        "include/mlir/Dialect/Vector/Utils/*.h",
    ]),
    includes = ["include"],
    deps = [
        ":AffineAnalysis",
        ":AffineDialect",
        ":ArithDialect",
        ":DialectUtils",
        ":FuncDialect",
        ":IR",
        ":MemRefDialect",
        ":Support",
        ":TensorDialect",
        ":VectorDialect",
        "//llvm:Support",
    ],
)

cc_library(
    name = "Support",
    srcs = glob([
        "lib/Support/*.cpp",
    ]),
    hdrs = glob(["include/mlir/Support/*.h"]),
    includes = ["include"],
    deps = ["//llvm:Support"],
)

cc_library(
    name = "Debug",
    srcs = glob([
        "lib/Debug/*.cpp",
        "lib/Debug/BreakpointManagers/*.cpp",
        "lib/Debug/Observers/*.cpp",
    ]),
    hdrs = glob([
        "include/mlir/Debug/*.h",
        "include/mlir/Debug/BreakpointManagers/*.h",
        "include/mlir/Debug/Observers/*.h",
    ]),
    includes = ["include"],
    deps = [
        ":CAPIIR",
        ":IR",
        ":Rewrite",
        ":Support",
        "//llvm:Support",
    ],
)

cc_library(
    name = "MlirLspServerSupportLib",
    srcs = glob(
        [
            "lib/Tools/lsp-server-support/*.cpp",
        ],
    ),
    hdrs = glob(
        [
            "include/mlir/Tools/lsp-server-support/*.h",
        ],
    ),
    deps = [
        ":Support",
        "//llvm:Support",
    ],
)

cc_library(
    name = "MlirLspServerLib",
    srcs = glob(
        [
            "lib/Tools/mlir-lsp-server/*.cpp",
            "lib/Tools/mlir-lsp-server/*.h",
        ],
    ),
    hdrs = glob(
        ["include/mlir/Tools/mlir-lsp-server/*.h"],
    ),
    includes = ["include"],
    deps = [
        ":AsmParser",
        ":BytecodeWriter",
        ":FunctionInterfaces",
        ":IR",
        ":MlirLspServerSupportLib",
        ":Parser",
        ":Support",
        "//llvm:Support",
    ],
)

cc_library(
    name = "MlirPdllLspServerLib",
    srcs = glob(
        [
            "lib/Tools/mlir-pdll-lsp-server/*.cpp",
            "lib/Tools/mlir-pdll-lsp-server/*.h",
        ],
    ),
    hdrs = glob(
        ["include/mlir/Tools/mlir-pdll-lsp-server/*.h"],
    ),
    includes = ["include"],
    deps = [
        ":IR",
        ":MlirLspServerSupportLib",
        ":PDLLAST",
        ":PDLLCodeGen",
        ":PDLLODS",
        ":PDLLParser",
        ":Support",
        "//llvm:Support",
    ],
)

cc_library(
    name = "TableGenLspServerLib",
    srcs = glob([
        "lib/Tools/tblgen-lsp-server/*.cpp",
        "lib/Tools/tblgen-lsp-server/*.h",
    ]),
    hdrs = glob(["include/mlir/Tools/tblgen-lsp-server/*.h"]),
    includes = ["include"],
    deps = [
        ":MlirLspServerSupportLib",
        ":Support",
        "//llvm:Support",
        "//llvm:TableGen",
    ],
)

cc_binary(
    name = "tblgen-lsp-server",
    srcs = ["tools/tblgen-lsp-server/tblgen-lsp-server.cpp"],
    includes = ["include"],
    deps = [
        ":Support",
        ":TableGenLspServerLib",
    ],
)

cc_library(
    name = "AsmParserTokenKinds",
    # strip_include_prefix does not apply to textual_hdrs.
    hdrs = ["lib/AsmParser/TokenKinds.def"],
    strip_include_prefix = "lib/AsmParser",
    textual_hdrs = ["lib/AsmParser/TokenKinds.def"],
)

cc_library(
    name = "AsmParser",
    srcs = glob([
        "lib/AsmParser/*.cpp",
        "lib/AsmParser/*.h",
    ]),
    hdrs = glob([
        "include/mlir/AsmParser/*.h",
    ]),
    includes = ["include"],
    deps = [
        ":AsmParserTokenKinds",
        ":IR",
        ":Support",
        "//llvm:Support",
    ],
)

cc_library(
    name = "BytecodeReader",
    srcs = glob([
        "lib/Bytecode/Reader/*.cpp",
    ]),
    hdrs = ["include/mlir/Bytecode/BytecodeReader.h"],
    includes = ["include"],
    deps = [
        ":AsmParser",
        ":BytecodeOpInterface",
        ":IR",
        ":Support",
        "//llvm:Support",
    ],
)

cc_library(
    name = "BytecodeWriter",
    srcs = glob([
        "lib/Bytecode/Writer/*.cpp",
        "lib/Bytecode/Writer/*.h",
    ]),
    hdrs = ["include/mlir/Bytecode/BytecodeWriter.h"],
    includes = ["include"],
    deps = [
        ":BytecodeOpInterface",
        ":IR",
        ":Support",
        "//llvm:Support",
    ],
)

cc_library(
    name = "Parser",
    srcs = glob([
        "lib/Parser/*.cpp",
    ]),
    hdrs = glob([
        "include/mlir/Parser/*.h",
    ]),
    includes = ["include"],
    deps = [
        ":AsmParser",
        ":BytecodeReader",
        ":IR",
        "//llvm:Support",
    ],
)

gentbl_cc_library(
    name = "LLVMDialectInterfaceIncGen",
    tbl_outs = [
        (
            ["-gen-op-interface-decls"],
            "include/mlir/Dialect/LLVMIR/LLVMInterfaces.h.inc",
        ),
        (
            ["-gen-op-interface-defs"],
            "include/mlir/Dialect/LLVMIR/LLVMInterfaces.cpp.inc",
        ),
        (
            ["-gen-attr-interface-decls"],
            "include/mlir/Dialect/LLVMIR/LLVMAttrInterfaces.h.inc",
        ),
        (
            ["-gen-attr-interface-defs"],
            "include/mlir/Dialect/LLVMIR/LLVMAttrInterfaces.cpp.inc",
        ),
        (
            ["-gen-type-interface-decls"],
            "include/mlir/Dialect/LLVMIR/LLVMTypeInterfaces.h.inc",
        ),
        (
            ["-gen-type-interface-defs"],
            "include/mlir/Dialect/LLVMIR/LLVMTypeInterfaces.cpp.inc",
        ),
    ],
    tblgen = ":mlir-tblgen",
    td_file = "include/mlir/Dialect/LLVMIR/LLVMInterfaces.td",
    deps = [":LLVMOpsTdFiles"],
)

cc_library(
    name = "LLVMDialect",
    srcs = glob(
        [
            "lib/Dialect/LLVMIR/IR/*.cpp",
            "lib/Dialect/LLVMIR/IR/*.h",
        ],
        exclude = [
            "lib/Dialect/LLVMIR/IR/*AMX*.cpp",
            "lib/Dialect/LLVMIR/IR/*AMX*.h",
            "lib/Dialect/LLVMIR/IR/*ArmSVE*.cpp",
            "lib/Dialect/LLVMIR/IR/*ArmSVE*.h",
            "lib/Dialect/LLVMIR/IR/NVVM*.cpp",
            "lib/Dialect/LLVMIR/IR/NVVM*.h",
            "lib/Dialect/LLVMIR/IR/ROCDL*.cpp",
            "lib/Dialect/LLVMIR/IR/BasicPtxBuilderInterface.cpp",
            "lib/Dialect/LLVMIR/IR/ROCDL*.h",
            "lib/Dialect/LLVMIR/IR/VCIX*.cpp",
            "lib/Dialect/LLVMIR/IR/VCIX*.h",
            "lib/Dialect/LLVMIR/IR/*X86Vector*.cpp",
            "lib/Dialect/LLVMIR/IR/*X86Vector*.h",
        ],
    ),
    hdrs = glob(
        ["include/mlir/Dialect/LLVMIR/*.h"],
        exclude = [
            "include/mlir/Dialect/LLVMIR/*AMX*.h",
            "include/mlir/Dialect/LLVMIR/*ArmSVE*.h",
            "include/mlir/Dialect/LLVMIR/NVVM*.h",
            "include/mlir/Dialect/LLVMIR/BasicPtxBuilderInterface.h",
            "include/mlir/Dialect/LLVMIR/ROCDL*.h",
            "include/mlir/Dialect/LLVMIR/VCIX*.h",
            "include/mlir/Dialect/LLVMIR/*X86Vector*.h",
        ],
    ),
    includes = ["include"],
    deps = [
        ":BytecodeOpInterface",
        ":CallOpInterfaces",
        ":ControlFlowInterfaces",
        ":DataLayoutInterfaces",
        ":FunctionInterfaces",
        ":IR",
        ":InferTypeOpInterface",
        ":InliningUtils",
        ":LLVMDialectInterfaceIncGen",
        ":LLVMIntrinsicOpsIncGen",
        ":LLVMOpsIncGen",
        ":LLVMTypesIncGen",
        ":MemorySlotInterfaces",
        ":MemorySlotInterfacesIncGen",
        ":SideEffectInterfaces",
        ":Support",
        "//llvm:AsmParser",
        "//llvm:BinaryFormat",
        "//llvm:BitReader",
        "//llvm:BitWriter",
        "//llvm:Core",
        "//llvm:Support",
    ],
)

gentbl_cc_library(
    name = "LLVMPassIncGen",
    tbl_outs = [
        (
            [
                "-gen-pass-decls",
                "-name=LLVM",
            ],
            "include/mlir/Dialect/LLVMIR/Transforms/Passes.h.inc",
        ),
    ],
    tblgen = ":mlir-tblgen",
    td_file = "include/mlir/Dialect/LLVMIR/Transforms/Passes.td",
    deps = [":PassBaseTdFiles"],
)

cc_library(
    name = "LLVMIRTransforms",
    srcs = glob([
        "lib/Dialect/LLVMIR/Transforms/*.cpp",
    ]),
    hdrs = glob(["include/mlir/Dialect/LLVMIR/Transforms/*.h"]),
    includes = ["include"],
    deps = [
<<<<<<< HEAD
	":DataLayoutInterfaces",
        ":Analysis",
=======
        ":Analysis",
        ":DataLayoutInterfaces",
>>>>>>> 1d22c955
        ":FuncDialect",
	    ":InliningUtils",
        ":IR",
        ":InliningUtils",
        ":LLVMDialect",
        ":LLVMPassIncGen",
        ":NVVMDialect",
        ":Pass",
        ":TransformUtils",
        "//llvm:BinaryFormat",
        "//llvm:Support",
    ],
)

td_library(
    name = "GPUOpsTdFiles",
    srcs = [
        "include/mlir/Dialect/GPU/IR/CompilationAttrInterfaces.td",
        "include/mlir/Dialect/GPU/IR/CompilationAttrs.td",
        "include/mlir/Dialect/GPU/IR/GPUBase.td",
        "include/mlir/Dialect/GPU/IR/GPUDeviceMappingAttr.td",
        "include/mlir/Dialect/GPU/IR/GPUOps.td",
        "include/mlir/Dialect/GPU/IR/ParallelLoopMapperAttr.td",
    ],
    includes = ["include"],
    deps = [
        ":DLTIDialectTdFiles",
        ":DataLayoutInterfacesTdFiles",
        ":FunctionInterfacesTdFiles",
        ":InferIntRangeInterfaceTdFiles",
        ":LLVMOpsTdFiles",
        ":OpBaseTdFiles",
        ":SCFTdFiles",
        ":SideEffectInterfacesTdFiles",
    ],
)

gentbl_cc_library(
    name = "GPUDeviceMapperEnumsGen",
    tbl_outs = [
        (
            ["-gen-enum-decls"],
            "include/mlir/Dialect/GPU/TransformOps/GPUDeviceMapperEnums.h.inc",
        ),
        (
            ["-gen-enum-defs"],
            "include/mlir/Dialect/GPU/TransformOps/GPUDeviceMapperEnums.cpp.inc",
        ),
    ],
    tblgen = ":mlir-tblgen",
    td_file = "include/mlir/Dialect/GPU/IR/GPUDeviceMappingAttr.td",
    deps = [
        ":GPUOpsTdFiles",
        ":OpBaseTdFiles",
    ],
)

gentbl_cc_library(
    name = "GPUCompilationAttrInterfacesIncGen",
    tbl_outs = [
        (
            ["-gen-attr-interface-decls"],
            "include/mlir/Dialect/GPU/IR/CompilationAttrInterfaces.h.inc",
        ),
        (
            ["-gen-attr-interface-defs"],
            "include/mlir/Dialect/GPU/IR/CompilationAttrInterfaces.cpp.inc",
        ),
    ],
    tblgen = ":mlir-tblgen",
    td_file = "include/mlir/Dialect/GPU/IR/CompilationAttrInterfaces.td",
    deps = [
        ":AttrTdFiles",
        ":OpBaseTdFiles",
    ],
)

gentbl_cc_library(
    name = "GPUBaseIncGen",
    tbl_outs = [
        (
            ["-gen-op-interface-decls"],
            "include/mlir/Dialect/GPU/IR/GPUOpInterfaces.h.inc",
        ),
        (
            ["-gen-op-interface-defs"],
            "include/mlir/Dialect/GPU/IR/GPUOpInterfaces.cpp.inc",
        ),
    ],
    tblgen = ":mlir-tblgen",
    td_file = "include/mlir/Dialect/GPU/IR/GPUBase.td",
    deps = [":OpBaseTdFiles"],
)

gentbl_cc_library(
    name = "GPUOpsIncGen",
    tbl_outs = [
        (
            [
                "-gen-dialect-decls",
                "-dialect=gpu",
            ],
            "include/mlir/Dialect/GPU/IR/GPUOpsDialect.h.inc",
        ),
        (
            [
                "-gen-dialect-defs",
                "-dialect=gpu",
            ],
            "include/mlir/Dialect/GPU/IR/GPUOpsDialect.cpp.inc",
        ),
        (
            ["-gen-op-decls"],
            "include/mlir/Dialect/GPU/IR/GPUOps.h.inc",
        ),
        (
            ["-gen-op-defs"],
            "include/mlir/Dialect/GPU/IR/GPUOps.cpp.inc",
        ),
        (
            ["-gen-enum-decls"],
            "include/mlir/Dialect/GPU/IR/GPUOpsEnums.h.inc",
        ),
        (
            ["-gen-enum-defs"],
            "include/mlir/Dialect/GPU/IR/GPUOpsEnums.cpp.inc",
        ),
        (
            ["-gen-attrdef-decls"],
            "include/mlir/Dialect/GPU/IR/GPUOpsAttributes.h.inc",
        ),
        (
            ["-gen-attrdef-defs"],
            "include/mlir/Dialect/GPU/IR/GPUOpsAttributes.cpp.inc",
        ),
    ],
    tblgen = ":mlir-tblgen",
    td_file = "include/mlir/Dialect/GPU/IR/GPUOps.td",
    deps = [
        ":DLTIDialectTdFiles",
        ":GPUOpsTdFiles",
    ],
)

cc_library(
    name = "GPUDialect",
    srcs = glob(
        [
            "lib/Dialect/GPU/IR/*.cpp",
        ],
    ),
    hdrs = glob(["include/mlir/Dialect/GPU/IR/*.h"]),
    includes = ["include"],
    deps = [
        ":ArithDialect",
        ":BufferizationInterfaces",
        ":BytecodeOpInterface",
        ":ControlFlowInterfaces",
        ":DLTIDialect",
        ":FunctionInterfaces",
        ":GPUBaseIncGen",
        ":GPUCompilationAttrInterfacesIncGen",
        ":GPUOpsIncGen",
        ":IR",
        ":InferIntRangeInterface",
        ":InferTypeOpInterface",
        ":InliningUtils",
        ":MemRefDialect",
        ":SCFDialect",
        ":SideEffectInterfaces",
        ":Support",
        "//llvm:Support",
    ],
)

gentbl_cc_library(
    name = "GPUPassIncGen",
    tbl_outs = [
        (
            [
                "-gen-pass-decls",
                "-name=GPU",
            ],
            "include/mlir/Dialect/GPU/Transforms/Passes.h.inc",
        ),
        (
            [
                "-gen-pass-capi-header",
                "--prefix=GPU",
            ],
            "include/mlir/Dialect/GPU/Transforms/Passes.capi.h.inc",
        ),
        (
            [
                "-gen-pass-capi-impl",
                "--prefix=GPU",
            ],
            "include/mlir/Dialect/GPU/Transforms/Passes.capi.cpp.inc",
        ),
    ],
    tblgen = ":mlir-tblgen",
    td_file = "include/mlir/Dialect/GPU/Transforms/Passes.td",
    deps = [":PassBaseTdFiles"],
)

cc_library(
    name = "GPUPipelines",
    srcs = ["lib/Dialect/GPU/Pipelines/GPUToNVVMPipeline.cpp"],
    hdrs = ["include/mlir/Dialect/GPU/Pipelines/Passes.h"],
    includes = ["include"],
    deps = [
        ":AffineToStandard",
        ":ArithToLLVM",
        ":FuncDialect",
        ":FuncToLLVM",
        ":GPUDialect",
        ":GPUToGPURuntimeTransforms",
        ":GPUToNVVMTransforms",
        ":GPUTransforms",
        ":IndexToLLVM",
        ":LLVMDialect",
        ":LinalgTransforms",
        ":MathToLLVM",
        ":MemRefToLLVM",
        ":MemRefTransforms",
        ":NVGPUToNVVM",
        ":NVVMToLLVM",
        ":Pass",
        ":ReconcileUnrealizedCasts",
        ":SCFToControlFlow",
        ":Transforms",
        ":VectorToLLVM",
        ":VectorToSCF",
    ],
)

cc_library(
    name = "GPUTransforms",
    srcs = glob(
        [
            "lib/Dialect/GPU/Transforms/*.cpp",
        ],
    ),
    hdrs = glob(["include/mlir/Dialect/GPU/Transforms/*.h"]),
    includes = ["include"],
    deps = [
        ":AffineDialect",
        ":AffineUtils",
        ":ArithDialect",
        ":AsmParser",
        ":AsyncDialect",
        ":BufferizationDialect",
        ":BufferizationInterfaces",
        ":ControlFlowDialect",
        ":DLTIDialect",
        ":DialectUtils",
        ":ExecutionEngineUtils",
        ":FuncDialect",
        ":GPUDialect",
        ":GPUPassIncGen",
        ":GPUToLLVMIRTranslation",
        ":IR",
        ":IndexDialect",
        ":LLVMDialect",
        ":LLVMToLLVMIRTranslation",
        ":MemRefDialect",
        ":NVVMDialect",
        ":NVVMTarget",
        ":Pass",
        ":ROCDLDialect",
        ":ROCDLTarget",
        ":ROCDLToLLVMIRTranslation",
        ":SCFDialect",
        ":SPIRVDialect",
        ":SPIRVTarget",
        ":SideEffectInterfaces",
        ":Support",
        ":ToLLVMIRTranslation",
        ":TransformUtils",
        ":Transforms",
        ":VCIXToLLVMIRTranslation",
        ":VectorDialect",
        ":config",
        "//llvm:Core",
        "//llvm:MC",
        "//llvm:Support",
        "//llvm:Target",
    ] + if_cuda_available([
        ":NVVMToLLVMIRTranslation",
        "//llvm:NVPTXCodeGen",
    ]),
)

td_library(
    name = "GPUTransformOpsTdFiles",
    srcs = [
        "include/mlir/Dialect/GPU/TransformOps/GPUTransformOps.td",
    ],
    includes = ["include"],
    deps = [
        ":TransformDialectTdFiles",
    ],
)

gentbl_cc_library(
    name = "GPUTransformOpsIncGen",
    tbl_outs = [
        (
            ["-gen-op-decls"],
            "include/mlir/Dialect/GPU/TransformOps/GPUTransformOps.h.inc",
        ),
        (
            ["-gen-op-defs"],
            "include/mlir/Dialect/GPU/TransformOps/GPUTransformOps.cpp.inc",
        ),
    ],
    tblgen = ":mlir-tblgen",
    td_file = "include/mlir/Dialect/GPU/TransformOps/GPUTransformOps.td",
    deps = [
        ":GPUTransformOpsTdFiles",
    ],
)

cc_library(
    name = "GPUTransformOps",
    srcs = glob([
        "lib/Dialect/GPU/TransformOps/*.cpp",
    ]),
    hdrs = glob([
        "include/mlir/Dialect/GPU/TransformOps/*.h",
    ]),
    includes = ["include"],
    deps = [
        ":AffineDialect",
        ":ArithDialect",
        ":DialectUtils",
        ":FuncDialect",
        ":GPUDialect",
        ":GPUToGPURuntimeTransforms",
        ":GPUToNVVMTransforms",
        ":GPUTransformOpsIncGen",
        ":GPUTransforms",
        ":IR",
        ":LLVMCommonConversion",
        ":MemRefDialect",
        ":NVVMDialect",
        ":SCFDialect",
        ":Support",
        ":TransformDialect",
        ":TransformDialectInterfaces",
        ":TransformUtils",
        ":VectorDialect",
        ":VectorTransforms",
        "//llvm:Support",
    ],
)

td_library(
    name = "LLVMOpsTdFiles",
    srcs = [
        "include/mlir/Dialect/LLVMIR/LLVMAttrDefs.td",
        "include/mlir/Dialect/LLVMIR/LLVMDialect.td",
        "include/mlir/Dialect/LLVMIR/LLVMEnums.td",
        "include/mlir/Dialect/LLVMIR/LLVMInterfaces.td",
        "include/mlir/Dialect/LLVMIR/LLVMIntrinsicOps.td",
        "include/mlir/Dialect/LLVMIR/LLVMOpBase.td",
        "include/mlir/Dialect/LLVMIR/LLVMOps.td",
        "include/mlir/Dialect/LLVMIR/LLVMTypes.td",
    ],
    includes = ["include"],
    deps = [
        ":CallInterfacesTdFiles",
        ":ControlFlowInterfacesTdFiles",
        ":DataLayoutInterfacesTdFiles",
        ":FunctionInterfacesTdFiles",
        ":InferTypeOpInterfaceTdFiles",
        ":MemorySlotInterfacesTdFiles",
        ":OpBaseTdFiles",
        ":SideEffectInterfacesTdFiles",
    ],
)

cc_library(
    name = "GPUCommonTransforms",
    hdrs = [
        "lib/Conversion/GPUCommon/GPUOpsLowering.h",
        "lib/Conversion/GPUCommon/IndexIntrinsicsOpLowering.h",
        "lib/Conversion/GPUCommon/OpToFuncCallLowering.h",
    ],
    deps = [
        ":ArithDialect",
        ":GPUDialect",
        ":IR",
        ":LLVMCommonConversion",
        ":LLVMDialect",
    ],
)

gentbl_cc_library(
    name = "GPUToNVVMGen",
    strip_include_prefix = "lib/Conversion/GPUToNVVM",
    tbl_outs = [
        (
            ["-gen-rewriters"],
            "lib/Conversion/GPUToNVVM/GPUToNVVM.cpp.inc",
        ),
    ],
    tblgen = ":mlir-tblgen",
    td_file = "lib/Conversion/GPUToNVVM/GPUToNVVM.td",
    deps = [
        ":GPUOpsTdFiles",
        ":NVVMOpsTdFiles",
    ],
)

cc_library(
    name = "GPUToLLVMSPVTransforms",
    srcs = glob([
        "lib/Conversion/GPUToLLVMSPV/*.cpp",
    ]),
    hdrs = glob([
        "include/mlir/Conversion/GPUToLLVMSPV/*.h",
    ]),
    includes = ["include"],
    deps = [
        ":ConversionPassIncGen",
        ":GPUDialect",
        ":GPUToGPURuntimeTransforms",
        ":IR",
        ":LLVMCommonConversion",
        ":LLVMDialect",
        ":Pass",
        ":SPIRVCommonAttrToLLVMConversion",
        ":SPIRVDialect",
        ":Support",
        ":TransformUtils",
        "//llvm:Support",
    ],
)

cc_library(
    name = "GPUToNVVMTransforms",
    srcs = glob([
        "lib/Conversion/GPUToNVVM/*.cpp",
    ]),
    hdrs = glob([
        "include/mlir/Conversion/GPUToNVVM/*.h",
    ]),
    includes = ["include"],
    deps = [
        ":ArithToLLVM",
        ":ControlFlowDialect",
        ":ControlFlowToLLVM",
        ":ConversionPassIncGen",
        ":FuncDialect",
        ":FuncToLLVM",
        ":GPUCommonTransforms",
        ":GPUDialect",
        ":GPUToGPURuntimeTransforms",
        ":GPUToNVVMGen",
        ":GPUTransforms",
        ":IR",
        ":LLVMCommonConversion",
        ":LLVMDialect",
        ":MathDialect",
        ":MemRefDialect",
        ":MemRefToLLVM",
        ":NVVMDialect",
        ":TransformUtils",
        ":VectorToLLVM",
    ],
)

cc_library(
    name = "AMDGPUToROCDL",
    srcs = glob([
        "lib/Conversion/AMDGPUToROCDL/*.cpp",
    ]) + ["include/mlir/Conversion/GPUToROCDL/Runtimes.h"],
    hdrs = glob([
        "include/mlir/Conversion/AMDGPUToROCDL/*.h",
    ]),
    includes = ["include"],
    deps = [
        ":AMDGPUDialect",
        ":AMDGPUUtils",
        ":ConversionPassIncGen",
        ":IR",
        ":LLVMCommonConversion",
        ":LLVMDialect",
        ":Pass",
        ":ROCDLDialect",
        "//llvm:Support",
    ],
)

cc_library(
    name = "NVGPUToNVVM",
    srcs = glob([
        "lib/Conversion/NVGPUToNVVM/*.cpp",
    ]),
    hdrs = glob([
        "include/mlir/Conversion/NVGPUToNVVM/*.h",
    ]),
    includes = ["include"],
    deps = [
        ":ArithDialect",
        ":ConversionPassIncGen",
        ":GPUDialect",
        ":GPUToGPURuntimeTransforms",
        ":IR",
        ":LLVMCommonConversion",
        ":LLVMDialect",
        ":MemRefDialect",
        ":NVGPUDialect",
        ":NVVMDialect",
        ":Pass",
        ":SCFTransforms",
        "//llvm:Support",
    ],
)

cc_library(
    name = "VectorToSPIRV",
    srcs = glob([
        "lib/Conversion/VectorToSPIRV/*.cpp",
    ]),
    hdrs = glob([
        "include/mlir/Conversion/VectorToSPIRV/*.h",
    ]),
    includes = ["include"],
    deps = [
        ":ArithDialect",
        ":ConversionPassIncGen",
        ":IR",
        ":Pass",
        ":SPIRVConversion",
        ":SPIRVDialect",
        ":Support",
        ":TransformUtils",
        ":VectorDialect",
        "//llvm:Support",
    ],
)

gentbl_cc_library(
    name = "GPUToROCDLTGen",
    strip_include_prefix = "lib/Conversion/GPUToROCDL",
    tbl_outs = [
        (
            ["-gen-rewriters"],
            "lib/Conversion/GPUToROCDL/GPUToROCDL.cpp.inc",
        ),
    ],
    tblgen = ":mlir-tblgen",
    td_file = "lib/Conversion/GPUToROCDL/GPUToROCDL.td",
    deps = [
        ":GPUOpsTdFiles",
        ":ROCDLOpsTdFiles",
    ],
)

cc_library(
    name = "GPUToROCDLTransforms",
    srcs = [
        "include/mlir/Conversion/GPUToROCDL/Runtimes.h",
        "lib/Conversion/GPUToROCDL/LowerGpuOpsToROCDLOps.cpp",
    ],
    hdrs = ["include/mlir/Conversion/GPUToROCDL/GPUToROCDLPass.h"],
    includes = ["include"],
    deps = [
        ":AMDGPUToROCDL",
        ":ArithToLLVM",
        ":ArithTransforms",
        ":ControlFlowDialect",
        ":ControlFlowToLLVM",
        ":ConversionPassIncGen",
        ":FuncDialect",
        ":FuncToLLVM",
        ":GPUCommonTransforms",
        ":GPUDialect",
        ":GPUToGPURuntimeTransforms",
        ":GPUToROCDLTGen",
        ":GPUTransforms",
        ":IR",
        ":LLVMCommonConversion",
        ":LLVMDialect",
        ":MathDialect",
        ":MathToROCDL",
        ":MemRefDialect",
        ":MemRefToLLVM",
        ":Pass",
        ":ROCDLDialect",
        ":TransformUtils",
        ":Transforms",
        ":VectorDialect",
        ":VectorToLLVM",
        "//llvm:Support",
    ],
)

cc_library(
    name = "GPUToVulkanTransforms",
    srcs = [
        "lib/Conversion/GPUToVulkan/ConvertGPULaunchFuncToVulkanLaunchFunc.cpp",
        "lib/Conversion/GPUToVulkan/ConvertLaunchFuncToVulkanCalls.cpp",
    ],
    hdrs = ["include/mlir/Conversion/GPUToVulkan/ConvertGPUToVulkanPass.h"],
    includes = ["include"],
    deps = [
        ":ConversionPassIncGen",
        ":FuncDialect",
        ":GPUDialect",
        ":IR",
        ":LLVMDialect",
        ":Pass",
        ":SPIRVDialect",
        ":SPIRVSerialization",
        ":Support",
        "//llvm:Support",
    ],
)

cc_library(
    name = "GPUToGPURuntimeTransforms",
    srcs = [
        "lib/Conversion/GPUCommon/AttrToSPIRVConverter.cpp",
        "lib/Conversion/GPUCommon/GPUOpsLowering.cpp",
        "lib/Conversion/GPUCommon/GPUToLLVMConversion.cpp",
        "lib/Conversion/GPUCommon/AttrToSPIRVConverter.cpp",
    ],
    hdrs = [
        "include/mlir/Conversion/GPUCommon/GPUCommonPass.h",
        "include/mlir/Conversion/GPUCommon/AttrToSPIRVConverter.h",
        "lib/Conversion/GPUCommon/GPUOpsLowering.h",
    ],
<<<<<<< HEAD
=======
    hdrs = [
        "include/mlir/Conversion/GPUCommon/AttrToSPIRVConverter.h",
        "include/mlir/Conversion/GPUCommon/GPUCommonPass.h",
        "lib/Conversion/GPUCommon/GPUOpsLowering.h",
    ],
>>>>>>> 1d22c955
    includes = ["include"],
    deps = [
        ":ArithToLLVM",
        ":AsyncDialect",
        ":AsyncToLLVM",
        ":ControlFlowToLLVM",
        ":ConversionPassIncGen",
        ":ConvertToLLVM",
        ":ConvertToLLVMInterface",
        ":FuncToLLVM",
        ":GPUCommonTransforms",
        ":GPUDialect",
        ":GPUTransforms",
        ":IR",
        ":LLVMCommonConversion",
        ":LLVMDialect",
        ":MemRefDialect",
        ":SPIRVDialect",
        ":MemRefToLLVM",
        ":SPIRVDialect",
        ":Support",
        ":VectorToLLVM",
        "//llvm:Support",
    ],
)

cc_library(
    name = "GPUToSPIRV",
    srcs = glob([
        "lib/Conversion/GPUToSPIRV/*.cpp",
    ]),
    hdrs = glob([
        "include/mlir/Conversion/GPUToSPIRV/*.h",
    ]),
    includes = [
        "include",
        "lib/Conversions/GPUToSPIRV",
    ],
    deps = [
        ":ArithToSPIRV",
        ":ConversionPassIncGen",
        ":FuncDialect",
        ":FuncToSPIRV",
        ":GPUDialect",
        ":IR",
        ":MemRefToSPIRV",
        ":SCFToSPIRV",
        ":SPIRVConversion",
        ":SPIRVDialect",
        ":Support",
        ":TransformUtils",
        ":VectorToSPIRV",
        "//llvm:Support",
    ],
)

cc_library(
    name = "PDLToPDLInterp",
    srcs = glob([
        "lib/Conversion/PDLToPDLInterp/*.cpp",
        "lib/Conversion/PDLToPDLInterp/*.h",
    ]),
    hdrs = [
        "include/mlir/Conversion/PDLToPDLInterp/PDLToPDLInterp.h",
        "lib/Conversion/PDLToPDLInterp/RootOrdering.h",
    ],
    includes = ["include"],
    deps = [
        ":ConversionPassIncGen",
        ":IR",
        ":InferTypeOpInterface",
        ":PDLDialect",
        ":PDLInterpDialect",
        ":Pass",
        ":Support",
        "//llvm:Support",
    ],
)

cc_library(
    name = "SPIRVToLLVM",
    srcs = glob([
        "lib/Conversion/SPIRVToLLVM/*.cpp",
    ]),
    hdrs = glob([
        "include/mlir/Conversion/SPIRVToLLVM/*.h",
    ]),
    includes = ["include"],
    deps = [
        ":ArithToLLVM",
        ":ConversionPassIncGen",
        ":FuncDialect",
        ":FuncToLLVM",
        ":GPUDialect",
        ":IR",
        ":LLVMCommonConversion",
        ":LLVMDialect",
        ":MemRefToLLVM",
        ":Pass",
        ":SPIRVCommonAttrToLLVMConversion",
        ":SPIRVDialect",
        ":SPIRVUtils",
        ":Support",
        ":TransformUtils",
        "//llvm:Support",
    ],
)

gentbl_cc_library(
    name = "LLVMOpsIncGen",
    tbl_outs = [
        (
            ["-gen-op-decls"],
            "include/mlir/Dialect/LLVMIR/LLVMOps.h.inc",
        ),
        (
            ["-gen-op-defs"],
            "include/mlir/Dialect/LLVMIR/LLVMOps.cpp.inc",
        ),
        (
            ["-gen-dialect-decls"],
            "include/mlir/Dialect/LLVMIR/LLVMOpsDialect.h.inc",
        ),
        (
            ["-gen-dialect-defs"],
            "include/mlir/Dialect/LLVMIR/LLVMOpsDialect.cpp.inc",
        ),
        (
            ["-gen-enum-decls"],
            "include/mlir/Dialect/LLVMIR/LLVMOpsEnums.h.inc",
        ),
        (
            ["-gen-enum-defs"],
            "include/mlir/Dialect/LLVMIR/LLVMOpsEnums.cpp.inc",
        ),
        (
            [
                "--gen-attrdef-decls",
                "-attrdefs-dialect=llvm",
            ],
            "include/mlir/Dialect/LLVMIR/LLVMOpsAttrDefs.h.inc",
        ),
        (
            [
                "--gen-attrdef-defs",
                "-attrdefs-dialect=llvm",
            ],
            "include/mlir/Dialect/LLVMIR/LLVMOpsAttrDefs.cpp.inc",
        ),
    ],
    tblgen = ":mlir-tblgen",
    td_file = "include/mlir/Dialect/LLVMIR/LLVMOps.td",
    deps = [":LLVMOpsTdFiles"],
)

gentbl_cc_library(
    name = "LLVMTypesIncGen",
    tbl_outs = [
        (
            [
                "-gen-typedef-decls",
                "-typedefs-dialect=llvm",
            ],
            "include/mlir/Dialect/LLVMIR/LLVMTypes.h.inc",
        ),
        (
            [
                "-gen-typedef-defs",
                "-typedefs-dialect=llvm",
            ],
            "include/mlir/Dialect/LLVMIR/LLVMTypes.cpp.inc",
        ),
    ],
    tblgen = ":mlir-tblgen",
    td_file = "include/mlir/Dialect/LLVMIR/LLVMTypes.td",
    deps = [":LLVMOpsTdFiles"],
)

gentbl_cc_library(
    name = "LLVMIntrinsicOpsIncGen",
    tbl_outs = [
        (
            ["-gen-op-decls"],
            "include/mlir/Dialect/LLVMIR/LLVMIntrinsicOps.h.inc",
        ),
        (
            ["-gen-op-defs"],
            "include/mlir/Dialect/LLVMIR/LLVMIntrinsicOps.cpp.inc",
        ),
    ],
    tblgen = ":mlir-tblgen",
    td_file = "include/mlir/Dialect/LLVMIR/LLVMIntrinsicOps.td",
    deps = [":LLVMOpsTdFiles"],
)

gentbl_cc_library(
    name = "LLVMConversionIncGen",
    tbl_outs = [
        (
            ["-gen-llvmir-conversions"],
            "include/mlir/Dialect/LLVMIR/LLVMConversions.inc",
        ),
        (
            ["-gen-enum-to-llvmir-conversions"],
            "include/mlir/Dialect/LLVMIR/LLVMConversionEnumsToLLVM.inc",
        ),
        (
            ["-gen-enum-from-llvmir-conversions"],
            "include/mlir/Dialect/LLVMIR/LLVMConversionEnumsFromLLVM.inc",
        ),
        (
            ["-gen-op-from-llvmir-conversions"],
            "include/mlir/Dialect/LLVMIR/LLVMOpFromLLVMIRConversions.inc",
        ),
    ],
    tblgen = ":mlir-tblgen",
    td_file = "include/mlir/Dialect/LLVMIR/LLVMOps.td",
    deps = [":LLVMOpsTdFiles"],
)

gentbl_cc_library(
    name = "LLVMIntrinsicConversionIncGen",
    tbl_outs = [
        (
            ["-gen-llvmir-conversions"],
            "include/mlir/Dialect/LLVMIR/LLVMIntrinsicConversions.inc",
        ),
        (
            ["-gen-intr-from-llvmir-conversions"],
            "include/mlir/Dialect/LLVMIR/LLVMIntrinsicFromLLVMIRConversions.inc",
        ),
        (
            ["-gen-convertible-llvmir-intrinsics"],
            "include/mlir/Dialect/LLVMIR/LLVMConvertibleLLVMIRIntrinsics.inc",
        ),
    ],
    tblgen = ":mlir-tblgen",
    td_file = "include/mlir/Dialect/LLVMIR/LLVMIntrinsicOps.td",
    deps = [":LLVMOpsTdFiles"],
)

cc_library(
    name = "NVVMDialect",
    srcs = ["lib/Dialect/LLVMIR/IR/NVVMDialect.cpp"],
    hdrs = ["include/mlir/Dialect/LLVMIR/NVVMDialect.h"],
    includes = ["include"],
    deps = [
        ":BasicPtxBuilderInterface",
        ":BytecodeOpInterface",
        ":ConvertToLLVMInterface",
        ":DialectUtils",
        ":GPUDialect",
        ":IR",
        ":LLVMDialect",
        ":NVVMOpsIncGen",
        ":SideEffectInterfaces",
        ":Support",
        "//llvm:AsmParser",
        "//llvm:Core",
        "//llvm:Support",
    ],
)

cc_library(
    name = "TargetLLVM",
    srcs = ["lib/Target/LLVM/ModuleToObject.cpp"],
    hdrs = glob(["include/mlir/Target/LLVM/*.h"]),
    includes = ["include"],
    deps = [
        ":ExecutionEngineUtils",
        ":IR",
        ":LLVMToLLVMIRTranslation",
        ":ToLLVMIRTranslation",
        "//llvm:BitWriter",
        "//llvm:Core",
        "//llvm:IPO",
        "//llvm:IRReader",
        "//llvm:Linker",
        "//llvm:MC",
        "//llvm:Passes",
        "//llvm:Support",
        "//llvm:Target",
        "//llvm:TargetParser",
    ],
)

cc_library(
    name = "NVVMTarget",
    srcs = ["lib/Target/LLVM/NVVM/Target.cpp"],
    hdrs = glob(["include/mlir/Target/LLVM/NVVM/*.h"]),
    includes = ["include"],
    deps = [
        ":GPUDialect",
        ":GPUToLLVMIRTranslation",
        ":LLVMToLLVMIRTranslation",
        ":NVVMDialect",
        ":NVVMToLLVMIRTranslation",
        ":TargetLLVM",
        ":ToLLVMIRTranslation",
        "//llvm:NVPTXCodeGen",
        "//llvm:Support",
        "//llvm:config",
    ],
)

td_library(
    name = "BasicPtxBuilderIntTdFiles",
    srcs = [
        "include/mlir/Dialect/LLVMIR/BasicPtxBuilderInterface.td",
    ],
    includes = ["include"],
    deps = [
        ":GPUOpsTdFiles",
        ":LLVMOpsTdFiles",
        ":OpBaseTdFiles",
    ],
)

td_library(
    name = "NVVMOpsTdFiles",
    srcs = ["include/mlir/Dialect/LLVMIR/NVVMOps.td"],
    includes = ["include"],
    deps = [
        ":BasicPtxBuilderIntTdFiles",
        ":GPUOpsTdFiles",
        ":LLVMOpsTdFiles",
        ":OpBaseTdFiles",
        ":SideEffectInterfacesTdFiles",
    ],
)

gentbl_cc_library(
    name = "BasicPtxBuilderIntGen",
    tbl_outs = [
        (
            [
                "-gen-op-interface-decls",
            ],
            "include/mlir/Dialect/LLVMIR/BasicPtxBuilderInterface.h.inc",
        ),
        (
            [
                "-gen-op-interface-defs",
            ],
            "include/mlir/Dialect/LLVMIR/BasicPtxBuilderInterface.cpp.inc",
        ),
    ],
    tblgen = ":mlir-tblgen",
    td_file = "include/mlir/Dialect/LLVMIR/BasicPtxBuilderInterface.td",
    deps = [
        ":BasicPtxBuilderIntTdFiles",
        ":GPUOpsTdFiles",
        ":LLVMOpsTdFiles",
    ],
)

gentbl_cc_library(
    name = "NVVMOpsIncGen",
    tbl_outs = [
        (
            ["-gen-op-decls"],
            "include/mlir/Dialect/LLVMIR/NVVMOps.h.inc",
        ),
        (
            ["-gen-op-defs"],
            "include/mlir/Dialect/LLVMIR/NVVMOps.cpp.inc",
        ),
        (
            [
                "-gen-dialect-decls",
                "-dialect=nvvm",
            ],
            "include/mlir/Dialect/LLVMIR/NVVMOpsDialect.h.inc",
        ),
        (
            [
                "-gen-dialect-defs",
                "-dialect=nvvm",
            ],
            "include/mlir/Dialect/LLVMIR/NVVMOpsDialect.cpp.inc",
        ),
        (
            ["-gen-enum-decls"],
            "include/mlir/Dialect/LLVMIR/NVVMOpsEnums.h.inc",
        ),
        (
            ["-gen-enum-defs"],
            "include/mlir/Dialect/LLVMIR/NVVMOpsEnums.cpp.inc",
        ),
        (
            [
                "-gen-attrdef-decls",
                "-attrdefs-dialect=nvvm",
            ],
            "include/mlir/Dialect/LLVMIR/NVVMOpsAttributes.h.inc",
        ),
        (
            [
                "-gen-attrdef-defs",
                "-attrdefs-dialect=nvvm",
            ],
            "include/mlir/Dialect/LLVMIR/NVVMOpsAttributes.cpp.inc",
        ),
    ],
    tblgen = ":mlir-tblgen",
    td_file = "include/mlir/Dialect/LLVMIR/NVVMOps.td",
    deps = [":NVVMOpsTdFiles"],
)

gentbl_cc_library(
    name = "NVVMConversionIncGen",
    tbl_outs = [
        (
            ["-gen-llvmir-conversions"],
            "include/mlir/Dialect/LLVMIR/NVVMConversions.inc",
        ),
    ],
    tblgen = ":mlir-tblgen",
    td_file = "include/mlir/Dialect/LLVMIR/NVVMOps.td",
    deps = [":NVVMOpsTdFiles"],
)

gentbl_cc_library(
    name = "NVVMFromLLVMIRConversionsIncGen",
    tbl_outs = [
        (
            ["-gen-intr-from-llvmir-conversions"],
            "include/mlir/Dialect/LLVMIR/NVVMFromLLVMIRConversions.inc",
        ),
    ],
    tblgen = ":mlir-tblgen",
    td_file = "include/mlir/Dialect/LLVMIR/NVVMOps.td",
    deps = [":NVVMOpsTdFiles"],
)

gentbl_cc_library(
    name = "NVVMConvertibleLLVMIRIntrinsicsIncGen",
    tbl_outs = [
        (
            ["-gen-convertible-llvmir-intrinsics"],
            "include/mlir/Dialect/LLVMIR/NVVMConvertibleLLVMIRIntrinsics.inc",
        ),
    ],
    tblgen = ":mlir-tblgen",
    td_file = "include/mlir/Dialect/LLVMIR/NVVMOps.td",
    deps = [":NVVMOpsTdFiles"],
)

cc_library(
    name = "BasicPtxBuilderInterface",
    srcs = ["lib/Dialect/LLVMIR/IR/BasicPtxBuilderInterface.cpp"],
    hdrs = [
        "include/mlir/Dialect/LLVMIR/BasicPtxBuilderInterface.h",
    ],
    includes = ["include"],
    deps = [
        ":BasicPtxBuilderIntGen",
        ":IR",
        ":LLVMDialect",
        ":Support",
    ],
)

cc_library(
    name = "NVVMToLLVM",
    srcs = ["lib/Conversion/NVVMToLLVM/NVVMToLLVM.cpp"],
    hdrs = glob(["include/mlir/Conversion/NVVMToLLVM/*.h"]),
    includes = ["include"],
    deps = [
        ":ConversionPassIncGen",
        ":ConvertToLLVMInterface",
        ":FuncDialect",
        ":IR",
        ":LLVMCommonConversion",
        ":LLVMDialect",
        ":NVVMDialect",
        ":Pass",
        ":Support",
        "//llvm:Support",
    ],
)

cc_library(
    name = "ROCDLDialect",
    srcs = ["lib/Dialect/LLVMIR/IR/ROCDLDialect.cpp"],
    hdrs = ["include/mlir/Dialect/LLVMIR/ROCDLDialect.h"],
    includes = ["include"],
    deps = [
        ":BytecodeOpInterface",
        ":GPUDialect",
        ":IR",
        ":LLVMDialect",
        ":ROCDLOpsIncGen",
        ":SideEffectInterfaces",
        "//llvm:AsmParser",
        "//llvm:Core",
        "//llvm:Support",
    ],
)

cc_library(
    name = "ROCDLTarget",
    srcs = [
        "lib/Target/LLVM/ROCDL/Target.cpp",
        "lib/Target/LLVM/ROCDL/Utils.cpp",
    ],
    hdrs = glob(["include/mlir/Target/LLVM/ROCDL/*.h"]),
    includes = ["include"],
    deps = [
        ":GPUDialect",
        ":GPUToLLVMIRTranslation",
        ":LLVMToLLVMIRTranslation",
        ":ROCDLDialect",
        ":ROCDLToLLVMIRTranslation",
        ":Support",
        ":TargetLLVM",
        ":ToLLVMIRTranslation",
        "//llvm:Core",
        "//llvm:FrontendOffloading",
        "//llvm:MC",
        "//llvm:MCParser",
        "//llvm:Support",
        "//llvm:TargetParser",
    ],
)

td_library(
    name = "ROCDLOpsTdFiles",
    srcs = ["include/mlir/Dialect/LLVMIR/ROCDLOps.td"],
    includes = ["include"],
    deps = [
        ":GPUOpsTdFiles",
        ":LLVMOpsTdFiles",
        ":OpBaseTdFiles",
        ":SideEffectInterfacesTdFiles",
    ],
)

gentbl_cc_library(
    name = "ROCDLOpsIncGen",
    tbl_outs = [
        (
            ["-gen-op-decls"],
            "include/mlir/Dialect/LLVMIR/ROCDLOps.h.inc",
        ),
        (
            ["-gen-op-defs"],
            "include/mlir/Dialect/LLVMIR/ROCDLOps.cpp.inc",
        ),
        (
            [
                "-gen-dialect-decls",
                "-dialect=rocdl",
            ],
            "include/mlir/Dialect/LLVMIR/ROCDLOpsDialect.h.inc",
        ),
        (
            [
                "-gen-dialect-defs",
                "-dialect=rocdl",
            ],
            "include/mlir/Dialect/LLVMIR/ROCDLOpsDialect.cpp.inc",
        ),
        (
            [
                "-gen-attrdef-decls",
                "-attrdefs-dialect=rocdl",
            ],
            "include/mlir/Dialect/LLVMIR/ROCDLOpsAttributes.h.inc",
        ),
        (
            [
                "-gen-attrdef-defs",
                "-attrdefs-dialect=rocdl",
            ],
            "include/mlir/Dialect/LLVMIR/ROCDLOpsAttributes.cpp.inc",
        ),
    ],
    tblgen = ":mlir-tblgen",
    td_file = "include/mlir/Dialect/LLVMIR/ROCDLOps.td",
    deps = [":ROCDLOpsTdFiles"],
)

gentbl_cc_library(
    name = "ROCDLConversionIncGen",
    tbl_outs = [
        (
            ["-gen-llvmir-conversions"],
            "include/mlir/Dialect/LLVMIR/ROCDLConversions.inc",
        ),
    ],
    tblgen = ":mlir-tblgen",
    td_file = "include/mlir/Dialect/LLVMIR/ROCDLOps.td",
    deps = [":ROCDLOpsTdFiles"],
)

cc_library(
    name = "PDLDialect",
    srcs = glob([
        "lib/Dialect/PDL/IR/*.cpp",
    ]),
    hdrs = glob([
        "include/mlir/Dialect/PDL/IR/*.h",
    ]),
    includes = ["include"],
    deps = [
        ":BytecodeOpInterface",
        ":IR",
        ":InferTypeOpInterface",
        ":PDLOpsIncGen",
        ":PDLTypesIncGen",
        ":SideEffectInterfaces",
        "//llvm:Support",
    ],
)

td_library(
    name = "PDLDialectTdFiles",
    srcs = [
        "include/mlir/Dialect/PDL/IR/PDLDialect.td",
        "include/mlir/Dialect/PDL/IR/PDLOps.td",
        "include/mlir/Dialect/PDL/IR/PDLTypes.td",
    ],
    deps = [
        ":OpBaseTdFiles",
        ":SideEffectInterfacesTdFiles",
    ],
)

gentbl_cc_library(
    name = "PDLOpsIncGen",
    tbl_outs = [
        (
            ["-gen-op-decls"],
            "include/mlir/Dialect/PDL/IR/PDLOps.h.inc",
        ),
        (
            ["-gen-op-defs"],
            "include/mlir/Dialect/PDL/IR/PDLOps.cpp.inc",
        ),
        (
            ["-gen-dialect-decls"],
            "include/mlir/Dialect/PDL/IR/PDLOpsDialect.h.inc",
        ),
        (
            ["-gen-dialect-defs"],
            "include/mlir/Dialect/PDL/IR/PDLOpsDialect.cpp.inc",
        ),
    ],
    tblgen = ":mlir-tblgen",
    td_file = "include/mlir/Dialect/PDL/IR/PDLOps.td",
    deps = [":PDLDialectTdFiles"],
)

gentbl_cc_library(
    name = "PDLTypesIncGen",
    tbl_outs = [
        (
            ["-gen-typedef-decls"],
            "include/mlir/Dialect/PDL/IR/PDLOpsTypes.h.inc",
        ),
        (
            ["-gen-typedef-defs"],
            "include/mlir/Dialect/PDL/IR/PDLOpsTypes.cpp.inc",
        ),
    ],
    tblgen = ":mlir-tblgen",
    td_file = "include/mlir/Dialect/PDL/IR/PDLTypes.td",
    deps = [":PDLDialectTdFiles"],
)

cc_library(
    name = "PDLInterpDialect",
    srcs = glob([
        "lib/Dialect/PDLInterp/IR/*.cpp",
    ]),
    hdrs = glob([
        "include/mlir/Dialect/PDLInterp/IR/*.h",
    ]),
    includes = ["include"],
    deps = [
        ":BytecodeOpInterface",
        ":FunctionInterfaces",
        ":IR",
        ":InferTypeOpInterface",
        ":PDLDialect",
        ":PDLInterpOpsIncGen",
        ":SideEffectInterfaces",
    ],
)

td_library(
    name = "PDLInterpOpsTdFiles",
    srcs = ["include/mlir/Dialect/PDLInterp/IR/PDLInterpOps.td"],
    includes = ["include"],
    deps = [
        ":FunctionInterfacesTdFiles",
        ":OpBaseTdFiles",
        ":PDLDialectTdFiles",
        ":SideEffectInterfacesTdFiles",
    ],
)

gentbl_cc_library(
    name = "PDLInterpOpsIncGen",
    tbl_outs = [
        (
            ["-gen-op-decls"],
            "include/mlir/Dialect/PDLInterp/IR/PDLInterpOps.h.inc",
        ),
        (
            ["-gen-op-defs"],
            "include/mlir/Dialect/PDLInterp/IR/PDLInterpOps.cpp.inc",
        ),
        (
            [
                "-gen-dialect-decls",
                "-dialect=pdl_interp",
            ],
            "include/mlir/Dialect/PDLInterp/IR/PDLInterpOpsDialect.h.inc",
        ),
        (
            [
                "-gen-dialect-defs",
                "-dialect=pdl_interp",
            ],
            "include/mlir/Dialect/PDLInterp/IR/PDLInterpOpsDialect.cpp.inc",
        ),
    ],
    tblgen = ":mlir-tblgen",
    td_file = "include/mlir/Dialect/PDLInterp/IR/PDLInterpOps.td",
    deps = [":PDLInterpOpsTdFiles"],
)

cc_library(
    name = "PolynomialDialect",
    srcs = glob([
        "lib/Dialect/Polynomial/IR/*.cpp",
    ]),
    hdrs = glob([
        "include/mlir/Dialect/Polynomial/IR/*.h",
    ]),
    includes = ["include"],
    deps = [
        ":ArithDialect",
        ":IR",
        ":InferTypeOpInterface",
        ":PolynomialAttributesIncGen",
        ":PolynomialCanonicalizationIncGen",
        ":PolynomialIncGen",
        ":Support",
        "//llvm:Support",
    ],
)

td_library(
    name = "PolynomialTdFiles",
    srcs = glob(["include/mlir/Dialect/Polynomial/IR/*.td"]),
    includes = ["include"],
    deps = [
        ":BuiltinDialectTdFiles",
        ":InferTypeOpInterfaceTdFiles",
        ":OpBaseTdFiles",
        ":SideEffectInterfacesTdFiles",
    ],
)

gentbl_cc_library(
    name = "PolynomialIncGen",
    tbl_outs = [
        (
            ["-gen-op-decls"],
            "include/mlir/Dialect/Polynomial/IR/Polynomial.h.inc",
        ),
        (
            ["-gen-op-defs"],
            "include/mlir/Dialect/Polynomial/IR/Polynomial.cpp.inc",
        ),
        (
            [
                "-gen-dialect-decls",
                "-dialect=polynomial",
            ],
            "include/mlir/Dialect/Polynomial/IR/PolynomialDialect.h.inc",
        ),
        (
            [
                "-gen-dialect-defs",
                "-dialect=polynomial",
            ],
            "include/mlir/Dialect/Polynomial/IR/PolynomialDialect.cpp.inc",
        ),
        (
            [
                "--gen-typedef-decls",
                "-typedefs-dialect=polynomial",
            ],
            "include/mlir/Dialect/Polynomial/IR/PolynomialTypes.h.inc",
        ),
        (
            [
                "--gen-typedef-defs",
                "-typedefs-dialect=polynomial",
            ],
            "include/mlir/Dialect/Polynomial/IR/PolynomialTypes.cpp.inc",
        ),
        (
            ["-gen-op-doc"],
            "g3doc/Dialects/Polynomial/Polynomial.md",
        ),
    ],
    tblgen = ":mlir-tblgen",
    td_file = "include/mlir/Dialect/Polynomial/IR/Polynomial.td",
    deps = [":PolynomialTdFiles"],
)

gentbl_cc_library(
    name = "PolynomialAttributesIncGen",
    tbl_outs = [
        (
            [
                "-gen-attrdef-decls",
                "-attrdefs-dialect=polynomial",
            ],
            "include/mlir/Dialect/Polynomial/IR/PolynomialAttributes.h.inc",
        ),
        (
            [
                "-gen-attrdef-defs",
                "-attrdefs-dialect=polynomial",
            ],
            "include/mlir/Dialect/Polynomial/IR/PolynomialAttributes.cpp.inc",
        ),
    ],
    tblgen = ":mlir-tblgen",
    td_file = "include/mlir/Dialect/Polynomial/IR/Polynomial.td",
    deps = [":PolynomialTdFiles"],
)

gentbl_cc_library(
    name = "PolynomialCanonicalizationIncGen",
    strip_include_prefix = "include/mlir/Dialect/Polynomial/IR",
    tbl_outs = [
        (
            ["-gen-rewriters"],
            "include/mlir/Dialect/Polynomial/IR/PolynomialCanonicalization.inc",
        ),
    ],
    tblgen = ":mlir-tblgen",
    td_file = "lib/Dialect/Polynomial/IR/PolynomialCanonicalization.td",
    deps = [
        ":ArithOpsTdFiles",
        ":PolynomialTdFiles",
    ],
)

td_library(
    name = "PtrTdFiles",
    srcs = [
        "include/mlir/Dialect/Ptr/IR/PtrAttrDefs.td",
        "include/mlir/Dialect/Ptr/IR/PtrDialect.td",
        "include/mlir/Dialect/Ptr/IR/PtrOps.td",
    ],
    includes = ["include"],
    deps = [
        ":AttrTdFiles",
        ":BuiltinDialectTdFiles",
        ":DataLayoutInterfacesTdFiles",
        ":OpBaseTdFiles",
    ],
)

gentbl_cc_library(
    name = "PtrDialectIncGen",
    tbl_outs = [
        (
            ["-gen-dialect-decls"],
            "include/mlir/Dialect/Ptr/IR/PtrOpsDialect.h.inc",
        ),
        (
            ["-gen-dialect-defs"],
            "include/mlir/Dialect/Ptr/IR/PtrOpsDialect.cpp.inc",
        ),
        (
            ["-gen-typedef-decls"],
            "include/mlir/Dialect/Ptr/IR/PtrOpsTypes.h.inc",
        ),
        (
            ["-gen-typedef-defs"],
            "include/mlir/Dialect/Ptr/IR/PtrOpsTypes.cpp.inc",
        ),
    ],
    tblgen = ":mlir-tblgen",
    td_file = "include/mlir/Dialect/Ptr/IR/PtrDialect.td",
    deps = [
        ":PtrTdFiles",
    ],
)

gentbl_cc_library(
    name = "PtrOpsIncGen",
    tbl_outs = [
        (
            ["-gen-op-decls"],
            "include/mlir/Dialect/Ptr/IR/PtrOps.h.inc",
        ),
        (
            ["-gen-op-defs"],
            "include/mlir/Dialect/Ptr/IR/PtrOps.cpp.inc",
        ),
    ],
    tblgen = ":mlir-tblgen",
    td_file = "include/mlir/Dialect/Ptr/IR/PtrOps.td",
    deps = [
        ":PtrTdFiles",
    ],
)

gentbl_cc_library(
    name = "PtrAttrsIncGen",
    tbl_outs = [
        (
            ["-gen-attrdef-decls"],
            "include/mlir/Dialect/Ptr/IR/PtrOpsAttrs.h.inc",
        ),
        (
            ["-gen-attrdef-defs"],
            "include/mlir/Dialect/Ptr/IR/PtrOpsAttrs.cpp.inc",
        ),
    ],
    tblgen = ":mlir-tblgen",
    td_file = "include/mlir/Dialect/Ptr/IR/PtrAttrDefs.td",
    deps = [
        ":PtrTdFiles",
    ],
)

cc_library(
    name = "PtrDialect",
    srcs = glob(
        [
            "lib/Dialect/Ptr/IR/*.cpp",
        ],
    ),
    hdrs = glob([
        "include/mlir/Dialect/Ptr/IR/*.h",
    ]),
    includes = ["include"],
    deps = [
        ":BytecodeOpInterface",
        ":DataLayoutInterfaces",
        ":IR",
        ":InliningUtils",
        ":PtrAttrsIncGen",
        ":PtrDialectIncGen",
        ":PtrOpsIncGen",
        "//llvm:Support",
    ],
)

td_library(
    name = "SPIRVOpsTdFiles",
    srcs = glob(["include/mlir/Dialect/SPIRV/IR/*.td"]),
    includes = ["include"],
    deps = [
        ":BuiltinDialectTdFiles",
        ":CallInterfacesTdFiles",
        ":ControlFlowInterfacesTdFiles",
        ":FunctionInterfacesTdFiles",
        ":InferTypeOpInterfaceTdFiles",
        ":OpBaseTdFiles",
        ":SideEffectInterfacesTdFiles",
    ],
)

gentbl_cc_library(
    name = "SPIRVOpsIncGen",
    tbl_outs = [
        (
            ["-gen-op-decls"],
            "include/mlir/Dialect/SPIRV/IR/SPIRVOps.h.inc",
        ),
        (
            ["-gen-op-defs"],
            "include/mlir/Dialect/SPIRV/IR/SPIRVOps.cpp.inc",
        ),
        (
            ["-gen-dialect-decls"],
            "include/mlir/Dialect/SPIRV/IR/SPIRVOpsDialect.h.inc",
        ),
        (
            ["-gen-dialect-defs"],
            "include/mlir/Dialect/SPIRV/IR/SPIRVOpsDialect.cpp.inc",
        ),
        (
            ["-gen-op-doc"],
            "g3doc/Dialects/SPIRV/SPIRVOps.md",
        ),
        (
            ["-gen-enum-decls"],
            "include/mlir/Dialect/SPIRV/IR/SPIRVEnums.h.inc",
        ),
        (
            ["-gen-enum-defs"],
            "include/mlir/Dialect/SPIRV/IR/SPIRVEnums.cpp.inc",
        ),
        (
            ["-gen-spirv-enum-avail-decls"],
            "include/mlir/Dialect/SPIRV/IR/SPIRVEnumAvailability.h.inc",
        ),
        (
            ["-gen-spirv-enum-avail-defs"],
            "include/mlir/Dialect/SPIRV/IR/SPIRVEnumAvailability.cpp.inc",
        ),
        (
            ["-gen-spirv-capability-implication"],
            "include/mlir/Dialect/SPIRV/IR/SPIRVCapabilityImplication.inc",
        ),
    ],
    tblgen = ":mlir-tblgen",
    td_file = "include/mlir/Dialect/SPIRV/IR/SPIRVOps.td",
    deps = [":SPIRVOpsTdFiles"],
)

gentbl_cc_library(
    name = "SPIRVAttributesIncGen",
    tbl_outs = [
        (
            ["-gen-attrdef-decls"],
            "include/mlir/Dialect/SPIRV/IR/SPIRVAttributes.h.inc",
        ),
        (
            ["-gen-attrdef-defs"],
            "include/mlir/Dialect/SPIRV/IR/SPIRVAttributes.cpp.inc",
        ),
    ],
    tblgen = ":mlir-tblgen",
    td_file = "include/mlir/Dialect/SPIRV/IR/SPIRVAttributes.td",
    deps = [":SPIRVOpsTdFiles"],
)

gentbl_cc_library(
    name = "SPIRVCanonicalizationIncGen",
    strip_include_prefix = "lib/Dialect/SPIRV/IR",
    tbl_outs = [
        (
            ["-gen-rewriters"],
            "lib/Dialect/SPIRV/IR/SPIRVCanonicalization.inc",
        ),
    ],
    tblgen = ":mlir-tblgen",
    td_file = "lib/Dialect/SPIRV/IR/SPIRVCanonicalization.td",
    deps = [":SPIRVOpsTdFiles"],
)

gentbl_cc_library(
    name = "SPIRVAvailabilityIncGen",
    tbl_outs = [
        (
            ["-gen-avail-interface-decls"],
            "include/mlir/Dialect/SPIRV/IR/SPIRVAvailability.h.inc",
        ),
        (
            ["-gen-avail-interface-defs"],
            "include/mlir/Dialect/SPIRV/IR/SPIRVAvailability.cpp.inc",
        ),
        (
            ["-gen-spirv-avail-impls"],
            "include/mlir/Dialect/SPIRV/IR/SPIRVOpAvailabilityImpl.inc",
        ),
    ],
    tblgen = ":mlir-tblgen",
    td_file = "include/mlir/Dialect/SPIRV/IR/SPIRVOps.td",
    deps = [":SPIRVOpsTdFiles"],
)

gentbl_cc_library(
    name = "SPIRVAttrUtilsGen",
    tbl_outs = [
        (
            ["-gen-spirv-attr-utils"],
            "include/mlir/Dialect/SPIRV/IR/SPIRVAttrUtils.inc",
        ),
    ],
    tblgen = ":mlir-tblgen",
    td_file = "include/mlir/Dialect/SPIRV/IR/SPIRVBase.td",
    deps = [":SPIRVOpsTdFiles"],
)

gentbl_cc_library(
    name = "SPIRVSerializationGen",
    tbl_outs = [
        (
            ["-gen-spirv-serialization"],
            "include/mlir/Dialect/SPIRV/IR/SPIRVSerialization.inc",
        ),
    ],
    tblgen = ":mlir-tblgen",
    td_file = "include/mlir/Dialect/SPIRV/IR/SPIRVOps.td",
    deps = [":SPIRVOpsTdFiles"],
)

cc_library(
    name = "SPIRVDialect",
    srcs = glob([
        "lib/Dialect/SPIRV/IR/*.cpp",
        "lib/Dialect/SPIRV/IR/*.h",
    ]),
    hdrs = glob([
        "include/mlir/Dialect/SPIRV/IR/*.h",
    ]),
    includes = ["include"],
    deps = [
        ":BytecodeOpInterface",
        ":CallOpInterfaces",
        ":CommonFolders",
        ":ControlFlowInterfaces",
        ":FunctionInterfaces",
        ":GPUDialect",
        ":IR",
        ":InferTypeOpInterface",
        ":InliningUtils",
        ":Parser",
        ":SPIRVAttrUtilsGen",
        ":SPIRVAttributesIncGen",
        ":SPIRVAvailabilityIncGen",
        ":SPIRVCanonicalizationIncGen",
        ":SPIRVOpsIncGen",
        ":SideEffectInterfaces",
        ":Support",
        ":UBDialect",
        "//llvm:Support",
    ],
)

cc_library(
    name = "SPIRVTarget",
    srcs = ["lib/Target/SPIRV/Target.cpp"],
    hdrs = ["include/mlir/Target/SPIRV/Target.h"],
    includes = ["include"],
    deps = [
        ":GPUDialect",
        ":SPIRVDialect",
        ":SPIRVSerialization",
    ],
)

gentbl_cc_library(
    name = "SPIRVPassIncGen",
    tbl_outs = [
        (
            [
                "-gen-pass-decls",
                "-name=SPIRV",
            ],
            "include/mlir/Dialect/SPIRV/Transforms/Passes.h.inc",
        ),
    ],
    tblgen = ":mlir-tblgen",
    td_file = "include/mlir/Dialect/SPIRV/Transforms/Passes.td",
    deps = [":PassBaseTdFiles"],
)

cc_library(
    name = "SPIRVUtils",
    srcs = glob([
        "lib/Dialect/SPIRV/Utils/*.cpp",
    ]),
    hdrs = glob([
        "include/mlir/Dialect/SPIRV/Utils/*.h",
    ]),
    includes = ["include"],
    deps = [":SPIRVDialect"],
)

cc_library(
    name = "SPIRVConversion",
    srcs = ["lib/Dialect/SPIRV/Transforms/SPIRVConversion.cpp"],
    hdrs = ["include/mlir/Dialect/SPIRV/Transforms/SPIRVConversion.h"],
    includes = ["include"],
    deps = [
        ":ArithDialect",
        ":DialectUtils",
        ":FuncDialect",
        ":IR",
        ":Pass",
        ":SPIRVDialect",
        ":Support",
        ":TransformUtils",
        ":VectorDialect",
        ":VectorTransforms",
        "//llvm:Support",
    ],
)

cc_library(
    name = "SPIRVTransforms",
    srcs = glob(
        [
            "lib/Dialect/SPIRV/Transforms/*.cpp",
        ],
        exclude = ["lib/Dialect/SPIRV/Transforms/SPIRVConversion.cpp"],
    ),
    hdrs = glob(
        ["include/mlir/Dialect/SPIRV/Transforms/*.h"],
        exclude = ["include/mlir/Dialect/SPIRV/Transforms/SPIRVConversion.h"],
    ),
    includes = ["include"],
    deps = [
        ":FuncDialect",
        ":IR",
        ":Pass",
        ":SPIRVConversion",
        ":SPIRVDialect",
        ":SPIRVPassIncGen",
        ":SPIRVUtils",
        ":Support",
        ":TransformUtils",
        "//llvm:Support",
    ],
)

cc_library(
    name = "SPIRVCommonConversion",
    hdrs = ["lib/Conversion/SPIRVCommon/Pattern.h"],
    includes = ["include"],
    deps = [
        ":IR",
        ":SPIRVDialect",
        ":TransformUtils",
        "//llvm:Support",
    ],
)

cc_library(
    name = "SPIRVCommonAttrToLLVMConversion",
    srcs = ["lib/Conversion/SPIRVCommon/AttrToLLVMConverter.cpp"],
    hdrs = ["include/mlir/Conversion/SPIRVCommon/AttrToLLVMConverter.h"],
    includes = ["include"],
    deps = [
        ":SPIRVDialect",
    ],
)

cc_library(
    name = "MathToSPIRV",
    srcs = glob([
        "lib/Conversion/MathToSPIRV/*.cpp",
    ]),
    hdrs = glob([
        "include/mlir/Conversion/MathToSPIRV/*.h",
    ]),
    includes = [
        "include",
        "lib/Conversion/MathToSPIRV",
    ],
    deps = [
        ":ConversionPassIncGen",
        ":IR",
        ":MathDialect",
        ":Pass",
        ":SPIRVCommonConversion",
        ":SPIRVConversion",
        ":SPIRVDialect",
        ":TransformUtils",
        "//llvm:Support",
    ],
)

cc_library(
    name = "MathToROCDL",
    srcs = glob([
        "lib/Conversion/MathToROCDL/*.cpp",
    ]),
    hdrs = glob([
        "include/mlir/Conversion/MathToROCDL/*.h",
    ]),
    includes = ["include"],
    deps = [
        ":ConversionPassIncGen",
        ":DialectUtils",
        ":FuncDialect",
        ":GPUCommonTransforms",
        ":GPUToGPURuntimeTransforms",
        ":IR",
        ":LLVMCommonConversion",
        ":LLVMDialect",
        ":MathDialect",
        ":Pass",
        ":ROCDLDialect",
        ":TransformUtils",
        ":VectorDialect",
    ],
)

cc_library(
    name = "FuncToEmitC",
    srcs = glob([
        "lib/Conversion/FuncToEmitC/*.cpp",
    ]),
    hdrs = glob([
        "include/mlir/Conversion/FuncToEmitC/*.h",
    ]),
    includes = [
        "include",
        "lib/Conversion/FuncToEmitC",
    ],
    deps = [
        ":ConversionPassIncGen",
        ":EmitCDialect",
        ":FuncDialect",
        ":Pass",
        ":TransformUtils",
    ],
)

cc_library(
    name = "FuncToSPIRV",
    srcs = glob([
        "lib/Conversion/FuncToSPIRV/*.cpp",
    ]),
    hdrs = glob([
        "include/mlir/Conversion/FuncToSPIRV/*.h",
    ]),
    includes = [
        "include",
        "lib/Conversion/FuncToSPIRV",
    ],
    deps = [
        ":ConversionPassIncGen",
        ":FuncDialect",
        ":IR",
        ":Pass",
        ":SPIRVCommonConversion",
        ":SPIRVConversion",
        ":SPIRVDialect",
        ":SPIRVUtils",
        ":Support",
        ":TransformUtils",
        "//llvm:Support",
    ],
)

cc_library(
    name = "TensorToLinalg",
    srcs = glob([
        "lib/Conversion/TensorToLinalg/*.cpp",
    ]),
    hdrs = glob([
        "include/mlir/Conversion/TensorToLinalg/*.h",
    ]),
    includes = [
        "include",
        "lib/Conversion/TensorToLinalg",
    ],
    deps = [
        ":ArithDialect",
        ":ConversionPassIncGen",
        ":IR",
        ":LinalgDialect",
        ":LinalgTransforms",
        ":Pass",
        ":Support",
        ":TensorDialect",
        ":TransformUtils",
        "//llvm:Support",
    ],
)

cc_library(
    name = "TensorToSPIRV",
    srcs = glob([
        "lib/Conversion/TensorToSPIRV/*.cpp",
    ]),
    hdrs = glob([
        "include/mlir/Conversion/TensorToSPIRV/*.h",
    ]),
    includes = [
        "include",
        "lib/Conversion/TensorToSPIRV",
    ],
    deps = [
        ":ArithToSPIRV",
        ":ConversionPassIncGen",
        ":FuncToSPIRV",
        ":IR",
        ":Pass",
        ":SPIRVCommonConversion",
        ":SPIRVConversion",
        ":SPIRVDialect",
        ":SPIRVUtils",
        ":Support",
        ":TensorDialect",
        ":TransformUtils",
        "//llvm:Support",
    ],
)

cc_library(
    name = "SPIRVBinaryUtils",
    srcs = ["lib/Target/SPIRV/SPIRVBinaryUtils.cpp"],
    hdrs = ["include/mlir/Target/SPIRV/SPIRVBinaryUtils.h"],
    includes = ["include"],
    deps = [
        ":SPIRVDialect",
        ":Support",
    ],
)

cc_library(
    name = "SPIRVSerialization",
    srcs = [
        "lib/Target/SPIRV/Serialization/Serialization.cpp",
        "lib/Target/SPIRV/Serialization/SerializeOps.cpp",
        "lib/Target/SPIRV/Serialization/Serializer.cpp",
        "lib/Target/SPIRV/Serialization/Serializer.h",
    ],
    hdrs = ["include/mlir/Target/SPIRV/Serialization.h"],
    includes = ["include"],
    deps = [
        ":IR",
        ":SPIRVBinaryUtils",
        ":SPIRVDialect",
        ":SPIRVSerializationGen",
        ":Support",
        "//llvm:Support",
    ],
)

cc_library(
    name = "SPIRVDeserialization",
    srcs = glob([
        "lib/Target/SPIRV/Deserialization/*.cpp",
        "lib/Target/SPIRV/Deserialization/*.h",
    ]),
    hdrs = ["include/mlir/Target/SPIRV/Deserialization.h"],
    includes = ["include"],
    deps = [
        ":IR",
        ":SPIRVBinaryUtils",
        ":SPIRVDialect",
        ":SPIRVSerializationGen",
        ":Support",
        "//llvm:Support",
    ],
)

cc_library(
    name = "SPIRVModuleCombiner",
    srcs = glob(
        ["lib/Dialect/SPIRV/Linking/ModuleCombiner/*.cpp"],
    ),
    hdrs = ["include/mlir/Dialect/SPIRV/Linking/ModuleCombiner.h"],
    includes = ["include"],
    deps = [
        ":IR",
        ":SPIRVDialect",
        ":Support",
        "//llvm:Support",
    ],
)

cc_library(
    name = "SPIRVTranslateRegistration",
    srcs = ["lib/Target/SPIRV/TranslateRegistration.cpp"],
    includes = ["include"],
    deps = [
        ":IR",
        ":Parser",
        ":SPIRVDeserialization",
        ":SPIRVDialect",
        ":SPIRVSerialization",
        ":Support",
        ":TranslateLib",
        "//llvm:Support",
    ],
)

td_library(
    name = "TensorOpsTdFiles",
    srcs = [
        "include/mlir/Dialect/Tensor/IR/TensorBase.td",
        "include/mlir/Dialect/Tensor/IR/TensorOps.td",
    ],
    includes = ["include"],
    deps = [
        ":CastInterfacesTdFiles",
        ":ControlFlowInterfacesTdFiles",
        ":DestinationStyleOpInterfaceTdFiles",
        ":InferTypeOpInterfaceTdFiles",
        ":OpBaseTdFiles",
        ":ParallelCombiningOpInterfaceTdFiles",
        ":ShapedOpInterfacesTdFiles",
        ":SideEffectInterfacesTdFiles",
        ":TilingInterfaceTdFiles",
        ":ViewLikeInterfaceTdFiles",
    ],
)

gentbl_cc_library(
    name = "TensorOpsIncGen",
    tbl_outs = [
        (
            [
                "-gen-dialect-decls",
                "-dialect=tensor",
            ],
            "include/mlir/Dialect/Tensor/IR/TensorOpsDialect.h.inc",
        ),
        (
            [
                "-gen-dialect-defs",
                "-dialect=tensor",
            ],
            "include/mlir/Dialect/Tensor/IR/TensorOpsDialect.cpp.inc",
        ),
        (
            ["-gen-op-decls"],
            "include/mlir/Dialect/Tensor/IR/TensorOps.h.inc",
        ),
        (
            ["-gen-op-defs"],
            "include/mlir/Dialect/Tensor/IR/TensorOps.cpp.inc",
        ),
    ],
    tblgen = ":mlir-tblgen",
    td_file = "include/mlir/Dialect/Tensor/IR/TensorOps.td",
    deps = [":TensorOpsTdFiles"],
)

cc_library(
    name = "TensorDialect",
    srcs = [
        "lib/Dialect/Tensor/IR/TensorDialect.cpp",
        "lib/Dialect/Tensor/IR/TensorOps.cpp",
        "lib/Dialect/Tensor/IR/ValueBoundsOpInterfaceImpl.cpp",
    ],
    hdrs = [
        "include/mlir/Dialect/Tensor/IR/ShardingInterfaceImpl.h",
        "include/mlir/Dialect/Tensor/IR/Tensor.h",
        "include/mlir/Dialect/Tensor/IR/ValueBoundsOpInterfaceImpl.h",
    ],
    includes = ["include"],
    deps = [
        ":AffineDialect",
        ":ArithDialect",
        ":ArithUtils",
        ":BufferizationInterfaces",
        ":BytecodeOpInterface",
        ":CastInterfaces",
        ":ComplexDialect",
        ":ControlFlowInterfaces",
        ":DestinationStyleOpInterface",
        ":DialectUtils",
        ":IR",
        ":InferTypeOpInterface",
        ":InliningUtils",
        ":LoopLikeInterface",
        ":ParallelCombiningOpInterface",
        ":ShapedOpInterfaces",
        ":SideEffectInterfaces",
        ":SubsetOpInterface",
        ":Support",
        ":TensorOpsIncGen",
        ":TilingInterface",
        ":TransformDialectInterfaces",
        ":ValueBoundsOpInterface",
        ":ViewLikeInterface",
        "//llvm:Support",
    ],
)

cc_library(
    name = "TensorInferTypeOpInterfaceImpl",
    srcs = ["lib/Dialect/Tensor/IR/TensorInferTypeOpInterfaceImpl.cpp"],
    hdrs = ["include/mlir/Dialect/Tensor/IR/TensorInferTypeOpInterfaceImpl.h"],
    includes = ["include"],
    deps = [
        ":AffineDialect",
        ":ArithUtils",
        ":DialectUtils",
        ":IR",
        ":InferTypeOpInterface",
        ":TensorDialect",
    ],
)

cc_library(
    name = "TensorTilingInterfaceImpl",
    srcs = ["lib/Dialect/Tensor/IR/TensorTilingInterfaceImpl.cpp"],
    hdrs = ["include/mlir/Dialect/Tensor/IR/TensorTilingInterfaceImpl.h"],
    includes = ["include"],
    deps = [
        ":AffineDialect",
        ":AffineUtils",
        ":ArithUtils",
        ":DialectUtils",
        ":IR",
        ":LinalgDialect",
        ":LinalgUtils",
        ":SCFDialect",
        ":TensorDialect",
        ":TensorUtils",
        ":TilingInterface",
        ":ValueBoundsOpInterface",
    ],
)

cc_library(
    name = "TensorExtensions",
    srcs = glob(["lib/Dialect/Tensor/Extensions/*.cpp"]),
    hdrs = glob(["include/mlir/Dialect/Tensor/Extensions/*.h"]),
    includes = ["include"],
    deps = [
        ":DialectUtils",
        ":IR",
        ":MeshDialect",
        ":MeshShardingInterface",
        ":MeshShardingInterfaceIncGen",
        ":Support",
        ":TensorDialect",
        "//llvm:Support",
    ],
)

cc_library(
    name = "TensorUtils",
    srcs = ["lib/Dialect/Tensor/Utils/Utils.cpp"],
    hdrs = ["include/mlir/Dialect/Tensor/Utils/Utils.h"],
    includes = ["include"],
    deps = [
        ":AffineDialect",
        ":ArithDialect",
        ":ArithUtils",
        ":DialectUtils",
        ":TensorDialect",
        ":ValueBoundsOpInterface",
    ],
)

gentbl_cc_library(
    name = "TensorPassIncGen",
    tbl_outs = [
        (
            [
                "-gen-pass-decls",
                "-name=Tensor",
            ],
            "include/mlir/Dialect/Tensor/Transforms/Passes.h.inc",
        ),
    ],
    tblgen = ":mlir-tblgen",
    td_file = "include/mlir/Dialect/Tensor/Transforms/Passes.td",
    deps = [":PassBaseTdFiles"],
)

cc_library(
    name = "TensorTransforms",
    srcs = glob(
        [
            "lib/Dialect/Tensor/Transforms/*.cpp",
        ],
    ),
    hdrs = glob(["include/mlir/Dialect/Tensor/Transforms/*.h"]),
    includes = ["include"],
    deps = [
        ":AffineDialect",
        ":AffineTransforms",
        ":AffineUtils",
        ":ArithDialect",
        ":ArithUtils",
        ":BufferizationDialect",
        ":BufferizationInterfaces",
        ":BufferizationTransforms",
        ":DialectUtils",
        ":FuncDialect",
        ":IR",
        ":LinalgDialect",
        ":MemRefDialect",
        ":Pass",
        ":SCFDialect",
        ":SubsetOpInterface",
        ":TensorDialect",
        ":TensorPassIncGen",
        ":TensorUtils",
        ":TilingInterface",
        ":TransformUtils",
        ":ValueBoundsOpInterface",
        ":VectorDialect",
        ":VectorUtils",
        ":ViewLikeInterface",
        "//llvm:Support",
    ],
)

td_library(
    name = "TensorTransformOpsTdFiles",
    srcs = [
        "include/mlir/Dialect/Tensor/TransformOps/TensorTransformOps.td",
    ],
    includes = ["include"],
    deps = [
        ":TransformDialectTdFiles",
    ],
)

gentbl_cc_library(
    name = "TensorTransformOpsIncGen",
    tbl_outs = [
        (
            ["-gen-op-decls"],
            "include/mlir/Dialect/Tensor/TransformOps/TensorTransformOps.h.inc",
        ),
        (
            ["-gen-op-defs"],
            "include/mlir/Dialect/Tensor/TransformOps/TensorTransformOps.cpp.inc",
        ),
    ],
    tblgen = ":mlir-tblgen",
    td_file = "include/mlir/Dialect/Tensor/TransformOps/TensorTransformOps.td",
    deps = [
        ":TensorTransformOpsTdFiles",
    ],
)

cc_library(
    name = "TensorTransformOps",
    srcs = glob(["lib/Dialect/Tensor/TransformOps/*.cpp"]),
    hdrs = glob(["include/mlir/Dialect/Tensor/TransformOps/*.h"]),
    includes = ["include"],
    deps = [
        ":AffineDialect",
        ":IR",
        ":SCFDialect",
        ":TensorDialect",
        ":TensorTransformOpsIncGen",
        ":TensorTransforms",
        ":TensorUtils",
        ":TransformDialect",
        ":TransformDialectInterfaces",
        ":TransformUtils",
    ],
)

cc_library(
    name = "Rewrite",
    srcs = glob([
        "lib/Rewrite/*.cpp",
        "lib/Rewrite/*.h",
    ]),
    hdrs = glob(["include/mlir/Rewrite/*.h"]),
    includes = ["include"],
    deps = [
        ":Analysis",
        ":IR",
        ":PDLDialect",
        ":PDLInterpDialect",
        ":PDLToPDLInterp",
        ":Pass",
        ":SideEffectInterfaces",
        "//llvm:Support",
    ],
)

cc_library(
    name = "TransformUtils",
    srcs = glob(
        include = ["lib/Transforms/Utils/*.cpp"],
        exclude = ["lib/Transforms/Utils/InliningUtils.cpp"],
    ) + [
    ],
    hdrs = [
        "include/mlir/Transforms/CFGToSCF.h",
        "include/mlir/Transforms/CommutativityUtils.h",
        "include/mlir/Transforms/ControlFlowSinkUtils.h",
        "include/mlir/Transforms/DialectConversion.h",
        "include/mlir/Transforms/FoldUtils.h",
        "include/mlir/Transforms/GreedyPatternRewriteDriver.h",
        "include/mlir/Transforms/Inliner.h",
        "include/mlir/Transforms/LoopInvariantCodeMotionUtils.h",
        "include/mlir/Transforms/OneToNTypeConversion.h",
        "include/mlir/Transforms/RegionUtils.h",
    ],
    includes = ["include"],
    deps = [
        ":Analysis",
        ":CallOpInterfaces",
        ":ControlFlowInterfaces",
        ":FunctionInterfaces",
        ":IR",
        ":InliningUtils",
        ":LoopLikeInterface",
        ":Pass",
        ":Rewrite",
        ":SideEffectInterfaces",
        ":SubsetOpInterface",
        ":Support",
        ":config",
        "//llvm:Support",
    ],
)

gentbl_cc_library(
    name = "DerivedAttributeOpInterfaceIncGen",
    tbl_outs = [
        (
            ["-gen-op-interface-decls"],
            "include/mlir/Interfaces/DerivedAttributeOpInterface.h.inc",
        ),
        (
            ["-gen-op-interface-defs"],
            "include/mlir/Interfaces/DerivedAttributeOpInterface.cpp.inc",
        ),
    ],
    tblgen = ":mlir-tblgen",
    td_file = "include/mlir/Interfaces/DerivedAttributeOpInterface.td",
    deps = [":DerivedAttributeOpInterfaceTdFiles"],
)

cc_library(
    name = "DerivedAttributeOpInterface",
    srcs = ["lib/Interfaces/DerivedAttributeOpInterface.cpp"],
    hdrs = ["include/mlir/Interfaces/DerivedAttributeOpInterface.h"],
    includes = ["include"],
    deps = [
        ":DerivedAttributeOpInterfaceIncGen",
        ":IR",
    ],
)

gentbl_cc_library(
    name = "DestinationStyleOpInterfaceIncGen",
    tbl_outs = [
        (
            ["-gen-op-interface-decls"],
            "include/mlir/Interfaces/DestinationStyleOpInterface.h.inc",
        ),
        (
            ["-gen-op-interface-defs"],
            "include/mlir/Interfaces/DestinationStyleOpInterface.cpp.inc",
        ),
    ],
    tblgen = ":mlir-tblgen",
    td_file = "include/mlir/Interfaces/DestinationStyleOpInterface.td",
    deps = [":DestinationStyleOpInterfaceTdFiles"],
)

cc_library(
    name = "DestinationStyleOpInterface",
    srcs = ["lib/Interfaces/DestinationStyleOpInterface.cpp"],
    hdrs = ["include/mlir/Interfaces/DestinationStyleOpInterface.h"],
    includes = ["include"],
    deps = [
        ":DestinationStyleOpInterfaceIncGen",
        ":IR",
        "//llvm:Support",
    ],
)

gentbl_cc_library(
    name = "InferIntRangeInterfaceIncGen",
    tbl_outs = [
        (
            ["-gen-op-interface-decls"],
            "include/mlir/Interfaces/InferIntRangeInterface.h.inc",
        ),
        (
            ["-gen-op-interface-defs"],
            "include/mlir/Interfaces/InferIntRangeInterface.cpp.inc",
        ),
    ],
    tblgen = ":mlir-tblgen",
    td_file = "include/mlir/Interfaces/InferIntRangeInterface.td",
    deps = [":InferIntRangeInterfaceTdFiles"],
)

cc_library(
    name = "InferIntRangeInterface",
    srcs = ["lib/Interfaces/InferIntRangeInterface.cpp"],
    hdrs = ["include/mlir/Interfaces/InferIntRangeInterface.h"],
    includes = ["include"],
    deps = [
        ":IR",
        ":InferIntRangeInterfaceIncGen",
    ],
)

td_library(
    name = "DataLayoutInterfacesTdFiles",
    srcs = ["include/mlir/Interfaces/DataLayoutInterfaces.td"],
    includes = ["include"],
)

gentbl_cc_library(
    name = "DataLayoutInterfacesIncGen",
    tbl_outs = [
        (
            ["-gen-attr-interface-decls"],
            "include/mlir/Interfaces/DataLayoutAttrInterface.h.inc",
        ),
        (
            ["-gen-attr-interface-defs"],
            "include/mlir/Interfaces/DataLayoutAttrInterface.cpp.inc",
        ),
        (
            ["-gen-op-interface-decls"],
            "include/mlir/Interfaces/DataLayoutOpInterface.h.inc",
        ),
        (
            ["-gen-op-interface-defs"],
            "include/mlir/Interfaces/DataLayoutOpInterface.cpp.inc",
        ),
        (
            ["-gen-type-interface-decls"],
            "include/mlir/Interfaces/DataLayoutTypeInterface.h.inc",
        ),
        (
            ["-gen-type-interface-defs"],
            "include/mlir/Interfaces/DataLayoutTypeInterface.cpp.inc",
        ),
    ],
    tblgen = ":mlir-tblgen",
    td_file = "include/mlir/Interfaces/DataLayoutInterfaces.td",
    deps = [":OpBaseTdFiles"],
)

gentbl_cc_library(
    name = "LoopLikeInterfaceIncGen",
    tbl_outs = [
        (
            ["-gen-op-interface-decls"],
            "include/mlir/Interfaces/LoopLikeInterface.h.inc",
        ),
        (
            ["-gen-op-interface-defs"],
            "include/mlir/Interfaces/LoopLikeInterface.cpp.inc",
        ),
    ],
    tblgen = ":mlir-tblgen",
    td_file = "include/mlir/Interfaces/LoopLikeInterface.td",
    deps = [":LoopLikeInterfaceTdFiles"],
)

gentbl_cc_library(
    name = "MemorySlotInterfacesIncGen",
    tbl_outs = [
        (
            ["-gen-op-interface-decls"],
            "include/mlir/Interfaces/MemorySlotOpInterfaces.h.inc",
        ),
        (
            ["-gen-op-interface-defs"],
            "include/mlir/Interfaces/MemorySlotOpInterfaces.cpp.inc",
        ),
        (
            ["-gen-type-interface-decls"],
            "include/mlir/Interfaces/MemorySlotTypeInterfaces.h.inc",
        ),
        (
            ["-gen-type-interface-defs"],
            "include/mlir/Interfaces/MemorySlotTypeInterfaces.cpp.inc",
        ),
    ],
    tblgen = ":mlir-tblgen",
    td_file = "include/mlir/Interfaces/MemorySlotInterfaces.td",
    deps = [":MemorySlotInterfacesTdFiles"],
)

gentbl_cc_library(
    name = "ShapedOpInterfacesIncGen",
    tbl_outs = [
        (
            ["-gen-op-interface-decls"],
            "include/mlir/Interfaces/ShapedOpInterfaces.h.inc",
        ),
        (
            ["-gen-op-interface-defs"],
            "include/mlir/Interfaces/ShapedOpInterfaces.cpp.inc",
        ),
    ],
    tblgen = ":mlir-tblgen",
    td_file = "include/mlir/Interfaces/ShapedOpInterfaces.td",
    deps = [":ShapedOpInterfacesTdFiles"],
)

gentbl_cc_library(
    name = "ParallelCombiningOpInterfaceIncGen",
    tbl_outs = [
        (
            ["-gen-op-interface-decls"],
            "include/mlir/Interfaces/ParallelCombiningOpInterface.h.inc",
        ),
        (
            ["-gen-op-interface-defs"],
            "include/mlir/Interfaces/ParallelCombiningOpInterface.cpp.inc",
        ),
    ],
    tblgen = ":mlir-tblgen",
    td_file = "include/mlir/Interfaces/ParallelCombiningOpInterface.td",
    deps = [":ParallelCombiningOpInterfaceTdFiles"],
)

gentbl_cc_library(
    name = "RuntimeVerifiableOpInterfaceIncGen",
    tbl_outs = [
        (
            ["-gen-op-interface-decls"],
            "include/mlir/Interfaces/RuntimeVerifiableOpInterface.h.inc",
        ),
        (
            ["-gen-op-interface-defs"],
            "include/mlir/Interfaces/RuntimeVerifiableOpInterface.cpp.inc",
        ),
    ],
    tblgen = ":mlir-tblgen",
    td_file = "include/mlir/Interfaces/RuntimeVerifiableOpInterface.td",
    deps = [":RuntimeVerifiableOpInterfaceTdFiles"],
)

gentbl_cc_library(
    name = "VectorInterfacesIncGen",
    tbl_outs = [
        (
            ["-gen-op-interface-decls"],
            "include/mlir/Interfaces/VectorInterfaces.h.inc",
        ),
        (
            ["-gen-op-interface-defs"],
            "include/mlir/Interfaces/VectorInterfaces.cpp.inc",
        ),
    ],
    tblgen = ":mlir-tblgen",
    td_file = "include/mlir/Interfaces/VectorInterfaces.td",
    deps = [":VectorInterfacesTdFiles"],
)

gentbl_cc_library(
    name = "ViewLikeInterfaceIncGen",
    tbl_outs = [
        (
            ["-gen-op-interface-decls"],
            "include/mlir/Interfaces/ViewLikeInterface.h.inc",
        ),
        (
            ["-gen-op-interface-defs"],
            "include/mlir/Interfaces/ViewLikeInterface.cpp.inc",
        ),
    ],
    tblgen = ":mlir-tblgen",
    td_file = "include/mlir/Interfaces/ViewLikeInterface.td",
    deps = [":ViewLikeInterfaceTdFiles"],
)

gentbl_cc_library(
    name = "CopyOpInterfaceIncGen",
    tbl_outs = [
        (
            ["-gen-op-interface-decls"],
            "include/mlir/Interfaces/CopyOpInterface.h.inc",
        ),
        (
            ["-gen-op-interface-defs"],
            "include/mlir/Interfaces/CopyOpInterface.cpp.inc",
        ),
    ],
    tblgen = ":mlir-tblgen",
    td_file = "include/mlir/Interfaces/CopyOpInterface.td",
    deps = [":CopyOpInterfaceTdFiles"],
)

gentbl_cc_library(
    name = "TransformsPassIncGen",
    tbl_outs = [
        (
            [
                "-gen-pass-decls",
                "-name=Transforms",
            ],
            "include/mlir/Transforms/Passes.h.inc",
        ),
        (
            [
                "-gen-pass-capi-header",
                "--prefix=Transforms",
            ],
            "include/mlir/Transforms/Transforms.capi.h.inc",
        ),
        (
            [
                "-gen-pass-capi-impl",
                "--prefix=Transforms",
            ],
            "include/mlir/Transforms/Transforms.capi.cpp.inc",
        ),
    ],
    tblgen = ":mlir-tblgen",
    td_file = "include/mlir/Transforms/Passes.td",
    deps = [
        ":PassBaseTdFiles",
        ":RewritePassBaseTdFiles",
    ],
)

cc_library(
    name = "Transforms",
    srcs = glob([
        "lib/Transforms/*.cpp",
    ]),
    hdrs = [
        "include/mlir/Transforms/CSE.h",
        "include/mlir/Transforms/EndomorphismSimplification.h",
        "include/mlir/Transforms/HomomorphismSimplification.h",
        "include/mlir/Transforms/LocationSnapshot.h",
        "include/mlir/Transforms/Mem2Reg.h",
        "include/mlir/Transforms/Passes.h",
        "include/mlir/Transforms/SROA.h",
        "include/mlir/Transforms/ViewOpGraph.h",
    ],
    includes = ["include"],
    deps = [
        ":Analysis",
        ":CallOpInterfaces",
        ":ControlFlowInterfaces",
        ":FunctionInterfaces",
        ":IR",
        ":LoopLikeInterface",
        ":MemorySlotInterfaces",
        ":Pass",
        ":RuntimeVerifiableOpInterface",
        ":SideEffectInterfaces",
        ":Support",
        ":TransformUtils",
        ":TransformsPassIncGen",
        "//llvm:Support",
    ],
)

cc_library(
    name = "CommonFolders",
    srcs = [
    ],
    hdrs = ["include/mlir/Dialect/CommonFolders.h"],
    includes = ["include"],
    deps = [
        ":IR",
        "//llvm:Support",
    ],
)

cc_library(
    name = "SCFToGPU",
    srcs = glob(["lib/Conversion/SCFToGPU/*.cpp"]),
    hdrs = glob(["include/mlir/Conversion/SCFToGPU/*.h"]),
    includes = ["include"],
    deps = [
        ":AffineDialect",
        ":AffineToStandard",
        ":ArithDialect",
        ":ComplexDialect",
        ":ConversionPassIncGen",
        ":FunctionInterfaces",
        ":GPUDialect",
        ":GPUTransforms",
        ":IR",
        ":MemRefDialect",
        ":Pass",
        ":SCFDialect",
        ":SideEffectInterfaces",
        ":Support",
        ":TransformUtils",
        ":Transforms",
        "//llvm:Support",
    ],
)

cc_library(
    name = "SCFToEmitC",
    srcs = glob(["lib/Conversion/SCFToEmitC/*.cpp"]),
    hdrs = glob(["include/mlir/Conversion/SCFToEmitC/*.h"]),
    includes = ["include"],
    deps = [
        ":ArithDialect",
        ":ConversionPassIncGen",
        ":EmitCDialect",
        ":IR",
        ":SCFDialect",
        ":TransformUtils",
        ":Transforms",
    ],
)

cc_library(
    name = "SCFToSPIRV",
    srcs = glob([
        "lib/Conversion/SCFToSPIRV/*.cpp",
    ]),
    hdrs = glob([
        "include/mlir/Conversion/SCFToSPIRV/*.h",
    ]),
    includes = ["include"],
    deps = [
        ":ArithToSPIRV",
        ":ConversionPassIncGen",
        ":FuncToSPIRV",
        ":IR",
        ":IndexToSPIRV",
        ":MemRefToSPIRV",
        ":Pass",
        ":SCFDialect",
        ":SPIRVConversion",
        ":SPIRVDialect",
        ":TransformUtils",
        "//llvm:Support",
    ],
)

cc_library(
    name = "SCFToOpenMP",
    srcs = [
        "lib/Conversion/SCFToOpenMP/SCFToOpenMP.cpp",
    ],
    hdrs = ["include/mlir/Conversion/SCFToOpenMP/SCFToOpenMP.h"],
    includes = ["include"],
    deps = [
        ":AffineAnalysis",
        ":Analysis",
        ":ArithDialect",
        ":ConversionPassIncGen",
        ":IR",
        ":LLVMDialect",
        ":MemRefDialect",
        ":OpenMPDialect",
        ":Pass",
        ":SCFDialect",
        ":TransformUtils",
    ],
)

cc_library(
    name = "SCFToControlFlow",
    srcs = [
        "lib/Conversion/SCFToControlFlow/SCFToControlFlow.cpp",
    ],
    hdrs = ["include/mlir/Conversion/SCFToControlFlow/SCFToControlFlow.h"],
    includes = ["include"],
    deps = [
        ":ArithDialect",
        ":ControlFlowDialect",
        ":ConversionPassIncGen",
        ":IR",
        ":LLVMDialect",
        ":SCFDialect",
        ":SCFTransforms",
        ":TransformUtils",
        ":Transforms",
    ],
)

cc_library(
    name = "LLVMCommonConversion",
    srcs = glob([
        "lib/Conversion/LLVMCommon/*.cpp",
    ]) + ["lib/Conversion/LLVMCommon/MemRefDescriptor.h"],
    hdrs = glob(["include/mlir/Conversion/LLVMCommon/*.h"]),
    includes = ["include"],
    deps = [
        ":DataLayoutInterfaces",
        ":IR",
        ":LLVMDialect",
        ":Support",
        ":TransformUtils",
        ":Transforms",
        "//llvm:Core",
        "//llvm:Support",
    ],
)

cc_library(
    name = "ReconcileUnrealizedCasts",
    srcs = glob(["lib/Conversion/ReconcileUnrealizedCasts/*.cpp"]),
    hdrs = glob(["include/mlir/Conversion/ReconcileUnrealizedCasts/*.h"]),
    includes = ["include"],
    deps = [
        ":ConversionPassIncGen",
        ":IR",
        ":Pass",
        ":TransformUtils",
    ],
)

cc_library(
    name = "ConvertToLLVMInterface",
    srcs = ["lib/Conversion/ConvertToLLVM/ToLLVMInterface.cpp"],
    hdrs = ["include/mlir/Conversion/ConvertToLLVM/ToLLVMInterface.h"],
    includes = ["include"],
    deps = [
        ":IR",
        ":Support",
        "//llvm:Support",
    ],
)

cc_library(
    name = "ConvertToLLVM",
    srcs = ["lib/Conversion/ConvertToLLVM/ConvertToLLVMPass.cpp"],
    hdrs = ["include/mlir/Conversion/ConvertToLLVM/ToLLVMPass.h"],
    includes = ["include"],
    deps = [
        ":ConversionPassIncGen",
        ":ConvertToLLVMInterface",
        ":IR",
        ":LLVMCommonConversion",
        ":LLVMDialect",
        ":Pass",
        ":Rewrite",
        ":TransformUtils",
    ],
)

cc_library(
    name = "FuncToLLVM",
    srcs = [
        "lib/Conversion/FuncToLLVM/FuncToLLVM.cpp",
    ],
    hdrs = [
        "include/mlir/Conversion/FuncToLLVM/ConvertFuncToLLVM.h",
        "include/mlir/Conversion/FuncToLLVM/ConvertFuncToLLVMPass.h",
    ],
    includes = ["include"],
    deps = [
        ":Analysis",
        ":ArithToLLVM",
        ":ControlFlowToLLVM",
        ":ConversionPassIncGen",
        ":ConvertToLLVMInterface",
        ":DataLayoutInterfaces",
        ":DialectUtils",
        ":FuncDialect",
        ":FuncTransforms",
        ":FunctionInterfaces",
        ":IR",
        ":LLVMCommonConversion",
        ":LLVMDialect",
        ":MathDialect",
        ":MemRefDialect",
        ":Parser",
        ":Pass",
        ":Support",
        ":TransformUtils",
        ":Transforms",
        "//llvm:Core",
        "//llvm:Support",
    ],
)

cc_library(
    name = "ConvertToSPIRV",
    srcs = ["lib/Conversion/ConvertToSPIRV/ConvertToSPIRVPass.cpp"],
    hdrs = ["include/mlir/Conversion/ConvertToSPIRV/ConvertToSPIRVPass.h"],
    includes = ["include"],
    deps = [
        ":ArithToSPIRV",
        ":ArithTransforms",
        ":ConversionPassIncGen",
        ":FuncToSPIRV",
        ":GPUDialect",
        ":GPUToSPIRV",
        ":IR",
        ":IndexToSPIRV",
        ":MemRefToSPIRV",
        ":Pass",
        ":Rewrite",
        ":SCFToSPIRV",
        ":SPIRVConversion",
        ":SPIRVDialect",
        ":SPIRVTransforms",
        ":TransformUtils",
        ":Transforms",
        ":UBToSPIRV",
        ":VectorDialect",
        ":VectorToSPIRV",
        ":VectorTransforms",
    ],
)

cc_library(
    name = "ControlFlowToSCF",
    srcs = [
        "lib/Conversion/ControlFlowToSCF/ControlFlowToSCF.cpp",
    ],
    hdrs = [
        "include/mlir/Conversion/ControlFlowToSCF/ControlFlowToSCF.h",
    ],
    includes = ["include"],
    deps = [
        ":ArithDialect",
        ":ControlFlowDialect",
        ":ConversionPassIncGen",
        ":FuncDialect",
        ":LLVMDialect",
        ":Pass",
        ":SCFDialect",
        ":TransformUtils",
        ":UBDialect",
    ],
)

cc_library(
    name = "ControlFlowToLLVM",
    srcs = [
        "lib/Conversion/ControlFlowToLLVM/ControlFlowToLLVM.cpp",
    ],
    hdrs = [
        "include/mlir/Conversion/ControlFlowToLLVM/ControlFlowToLLVM.h",
    ],
    includes = ["include"],
    deps = [
        ":ControlFlowDialect",
        ":ConversionPassIncGen",
        ":ConvertToLLVMInterface",
        ":IR",
        ":LLVMCommonConversion",
        ":LLVMDialect",
        ":Pass",
        ":TransformUtils",
        "//llvm:Support",
    ],
)

cc_library(
    name = "ControlFlowToSPIRV",
    srcs = glob(["lib/Conversion/ControlFlowToSPIRV/*.cpp"]),
    hdrs = glob(["include/mlir/Conversion/ControlFlowToSPIRV/*.h"]),
    includes = ["include"],
    deps = [
        ":ControlFlowDialect",
        ":ConversionPassIncGen",
        ":IR",
        ":Pass",
        ":SPIRVCommonConversion",
        ":SPIRVConversion",
        ":SPIRVDialect",
        ":SPIRVUtils",
        ":Support",
        ":TransformUtils",
        "//llvm:Support",
    ],
)

cc_library(
    name = "MemRefToEmitC",
    srcs = glob([
        "lib/Conversion/MemRefToEmitC/*.cpp",
    ]),
    hdrs = glob([
        "include/mlir/Conversion/MemRefToEmitC/*.h",
    ]),
    includes = [
        "include",
        "lib/Conversion/MemRefToEmitC",
    ],
    deps = [
        ":ConversionPassIncGen",
        ":EmitCDialect",
        ":IR",
        ":MemRefDialect",
        ":Pass",
        ":TransformUtils",
    ],
)

cc_library(
    name = "MemRefToLLVM",
    srcs = glob(["lib/Conversion/MemRefToLLVM/*.cpp"]),
    hdrs = glob(["include/mlir/Conversion/MemRefToLLVM/*.h"]),
    includes = ["include"],
    deps = [
        ":Analysis",
        ":ArithDialect",
        ":ConversionPassIncGen",
        ":ConvertToLLVMInterface",
        ":FuncDialect",
        ":IR",
        ":LLVMCommonConversion",
        ":LLVMDialect",
        ":MemRefDialect",
        ":MemRefUtils",
        ":Pass",
        ":Support",
        "//llvm:Support",
    ],
)

cc_library(
    name = "MemRefToSPIRV",
    srcs = glob([
        "lib/Conversion/MemRefToSPIRV/*.cpp",
    ]),
    hdrs = glob([
        "include/mlir/Conversion/MemRefToSPIRV/*.h",
    ]),
    includes = [
        "include",
        "lib/Conversion/MemRefToSPIRV",
    ],
    deps = [
        ":ArithDialect",
        ":ConversionPassIncGen",
        ":FunctionInterfaces",
        ":IR",
        ":MemRefDialect",
        ":Pass",
        ":SPIRVConversion",
        ":SPIRVDialect",
        ":Support",
        ":TransformUtils",
        "//llvm:Support",
    ],
)

cc_library(
    name = "ArithAttrToLLVMConversion",
    srcs = glob(["lib/Conversion/ArithCommon/*.cpp"]),
    hdrs = glob(["include/mlir/Conversion/ArithCommon/*.h"]),
    includes = ["include"],
    deps = [
        ":ArithDialect",
        ":LLVMDialect",
    ],
)

cc_library(
    name = "ArithToAMDGPU",
    srcs = glob(["lib/Conversion/ArithToAMDGPU/*.cpp"]),
    hdrs = glob(["include/mlir/Conversion/ArithToAMDGPU/*.h"]),
    includes = ["include"],
    deps = [
        ":AMDGPUDialect",
        ":AMDGPUUtils",
        ":ArithDialect",
        ":ArithUtils",
        ":ConversionPassIncGen",
        ":IR",
        ":LLVMDialect",
        ":Pass",
        ":ROCDLDialect",
        ":Support",
        ":TransformUtils",
        ":VectorDialect",
    ],
)

cc_library(
    name = "ArithToArmSME",
    srcs = glob([
        "lib/Conversion/ArithToArmSME/*.cpp",
    ]),
    hdrs = glob([
        "include/mlir/Conversion/ArithToArmSME/*.h",
    ]),
    includes = ["include"],
    deps = [
        ":ArithDialect",
        ":ArmSMEDialect",
        ":ConversionPassIncGen",
        ":Pass",
        ":TransformUtils",
    ],
)

cc_library(
    name = "ArithToEmitC",
    srcs = glob([
        "lib/Conversion/ArithToEmitC/*.cpp",
    ]),
    hdrs = glob([
        "include/mlir/Conversion/ArithToEmitC/*.h",
    ]),
    includes = [
        "include",
        "lib/Conversion/ArithToEmitC",
    ],
    deps = [
        ":ArithDialect",
        ":ConversionPassIncGen",
        ":EmitCDialect",
        ":EmitCTransforms",
        ":IR",
        ":Pass",
        ":Support",
        ":TransformUtils",
    ],
)

cc_library(
    name = "ArithToLLVM",
    srcs = glob(["lib/Conversion/ArithToLLVM/*.cpp"]),
    hdrs = glob(["include/mlir/Conversion/ArithToLLVM/*.h"]),
    includes = ["include"],
    deps = [
        ":ArithAttrToLLVMConversion",
        ":ArithDialect",
        ":ConversionPassIncGen",
        ":ConvertToLLVMInterface",
        ":IR",
        ":LLVMCommonConversion",
        ":LLVMDialect",
        ":Pass",
    ],
)

cc_library(
    name = "ArithToSPIRV",
    srcs = glob(["lib/Conversion/ArithToSPIRV/*.cpp"]),
    hdrs = glob(["include/mlir/Conversion/ArithToSPIRV/*.h"]),
    includes = ["include"],
    deps = [
        ":ArithDialect",
        ":ConversionPassIncGen",
        ":IR",
        ":Pass",
        ":SPIRVCommonConversion",
        ":SPIRVConversion",
        ":SPIRVDialect",
        "//llvm:Support",
    ],
)

cc_library(
    name = "MathToLLVM",
    srcs = glob(["lib/Conversion/MathToLLVM/*.cpp"]),
    hdrs = glob(["include/mlir/Conversion/MathToLLVM/*.h"]),
    includes = ["include"],
    deps = [
        ":ArithAttrToLLVMConversion",
        ":ConversionPassIncGen",
        ":ConvertToLLVMInterface",
        ":IR",
        ":LLVMCommonConversion",
        ":LLVMDialect",
        ":MathDialect",
        ":Pass",
    ],
)

cc_library(
    name = "MathToFuncs",
    srcs = glob(["lib/Conversion/MathToFuncs/*.cpp"]),
    hdrs = glob(["include/mlir/Conversion/MathToFuncs/*.h"]),
    includes = ["include"],
    deps = [
        ":ArithDialect",
        ":ControlFlowDialect",
        ":ConversionPassIncGen",
        ":DialectUtils",
        ":FuncDialect",
        ":IR",
        ":LLVMDialect",
        ":MathDialect",
        ":Pass",
        ":SCFDialect",
        ":TransformUtils",
        ":VectorDialect",
        ":VectorUtils",
        "//llvm:Support",
    ],
)

gentbl_cc_library(
    name = "BytecodeOpInterfaceIncGen",
    tbl_outs = [
        (
            ["-gen-op-interface-decls"],
            "include/mlir/Bytecode/BytecodeOpInterface.h.inc",
        ),
        (
            ["-gen-op-interface-defs"],
            "include/mlir/Bytecode/BytecodeOpInterface.cpp.inc",
        ),
    ],
    tblgen = ":mlir-tblgen",
    td_file = "include/mlir/Bytecode/BytecodeOpInterface.td",
    deps = [":BytecodeOpInterfaceTdFiles"],
)

cc_library(
    name = "BytecodeOpInterface",
    srcs = ["lib/Bytecode/BytecodeOpInterface.cpp"],
    hdrs = [
        "include/mlir/Bytecode/BytecodeImplementation.h",
        "include/mlir/Bytecode/BytecodeOpInterface.h",
        "include/mlir/Bytecode/Encoding.h",
    ],
    includes = ["include"],
    deps = [
        ":BytecodeOpInterfaceIncGen",
        ":IR",
        ":Support",
        "//llvm:Support",
    ],
)

gentbl_cc_library(
    name = "CallOpInterfacesIncGen",
    tbl_outs = [
        (
            ["-gen-op-interface-decls"],
            "include/mlir/Interfaces/CallInterfaces.h.inc",
        ),
        (
            ["-gen-op-interface-defs"],
            "include/mlir/Interfaces/CallInterfaces.cpp.inc",
        ),
    ],
    tblgen = ":mlir-tblgen",
    td_file = "include/mlir/Interfaces/CallInterfaces.td",
    deps = [":CallInterfacesTdFiles"],
)

cc_library(
    name = "CallOpInterfaces",
    srcs = ["lib/Interfaces/CallInterfaces.cpp"],
    hdrs = ["include/mlir/Interfaces/CallInterfaces.h"],
    includes = ["include"],
    deps = [
        ":CallOpInterfacesIncGen",
        ":IR",
        "//llvm:Support",
    ],
)

gentbl_cc_library(
    name = "CastInterfacesIncGen",
    tbl_outs = [
        (
            ["-gen-op-interface-decls"],
            "include/mlir/Interfaces/CastInterfaces.h.inc",
        ),
        (
            ["-gen-op-interface-defs"],
            "include/mlir/Interfaces/CastInterfaces.cpp.inc",
        ),
    ],
    tblgen = ":mlir-tblgen",
    td_file = "include/mlir/Interfaces/CastInterfaces.td",
    deps = [":CastInterfacesTdFiles"],
)

cc_library(
    name = "CastInterfaces",
    srcs = ["lib/Interfaces/CastInterfaces.cpp"],
    hdrs = ["include/mlir/Interfaces/CastInterfaces.h"],
    includes = ["include"],
    deps = [
        ":CastInterfacesIncGen",
        ":IR",
    ],
)

gentbl_cc_library(
    name = "ControlFlowInterfacesIncGen",
    tbl_outs = [
        (
            ["-gen-op-interface-decls"],
            "include/mlir/Interfaces/ControlFlowInterfaces.h.inc",
        ),
        (
            ["-gen-op-interface-defs"],
            "include/mlir/Interfaces/ControlFlowInterfaces.cpp.inc",
        ),
    ],
    tblgen = ":mlir-tblgen",
    td_file = "include/mlir/Interfaces/ControlFlowInterfaces.td",
    deps = [":ControlFlowInterfacesTdFiles"],
)

cc_library(
    name = "ControlFlowInterfaces",
    srcs = ["lib/Interfaces/ControlFlowInterfaces.cpp"],
    hdrs = ["include/mlir/Interfaces/ControlFlowInterfaces.h"],
    includes = ["include"],
    deps = [
        ":ControlFlowInterfacesIncGen",
        ":IR",
        "//llvm:Support",
    ],
)

gentbl_cc_library(
    name = "InferTypeOpInterfaceIncGen",
    tbl_outs = [
        (
            ["-gen-op-interface-decls"],
            "include/mlir/Interfaces/InferTypeOpInterface.h.inc",
        ),
        (
            ["-gen-op-interface-defs"],
            "include/mlir/Interfaces/InferTypeOpInterface.cpp.inc",
        ),
    ],
    tblgen = ":mlir-tblgen",
    td_file = "include/mlir/Interfaces/InferTypeOpInterface.td",
    deps = [":InferTypeOpInterfaceTdFiles"],
)

cc_library(
    name = "InferTypeOpInterface",
    srcs = ["lib/Interfaces/InferTypeOpInterface.cpp"],
    hdrs = ["include/mlir/Interfaces/InferTypeOpInterface.h"],
    includes = ["include"],
    deps = [
        ":IR",
        ":InferTypeOpInterfaceIncGen",
        ":Support",
        "//llvm:Support",
    ],
)

gentbl_cc_library(
    name = "SideEffectInterfacesIncGen",
    tbl_outs = [
        (
            ["-gen-op-interface-decls"],
            "include/mlir/Interfaces/SideEffectInterfaces.h.inc",
        ),
        (
            ["-gen-op-interface-defs"],
            "include/mlir/Interfaces/SideEffectInterfaces.cpp.inc",
        ),
    ],
    tblgen = ":mlir-tblgen",
    td_file = "include/mlir/Interfaces/SideEffectInterfaces.td",
    deps = [":SideEffectInterfacesTdFiles"],
)

cc_library(
    name = "SideEffectInterfaces",
    srcs = ["lib/Interfaces/SideEffectInterfaces.cpp"],
    hdrs = ["include/mlir/Interfaces/SideEffectInterfaces.h"],
    includes = ["include"],
    deps = [
        ":IR",
        ":SideEffectInterfacesIncGen",
        "//llvm:Support",
    ],
)

gentbl_cc_library(
    name = "TilingInterfaceIncGen",
    tbl_outs = [
        (
            ["-gen-op-interface-decls"],
            "include/mlir/Interfaces/TilingInterface.h.inc",
        ),
        (
            ["-gen-op-interface-defs"],
            "include/mlir/Interfaces/TilingInterface.cpp.inc",
        ),
    ],
    tblgen = ":mlir-tblgen",
    td_file = "include/mlir/Interfaces/TilingInterface.td",
    deps = [":TilingInterfaceTdFiles"],
)

cc_library(
    name = "Analysis",
    srcs = glob(
        [
            "lib/Analysis/*.cpp",
            "lib/Analysis/*/*.cpp",
        ],
    ),
    hdrs = glob(
        [
            "include/mlir/Analysis/*.h",
            "include/mlir/Analysis/*/*.h",
        ],
    ),
    copts = [
        "$(STACK_FRAME_UNLIMITED)",
    ],
    includes = ["include"],
    deps = [
        ":ArithDialect",
        ":CallOpInterfaces",
        ":ControlFlowInterfaces",
        ":DataLayoutInterfaces",
        ":FunctionInterfaces",
        ":IR",
        ":InferIntRangeInterface",
        ":LoopLikeInterface",
        ":Pass",
        ":SideEffectInterfaces",
        ":Support",
        ":ViewLikeInterface",
        "//llvm:Support",
        "//llvm:config",
    ],
)

cc_library(
    name = "ParseUtilities",
    hdrs = ["include/mlir/Tools/ParseUtilities.h"],
    includes = ["include"],
    deps = [
        ":IR",
        ":Parser",
    ],
)

cc_library(
    name = "TranslateLib",
    srcs = glob([
        "lib/Tools/mlir-translate/*.cpp",
    ]),
    hdrs = glob(["include/mlir/Tools/mlir-translate/*.h"]),
    includes = ["include"],
    deps = [
        ":IR",
        ":ParseUtilities",
        ":Parser",
        ":Support",
        "//llvm:Support",
    ],
)

cc_library(
    name = "ToLLVMIRTranslation",
    srcs = [
        "lib/Target/LLVMIR/AttrKindDetail.h",
        "lib/Target/LLVMIR/DebugTranslation.cpp",
        "lib/Target/LLVMIR/DebugTranslation.h",
        "lib/Target/LLVMIR/LoopAnnotationTranslation.cpp",
        "lib/Target/LLVMIR/LoopAnnotationTranslation.h",
        "lib/Target/LLVMIR/ModuleTranslation.cpp",
        "lib/Target/LLVMIR/TypeToLLVM.cpp",
    ],
    hdrs = [
        "include/mlir/Target/LLVMIR/Export.h",
        "include/mlir/Target/LLVMIR/LLVMTranslationInterface.h",
        "include/mlir/Target/LLVMIR/ModuleTranslation.h",
        "include/mlir/Target/LLVMIR/TypeToLLVM.h",
    ],
    includes = ["include"],
    deps = [
        ":Analysis",
        ":DLTIDialect",
        ":IR",
        ":LLVMConversionIncGen",
        ":LLVMDialect",
        ":LLVMIRTransforms",
        ":LLVMIntrinsicConversionIncGen",
        ":OpenMPDialect",
        ":Support",
        ":TransformUtils",
        "//llvm:Core",
        "//llvm:FrontendOpenMP",
        "//llvm:Support",
        "//llvm:TransformUtils",
    ],
)

cc_library(
    name = "AMXToLLVMIRTranslation",
    srcs = glob(["lib/Target/LLVMIR/Dialect/AMX/*.cpp"]),
    hdrs = glob(["include/mlir/Target/LLVMIR/Dialect/AMX/*.h"]),
    includes = ["include"],
    deps = [
        ":AMXConversionIncGen",
        ":AMXDialect",
        ":IR",
        ":ToLLVMIRTranslation",
        "//llvm:Core",
        "//llvm:Support",
    ],
)

cc_library(
    name = "X86VectorToLLVMIRTranslation",
    srcs = glob(["lib/Target/LLVMIR/Dialect/X86Vector/*.cpp"]),
    hdrs = glob(["include/mlir/Target/LLVMIR/Dialect/X86Vector/*.h"]),
    includes = ["include"],
    deps = [
        ":IR",
        ":ToLLVMIRTranslation",
        ":X86VectorConversionIncGen",
        ":X86VectorDialect",
        "//llvm:Core",
        "//llvm:Support",
    ],
)

cc_library(
    name = "ArmNeonToLLVMIRTranslation",
    srcs = glob(["lib/Target/LLVMIR/Dialect/ArmNeon/*.cpp"]),
    hdrs = glob(["include/mlir/Target/LLVMIR/Dialect/ArmNeon/*.h"]),
    includes = ["include"],
    deps = [
        ":ArmNeonConversionIncGen",
        ":ArmNeonDialect",
        ":ArmNeonIncGen",
        ":IR",
        ":ToLLVMIRTranslation",
        "//llvm:Core",
        "//llvm:Support",
    ],
)

cc_library(
    name = "ArmSMEToLLVMIRTranslation",
    srcs = glob(["lib/Target/LLVMIR/Dialect/ArmSME/*.cpp"]),
    hdrs = glob(["include/mlir/Target/LLVMIR/Dialect/ArmSME/*.h"]),
    includes = ["include"],
    deps = [
        ":ArmSMEConversionIncGen",
        ":ArmSMEDialect",
        ":ArmSMEIntrinsicOpsIncGen",
        ":IR",
        ":ToLLVMIRTranslation",
        "//llvm:Core",
        "//llvm:Support",
    ],
)

cc_library(
    name = "ArmSVEToLLVMIRTranslation",
    srcs = glob(["lib/Target/LLVMIR/Dialect/ArmSVE/*.cpp"]),
    hdrs = glob(["include/mlir/Target/LLVMIR/Dialect/ArmSVE/*.h"]),
    includes = ["include"],
    deps = [
        ":ArmSVEConversionIncGen",
        ":ArmSVEDialect",
        ":IR",
        ":ToLLVMIRTranslation",
        "//llvm:Core",
        "//llvm:Support",
    ],
)

cc_library(
    name = "NVVMToLLVMIRTranslation",
    srcs = ["lib/Target/LLVMIR/Dialect/NVVM/NVVMToLLVMIRTranslation.cpp"],
    hdrs = ["include/mlir/Target/LLVMIR/Dialect/NVVM/NVVMToLLVMIRTranslation.h"],
    includes = ["include"],
    deps = [
        ":DialectUtils",
        ":IR",
        ":NVVMConversionIncGen",
        ":NVVMDialect",
        ":Support",
        ":ToLLVMIRTranslation",
        "//llvm:Core",
        "//llvm:Support",
    ],
)

cc_library(
    name = "ROCDLToLLVMIRTranslation",
    srcs = glob(["lib/Target/LLVMIR/Dialect/ROCDL/*.cpp"]),
    hdrs = glob(["include/mlir/Target/LLVMIR/Dialect/ROCDL/*.h"]),
    includes = ["include"],
    deps = [
        ":IR",
        ":ROCDLConversionIncGen",
        ":ROCDLDialect",
        ":ToLLVMIRTranslation",
        "//llvm:Core",
        "//llvm:Support",
    ],
)

cc_library(
    name = "SPIRVToLLVMIRTranslation",
    srcs = glob(["lib/Target/LLVMIR/Dialect/SPIRV/*.cpp"]),
    hdrs = glob(["include/mlir/Target/LLVMIR/Dialect/SPIRV/*.h"]),
    includes = ["include"],
    deps = [
        ":IR",
        ":SPIRVDialect",
        ":ToLLVMIRTranslation",
    ],
)

cc_library(
    name = "GPUToLLVMIRTranslation",
    srcs = [
        "lib/Target/LLVMIR/Dialect/GPU/GPUToLLVMIRTranslation.cpp",
        "lib/Target/LLVMIR/Dialect/GPU/SelectObjectAttr.cpp",
    ],
    hdrs = ["include/mlir/Target/LLVMIR/Dialect/GPU/GPUToLLVMIRTranslation.h"],
    includes = ["include"],
    deps = [
        ":GPUDialect",
        ":IR",
        ":ToLLVMIRTranslation",
        "//llvm:Core",
        "//llvm:Support",
    ],
)

cc_library(
    name = "BuiltinToLLVMIRTranslation",
    srcs = ["lib/Target/LLVMIR/Dialect/Builtin/BuiltinToLLVMIRTranslation.cpp"],
    hdrs = ["include/mlir/Target/LLVMIR/Dialect/Builtin/BuiltinToLLVMIRTranslation.h"],
    includes = ["include"],
    deps = [
        ":IR",
        ":ToLLVMIRTranslation",
    ],
)

cc_library(
    name = "LLVMToLLVMIRTranslation",
    srcs = ["lib/Target/LLVMIR/Dialect/LLVMIR/LLVMToLLVMIRTranslation.cpp"],
    hdrs = ["include/mlir/Target/LLVMIR/Dialect/LLVMIR/LLVMToLLVMIRTranslation.h"],
    includes = ["include"],
    deps = [
        ":IR",
        ":LLVMConversionIncGen",
        ":LLVMDialect",
        ":LLVMIntrinsicConversionIncGen",
        ":Support",
        ":ToLLVMIRTranslation",
        "//llvm:Core",
        "//llvm:Support",
    ],
)

cc_library(
    name = "OpenMPCommon",
    srcs = ["lib/Target/LLVMIR/Dialect/OpenMPCommon.cpp"],
    hdrs = ["include/mlir/Target/LLVMIR/Dialect/OpenMPCommon.h"],
    includes = ["include"],
    deps = [
        ":IR",
        ":Support",
        "//llvm:Core",
        "//llvm:FrontendOpenMP",
    ],
)

cc_library(
    name = "LLVMIRToLLVMTranslation",
    srcs = ["lib/Target/LLVMIR/Dialect/LLVMIR/LLVMIRToLLVMTranslation.cpp"],
    hdrs = ["include/mlir/Target/LLVMIR/Dialect/LLVMIR/LLVMIRToLLVMTranslation.h"],
    includes = ["include"],
    deps = [
        ":FromLLVMIRTranslation",
        ":LLVMConversionIncGen",
        ":LLVMDialect",
        ":LLVMIntrinsicConversionIncGen",
        ":Support",
        "//llvm:Core",
        "//llvm:Support",
    ],
)

cc_library(
    name = "LLVMIRToNVVMTranslation",
    srcs = ["lib/Target/LLVMIR/Dialect/NVVM/LLVMIRToNVVMTranslation.cpp"],
    hdrs = ["include/mlir/Target/LLVMIR/Dialect/NVVM/LLVMIRToNVVMTranslation.h"],
    includes = ["include"],
    deps = [
        ":FromLLVMIRTranslation",
        ":IR",
        ":NVVMConvertibleLLVMIRIntrinsicsIncGen",
        ":NVVMDialect",
        ":NVVMFromLLVMIRConversionsIncGen",
        ":Support",
        "//llvm:Core",
        "//llvm:Support",
    ],
)

cc_library(
    name = "OpenACCToLLVMIRTranslation",
    srcs = glob(["lib/Target/LLVMIR/Dialect/OpenACC/*.cpp"]),
    hdrs = glob(["include/mlir/Target/LLVMIR/Dialect/OpenACC/*.h"]),
    includes = ["include"],
    deps = [
        ":Analysis",
        ":IR",
        ":LLVMDialect",
        ":OpenACCDialect",
        ":OpenMPCommon",
        ":Support",
        ":ToLLVMIRTranslation",
        ":TransformUtils",
        "//llvm:Core",
        "//llvm:FrontendOpenMP",
        "//llvm:Support",
    ],
)

cc_library(
    name = "OpenMPToLLVMIRTranslation",
    srcs = glob(["lib/Target/LLVMIR/Dialect/OpenMP/*.cpp"]),
    hdrs = glob(["include/mlir/Target/LLVMIR/Dialect/OpenMP/*.h"]),
    includes = ["include"],
    deps = [
        ":Analysis",
        ":IR",
        ":LLVMDialect",
        ":OpenMPCommon",
        ":OpenMPDialect",
        ":Support",
        ":ToLLVMIRTranslation",
        ":TransformUtils",
        ":Transforms",
        "//llvm:Core",
        "//llvm:FrontendOpenMP",
        "//llvm:Support",
        "//llvm:TargetParser",
        "//llvm:TransformUtils",
    ],
)

cc_library(
    name = "AllToLLVMIRTranslations",
    hdrs = ["include/mlir/Target/LLVMIR/Dialect/All.h"],
    includes = ["include"],
    deps = [
        ":AMXToLLVMIRTranslation",
        ":ArmNeonToLLVMIRTranslation",
        ":ArmSMEToLLVMIRTranslation",
        ":ArmSVEToLLVMIRTranslation",
        ":BuiltinToLLVMIRTranslation",
        ":GPUToLLVMIRTranslation",
        ":LLVMIRToLLVMTranslation",
        ":LLVMIRToNVVMTranslation",
        ":LLVMToLLVMIRTranslation",
        ":NVVMTarget",
        ":NVVMToLLVMIRTranslation",
        ":OpenACCToLLVMIRTranslation",
        ":OpenMPToLLVMIRTranslation",
        ":ROCDLTarget",
        ":ROCDLToLLVMIRTranslation",
        ":SPIRVToLLVMIRTranslation",
        ":VCIXToLLVMIRTranslation",
        ":X86VectorToLLVMIRTranslation",
    ],
)

cc_library(
    name = "ToLLVMIRTranslationRegistration",
    srcs = ["lib/Target/LLVMIR/ConvertToLLVMIR.cpp"],
    includes = ["include"],
    deps = [
        ":AllToLLVMIRTranslations",
        ":DLTIDialect",
        ":FuncDialect",
        ":IR",
        ":NVVMTarget",
        ":ROCDLTarget",
        ":ToLLVMIRTranslation",
        ":TranslateLib",
        "//llvm:Core",
        "//llvm:Support",
    ],
)

cc_library(
    name = "FromLLVMIRTranslation",
    srcs = [
        "lib/Target/LLVMIR/AttrKindDetail.h",
        "lib/Target/LLVMIR/DataLayoutImporter.cpp",
        "lib/Target/LLVMIR/DataLayoutImporter.h",
        "lib/Target/LLVMIR/DebugImporter.cpp",
        "lib/Target/LLVMIR/DebugImporter.h",
        "lib/Target/LLVMIR/LoopAnnotationImporter.cpp",
        "lib/Target/LLVMIR/LoopAnnotationImporter.h",
        "lib/Target/LLVMIR/ModuleImport.cpp",
        "lib/Target/LLVMIR/TypeFromLLVM.cpp",
    ],
    hdrs = [
        "include/mlir/Target/LLVMIR/Import.h",
        "include/mlir/Target/LLVMIR/LLVMImportInterface.h",
        "include/mlir/Target/LLVMIR/ModuleImport.h",
        "include/mlir/Target/LLVMIR/TypeFromLLVM.h",
    ],
    includes = ["include"],
    deps = [
        ":DLTIDialect",
        ":DataLayoutInterfaces",
        ":IR",
        ":LLVMConversionIncGen",
        ":LLVMDialect",
        ":LLVMIntrinsicConversionIncGen",
        ":Support",
        ":TranslateLib",
        "//llvm:BinaryFormat",
        "//llvm:Core",
        "//llvm:IRPrinter",
        "//llvm:IRReader",
        "//llvm:Support",
    ],
)

cc_library(
    name = "FromLLVMIRTranslationRegistration",
    srcs = [
        "lib/Target/LLVMIR/ConvertFromLLVMIR.cpp",
    ],
    deps = [
        ":AllToLLVMIRTranslations",
        ":DLTIDialect",
        ":FromLLVMIRTranslation",
        ":IR",
        ":TranslateLib",
        "//llvm:Core",
        "//llvm:IRReader",
        "//llvm:Support",
    ],
)

cc_library(
    name = "ExecutionEngine",
    srcs = [
        "include/mlir/ExecutionEngine/CRunnerUtils.h",
        "lib/ExecutionEngine/ExecutionEngine.cpp",
    ],
    hdrs = [
        "include/mlir/ExecutionEngine/ExecutionEngine.h",
        "include/mlir/ExecutionEngine/MemRefUtils.h",
    ],
    includes = ["include"],
    deps = [
        ":AllToLLVMIRTranslations",
        ":IR",
        ":LLVMDialect",
        ":Support",
        ":ToLLVMIRTranslation",
        "//llvm:AllTargetsAsmParsers",
        "//llvm:BitWriter",
        "//llvm:Core",
        "//llvm:ExecutionEngine",
        "//llvm:MC",
        "//llvm:OrcJIT",
        "//llvm:Support",
        "//llvm:Target",  # fixdeps: keep
        "//llvm:TargetParser",
        "//llvm:TransformUtils",
        "//llvm:X86CodeGen",  # fixdeps: keep
        "//llvm:X86Disassembler",  # fixdeps: keep
    ],
)

cc_library(
    name = "ExecutionEngineUtils",
    srcs = ["lib/ExecutionEngine/OptUtils.cpp"],
    hdrs = ["include/mlir/ExecutionEngine/OptUtils.h"],
    includes = ["include"],
    deps = [
        "//llvm:Analysis",
        "//llvm:Core",
        "//llvm:Coroutines",
        "//llvm:IPO",
        "//llvm:Passes",
        "//llvm:Support",
        "//llvm:Target",
        "//llvm:common_transforms",
    ],
)

cc_library(
    name = "PluginsLib",
    srcs = [
        "lib/Tools/Plugins/DialectPlugin.cpp",
        "lib/Tools/Plugins/PassPlugin.cpp",
    ],
    hdrs = [
        "include/mlir/Tools/Plugins/DialectPlugin.h",
        "include/mlir/Tools/Plugins/PassPlugin.h",
    ],
    includes = ["include"],
    deps = [
        ":IR",
        ":Support",
        "//llvm:Support",
    ],
)

cc_library(
    name = "MlirOptLib",
    srcs = ["lib/Tools/mlir-opt/MlirOptMain.cpp"],
    hdrs = ["include/mlir/Tools/mlir-opt/MlirOptMain.h"],
    includes = ["include"],
    deps = [
        ":BytecodeWriter",
        ":Debug",
        ":IR",
        ":IRDLDialect",
        ":ParseUtilities",
        ":Parser",
        ":Pass",
        ":PluginsLib",
        ":Support",
        "//llvm:Support",
    ],
)

cc_library(
    name = "AllTranslations",
    hdrs = ["include/mlir/InitAllTranslations.h"],
    deps = [
        ":FromLLVMIRTranslationRegistration",
        ":SPIRVTranslateRegistration",
        ":TargetCpp",
        ":ToLLVMIRTranslationRegistration",
    ],
)

cc_library(
    name = "MlirTranslateMain",
    srcs = ["tools/mlir-translate/mlir-translate.cpp"],
    local_defines = ["MLIR_INCLUDE_TESTS"],
    deps = [
        ":AllPassesAndDialects",
        ":AllTranslations",
        ":Support",
        ":TranslateLib",
        "//llvm:Support",
        "//mlir/test:TestToLLVMIRTranslation",
    ],
)

cc_binary(
    name = "mlir-translate",
    deps = [":MlirTranslateMain"],
)

cc_library(
    name = "AllPassesAndDialects",
    hdrs = [
        "include/mlir/InitAllDialects.h",
        "include/mlir/InitAllPasses.h",
    ],
    deps = [
        ":AMDGPUDialect",
        ":AMDGPUToROCDL",
        ":AMDGPUTransforms",
        ":AMXDialect",
        ":AMXTransforms",
        ":AffineDialect",
        ":AffinePassIncGen",
        ":AffineToStandard",
        ":AffineTransformOps",
        ":AffineTransforms",
        ":ArithDialect",
        ":ArithToAMDGPU",
        ":ArithToLLVM",
        ":ArithToSPIRV",
        ":ArithTransforms",
        ":ArithValueBoundsOpInterfaceImpl",
        ":ArmNeonDialect",
        ":ArmSMEDialect",
        ":ArmSMETransforms",
        ":ArmSVEDialect",
        ":ArmSVETransforms",
        ":AsyncDialect",
        ":AsyncPassIncGen",
        ":AsyncToLLVM",
        ":AsyncTransforms",
        ":BufferizationDialect",
        ":BufferizationPipelines",
        ":BufferizationTransformOps",
        ":BufferizationTransforms",
        ":CastInterfaces",
        ":ComplexDialect",
        ":ComplexToLLVM",
        ":ComplexToLibm",
        ":ComplexToSPIRV",
        ":ControlFlowDialect",
        ":ControlFlowTransforms",
        ":ConversionPasses",
        ":ConvertToLLVM",
        ":DLTIDialect",
        ":EmitCDialect",
        ":EmitCTransforms",
        ":FuncDialect",
        ":FuncToLLVM",
        ":FuncToSPIRV",
        ":FuncTransformOps",
        ":FuncTransforms",
        ":FuncTransformsPassIncGen",
        ":GPUDialect",
        ":GPUPassIncGen",
        ":GPUPipelines",
        ":GPUToGPURuntimeTransforms",
        ":GPUToNVVMTransforms",
        ":GPUToROCDLTransforms",
        ":GPUToSPIRV",
        ":GPUToVulkanTransforms",
        ":GPUTransformOps",
        ":GPUTransforms",
        ":IR",
        ":IRDLDialect",
        ":IndexDialect",
        ":LLVMDialect",
        ":LLVMIRTransforms",
        ":LLVMPassIncGen",
        ":LinalgDialect",
        ":LinalgPassIncGen",
        ":LinalgToStandard",
        ":LinalgTransformOps",
        ":LinalgTransforms",
        ":MLProgramDialect",
        ":MLProgramTransforms",
        ":MPIDialect",
        ":MathDialect",
        ":MathToFuncs",
        ":MathToLLVM",
        ":MathToLibm",
        ":MathToSPIRV",
        ":MathTransforms",
        ":MemRefDialect",
        ":MemRefToLLVM",
        ":MemRefToSPIRV",
        ":MemRefTransformOps",
        ":MemRefTransforms",
        ":MeshDialect",
        ":MeshTransforms",
        ":NVGPUDialect",
        ":NVGPUPassIncGen",
        ":NVGPUToNVVM",
        ":NVGPUTransformOps",
        ":NVGPUTransforms",
        ":NVVMDialect",
        ":NVVMTarget",
        ":OpenACCDialect",
        ":OpenACCTransforms",
        ":OpenMPDialect",
        ":OpenMPToLLVM",
        ":PDLDialect",
        ":PDLInterpDialect",
        ":PDLToPDLInterp",
        ":PolynomialDialect",
        ":PtrDialect",
        ":QuantOps",
        ":ROCDLDialect",
        ":ROCDLTarget",
        ":ReconcileUnrealizedCasts",
        ":SCFDialect",
        ":SCFPassIncGen",
        ":SCFToControlFlow",
        ":SCFToGPU",
        ":SCFTransformOps",
        ":SCFTransforms",
        ":SPIRVDialect",
        ":SPIRVPassIncGen",
        ":SPIRVTarget",
        ":SPIRVToLLVM",
        ":SPIRVTransforms",
        ":ShapeDialect",
        ":ShapeToStandard",
        ":ShapeTransforms",
        ":ShapeTransformsPassIncGen",
        ":SparseTensorDialect",
        ":SparseTensorPipelines",
        ":SparseTensorTransformOps",
        ":SparseTensorTransforms",
        ":TensorDialect",
        ":TensorInferTypeOpInterfaceImpl",
        ":TensorShardingInterfaceImpl",
        ":TensorTilingInterfaceImpl",
        ":TensorTransformOps",
        ":TensorTransforms",
        ":TosaDialect",
        ":TosaToLinalg",
        ":TransformDebugExtension",
        ":TransformDialect",
        ":TransformDialectTransforms",
        ":TransformLoopExtension",
        ":TransformPDLExtension",
        ":Transforms",
        ":TransformsPassIncGen",
        ":UBDialect",
        ":VectorDialect",
        ":VectorToLLVM",
        ":VectorToSCF",
        ":VectorToSPIRV",
        ":VectorTransformOps",
        ":VectorTransforms",
        ":X86VectorDialect",
        ":X86VectorTransforms",
        ":XeGPUDialect",
        ":XeGPUTransforms",
    ],
)

cc_binary(
    name = "mlir-lsp-server",
    srcs = ["tools/mlir-lsp-server/mlir-lsp-server.cpp"],
    includes = ["include"],
    deps = [
        ":AllExtensions",
        ":AllPassesAndDialects",
        ":BytecodeWriter",
        ":IR",
        ":MlirLspServerLib",
        ":Parser",
    ],
)

cc_binary(
    name = "mlir-opt",
    srcs = ["tools/mlir-opt/mlir-opt.cpp"],
    local_defines = ["MLIR_INCLUDE_TESTS"],
    deps = [
        ":AllExtensions",
        ":AllPassesAndDialects",
        ":AllToLLVMIRTranslations",
        ":Analysis",
        ":IR",
        ":MlirOptLib",
        ":OpenMPDialect",
        ":Pass",
        ":QuantOps",
        ":SCFToGPU",
        ":Support",
        ":Transforms",
        ":config",
        "//llvm:AllTargetsCodeGens",
        "//llvm:Support",
        "//mlir/test:TestAffine",
        "//mlir/test:TestAnalysis",
        "//mlir/test:TestArith",
        "//mlir/test:TestArmNeon",
        "//mlir/test:TestArmSME",
        "//mlir/test:TestBufferization",
        "//mlir/test:TestControlFlow",
        "//mlir/test:TestConvertToSPIRV",
        "//mlir/test:TestDLTI",
        "//mlir/test:TestDialect",
        "//mlir/test:TestFunc",
        "//mlir/test:TestFuncToLLVM",
        "//mlir/test:TestGPU",
        "//mlir/test:TestIR",
        "//mlir/test:TestLLVM",
        "//mlir/test:TestLinalg",
        "//mlir/test:TestLoopLikeInterface",
        "//mlir/test:TestMath",
        "//mlir/test:TestMathToVCIX",
        "//mlir/test:TestMemRef",
        "//mlir/test:TestMesh",
        "//mlir/test:TestNVGPU",
        "//mlir/test:TestOneToNTypeConversion",
        "//mlir/test:TestPDLL",
        "//mlir/test:TestPass",
        "//mlir/test:TestReducer",
        "//mlir/test:TestRewrite",
        "//mlir/test:TestSCF",
        "//mlir/test:TestSPIRV",
        "//mlir/test:TestShapeDialect",
        "//mlir/test:TestTensor",
        "//mlir/test:TestTestDynDialect",
        "//mlir/test:TestTilingInterface",
        "//mlir/test:TestTosaDialect",
        "//mlir/test:TestTransformDialect",
        "//mlir/test:TestTransforms",
        "//mlir/test:TestVector",
        "//mlir/test:TestVectorToSPIRV",
    ],
)

cc_library(
    name = "MlirJitRunner",
    srcs = ["lib/ExecutionEngine/JitRunner.cpp"],
    hdrs = ["include/mlir/ExecutionEngine/JitRunner.h"],
    includes = ["include"],
    deps = [
        ":AllPassesAndDialects",
        ":ExecutionEngine",
        ":ExecutionEngineUtils",
        ":IR",
        ":LLVMDialect",
        ":LLVMToLLVMIRTranslation",
        ":OpenACCToLLVMIRTranslation",
        ":OpenMPToLLVMIRTranslation",
        ":ParseUtilities",
        ":Parser",
        ":SCFToControlFlow",
        ":Support",
        "//llvm:Core",
        "//llvm:OrcJIT",
        "//llvm:Support",
    ],
)

cc_library(
    name = "mlir_async_runtime_api",
    hdrs = ["include/mlir/ExecutionEngine/AsyncRuntime.h"],
    includes = ["include"],
)

cc_library(
    name = "_mlir_async_runtime",
    srcs = ["lib/ExecutionEngine/AsyncRuntime.cpp"],
    copts = ["-Dmlir_async_runtime_EXPORTS"],
    deps = [
        ":mlir_async_runtime_api",
        "//llvm:Support",
    ],
)

# Indirection to avoid 'libmlir_async_runtime.so' filename clash.
alias(
    name = "mlir_async_runtime",
    actual = "_mlir_async_runtime",
)

cc_binary(
    name = "libmlir_async_runtime.so",
    linkshared = True,
    linkstatic = False,
    deps = [":mlir_async_runtime"],
)

cc_library(
    name = "_mlir_float16_utils",
    srcs = ["lib/ExecutionEngine/Float16bits.cpp"],
    hdrs = ["include/mlir/ExecutionEngine/Float16bits.h"],
    copts = ["-Dmlir_float16_utils_EXPORTS"],
    includes = ["include"],
)

# Indirection to avoid 'libmlir_float16_utils.so' filename clash.
alias(
    name = "mlir_float16_utils",
    actual = "_mlir_float16_utils",
)

cc_binary(
    name = "libmlir_float16_utils.so",
    linkshared = True,
    linkstatic = False,
    deps = [":mlir_float16_utils"],
)

# Unlike mlir_float16_utils, mlir_c_runner_utils, etc, we do *not* make
# this a shared library: because on the CMake side, doing so causes issues
# when building on Windows.  In particular, various functions take/return
# `std::vector` but that class is not designed with dllimport/dllexport
# pragma, therefore it cannot be safely/correctly used across DLL boundaries.
# Consequently, we avoid using the "mlir_xxx_utils" naming scheme,
# since that is reserved/intended for shared libraries only.
cc_library(
    name = "SparseTensorRuntime",
    srcs = [
        "lib/ExecutionEngine/SparseTensor/File.cpp",
        "lib/ExecutionEngine/SparseTensor/MapRef.cpp",
        "lib/ExecutionEngine/SparseTensor/Storage.cpp",
    ],
    hdrs = [
        "include/mlir/ExecutionEngine/SparseTensor/ArithmeticUtils.h",
        "include/mlir/ExecutionEngine/SparseTensor/COO.h",
        "include/mlir/ExecutionEngine/SparseTensor/File.h",
        "include/mlir/ExecutionEngine/SparseTensor/MapRef.h",
        "include/mlir/ExecutionEngine/SparseTensor/Storage.h",
    ],
    includes = ["include"],
    deps = [
        ":SparseTensorEnums",
        ":mlir_float16_utils",
    ],
)

cc_library(
    name = "_mlir_c_runner_utils",
    srcs = [
        "lib/ExecutionEngine/CRunnerUtils.cpp",
        "lib/ExecutionEngine/SparseTensorRuntime.cpp",
    ],
    hdrs = [
        "include/mlir/ExecutionEngine/CRunnerUtils.h",
        "include/mlir/ExecutionEngine/Msan.h",
        "include/mlir/ExecutionEngine/SparseTensorRuntime.h",
    ],
    includes = ["include"],
    deps = [
        ":SparseTensorEnums",
        ":SparseTensorRuntime",
        ":mlir_float16_utils",
        "//llvm:Support",
    ],
)

# Indirection to avoid 'libmlir_c_runner_utils.so' filename clash.
alias(
    name = "mlir_c_runner_utils",
    actual = "_mlir_c_runner_utils",
)

cc_headers_only(
    name = "mlir_c_runner_utils_hdrs",
    src = ":mlir_c_runner_utils",
)

cc_binary(
    name = "libmlir_c_runner_utils.so",
    linkshared = True,
    linkstatic = False,
    deps = [":mlir_c_runner_utils"],
)

cc_library(
    name = "_mlir_runner_utils",
    srcs = ["lib/ExecutionEngine/RunnerUtils.cpp"],
    hdrs = ["include/mlir/ExecutionEngine/RunnerUtils.h"],
    includes = ["include"],
    deps = [
        ":mlir_c_runner_utils",
        ":mlir_float16_utils",
    ],
)

# Indirection to avoid 'libmlir_runner_utils.so' filename clash.
alias(
    name = "mlir_runner_utils",
    actual = "_mlir_runner_utils",
)

cc_headers_only(
    name = "mlir_runner_utils_hdrs",
    src = ":mlir_runner_utils",
)

cc_binary(
    name = "libmlir_runner_utils.so",
    linkshared = True,
    linkstatic = False,
    deps = [":mlir_runner_utils"],
)

cc_binary(
    name = "mlir-cpu-runner",
    srcs = ["tools/mlir-cpu-runner/mlir-cpu-runner.cpp"],
    deps = [
        ":AllToLLVMIRTranslations",
        ":BuiltinToLLVMIRTranslation",
        ":ExecutionEngineUtils",
        ":IR",
        ":LLVMDialect",
        ":LLVMToLLVMIRTranslation",
        ":MlirJitRunner",
        ":OpenACCToLLVMIRTranslation",
        ":OpenMPToLLVMIRTranslation",
        ":ToLLVMIRTranslation",
        "//llvm:AsmParser",
        "//llvm:Support",
        "//llvm:X86AsmParser",
    ],
)

# This target provides the headers from LLVM's Support target without any of
# the symbols. In particular, it does not contain the static registration code
# which may be executed by at most one shared library loaded by ORCJit. Direct
# dependencies need to avoid requiring symbols from LLVMSupport by adding
# copts = ["-DLLVM_DISABLE_ABI_BREAKING_CHECKS_ENFORCING=1"].
#
# Bazel links the dependencies' object files instead of the archives, which
# means that symbols are linked in even if none are used. The LLVM cmake build
# on the other hand links archives (or shared libraries, depending on
# BUILD_SHARED_LIBS), skipping them if none of the symbols are used.
# See also https://reviews.llvm.org/D95613.
cc_headers_only(
    name = "LLVMSupportHeaders",
    src = "//llvm:Support",
)

cc_library(
    name = "_mlir_cuda_runtime",
    srcs = ["lib/ExecutionEngine/CudaRuntimeWrappers.cpp"],
    # Prevent needing EnableABIBreakingChecks symbol from LLVMSupport.
    copts = ["-DLLVM_DISABLE_ABI_BREAKING_CHECKS_ENFORCING=1"],
    # Here:
    #   MLIR_ENABLE_CUDA_CUSPARSE   : enables cuSPARSE
    #   MLIR_ENABLE_CUDA_CUSPARSELT : enables cuSPARSElt
    local_defines = ["MLIR_ENABLE_CUDA_CUSPARSE"],
    tags = [
        "manual",  # External dependency
        "nobuildkite",  # TODO(gcmn): Add support for this target
    ],
    deps = [
        ":LLVMSupportHeaders",
        ":mlir_c_runner_utils_hdrs",
        "@cuda//:cuda_headers",
        "@cuda//:cusparse_static",
        "@cuda//:libcuda",
    ],
)

# Indirection to avoid 'libmlir_cuda_runtime.so' filename clash.
alias(
    name = "mlir_cuda_runtime",
    actual = "_mlir_cuda_runtime",
    tags = [
        "manual",  # External dependency
        "nobuildkite",  # TODO(gcmn): Add support for this target
    ],
)

cc_binary(
    name = "libmlir_cuda_runtime.so",
    linkshared = True,
    linkstatic = False,
    tags = [
        "manual",  # External dependency
        "nobuildkite",  # TODO(gcmn): Add support for this target
    ],
    deps = [":mlir_cuda_runtime"],
)

cc_library(
    name = "VulkanRuntime",
    srcs = ["tools/mlir-vulkan-runner/VulkanRuntime.cpp"],
    hdrs = ["tools/mlir-vulkan-runner/VulkanRuntime.h"],
    tags = [
        "manual",  # External dependency
    ],
    deps = [
        ":Support",
        "@vulkan_headers",
        "@vulkan_sdk//:sdk",
    ],
)

cc_binary(
    name = "libvulkan-runtime-wrappers.so",
    srcs = ["tools/mlir-vulkan-runner/vulkan-runtime-wrappers.cpp"],
    linkshared = True,
    linkstatic = False,
    tags = [
        "manual",  # External dependency
    ],
    deps = [":VulkanRuntime"],
)

cc_binary(
    name = "mlir-vulkan-runner",
    srcs = ["tools/mlir-vulkan-runner/mlir-vulkan-runner.cpp"],
    deps = [
        ":ArithDialect",
        ":BuiltinToLLVMIRTranslation",
        ":ConvertToSPIRV",
        ":ExecutionEngineUtils",
        ":FuncDialect",
        ":FuncToLLVM",
        ":FuncToSPIRV",
        ":GPUDialect",
        ":GPUToSPIRV",
        ":GPUToVulkanTransforms",
        ":GPUTransforms",
        ":LLVMCommonConversion",
        ":LLVMDialect",
        ":LLVMIRTransforms",
        ":LLVMToLLVMIRTranslation",
        ":MemRefDialect",
        ":MemRefToLLVM",
        ":MemRefTransforms",
        ":MlirJitRunner",
        ":Pass",
        ":ReconcileUnrealizedCasts",
        ":SCFDialect",
        ":SPIRVDialect",
        ":SPIRVTransforms",
        ":ToLLVMIRTranslation",
        ":VectorDialect",
        ":VectorToLLVM",
        "//llvm:Support",
    ],
)

cc_binary(
    name = "mlir-spirv-cpu-runner",
    srcs = ["tools/mlir-spirv-cpu-runner/mlir-spirv-cpu-runner.cpp"],
    deps = [
        ":ArithDialect",
        ":BuiltinToLLVMIRTranslation",
        ":ExecutionEngineUtils",
        ":FuncDialect",
        ":FuncToLLVM",
        ":GPUDialect",
        ":GPUToSPIRV",
        ":GPUTransforms",
        ":LLVMDialect",
        ":LLVMToLLVMIRTranslation",
        ":MemRefDialect",
        ":MlirJitRunner",
        ":Pass",
        ":SPIRVConversion",
        ":SPIRVDialect",
        ":SPIRVToLLVM",
        ":SPIRVTransforms",
        ":ToLLVMIRTranslation",
        "//llvm:Core",
        "//llvm:Linker",
        "//llvm:Support",
    ],
)

cc_library(
    name = "TableGen",
    srcs = glob(["lib/TableGen/*.cpp"]),
    hdrs = glob(["include/mlir/TableGen/*.h"]),
    includes = ["include"],
    deps = [
        ":Support",
        "//llvm:Support",
        "//llvm:TableGen",
        "//llvm:TargetParser",
    ],
)

cc_library(
    name = "MlirTableGenMain",
    srcs = glob(["lib/Tools/mlir-tblgen/*.cpp"]),
    hdrs = glob(["include/mlir/Tools/mlir-tblgen/*.h"]),
    includes = ["include"],
    deps = [
        ":TableGen",
        "//llvm:Support",
        "//llvm:TableGen",
        "//llvm:TargetParser",
        "//llvm:config",
    ],
)

cc_binary(
    name = "mlir-tblgen",
    srcs = glob([
        "tools/mlir-tblgen/*.h",
        "tools/mlir-tblgen/*.cpp",
    ]),
    deps = [
        ":MlirTableGenMain",
        ":Support",
        ":TableGen",
        "//llvm:CodeGenTypes",
        "//llvm:Support",
        "//llvm:TableGen",
        "//llvm:TargetParser",
        "//llvm:config",
    ],
)

cc_binary(
    name = "mlir-src-sharder",
    srcs = ["tools/mlir-src-sharder/mlir-src-sharder.cpp"],
    deps = [
        ":Support",
        "//llvm:Support",
    ],
)

cc_binary(
    name = "mlir-linalg-ods-yaml-gen",
    srcs = [
        "tools/mlir-linalg-ods-gen/mlir-linalg-ods-yaml-gen.cpp",
    ],
    deps = [
        ":AsmParser",
        ":IR",
        ":Support",
        "//llvm:Support",
        "//llvm:TableGen",
        "//llvm:config",
    ],
)

## OpenMP / OpenACC common

td_library(
    name = "AtomicInterfacesTdFiles",
    srcs = ["include/mlir/Dialect/OpenACCMPCommon/Interfaces/AtomicInterfaces.td"],
    includes = ["include"],
    deps = [
        ":ControlFlowInterfacesTdFiles",
        ":OpBaseTdFiles",
    ],
)

gentbl_cc_library(
    name = "AtomicInterfacesIncGen",
    tbl_outs = [
        (
            ["-gen-op-interface-decls"],
            "include/mlir/Dialect/OpenACCMPCommon/Interfaces/AtomicInterfaces.h.inc",
        ),
        (
            ["-gen-op-interface-defs"],
            "include/mlir/Dialect/OpenACCMPCommon/Interfaces/AtomicInterfaces.cpp.inc",
        ),
    ],
    tblgen = ":mlir-tblgen",
    td_file = "include/mlir/Dialect/OpenACCMPCommon/Interfaces/AtomicInterfaces.td",
    deps = [
        ":AtomicInterfacesTdFiles",
        ":ControlFlowInterfacesTdFiles",
    ],
)

cc_library(
    name = "AtomicInterfaces",
    srcs = ["lib/Dialect/OpenACCMPCommon/Interfaces/AtomicInterfaces.cpp"],
    hdrs = ["include/mlir/Dialect/OpenACCMPCommon/Interfaces/AtomicInterfaces.h"],
    includes = ["include"],
    deps = [
        ":AtomicInterfacesIncGen",
        ":ControlFlowInterfaces",
        ":IR",
    ],
)

## OpenACC dialect

# TODO(gcmn): This is sticking td files in a cc_library
gentbl_cc_library(
    name = "AccCommonGen",
    includes = ["/llvm/include"],
    tbl_outs = [
        (
            [
                "-gen-directive-decl",
                "-directives-dialect=OpenACC",
            ],
            "include/mlir/Dialect/OpenACC/AccCommon.td",
        ),
    ],
    tblgen = ":mlir-tblgen",
    td_file = "//llvm:include/llvm/Frontend/OpenACC/ACC.td",
    deps = ["//llvm:acc_td_files"],
)

td_library(
    name = "OpenAccOpsTdFiles",
    srcs = [
        "include/mlir/Dialect/OpenACC/AccCommon.td",
        "include/mlir/Dialect/OpenACC/OpenACCBase.td",
        "include/mlir/Dialect/OpenACC/OpenACCOps.td",
        "include/mlir/Dialect/OpenACC/OpenACCOpsInterfaces.td",
        "include/mlir/Dialect/OpenACC/OpenACCOpsTypes.td",
        "include/mlir/Dialect/OpenACC/OpenACCTypeInterfaces.td",
        "include/mlir/Dialect/OpenACCMPCommon/Interfaces/AtomicInterfaces.td",
        "include/mlir/Dialect/OpenACCMPCommon/Interfaces/OpenACCMPOpsInterfaces.td",
    ],
    includes = ["include"],
    deps = [
        ":AtomicInterfacesTdFiles",
        ":LoopLikeInterfaceTdFiles",
        ":OpBaseTdFiles",
    ],
)

gentbl_cc_library(
    name = "OpenACCOpsInterfacesIncGen",
    tbl_outs = [
        (
            ["-gen-op-interface-decls"],
            "include/mlir/Dialect/OpenACC/OpenACCOpsInterfaces.h.inc",
        ),
        (
            ["-gen-op-interface-defs"],
            "include/mlir/Dialect/OpenACC/OpenACCOpsInterfaces.cpp.inc",
        ),
    ],
    tblgen = ":mlir-tblgen",
    td_file = "include/mlir/Dialect/OpenACC/OpenACCOpsInterfaces.td",
    deps = [":OpenAccOpsTdFiles"],
)

gentbl_cc_library(
    name = "OpenACCMPOpsInterfacesIncGen",
    tbl_outs = [
        (
            ["-gen-op-interface-decls"],
            "include/mlir/Dialect/OpenACCMPCommon/Interfaces/OpenACCMPOpsInterfaces.h.inc",
        ),
        (
            ["-gen-op-interface-defs"],
            "include/mlir/Dialect/OpenACCMPCommon/Interfaces/OpenACCMPOpsInterfaces.cpp.inc",
        ),
    ],
    tblgen = ":mlir-tblgen",
    td_file = "include/mlir/Dialect/OpenACCMPCommon/Interfaces/OpenACCMPOpsInterfaces.td",
    deps = [":OpenAccOpsTdFiles"],
)

gentbl_cc_library(
    name = "OpenACCOpsIncGen",
    tbl_outs = [
        (
            [
                "-gen-dialect-decls",
                "-dialect=acc",
            ],
            "include/mlir/Dialect/OpenACC/OpenACCOpsDialect.h.inc",
        ),
        (
            [
                "-gen-dialect-defs",
                "-dialect=acc",
            ],
            "include/mlir/Dialect/OpenACC/OpenACCOpsDialect.cpp.inc",
        ),
        (
            ["-gen-op-decls"],
            "include/mlir/Dialect/OpenACC/OpenACCOps.h.inc",
        ),
        (
            ["-gen-op-defs"],
            "include/mlir/Dialect/OpenACC/OpenACCOps.cpp.inc",
        ),
        (
            ["-gen-enum-decls"],
            "include/mlir/Dialect/OpenACC/OpenACCOpsEnums.h.inc",
        ),
        (
            ["-gen-enum-defs"],
            "include/mlir/Dialect/OpenACC/OpenACCOpsEnums.cpp.inc",
        ),
        (
            [
                "-gen-attrdef-decls",
                "-attrdefs-dialect=acc",
            ],
            "include/mlir/Dialect/OpenACC/OpenACCOpsAttributes.h.inc",
        ),
        (
            [
                "-gen-attrdef-defs",
                "-attrdefs-dialect=acc",
            ],
            "include/mlir/Dialect/OpenACC/OpenACCOpsAttributes.cpp.inc",
        ),
        (
            ["-gen-op-doc"],
            "g3doc/Dialects/OpenACC/OpenACCOps.md",
        ),
    ],
    tblgen = ":mlir-tblgen",
    td_file = "include/mlir/Dialect/OpenACC/OpenACCOps.td",
    deps = [
        ":BuiltinDialectTdFiles",
        ":ControlFlowInterfacesTdFiles",
        ":OpenAccOpsTdFiles",
        ":SideEffectInterfacesTdFiles",
    ],
)

gentbl_cc_library(
    name = "OpenACCTypesIncGen",
    tbl_outs = [
        (
            [
                "--gen-typedef-decls",
                "-typedefs-dialect=acc",
            ],
            "include/mlir/Dialect/OpenACC/OpenACCOpsTypes.h.inc",
        ),
        (
            [
                "--gen-typedef-defs",
                "-typedefs-dialect=acc",
            ],
            "include/mlir/Dialect/OpenACC/OpenACCOpsTypes.cpp.inc",
        ),
    ],
    tblgen = ":mlir-tblgen",
    td_file = "include/mlir/Dialect/OpenACC/OpenACCOpsTypes.td",
    deps = [":OpenAccOpsTdFiles"],
)

gentbl_cc_library(
    name = "OpenACCTypeInterfacesIncGen",
    tbl_outs = [
        (
            ["-gen-type-interface-decls"],
            "include/mlir/Dialect/OpenACC/OpenACCTypeInterfaces.h.inc",
        ),
        (
            ["-gen-type-interface-defs"],
            "include/mlir/Dialect/OpenACC/OpenACCTypeInterfaces.cpp.inc",
        ),
    ],
    tblgen = ":mlir-tblgen",
    td_file = "include/mlir/Dialect/OpenACC/OpenACCTypeInterfaces.td",
    deps = [":OpenAccOpsTdFiles"],
)

cc_library(
    name = "OpenACCDialect",
    srcs = glob(["lib/Dialect/OpenACC/IR/*.cpp"]),
    hdrs = glob(
        include = ["include/mlir/Dialect/OpenACC/*.h"],
        exclude = ["include/mlir/Dialect/OpenACCMPCommon/Interfaces/AtomicInterfaces.h"],
    ) + [
        "include/mlir/Dialect/OpenACCMPCommon/Interfaces/OpenACCMPOpsInterfaces.h",
    ],
    includes = ["include"],
    textual_hdrs = [
        "include/mlir/Dialect/OpenACCMPCommon/Interfaces/AtomicInterfaces.h",
    ],
    deps = [
        ":AtomicInterfaces",
        ":AtomicInterfacesIncGen",
        ":BytecodeOpInterface",
        ":ControlFlowInterfaces",
        ":IR",
        ":LLVMDialect",
        ":LoopLikeInterface",
        ":MemRefDialect",
        ":OpenACCMPOpsInterfacesIncGen",
        ":OpenACCOpsIncGen",
        ":OpenACCOpsInterfacesIncGen",
        ":OpenACCTypeInterfacesIncGen",
        ":OpenACCTypesIncGen",
        ":SideEffectInterfaces",
        ":TransformUtils",
        "//llvm:Support",
    ],
)

gentbl_cc_library(
    name = "OpenACCPassIncGen",
    tbl_outs = [
        (
            [
                "-gen-pass-decls",
                "-name=OpenACC",
            ],
            "include/mlir/Dialect/OpenACC/Transforms/Passes.h.inc",
        ),
    ],
    tblgen = ":mlir-tblgen",
    td_file = "include/mlir/Dialect/OpenACC/Transforms/Passes.td",
    deps = [":PassBaseTdFiles"],
)

cc_library(
    name = "OpenACCTransforms",
    srcs = glob(
        [
            "lib/Dialect/OpenACC/Transforms/*.cpp",
        ],
    ),
    hdrs = glob(["include/mlir/Dialect/OpenACC/Transforms/*.h"]),
    includes = ["include"],
    deps = [
        ":FuncDialect",
        ":OpenACCDialect",
        ":OpenACCPassIncGen",
        ":Pass",
        ":TransformUtils",
    ],
)

## OpenMP dialect

# TODO(gcmn): This is sticking td files in a cc_library
gentbl_cc_library(
    name = "OmpCommonTdGen",
    includes = ["/llvm/include"],
    tbl_outs = [
        (
            [
                "-gen-directive-decl",
                "-directives-dialect=OpenMP",
            ],
            "include/mlir/Dialect/OpenMP/OmpCommon.td",
        ),
    ],
    tblgen = ":mlir-tblgen",
    td_file = "//llvm:include/llvm/Frontend/OpenMP/OMP.td",
    deps = [
        ":OpBaseTdFiles",
        "//llvm:omp_td_files",
    ],
)

td_library(
    name = "OpenMPOpsTdFiles",
    srcs = [
        "include/mlir/Dialect/OpenACCMPCommon/Interfaces/AtomicInterfaces.td",
        "include/mlir/Dialect/OpenACCMPCommon/Interfaces/OpenACCMPOpsInterfaces.td",
        "include/mlir/Dialect/OpenMP/OmpCommon.td",
        "include/mlir/Dialect/OpenMP/OpenMPAttrDefs.td",
        "include/mlir/Dialect/OpenMP/OpenMPClauses.td",
        "include/mlir/Dialect/OpenMP/OpenMPDialect.td",
        "include/mlir/Dialect/OpenMP/OpenMPEnums.td",
        "include/mlir/Dialect/OpenMP/OpenMPOpBase.td",
        "include/mlir/Dialect/OpenMP/OpenMPOps.td",
        "include/mlir/Dialect/OpenMP/OpenMPOpsInterfaces.td",
        "include/mlir/Dialect/OpenMP/OpenMPTypeInterfaces.td",
    ],
    deps = [
        ":AtomicInterfacesTdFiles",
        ":LLVMOpsTdFiles",
        ":OpBaseTdFiles",
    ],
)

gentbl_cc_library(
    name = "OpenMPOpsIncGen",
    tbl_outs = [
        (
            [
                "-gen-typedef-decls",
                "-typedefs-dialect=omp",
            ],
            "include/mlir/Dialect/OpenMP/OpenMPOpsTypes.h.inc",
        ),
        (
            [
                "-gen-typedef-defs",
                "-typedefs-dialect=omp",
            ],
            "include/mlir/Dialect/OpenMP/OpenMPOpsTypes.cpp.inc",
        ),
        (
            ["-gen-op-decls"],
            "include/mlir/Dialect/OpenMP/OpenMPOps.h.inc",
        ),
        (
            ["-gen-op-defs"],
            "include/mlir/Dialect/OpenMP/OpenMPOps.cpp.inc",
        ),
        (
            ["-gen-enum-decls"],
            "include/mlir/Dialect/OpenMP/OpenMPOpsEnums.h.inc",
        ),
        (
            ["-gen-enum-defs"],
            "include/mlir/Dialect/OpenMP/OpenMPOpsEnums.cpp.inc",
        ),
        (
            [
                "-gen-dialect-decls",
                "-dialect=omp",
            ],
            "include/mlir/Dialect/OpenMP/OpenMPOpsDialect.h.inc",
        ),
        (
            [
                "-gen-dialect-defs",
                "-dialect=omp",
            ],
            "include/mlir/Dialect/OpenMP/OpenMPOpsDialect.cpp.inc",
        ),
        (
            [
                "-gen-attrdef-decls",
                "-attrdefs-dialect=omp",
            ],
            "include/mlir/Dialect/OpenMP/OpenMPOpsAttributes.h.inc",
        ),
        (
            [
                "-gen-attrdef-defs",
                "-attrdefs-dialect=omp",
            ],
            "include/mlir/Dialect/OpenMP/OpenMPOpsAttributes.cpp.inc",
        ),
        (
            ["-gen-op-doc"],
            "g3doc/Dialects/OpenMP/OpenMPOps.md",
        ),
    ],
    tblgen = ":mlir-tblgen",
    td_file = "include/mlir/Dialect/OpenMP/OpenMPOps.td",
    deps = [":OpenMPOpsTdFiles"],
)

gentbl_cc_library(
    name = "OpenMPTypeInterfacesIncGen",
    tbl_outs = [
        (
            ["-gen-type-interface-decls"],
            "include/mlir/Dialect/OpenMP/OpenMPTypeInterfaces.h.inc",
        ),
        (
            ["-gen-type-interface-defs"],
            "include/mlir/Dialect/OpenMP/OpenMPTypeInterfaces.cpp.inc",
        ),
    ],
    tblgen = ":mlir-tblgen",
    td_file = "include/mlir/Dialect/OpenMP/OpenMPTypeInterfaces.td",
    deps = [":OpenMPOpsTdFiles"],
)

gentbl_cc_library(
    name = "OpenMPInterfacesIncGen",
    tbl_outs = [
        (
            ["-gen-op-interface-decls"],
            "include/mlir/Dialect/OpenMP/OpenMPOpsInterfaces.h.inc",
        ),
        (
            ["-gen-op-interface-defs"],
            "include/mlir/Dialect/OpenMP/OpenMPOpsInterfaces.cpp.inc",
        ),
    ],
    tblgen = ":mlir-tblgen",
    td_file = "include/mlir/Dialect/OpenMP/OpenMPOpsInterfaces.td",
    deps = [":OpenMPOpsTdFiles"],
)

cc_library(
    name = "OpenMPDialect",
    srcs = glob(["lib/Dialect/OpenMP/IR/*.cpp"]),
    hdrs = glob(
        include = ["include/mlir/Dialect/OpenMP/*.h"],
        exclude = ["include/mlir/Dialect/OpenMP/OpenMPInterfaces.h"],
    ) + [
        "include/mlir/Dialect/OpenACCMPCommon/Interfaces/OpenACCMPOpsInterfaces.h",
    ],
    includes = ["include"],
    textual_hdrs = [
        "include/mlir/Dialect/OpenMP/OpenMPInterfaces.h",
    ],
    deps = [
        ":AtomicInterfaces",
        ":AtomicInterfacesIncGen",
        ":ControlFlowInterfaces",
        ":FuncDialect",
        ":IR",
        ":LLVMDialect",
        ":OpenACCMPOpsInterfacesIncGen",
        ":OpenMPInterfacesIncGen",
        ":OpenMPOpsIncGen",
        ":OpenMPTypeInterfacesIncGen",
        ":SideEffectInterfaces",
        ":Support",
        "//llvm:FrontendOpenMP",
        "//llvm:Support",
    ],
)

cc_library(
    name = "OpenACCToSCF",
    srcs = glob([
        "lib/Conversion/OpenACCToSCF/*.cpp",
    ]),
    hdrs = glob([
        "include/mlir/Conversion/OpenACCToSCF/*.h",
    ]),
    includes = ["include"],
    deps = [
        ":ArithDialect",
        ":ConversionPassIncGen",
        ":IR",
        ":OpenACCDialect",
        ":Pass",
        ":SCFDialect",
        ":TransformUtils",
    ],
)

cc_library(
    name = "OpenMPToLLVM",
    srcs = glob([
        "lib/Conversion/OpenMPToLLVM/*.cpp",
    ]),
    hdrs = glob([
        "include/mlir/Conversion/OpenMPToLLVM/*.h",
    ]),
    includes = ["include"],
    deps = [
        ":ArithToLLVM",
        ":ControlFlowToLLVM",
        ":ConversionPassIncGen",
        ":FuncToLLVM",
        ":LLVMCommonConversion",
        ":LLVMDialect",
        ":MemRefToLLVM",
        ":OpenMPDialect",
        ":Pass",
    ],
)

td_library(
    name = "QuantizationOpsTdFiles",
    srcs = [
        "include/mlir/Dialect/Quant/QuantOps.td",
        "include/mlir/Dialect/Quant/QuantOpsBase.td",
    ],
    includes = ["include"],
    deps = [
        ":InferTypeOpInterfaceTdFiles",
        ":OpBaseTdFiles",
        ":SideEffectInterfacesTdFiles",
    ],
)

gentbl_cc_library(
    name = "QuantOpsIncGen",
    tbl_outs = [
        (
            ["-gen-op-decls"],
            "include/mlir/Dialect/Quant/QuantOps.h.inc",
        ),
        (
            ["-gen-op-defs"],
            "include/mlir/Dialect/Quant/QuantOps.cpp.inc",
        ),
        (
            ["-gen-dialect-decls"],
            "include/mlir/Dialect/Quant/QuantOpsDialect.h.inc",
        ),
        (
            ["-gen-dialect-defs"],
            "include/mlir/Dialect/Quant/QuantOpsDialect.cpp.inc",
        ),
        (
            ["-gen-op-doc"],
            "g3doc/Dialects/QuantOps/QuantOps.md",
        ),
    ],
    tblgen = ":mlir-tblgen",
    td_file = "include/mlir/Dialect/Quant/QuantOps.td",
    deps = [":QuantizationOpsTdFiles"],
)

gentbl_cc_library(
    name = "QuantDialectBytecodeGen",
    tbl_outs = [
        (
            [
                "-gen-bytecode",
                "-bytecode-dialect=Quant",
            ],
            "include/mlir/Dialect/Quant/QuantDialectBytecode.cpp.inc",
        ),
    ],
    tblgen = ":mlir-tblgen",
    td_file = "include/mlir/Dialect/Quant/QuantDialectBytecode.td",
    deps = [
        ":BytecodeTdFiles",
    ],
)

cc_library(
    name = "QuantOps",
    srcs = [
        "lib/Dialect/Quant/IR/QuantDialectBytecode.cpp",
        "lib/Dialect/Quant/IR/QuantDialectBytecode.h",
        "lib/Dialect/Quant/IR/QuantOps.cpp",
        "lib/Dialect/Quant/IR/QuantTypes.cpp",
        "lib/Dialect/Quant/IR/TypeDetail.h",
        "lib/Dialect/Quant/IR/TypeParser.cpp",
        "lib/Dialect/Quant/Utils/FakeQuantSupport.cpp",
        "lib/Dialect/Quant/Utils/UniformSupport.cpp",
    ],
    hdrs = [
        "include/mlir/Dialect/Quant/FakeQuantSupport.h",
        "include/mlir/Dialect/Quant/QuantOps.h",
        "include/mlir/Dialect/Quant/QuantTypes.h",
        "include/mlir/Dialect/Quant/UniformSupport.h",
    ],
    includes = ["include"],
    deps = [
        ":BytecodeOpInterface",
        ":IR",
        ":InferTypeOpInterface",
        ":QuantDialectBytecodeGen",
        ":QuantOpsIncGen",
        ":SideEffectInterfaces",
        ":Support",
        "//llvm:Support",
    ],
)

td_library(
    name = "IndexOpsTdFiles",
    srcs = [
        "include/mlir/Dialect/Index/IR/IndexDialect.td",
        "include/mlir/Dialect/Index/IR/IndexEnums.td",
        "include/mlir/Dialect/Index/IR/IndexOps.td",
    ],
    includes = ["include"],
    deps = [
        ":CastInterfacesTdFiles",
        ":InferIntRangeInterfaceTdFiles",
        ":InferTypeOpInterfaceTdFiles",
        ":OpBaseTdFiles",
        ":SideEffectInterfacesTdFiles",
    ],
)

gentbl_cc_library(
    name = "IndexOpsIncGen",
    tbl_outs = [
        (
            ["-gen-op-decls"],
            "include/mlir/Dialect/Index/IR/IndexOps.h.inc",
        ),
        (
            ["-gen-op-defs"],
            "include/mlir/Dialect/Index/IR/IndexOps.cpp.inc",
        ),
        (
            [
                "-gen-dialect-decls",
                "-dialect=index",
            ],
            "include/mlir/Dialect/Index/IR/IndexOpsDialect.h.inc",
        ),
        (
            [
                "-gen-dialect-defs",
                "-dialect=index",
            ],
            "include/mlir/Dialect/Index/IR/IndexOpsDialect.cpp.inc",
        ),
        (
            ["-gen-attrdef-decls"],
            "include/mlir/Dialect/Index/IR/IndexOpsAttrDefs.h.inc",
        ),
        (
            ["-gen-attrdef-defs"],
            "include/mlir/Dialect/Index/IR/IndexOpsAttrDefs.cpp.inc",
        ),
    ],
    tblgen = ":mlir-tblgen",
    td_file = "include/mlir/Dialect/Index/IR/IndexOps.td",
    deps = [":IndexOpsTdFiles"],
)

gentbl_cc_library(
    name = "IndexEnumsIncGen",
    tbl_outs = [
        (
            ["-gen-enum-decls"],
            "include/mlir/Dialect/Index/IR/IndexEnums.h.inc",
        ),
        (
            ["-gen-enum-defs"],
            "include/mlir/Dialect/Index/IR/IndexEnums.cpp.inc",
        ),
        (
            [
                "-gen-attrdef-decls",
                "-attrdefs-dialect=index",
            ],
            "include/mlir/Dialect/Index/IR/IndexAttrs.h.inc",
        ),
        (
            [
                "-gen-attrdef-defs",
                "-attrdefs-dialect=index",
            ],
            "include/mlir/Dialect/Index/IR/IndexAttrs.cpp.inc",
        ),
    ],
    tblgen = ":mlir-tblgen",
    td_file = "include/mlir/Dialect/Index/IR/IndexEnums.td",
    deps = [":IndexOpsTdFiles"],
)

cc_library(
    name = "IndexToLLVM",
    srcs = glob([
        "lib/Conversion/IndexToLLVM/*.cpp",
    ]),
    hdrs = glob([
        "include/mlir/Conversion/IndexToLLVM/*.h",
    ]),
    includes = ["include"],
    deps = [
        ":ConversionPassIncGen",
        ":ConvertToLLVMInterface",
        ":IndexDialect",
        ":LLVMCommonConversion",
        ":LLVMDialect",
        ":Pass",
    ],
)

cc_library(
    name = "IndexToSPIRV",
    srcs = glob([
        "lib/Conversion/IndexToSPIRV/*.cpp",
    ]),
    hdrs = glob([
        "include/mlir/Conversion/IndexToSPIRV/*.h",
    ]),
    includes = ["include"],
    deps = [
        ":ConversionPassIncGen",
        ":IndexDialect",
        ":Pass",
        ":SPIRVCommonConversion",
        ":SPIRVConversion",
        ":SPIRVDialect",
    ],
)

cc_library(
    name = "IndexDialect",
    srcs = glob(["lib/Dialect/Index/IR/*.cpp"]),
    hdrs = glob(["include/mlir/Dialect/Index/IR/*.h"]),
    includes = ["include"],
    deps = [
        ":BytecodeOpInterface",
        ":CastInterfaces",
        ":ConvertToLLVMInterface",
        ":IR",
        ":IndexEnumsIncGen",
        ":IndexOpsIncGen",
        ":InferIntRangeCommon",
        ":InferIntRangeInterface",
        ":InferTypeOpInterface",
        ":SideEffectInterfaces",
        "//llvm:Support",
    ],
)

td_library(
    name = "LinalgOpsTdFiles",
    srcs = [
        "include/mlir/Dialect/Linalg/IR/LinalgBase.td",
        "include/mlir/Dialect/Linalg/IR/LinalgEnums.td",
        "include/mlir/Dialect/Linalg/IR/LinalgInterfaces.td",
        "include/mlir/Dialect/Linalg/IR/LinalgOps.td",
    ],
    includes = ["include"],
    deps = [
        ":ControlFlowInterfacesTdFiles",
        ":DestinationStyleOpInterfaceTdFiles",
        ":DialectUtilsTdFiles",
        ":InferTypeOpInterfaceTdFiles",
        ":LoopLikeInterfaceTdFiles",
        ":OpBaseTdFiles",
        ":SideEffectInterfacesTdFiles",
        ":TilingInterfaceTdFiles",
        ":ViewLikeInterfaceTdFiles",
    ],
)

td_library(
    name = "LinalgTransformOpsTdFiles",
    srcs = glob([
        "include/mlir/Dialect/Linalg/TransformOps/*.td",
    ]),
    includes = ["include"],
    deps = [
        ":SCFTdFiles",
        ":TransformDialectTdFiles",
    ],
)

gentbl_cc_library(
    name = "LinalgOpsIncGen",
    tbl_outs = [
        (
            ["-gen-op-decls"],
            "include/mlir/Dialect/Linalg/IR/LinalgOps.h.inc",
        ),
        (
            ["-gen-op-defs"],
            "include/mlir/Dialect/Linalg/IR/LinalgOps.cpp.inc",
        ),
        (
            [
                "-gen-dialect-decls",
                "-dialect=linalg",
            ],
            "include/mlir/Dialect/Linalg/IR/LinalgOpsDialect.h.inc",
        ),
        (
            [
                "-gen-dialect-defs",
                "-dialect=linalg",
            ],
            "include/mlir/Dialect/Linalg/IR/LinalgOpsDialect.cpp.inc",
        ),
        (
            ["-gen-attrdef-decls"],
            "include/mlir/Dialect/Linalg/IR/LinalgOpsAttrDefs.h.inc",
        ),
        (
            ["-gen-attrdef-defs"],
            "include/mlir/Dialect/Linalg/IR/LinalgOpsAttrDefs.cpp.inc",
        ),
    ],
    tblgen = ":mlir-tblgen",
    td_file = "include/mlir/Dialect/Linalg/IR/LinalgOps.td",
    deps = [":LinalgOpsTdFiles"],
)

gentbl_cc_library(
    name = "LinalgEnumsIncGen",
    tbl_outs = [
        (
            ["-gen-enum-decls"],
            "include/mlir/Dialect/Linalg/IR/LinalgOpsEnums.h.inc",
        ),
        (
            ["-gen-enum-defs"],
            "include/mlir/Dialect/Linalg/IR/LinalgOpsEnums.cpp.inc",
        ),
    ],
    tblgen = ":mlir-tblgen",
    td_file = "include/mlir/Dialect/Linalg/IR/LinalgEnums.td",
    deps = [":LinalgOpsTdFiles"],
)

gentbl_cc_library(
    name = "LinalgMatchOpsIncGen",
    tbl_outs = [
        (
            ["-gen-op-decls"],
            "include/mlir/Dialect/Linalg/TransformOps/LinalgMatchOps.h.inc",
        ),
        (
            ["-gen-op-defs"],
            "include/mlir/Dialect/Linalg/TransformOps/LinalgMatchOps.cpp.inc",
        ),
    ],
    tblgen = ":mlir-tblgen",
    td_file = "include/mlir/Dialect/Linalg/TransformOps/LinalgMatchOps.td",
    deps = [
        ":LinalgTransformEnumsIncGen",
        ":LinalgTransformOpsIncGen",
        ":LinalgTransformOpsTdFiles",
        ":SCFDeviceMappingInterfacesIncGen",
    ],
)

gentbl_cc_library(
    name = "LinalgTransformEnumsIncGen",
    tbl_outs = [
        (
            ["-gen-enum-decls"],
            "include/mlir/Dialect/Linalg/TransformOps/LinalgTransformOpsEnums.h.inc",
        ),
        (
            ["-gen-enum-defs"],
            "include/mlir/Dialect/Linalg/TransformOps/LinalgTransformOpsEnums.cpp.inc",
        ),
    ],
    tblgen = ":mlir-tblgen",
    td_file = "include/mlir/Dialect/Linalg/TransformOps/LinalgTransformEnums.td",
    deps = [
        ":LinalgTransformOpsTdFiles",
        ":SCFDeviceMappingInterfacesIncGen",
    ],
)

gentbl_cc_library(
    name = "LinalgTransformOpsIncGen",
    tbl_outs = [
        (
            ["-gen-op-decls"],
            "include/mlir/Dialect/Linalg/TransformOps/LinalgTransformOps.h.inc",
        ),
        (
            ["-gen-op-defs"],
            "include/mlir/Dialect/Linalg/TransformOps/LinalgTransformOps.cpp.inc",
        ),
    ],
    tblgen = ":mlir-tblgen",
    td_file = "include/mlir/Dialect/Linalg/TransformOps/LinalgTransformOps.td",
    deps = [
        ":LinalgTransformEnumsIncGen",
        ":LinalgTransformOpsTdFiles",
        ":SCFDeviceMappingInterfacesIncGen",
    ],
)

genlinalg(
    name = "LinalgNamedStructuredOpsYamlIncGen",
    src = "include/mlir/Dialect/Linalg/IR/LinalgNamedStructuredOps.yaml",
    linalg_outs = [
        (
            "-o-impl=$@",
            "include/mlir/Dialect/Linalg/IR/LinalgNamedStructuredOps.yamlgen.cpp.inc",
        ),
        (
            "-o-ods-decl=$@",
            "include/mlir/Dialect/Linalg/IR/LinalgNamedStructuredOps.yamlgen.td",
        ),
    ],
    linalggen = ":mlir-linalg-ods-yaml-gen",
)

td_library(
    name = "LinalgStructuredOpsTdFiles",
    srcs = [
        "include/mlir/Dialect/Linalg/IR/LinalgInterfaces.td",
        "include/mlir/Dialect/Linalg/IR/LinalgNamedStructuredOps.yamlgen.td",
        "include/mlir/Dialect/Linalg/IR/LinalgStructuredOps.td",
    ],
    includes = ["include"],
    deps = [
        ":CopyOpInterfaceTdFiles",
        ":DestinationStyleOpInterface",
        ":LinalgOpsTdFiles",
        ":OpBaseTdFiles",
        ":SideEffectInterfacesTdFiles",
    ],
)

gentbl_cc_library(
    name = "LinalgStructuredOpsIncGen",
    tbl_outs = [
        (
            ["-gen-op-decls"],
            "include/mlir/Dialect/Linalg/IR/LinalgStructuredOps.h.inc",
        ),
        (
            ["-gen-op-defs"],
            "include/mlir/Dialect/Linalg/IR/LinalgStructuredOps.cpp.inc",
        ),
    ],
    tblgen = ":mlir-tblgen",
    td_file = "include/mlir/Dialect/Linalg/IR/LinalgStructuredOps.td",
    deps = [":LinalgStructuredOpsTdFiles"],
)

gentbl_cc_library(
    name = "LinalgInterfacesIncGen",
    tbl_outs = [
        (
            ["-gen-op-interface-decls"],
            "include/mlir/Dialect/Linalg/IR/LinalgInterfaces.h.inc",
        ),
        (
            ["-gen-op-interface-defs"],
            "include/mlir/Dialect/Linalg/IR/LinalgInterfaces.cpp.inc",
        ),
    ],
    tblgen = ":mlir-tblgen",
    td_file = "include/mlir/Dialect/Linalg/IR/LinalgInterfaces.td",
    deps = [":LinalgStructuredOpsTdFiles"],
)

td_library(
    name = "BufferizableOpInterfaceTdFiles",
    srcs = [
        "include/mlir/Dialect/Bufferization/IR/BufferizableOpInterface.td",
    ],
    includes = ["include"],
    deps = [
        ":OpBaseTdFiles",
    ],
)

gentbl_cc_library(
    name = "BufferizableOpInterfaceIncGen",
    tbl_outs = [
        (
            ["-gen-op-interface-decls"],
            "include/mlir/Dialect/Bufferization/IR/BufferizableOpInterface.h.inc",
        ),
        (
            ["-gen-op-interface-defs"],
            "include/mlir/Dialect/Bufferization/IR/BufferizableOpInterface.cpp.inc",
        ),
    ],
    tblgen = ":mlir-tblgen",
    td_file = "include/mlir/Dialect/Bufferization/IR/BufferizableOpInterface.td",
    deps = [
        ":BufferizableOpInterfaceTdFiles",
    ],
)

td_library(
    name = "BufferDeallocationOpInterfaceTdFiles",
    srcs = [
        "include/mlir/Dialect/Bufferization/IR/BufferDeallocationOpInterface.td",
    ],
    includes = ["include"],
    deps = [
        ":OpBaseTdFiles",
    ],
)

gentbl_cc_library(
    name = "BufferDeallocationOpInterfaceIncGen",
    tbl_outs = [
        (
            ["-gen-op-interface-decls"],
            "include/mlir/Dialect/Bufferization/IR/BufferDeallocationOpInterface.h.inc",
        ),
        (
            ["-gen-op-interface-defs"],
            "include/mlir/Dialect/Bufferization/IR/BufferDeallocationOpInterface.cpp.inc",
        ),
    ],
    tblgen = ":mlir-tblgen",
    td_file = "include/mlir/Dialect/Bufferization/IR/BufferDeallocationOpInterface.td",
    deps = [
        ":BufferDeallocationOpInterfaceTdFiles",
    ],
)

td_library(
    name = "BufferViewFlowOpInterfaceTdFiles",
    srcs = [
        "include/mlir/Dialect/Bufferization/IR/BufferViewFlowOpInterface.td",
    ],
    includes = ["include"],
    deps = [
        ":OpBaseTdFiles",
    ],
)

gentbl_cc_library(
    name = "BufferViewFlowOpInterfaceIncGen",
    tbl_outs = [
        (
            ["-gen-op-interface-decls"],
            "include/mlir/Dialect/Bufferization/IR/BufferViewFlowOpInterface.h.inc",
        ),
        (
            ["-gen-op-interface-defs"],
            "include/mlir/Dialect/Bufferization/IR/BufferViewFlowOpInterface.cpp.inc",
        ),
    ],
    tblgen = ":mlir-tblgen",
    td_file = "include/mlir/Dialect/Bufferization/IR/BufferViewFlowOpInterface.td",
    deps = [
        ":BufferViewFlowOpInterfaceTdFiles",
    ],
)

td_library(
    name = "SubsetOpInterfaceTdFiles",
    srcs = [
        "include/mlir/Interfaces/SubsetOpInterface.td",
    ],
    includes = ["include"],
    deps = [
        ":OpBaseTdFiles",
    ],
)

gentbl_cc_library(
    name = "SubsetOpInterfaceIncGen",
    tbl_outs = [
        (
            ["-gen-op-interface-decls"],
            "include/mlir/Interfaces/SubsetOpInterface.h.inc",
        ),
        (
            ["-gen-op-interface-defs"],
            "include/mlir/Interfaces/SubsetOpInterface.cpp.inc",
        ),
    ],
    tblgen = ":mlir-tblgen",
    td_file = "include/mlir/Interfaces/SubsetOpInterface.td",
    deps = [
        ":SubsetOpInterfaceTdFiles",
    ],
)

cc_library(
    name = "SubsetOpInterface",
    srcs = ["lib/Interfaces/SubsetOpInterface.cpp"],
    hdrs = ["include/mlir/Interfaces/SubsetOpInterface.h"],
    includes = ["include"],
    deps = [
        ":DestinationStyleOpInterface",
        ":IR",
        ":SubsetOpInterfaceIncGen",
        ":ValueBoundsOpInterface",
    ],
)

td_library(
    name = "LinalgDocTdFiles",
    srcs = ["include/mlir/Dialect/Linalg/IR/LinalgDoc.td"],
    includes = ["include"],
    deps = [
        ":LinalgOpsTdFiles",
        ":LinalgStructuredOpsTdFiles",
    ],
)

gentbl_cc_library(
    name = "LinalgDocIncGen",
    tbl_outs = [
        (
            ["-gen-op-doc"],
            "g3doc/Dialects/Linalg/LinalgOps.md",
        ),
    ],
    tblgen = ":mlir-tblgen",
    td_file = "include/mlir/Dialect/Linalg/IR/LinalgDoc.td",
    deps = [":LinalgDocTdFiles"],
)

cc_library(
    name = "LinalgToStandard",
    srcs = glob([
        "lib/Conversion/LinalgToStandard/*.cpp",
    ]),
    hdrs = glob([
        "include/mlir/Conversion/LinalgToStandard/*.h",
    ]),
    includes = ["include"],
    deps = [
        ":AffineDialect",
        ":ConversionPassIncGen",
        ":FuncDialect",
        ":LLVMDialect",
        ":LinalgDialect",
        ":LinalgTransforms",
        ":MemRefDialect",
        ":Pass",
        ":SCFDialect",
        ":TransformUtils",
    ],
)

cc_library(
    name = "LinalgDialect",
    srcs = glob(["lib/Dialect/Linalg/IR/*.cpp"]),
    hdrs = glob(["include/mlir/Dialect/Linalg/IR/*.h"]),
    includes = ["include"],
    deps = [
        ":AffineDialect",
        ":ArithDialect",
        ":ArithUtils",
        ":AsmParser",
        ":BufferizationInterfaces",
        ":BytecodeOpInterface",
        ":ComplexDialect",
        ":ControlFlowInterfaces",
        ":CopyOpInterface",
        ":DestinationStyleOpInterface",
        ":DialectUtils",
        ":FunctionInterfaces",
        ":IR",
        ":InferTypeOpInterface",
        ":InliningUtils",
        ":LinalgEnumsIncGen",
        ":LinalgInterfacesIncGen",
        ":LinalgNamedStructuredOpsYamlIncGen",
        ":LinalgOpsIncGen",
        ":LinalgStructuredOpsIncGen",
        ":MathDialect",
        ":MemRefDialect",
        ":MeshShardingInterface",
        ":Parser",
        ":SCFDialect",
        ":SideEffectInterfaces",
        ":SparseTensorDialect",
        ":SubsetOpInterface",
        ":Support",
        ":TensorDialect",
        ":TilingInterface",
        ":ValueBoundsOpInterface",
        ":ViewLikeInterface",
        "//llvm:Support",
    ],
)

cc_library(
    name = "LinalgTransformOps",
    srcs = glob([
        "lib/Dialect/Linalg/TransformOps/*.cpp",
    ]),
    hdrs = glob([
        "include/mlir/Dialect/Linalg/TransformOps/*.h",
    ]),
    includes = ["include"],
    deps = [
        ":AffineDialect",
        ":Analysis",
        ":ArithDialect",
        ":ArithUtils",
        ":AsmParser",
        ":BufferizationDialect",
        ":BufferizationTransforms",
        ":DialectUtils",
        ":FuncDialect",
        ":FunctionInterfaces",
        ":GPUDialect",
        ":IR",
        ":IndexDialect",
        ":LinalgDialect",
        ":LinalgMatchOpsIncGen",
        ":LinalgTransformEnumsIncGen",
        ":LinalgTransformOpsIncGen",
        ":LinalgTransforms",
        ":LinalgUtils",
        ":SCFDialect",
        ":SCFTransforms",
        ":Support",
        ":TensorDialect",
        ":TensorUtils",
        ":TilingInterface",
        ":TransformDialect",
        ":TransformDialectInterfaces",
        ":TransformDialectUtils",
        ":TransformUtils",
        ":VectorDialect",
        ":VectorTransforms",
        "//llvm:Support",
    ],
)

gentbl_cc_library(
    name = "LinalgPassIncGen",
    tbl_outs = [
        (
            [
                "-gen-pass-decls",
                "-name=Linalg",
            ],
            "include/mlir/Dialect/Linalg/Passes.h.inc",
        ),
        (
            [
                "-gen-pass-capi-header",
                "--prefix=Linalg",
            ],
            "include/mlir/Dialect/Linalg/Passes.capi.h.inc",
        ),
        (
            [
                "-gen-pass-capi-impl",
                "--prefix=Linalg",
            ],
            "include/mlir/Dialect/Linalg/Passes.capi.cpp.inc",
        ),
    ],
    tblgen = ":mlir-tblgen",
    td_file = "include/mlir/Dialect/Linalg/Passes.td",
    deps = [":PassBaseTdFiles"],
)

cc_library(
    name = "LinalgUtils",
    srcs = glob([
        "lib/Dialect/Linalg/Utils/*.cpp",
    ]),
    hdrs = glob([
        "include/mlir/Dialect/Linalg/Utils/*.h",
    ]),
    deps = [
        ":AffineAnalysis",
        ":AffineDialect",
        ":AffineUtils",
        ":Analysis",
        ":ArithDialect",
        ":ArithUtils",
        ":DialectUtils",
        ":FuncDialect",
        ":IR",
        ":LinalgDialect",
        ":MemRefDialect",
        ":Pass",
        ":SCFDialect",
        ":TensorDialect",
        ":TensorUtils",
        "//llvm:Support",
    ],
)

cc_library(
    name = "LinalgTransforms",
    srcs = glob([
        "lib/Dialect/Linalg/Transforms/*.cpp",
    ]),
    hdrs = [
        "include/mlir/Dialect/Linalg/Passes.h",
    ] + glob([
        "include/mlir/Dialect/Linalg/Transforms/*.h",
    ]),
    includes = ["include"],
    deps = [
        ":AffineAnalysis",
        ":AffineDialect",
        ":AffineTransforms",
        ":AffineUtils",
        ":Analysis",
        ":ArithDialect",
        ":ArithUtils",
        ":BufferizationDialect",
        ":BufferizationInterfaces",
        ":BufferizationTransforms",
        ":ComplexDialect",
        ":ControlFlowDialect",
        ":DestinationStyleOpInterface",
        ":DialectUtils",
        ":FuncDialect",
        ":FuncTransforms",
        ":GPUDialect",
        ":IR",
        ":IndexDialect",
        ":LinalgDialect",
        ":LinalgPassIncGen",
        ":LinalgStructuredOpsIncGen",
        ":LinalgUtils",
        ":MaskableOpInterface",
        ":MathDialect",
        ":MemRefDialect",
        ":MemRefTransforms",
        ":MeshDialect",
        ":MeshShardingInterface",
        ":MeshTransforms",
        ":Pass",
        ":RuntimeVerifiableOpInterface",
        ":SCFDialect",
        ":SCFTransforms",
        ":SCFUtils",
        ":SparseTensorDialect",
        ":SubsetOpInterface",
        ":Support",
        ":TensorDialect",
        ":TensorTilingInterfaceImpl",
        ":TensorTransforms",
        ":TensorUtils",
        ":TilingInterface",
        ":TransformUtils",
        ":ValueBoundsOpInterface",
        ":VectorDialect",
        ":VectorToSCF",
        ":VectorTransforms",
        ":VectorUtils",
        ":X86VectorTransforms",
        "//llvm:Support",
    ],
)

td_library(
    name = "ValueBoundsOpInterfaceTdFiles",
    srcs = [
        "include/mlir/Interfaces/ValueBoundsOpInterface.td",
    ],
    includes = ["include"],
    deps = [
        ":OpBaseTdFiles",
    ],
)

gentbl_cc_library(
    name = "ValueBoundsOpInterfaceIncGen",
    tbl_outs = [
        (
            ["-gen-op-interface-decls"],
            "include/mlir/Interfaces/ValueBoundsOpInterface.h.inc",
        ),
        (
            ["-gen-op-interface-defs"],
            "include/mlir/Interfaces/ValueBoundsOpInterface.cpp.inc",
        ),
    ],
    tblgen = ":mlir-tblgen",
    td_file = "include/mlir/Interfaces/ValueBoundsOpInterface.td",
    deps = [
        ":ValueBoundsOpInterfaceTdFiles",
    ],
)

cc_library(
    name = "ValueBoundsOpInterface",
    srcs = ["lib/Interfaces/ValueBoundsOpInterface.cpp"],
    hdrs = ["include/mlir/Interfaces/ValueBoundsOpInterface.h"],
    includes = ["include"],
    deps = [
        ":Analysis",
        ":DestinationStyleOpInterface",
        ":IR",
        ":ValueBoundsOpInterfaceIncGen",
        ":ViewLikeInterface",
        "//llvm:Support",
    ],
)

cc_library(
    name = "ArithValueBoundsOpInterfaceImpl",
    srcs = ["lib/Dialect/Arith/IR/ValueBoundsOpInterfaceImpl.cpp"],
    hdrs = ["include/mlir/Dialect/Arith/IR/ValueBoundsOpInterfaceImpl.h"],
    includes = ["include"],
    deps = [
        ":ArithDialect",
        ":ValueBoundsOpInterface",
    ],
)

cc_library(
    name = "TilingInterface",
    srcs = ["lib/Interfaces/TilingInterface.cpp"],
    hdrs = ["include/mlir/Interfaces/TilingInterface.h"],
    includes = ["include"],
    deps = [
        ":DialectUtils",
        ":IR",
        ":Support",
        ":TilingInterfaceIncGen",
        ":ViewLikeInterface",
    ],
)

##---------------------------------------------------------------------------##
# Vector dialect.
##---------------------------------------------------------------------------##

td_library(
    name = "MaskingOpInterfaceTdFiles",
    srcs = ["include/mlir/Dialect/Vector/Interfaces/MaskingOpInterface.td"],
    includes = ["include"],
    deps = [":OpBaseTdFiles"],
)

td_library(
    name = "MaskableOpInterfaceTdFiles",
    srcs = ["include/mlir/Dialect/Vector/Interfaces/MaskableOpInterface.td"],
    includes = ["include"],
    deps = [":OpBaseTdFiles"],
)

td_library(
    name = "VectorOpsTdFiles",
    srcs = [
        "include/mlir/Dialect/Vector/IR/Vector.td",
        "include/mlir/Dialect/Vector/IR/VectorAttributes.td",
        "include/mlir/Dialect/Vector/IR/VectorOps.td",
    ],
    includes = ["include"],
    deps = [
        ":ControlFlowInterfacesTdFiles",
        ":DestinationStyleOpInterfaceTdFiles",
        ":InferTypeOpInterfaceTdFiles",
        ":MaskableOpInterfaceTdFiles",
        ":MaskingOpInterfaceTdFiles",
        ":OpBaseTdFiles",
        ":SideEffectInterfacesTdFiles",
        ":VectorInterfacesTdFiles",
        ":ViewLikeInterfaceTdFiles",
    ],
)

td_library(
    name = "VectorTransformOpsTdFiles",
    srcs = [
        "include/mlir/Dialect/Vector/TransformOps/VectorTransformOps.td",
    ],
    includes = ["include"],
    deps = [
        ":PDLDialectTdFiles",
        ":SCFTdFiles",
        ":TransformDialectTdFiles",
        ":VectorTransformsTdFiles",
    ],
)

gentbl_cc_library(
    name = "MaskableOpInterfaceIncGen",
    tbl_outs = [
        (
            ["-gen-op-interface-decls"],
            "include/mlir/Dialect/Vector/Interfaces/MaskableOpInterface.h.inc",
        ),
        (
            ["-gen-op-interface-defs"],
            "include/mlir/Dialect/Vector/Interfaces/MaskableOpInterface.cpp.inc",
        ),
    ],
    tblgen = ":mlir-tblgen",
    td_file = "include/mlir/Dialect/Vector/Interfaces/MaskableOpInterface.td",
    deps = [":MaskableOpInterfaceTdFiles"],
)

gentbl_cc_library(
    name = "MaskingOpInterfaceIncGen",
    tbl_outs = [
        (
            ["-gen-op-interface-decls"],
            "include/mlir/Dialect/Vector/Interfaces/MaskingOpInterface.h.inc",
        ),
        (
            ["-gen-op-interface-defs"],
            "include/mlir/Dialect/Vector/Interfaces/MaskingOpInterface.cpp.inc",
        ),
    ],
    tblgen = ":mlir-tblgen",
    td_file = "include/mlir/Dialect/Vector/Interfaces/MaskingOpInterface.td",
    deps = [":MaskingOpInterfaceTdFiles"],
)

gentbl_cc_library(
    name = "VectorDialectIncGen",
    tbl_outs = [
        (
            [
                "-gen-dialect-decls",
                "-dialect=vector",
            ],
            "include/mlir/Dialect/Vector/IR/VectorDialect.h.inc",
        ),
        (
            [
                "-gen-dialect-defs",
                "-dialect=vector",
            ],
            "include/mlir/Dialect/Vector/IR/VectorDialect.cpp.inc",
        ),
        (
            ["-gen-op-doc"],
            "g3doc/Dialects/Vector/Vector.md",
        ),
    ],
    tblgen = ":mlir-tblgen",
    td_file = "include/mlir/Dialect/Vector/IR/Vector.td",
    deps = [
        ":ArithOpsTdFiles",
        ":VectorOpsTdFiles",
    ],
)

gentbl_cc_library(
    name = "VectorOpsIncGen",
    tbl_outs = [
        (
            ["-gen-op-decls"],
            "include/mlir/Dialect/Vector/IR/VectorOps.h.inc",
        ),
        (
            ["-gen-op-defs"],
            "include/mlir/Dialect/Vector/IR/VectorOps.cpp.inc",
        ),
    ],
    tblgen = ":mlir-tblgen",
    td_file = "include/mlir/Dialect/Vector/IR/VectorOps.td",
    deps = [
        ":ArithOpsTdFiles",
        ":VectorOpsTdFiles",
    ],
)

gentbl_cc_library(
    name = "VectorAttributesIncGen",
    tbl_outs = [
        (
            ["-gen-enum-decls"],
            "include/mlir/Dialect/Vector/IR/VectorEnums.h.inc",
        ),
        (
            ["-gen-enum-defs"],
            "include/mlir/Dialect/Vector/IR/VectorEnums.cpp.inc",
        ),
        (
            ["-gen-attrdef-decls"],
            "include/mlir/Dialect/Vector/IR/VectorAttributes.h.inc",
        ),
        (
            ["-gen-attrdef-defs"],
            "include/mlir/Dialect/Vector/IR/VectorAttributes.cpp.inc",
        ),
    ],
    tblgen = ":mlir-tblgen",
    td_file = "include/mlir/Dialect/Vector/IR/VectorAttributes.td",
    deps = [
        ":ArithOpsTdFiles",
        ":VectorOpsTdFiles",
    ],
)

gentbl_cc_library(
    name = "VectorTransformOpsIncGen",
    tbl_outs = [
        (
            ["-gen-op-decls"],
            "include/mlir/Dialect/Vector/TransformOps/VectorTransformOps.h.inc",
        ),
        (
            ["-gen-op-defs"],
            "include/mlir/Dialect/Vector/TransformOps/VectorTransformOps.cpp.inc",
        ),
    ],
    tblgen = ":mlir-tblgen",
    td_file = "include/mlir/Dialect/Vector/TransformOps/VectorTransformOps.td",
    deps = [
        ":VectorTransformOpsTdFiles",
    ],
)

cc_library(
    name = "MaskableOpInterface",
    srcs = ["lib/Dialect/Vector/Interfaces/MaskableOpInterface.cpp"],
    hdrs = ["include/mlir/Dialect/Vector/Interfaces/MaskableOpInterface.h"],
    includes = ["include"],
    deps = [
        ":IR",
        ":MaskableOpInterfaceIncGen",
        ":MaskingOpInterface",
    ],
)

cc_library(
    name = "MaskingOpInterface",
    srcs = ["lib/Dialect/Vector/Interfaces/MaskingOpInterface.cpp"],
    hdrs = ["include/mlir/Dialect/Vector/Interfaces/MaskingOpInterface.h"],
    includes = ["include"],
    deps = [
        ":IR",
        ":MaskingOpInterfaceIncGen",
    ],
)

cc_library(
    name = "VectorToLLVM",
    srcs = glob([
        "lib/Conversion/VectorToLLVM/*.cpp",
    ]),
    hdrs = glob([
        "include/mlir/Conversion/VectorToLLVM/*.h",
    ]),
    includes = ["include"],
    deps = [
        ":AMXDialect",
        ":AMXTransforms",
        ":ArithAttrToLLVMConversion",
        ":ArithDialect",
        ":ArithUtils",
        ":ArmNeonDialect",
        ":ArmSVEDialect",
        ":ArmSVETransforms",
        ":ConversionPassIncGen",
        ":FuncDialect",
        ":IR",
        ":LLVMCommonConversion",
        ":LLVMDialect",
        ":MaskableOpInterface",
        ":MemRefDialect",
        ":Pass",
        ":ToLLVMIRTranslation",
        ":TransformUtils",
        ":VectorDialect",
        ":VectorTransforms",
        ":X86VectorDialect",
        ":X86VectorTransforms",
        "//llvm:Support",
    ],
)

cc_library(
    name = "VectorToArmSME",
    srcs = glob([
        "lib/Conversion/VectorToArmSME/*.cpp",
    ]),
    hdrs = glob([
        "include/mlir/Conversion/VectorToArmSME/*.h",
    ]),
    includes = ["include"],
    deps = [
        ":ArmSMEDialect",
        ":ArmSVEDialect",
        ":ConversionPassIncGen",
        ":IR",
        ":MemRefDialect",
        ":Pass",
        ":TransformUtils",
        "//llvm:Support",
    ],
)

cc_library(
    name = "VectorToGPU",
    srcs = glob([
        "lib/Conversion/VectorToGPU/*.cpp",
    ]),
    hdrs = glob([
        "include/mlir/Conversion/VectorToGPU/*.h",
    ]),
    includes = ["include"],
    deps = [
        ":AffineDialect",
        ":Analysis",
        ":ArithDialect",
        ":ConversionPassIncGen",
        ":DialectUtils",
        ":GPUDialect",
        ":IR",
        ":MemRefDialect",
        ":NVGPUDialect",
        ":NVGPUUtils",
        ":Pass",
        ":SCFDialect",
        ":Support",
        ":TransformUtils",
        ":Transforms",
        ":VectorDialect",
        ":VectorTransforms",
        ":VectorUtils",
        "//llvm:Support",
    ],
)

cc_library(
    name = "VectorToSCF",
    srcs = glob([
        "lib/Conversion/VectorToSCF/*.cpp",
    ]),
    hdrs = glob([
        "include/mlir/Conversion/VectorToSCF/*.h",
    ]),
    includes = ["include"],
    deps = [
        ":AffineDialect",
        ":ArithDialect",
        ":ConversionPassIncGen",
        ":IR",
        ":LLVMDialect",
        ":MemRefDialect",
        ":Pass",
        ":SCFDialect",
        ":TensorDialect",
        ":TransformUtils",
        ":Transforms",
        ":VectorDialect",
        ":VectorTransforms",
        ":VectorUtils",
    ],
)

td_library(
    name = "TosaDialectTdFiles",
    srcs = glob(["include/mlir/Dialect/Tosa/IR/*.td"]),
    deps = [
        ":InferTypeOpInterfaceTdFiles",
        ":LoopLikeInterfaceTdFiles",
        ":OpBaseTdFiles",
        ":SideEffectInterfacesTdFiles",
        ":VectorInterfacesTdFiles",
    ],
)

gentbl_cc_library(
    name = "TosaDialectIncGen",
    tbl_outs = [
        (
            ["-gen-op-decls"],
            "include/mlir/Dialect/Tosa/IR/TosaOps.h.inc",
        ),
        (
            ["-gen-op-defs"],
            "include/mlir/Dialect/Tosa/IR/TosaOps.cpp.inc",
        ),
        (
            ["-gen-dialect-decls"],
            "include/mlir/Dialect/Tosa/IR/TosaOpsDialect.h.inc",
        ),
        (
            ["-gen-dialect-defs"],
            "include/mlir/Dialect/Tosa/IR/TosaOpsDialect.cpp.inc",
        ),
        (
            ["-gen-attrdef-decls"],
            "include/mlir/Dialect/Tosa/IR/TosaAttributes.h.inc",
        ),
        (
            ["-gen-attrdef-defs"],
            "include/mlir/Dialect/Tosa/IR/TosaAttributes.cpp.inc",
        ),
        (
            ["-gen-op-doc"],
            "g3doc/Dialects/Tosa/TosaOps.md",
        ),
    ],
    tblgen = ":mlir-tblgen",
    td_file = "include/mlir/Dialect/Tosa/IR/TosaOps.td",
    deps = [":TosaDialectTdFiles"],
)

gentbl_cc_library(
    name = "TosaDialectBytecodeGen",
    strip_include_prefix = "include",
    tbl_outs = [
        (
            [
                "-gen-bytecode",
                "-bytecode-dialect=Tosa",
            ],
            "include/mlir/Dialect/Tosa/IR/TosaDialectBytecode.cpp.inc",
        ),
    ],
    tblgen = ":mlir-tblgen",
    td_file = "include/mlir/Dialect/Tosa/IR/TosaDialectBytecode.td",
    deps = [
        ":BytecodeTdFiles",
    ],
)

gentbl_cc_library(
    name = "TosaInterfacesIncGen",
    tbl_outs = [
        (
            ["-gen-op-interface-decls"],
            "include/mlir/Dialect/Tosa/IR/TosaInterfaces.h.inc",
        ),
        (
            ["-gen-op-interface-defs"],
            "include/mlir/Dialect/Tosa/IR/TosaInterfaces.cpp.inc",
        ),
    ],
    tblgen = ":mlir-tblgen",
    td_file = "include/mlir/Dialect/Tosa/IR/TosaInterfaces.td",
    deps = [":TosaDialectTdFiles"],
)

gentbl_cc_library(
    name = "TosaPassIncGen",
    tbl_outs = [
        (
            [
                "-gen-pass-decls",
                "-name=TosaOpt",
            ],
            "include/mlir/Dialect/Tosa/Transforms/Passes.h.inc",
        ),
        (
            [
                "-gen-enum-decls",
                "-name=TosaOpt",
            ],
            "include/mlir/Dialect/Tosa/Transforms/PassesEnums.h.inc",
        ),
        (
            [
                "-gen-enum-defs",
                "-name=TosaOpt",
            ],
            "include/mlir/Dialect/Tosa/Transforms/PassesEnums.cpp.inc",
        ),
    ],
    tblgen = ":mlir-tblgen",
    td_file = "include/mlir/Dialect/Tosa/Transforms/Passes.td",
    deps = [
        ":OpBaseTdFiles",
        ":PassBaseTdFiles",
    ],
)

cc_library(
    name = "TosaDialect",
    srcs = glob([
        "lib/Dialect/Tosa/IR/*.cpp",
        "lib/Dialect/Tosa/Utils/*.cpp",
        "lib/Dialect/Tosa/Transforms/*.cpp",
    ]),
    hdrs = glob([
        "include/mlir/Dialect/Tosa/IR/*.h",
        "include/mlir/Dialect/Tosa/Utils/*.h",
        "include/mlir/Dialect/Tosa/Transforms/*.h",
    ]),
    includes = ["include"],
    deps = [
        ":ArithDialect",
        ":BytecodeOpInterface",
        ":Dialect",
        ":DialectUtils",
        ":FuncDialect",
        ":IR",
        ":InferTypeOpInterface",
        ":InliningUtils",
        ":LoopLikeInterface",
        ":MeshDialect",
        ":MeshShardingInterface",
        ":Pass",
        ":QuantOps",
        ":SideEffectInterfaces",
        ":Support",
        ":TensorDialect",
        ":TosaDialectBytecodeGen",
        ":TosaDialectIncGen",
        ":TosaInterfacesIncGen",
        ":TosaPassIncGen",
        ":TransformUtils",
        ":VectorInterfaces",
        "//llvm:Support",
    ],
)

cc_library(
    name = "TosaToArith",
    srcs = glob([
        "lib/Conversion/TosaToArith/*.cpp",
    ]),
    hdrs = glob([
        "include/mlir/Conversion/TosaToArith/*.h",
    ]),
    includes = [
        "include",
        "lib/Conversion/TosaToArith",
    ],
    deps = [
        ":ArithDialect",
        ":ConversionPassIncGen",
        ":IR",
        ":Pass",
        ":TosaDialect",
        ":TransformUtils",
    ],
)

cc_library(
    name = "TosaToLinalg",
    srcs = glob([
        "lib/Conversion/TosaToLinalg/*.cpp",
    ]),
    hdrs = glob([
        "include/mlir/Conversion/TosaToLinalg/*.h",
    ]),
    includes = [
        "include",
        "lib/Conversion/TosaToLinalg",
    ],
    deps = [
        ":ArithDialect",
        ":ArithUtils",
        ":ConversionPassIncGen",
        ":DialectUtils",
        ":FuncDialect",
        ":IR",
        ":IndexDialect",
        ":InferTypeOpInterface",
        ":LinalgDialect",
        ":MathDialect",
        ":Pass",
        ":SCFDialect",
        ":TensorDialect",
        ":TensorUtils",
        ":TosaDialect",
        ":TransformUtils",
        ":Transforms",
        "//llvm:Support",
    ],
)

cc_library(
    name = "TosaToMLProgram",
    srcs = glob([
        "lib/Conversion/TosaToMLProgram/*.cpp",
    ]),
    hdrs = glob([
        "include/mlir/Conversion/TosaToMLProgram/*.h",
    ]),
    includes = [
        "include",
        "lib/Conversion/TosaToMLProgram",
    ],
    deps = [
        ":ConversionPassIncGen",
        ":IR",
        ":MLProgramDialect",
        ":Pass",
        ":TosaDialect",
        ":TransformUtils",
    ],
)

cc_library(
    name = "TosaToSCF",
    srcs = glob([
        "lib/Conversion/TosaToSCF/*.cpp",
    ]),
    hdrs = glob([
        "include/mlir/Conversion/TosaToSCF/*.h",
    ]),
    includes = [
        "include",
        "lib/Conversion/TosaToSCF",
    ],
    deps = [
        ":ConversionPassIncGen",
        ":FuncDialect",
        ":IR",
        ":Pass",
        ":SCFDialect",
        ":TensorDialect",
        ":TosaDialect",
        ":TransformUtils",
    ],
)

cc_library(
    name = "TosaToTensor",
    srcs = glob([
        "lib/Conversion/TosaToTensor/*.cpp",
    ]),
    hdrs = glob([
        "include/mlir/Conversion/TosaToTensor/*.h",
    ]),
    includes = [
        "include",
        "lib/Conversion/TosaToTensor",
    ],
    deps = [
        ":ArithDialect",
        ":ArithUtils",
        ":ConversionPassIncGen",
        ":IR",
        ":Pass",
        ":TensorDialect",
        ":TensorUtils",
        ":TosaDialect",
        ":TransformUtils",
    ],
)

td_library(
    name = "TransformInterfacesTdFiles",
    srcs = glob(["include/mlir/Dialect/Transform/Interfaces/*.td"]),
    deps = [
        ":OpBaseTdFiles",
        ":SideEffectInterfacesTdFiles",
    ],
)

td_library(
    name = "TransformDialectTdFiles",
    srcs = glob(["include/mlir/Dialect/Transform/IR/*.td"]),
    deps = [
        ":CastInterfacesTdFiles",
        ":ControlFlowInterfacesTdFiles",
        ":InferTypeOpInterfaceTdFiles",
        ":OpBaseTdFiles",
        ":SideEffectInterfacesTdFiles",
        ":TransformInterfacesTdFiles",
    ],
)

gentbl_cc_library(
    name = "TransformDialectEnumsIncGen",
    tbl_outs = [
        (
            [
                "-gen-enum-decls",
            ],
            "include/mlir/Dialect/Transform/IR/TransformDialectEnums.h.inc",
        ),
        (
            [
                "-gen-enum-defs",
            ],
            "include/mlir/Dialect/Transform/IR/TransformDialectEnums.cpp.inc",
        ),
    ],
    tblgen = ":mlir-tblgen",
    td_file = "include/mlir/Dialect/Transform/IR/TransformAttrs.td",
    deps = [":TransformDialectTdFiles"],
)

gentbl_cc_library(
    name = "TransformDialectMatchInterfacesIncGen",
    tbl_outs = [
        (
            [
                "-gen-op-interface-decls",
            ],
            "include/mlir/Dialect/Transform/Interfaces/MatchInterfaces.h.inc",
        ),
        (
            [
                "-gen-op-interface-defs",
            ],
            "include/mlir/Dialect/Transform/Interfaces/MatchInterfaces.cpp.inc",
        ),
    ],
    tblgen = ":mlir-tblgen",
    td_file = "include/mlir/Dialect/Transform/Interfaces/MatchInterfaces.td",
    deps = [
        ":TransformDialectInterfacesIncGen",
        ":TransformDialectTdFiles",
    ],
)

gentbl_cc_library(
    name = "TransformDialectInterfacesIncGen",
    tbl_outs = [
        (
            [
                "-gen-op-interface-decls",
            ],
            "include/mlir/Dialect/Transform/Interfaces/TransformInterfaces.h.inc",
        ),
        (
            [
                "-gen-op-interface-defs",
            ],
            "include/mlir/Dialect/Transform/Interfaces/TransformInterfaces.cpp.inc",
        ),
        (
            [
                "-gen-type-interface-decls",
            ],
            "include/mlir/Dialect/Transform/Interfaces/TransformTypeInterfaces.h.inc",
        ),
        (
            [
                "-gen-type-interface-defs",
            ],
            "include/mlir/Dialect/Transform/Interfaces/TransformTypeInterfaces.cpp.inc",
        ),
    ],
    tblgen = ":mlir-tblgen",
    td_file = "include/mlir/Dialect/Transform/Interfaces/TransformInterfaces.td",
    deps = [":TransformDialectTdFiles"],
)

gentbl_cc_library(
    name = "TransformDialectIncGen",
    tbl_outs = [
        (
            [
                "-gen-dialect-decls",
            ],
            "include/mlir/Dialect/Transform/IR/TransformDialect.h.inc",
        ),
        (
            [
                "-gen-dialect-defs",
            ],
            "include/mlir/Dialect/Transform/IR/TransformDialect.cpp.inc",
        ),
    ],
    tblgen = ":mlir-tblgen",
    td_file = "include/mlir/Dialect/Transform/IR/TransformDialect.td",
    deps = [":TransformDialectTdFiles"],
)

gentbl_cc_library(
    name = "TransformOpsIncGen",
    tbl_outs = [
        (
            ["-gen-op-decls"],
            "include/mlir/Dialect/Transform/IR/TransformOps.h.inc",
        ),
        (
            ["-gen-op-defs"],
            "include/mlir/Dialect/Transform/IR/TransformOps.cpp.inc",
        ),
    ],
    tblgen = ":mlir-tblgen",
    td_file = "include/mlir/Dialect/Transform/IR/TransformOps.td",
    deps = [
        ":CallInterfacesTdFiles",
        ":FunctionInterfacesTdFiles",
        ":TransformDialectTdFiles",
    ],
)

gentbl_cc_library(
    name = "TransformTypesIncGen",
    tbl_outs = [
        (
            ["-gen-typedef-decls"],
            "include/mlir/Dialect/Transform/IR/TransformTypes.h.inc",
        ),
        (
            ["-gen-typedef-defs"],
            "include/mlir/Dialect/Transform/IR/TransformTypes.cpp.inc",
        ),
    ],
    tblgen = ":mlir-tblgen",
    td_file = "include/mlir/Dialect/Transform/IR/TransformTypes.td",
    deps = [":TransformDialectTdFiles"],
)

cc_library(
    name = "TransformDialectInterfaces",
    srcs = glob(["lib/Dialect/Transform/Interfaces/*.cpp"]),
    hdrs = glob(["include/mlir/Dialect/Transform/Interfaces/*.h"]),
    deps = [
        ":CastInterfaces",
        ":IR",
        ":Rewrite",
        ":SideEffectInterfaces",
        ":Support",
        ":TransformDialectInterfacesIncGen",
        ":TransformDialectMatchInterfacesIncGen",
        ":TransformDialectUtils",
        ":TransformUtils",
        ":Transforms",
        "//llvm:Support",
    ],
)

cc_library(
    name = "TransformDialect",
    srcs = glob(["lib/Dialect/Transform/IR/*.cpp"]),
    hdrs = glob(["include/mlir/Dialect/Transform/IR/*.h"]),
    deps = [
        ":Analysis",
        ":CallOpInterfaces",
        ":CastInterfaces",
        ":ControlFlowInterfaces",
        ":ConvertToLLVMInterface",
        ":FunctionInterfaces",
        ":IR",
        ":LLVMCommonConversion",
        ":LLVMDialect",
        ":LoopLikeInterface",
        ":Pass",
        ":Rewrite",
        ":SideEffectInterfaces",
        ":Support",
        ":TransformDialectEnumsIncGen",
        ":TransformDialectIncGen",
        ":TransformDialectInterfaces",
        ":TransformDialectUtils",
        ":TransformOpsIncGen",
        ":TransformTypesIncGen",
        ":TransformUtils",
        ":Transforms",
        "//llvm:Support",
    ],
)

td_library(
    name = "TransformPDLExtensionTdFiles",
    srcs = glob(["include/mlir/Dialect/Transform/PDLExtension/*.td"]),
    deps = [
        ":PDLDialectTdFiles",
        ":TransformDialectTdFiles",
    ],
)

gentbl_cc_library(
    name = "TransformPDLExtensionOpsIncGen",
    tbl_outs = [
        (
            [
                "-gen-op-decls",
            ],
            "include/mlir/Dialect/Transform/PDLExtension/PDLExtensionOps.h.inc",
        ),
        (
            [
                "-gen-op-defs",
            ],
            "include/mlir/Dialect/Transform/PDLExtension/PDLExtensionOps.cpp.inc",
        ),
    ],
    tblgen = ":mlir-tblgen",
    td_file = "include/mlir/Dialect/Transform/PDLExtension/PDLExtensionOps.td",
    deps = [":TransformPDLExtensionTdFiles"],
)

cc_library(
    name = "TransformPDLExtension",
    srcs = glob(["lib/Dialect/Transform/PDLExtension/*.cpp"]),
    hdrs = glob(["include/mlir/Dialect/Transform/PDLExtension/*.h"]),
    deps = [
        ":IR",
        ":PDLDialect",
        ":PDLInterpDialect",
        ":Rewrite",
        ":SideEffectInterfaces",
        ":Support",
        ":TransformDialect",
        ":TransformDialectInterfaces",
        ":TransformPDLExtensionOpsIncGen",
        "//llvm:Support",
    ],
)

gentbl_cc_library(
    name = "TransformIRDLExtensionOpsIncGen",
    tbl_outs = [
        (
            [
                "-gen-op-decls",
            ],
            "include/mlir/Dialect/Transform/IRDLExtension/IRDLExtensionOps.h.inc",
        ),
        (
            [
                "-gen-op-defs",
            ],
            "include/mlir/Dialect/Transform/IRDLExtension/IRDLExtensionOps.cpp.inc",
        ),
    ],
    tblgen = ":mlir-tblgen",
    td_file = "include/mlir/Dialect/Transform/IRDLExtension/IRDLExtensionOps.td",
    deps = [":TransformPDLExtensionTdFiles"],
)

cc_library(
    name = "TransformIRDLExtension",
    srcs = glob(["lib/Dialect/Transform/IRDLExtension/*.cpp"]),
    hdrs = glob(["include/mlir/Dialect/Transform/IRDLExtension/*.h"]),
    deps = [
        ":IR",
        ":IRDLDialect",
        ":IRDLInterfacesIncGen",
        ":Rewrite",
        ":SideEffectInterfaces",
        ":Support",
        ":TransformDialect",
        ":TransformDialectInterfaces",
        ":TransformIRDLExtensionOpsIncGen",
        "//llvm:Support",
    ],
)

td_library(
    name = "TransformDebugExtensionTdFiles",
    srcs = glob(["include/mlir/Dialect/Transform/DebugExtension/*.td"]),
    deps = [
        ":TransformDialectTdFiles",
    ],
)

gentbl_cc_library(
    name = "TransformDebugExtensionOpsIncGen",
    tbl_outs = [
        (
            [
                "-gen-op-decls",
            ],
            "include/mlir/Dialect/Transform/DebugExtension/DebugExtensionOps.h.inc",
        ),
        (
            [
                "-gen-op-defs",
            ],
            "include/mlir/Dialect/Transform/DebugExtension/DebugExtensionOps.cpp.inc",
        ),
    ],
    tblgen = ":mlir-tblgen",
    td_file = "include/mlir/Dialect/Transform/DebugExtension/DebugExtensionOps.td",
    deps = [":TransformDebugExtensionTdFiles"],
)

cc_library(
    name = "TransformDebugExtension",
    srcs = glob(["lib/Dialect/Transform/DebugExtension/*.cpp"]),
    hdrs = glob(["include/mlir/Dialect/Transform/DebugExtension/*.h"]),
    deps = [
        ":IR",
        ":Support",
        ":TransformDebugExtensionOpsIncGen",
        ":TransformDialect",
        ":TransformDialectInterfaces",
        "//llvm:Support",
    ],
)

td_library(
    name = "TransformLoopExtensionTdFiles",
    srcs = glob(["include/mlir/Dialect/Transform/LoopExtension/*.td"]),
    deps = [
        ":TransformDialectTdFiles",
    ],
)

gentbl_cc_library(
    name = "TransformLoopExtensionOpsIncGen",
    tbl_outs = [
        (
            [
                "-gen-op-decls",
            ],
            "include/mlir/Dialect/Transform/LoopExtension/LoopExtensionOps.h.inc",
        ),
        (
            [
                "-gen-op-defs",
            ],
            "include/mlir/Dialect/Transform/LoopExtension/LoopExtensionOps.cpp.inc",
        ),
    ],
    tblgen = ":mlir-tblgen",
    td_file = "include/mlir/Dialect/Transform/LoopExtension/LoopExtensionOps.td",
    deps = [":TransformLoopExtensionTdFiles"],
)

cc_library(
    name = "TransformLoopExtension",
    srcs = glob(["lib/Dialect/Transform/LoopExtension/*.cpp"]),
    hdrs = glob(["include/mlir/Dialect/Transform/LoopExtension/*.h"]),
    deps = [
        ":IR",
        ":LoopLikeInterface",
        ":Rewrite",
        ":SideEffectInterfaces",
        ":Support",
        ":TransformDialect",
        ":TransformDialectInterfaces",
        ":TransformLoopExtensionOpsIncGen",
        ":TransformUtils",
        ":Transforms",
        "//llvm:Support",
    ],
)

td_library(
    name = "TransformDialectTransformsTdFiles",
    srcs = glob(["include/mlir/Dialect/Transform/Transforms/*.td"]),
    deps = [
        ":PassBaseTdFiles",
        ":TransformDialectTdFiles",
    ],
)

gentbl_cc_library(
    name = "TransformDialectTransformsIncGen",
    tbl_outs = [
        (
            [
                "-gen-pass-decls",
                "-name=Transform",
            ],
            "include/mlir/Dialect/Transform/Transforms/Passes.h.inc",
        ),
    ],
    tblgen = ":mlir-tblgen",
    td_file = "include/mlir/Dialect/Transform/Transforms/Passes.td",
    deps = [":TransformDialectTransformsTdFiles"],
)

cc_library(
    name = "TransformDialectTransforms",
    srcs = glob(["lib/Dialect/Transform/Transforms/*.cpp"]),
    hdrs = glob(["include/mlir/Dialect/Transform/Transforms/*.h"]),
    deps = [
        ":Analysis",
        ":FunctionInterfaces",
        ":IR",
        ":Parser",
        ":Pass",
        ":SideEffectInterfaces",
        ":Support",
        ":TransformDialect",
        ":TransformDialectInterfaces",
        ":TransformDialectTransformsIncGen",
        "//llvm:Support",
    ],
)

cc_library(
    name = "TransformDialectUtils",
    srcs = glob(["lib/Dialect/Transform/Utils/*cpp"]),
    hdrs = glob(["include/mlir/Dialect/Transform/Utils/*.h"]),
    includes = ["include"],
    deps = [
        ":IR",
        ":Support",
        ":ViewLikeInterface",
        "//llvm:Support",
    ],
)

td_library(
    name = "ComplexOpsTdFiles",
    srcs = [
        "include/mlir/Dialect/Complex/IR/ComplexBase.td",
        "include/mlir/Dialect/Complex/IR/ComplexOps.td",
    ],
    includes = ["include"],
    deps = [
        ":ArithOpsInterfacesTdFiles",
        ":ArithOpsTdFiles",
        ":BuiltinDialectTdFiles",
        ":InferTypeOpInterfaceTdFiles",
        ":OpBaseTdFiles",
        ":SideEffectInterfacesTdFiles",
    ],
)

gentbl_cc_library(
    name = "ComplexAttributesIncGen",
    tbl_outs = [
        (
            ["-gen-attrdef-decls"],
            "include/mlir/Dialect/Complex/IR/ComplexAttributes.h.inc",
        ),
        (
            ["-gen-attrdef-defs"],
            "include/mlir/Dialect/Complex/IR/ComplexAttributes.cpp.inc",
        ),
    ],
    tblgen = ":mlir-tblgen",
    td_file = "include/mlir/Dialect/Complex/IR/ComplexAttributes.td",
    deps = [":ComplexOpsTdFiles"],
)

gentbl_cc_library(
    name = "ComplexBaseIncGen",
    tbl_outs = [
        (
            [
                "-gen-dialect-decls",
                "-dialect=complex",
            ],
            "include/mlir/Dialect/Complex/IR/ComplexOpsDialect.h.inc",
        ),
        (
            [
                "-gen-dialect-defs",
                "-dialect=complex",
            ],
            "include/mlir/Dialect/Complex/IR/ComplexOpsDialect.cpp.inc",
        ),
    ],
    tblgen = ":mlir-tblgen",
    td_file = "include/mlir/Dialect/Complex/IR/ComplexBase.td",
    deps = [":ComplexOpsTdFiles"],
)

gentbl_cc_library(
    name = "ComplexOpsIncGen",
    tbl_outs = [
        (
            ["-gen-op-decls"],
            "include/mlir/Dialect/Complex/IR/ComplexOps.h.inc",
        ),
        (
            ["-gen-op-defs"],
            "include/mlir/Dialect/Complex/IR/ComplexOps.cpp.inc",
        ),
    ],
    tblgen = ":mlir-tblgen",
    td_file = "include/mlir/Dialect/Complex/IR/ComplexOps.td",
    deps = [":ComplexOpsTdFiles"],
)

cc_library(
    name = "ComplexDialect",
    srcs = glob(
        [
            "lib/Dialect/Complex/IR/*.cpp",
        ],
    ),
    hdrs = ["include/mlir/Dialect/Complex/IR/Complex.h"],
    includes = ["include"],
    deps = [
        ":ArithDialect",
        ":BytecodeOpInterface",
        ":ComplexAttributesIncGen",
        ":ComplexBaseIncGen",
        ":ComplexOpsIncGen",
        ":ConvertToLLVMInterface",
        ":IR",
        ":InferTypeOpInterface",
        ":InliningUtils",
        ":SideEffectInterfaces",
        "//llvm:Support",
    ],
)

cc_library(
    name = "ComplexToLLVM",
    srcs = glob([
        "lib/Conversion/ComplexToLLVM/*.cpp",
    ]),
    hdrs = glob([
        "include/mlir/Conversion/ComplexToLLVM/*.h",
    ]),
    includes = ["include"],
    deps = [
        ":ArithAttrToLLVMConversion",
        ":ArithDialect",
        ":ComplexDialect",
        ":ConversionPassIncGen",
        ":ConvertToLLVMInterface",
        ":LLVMCommonConversion",
        ":LLVMDialect",
        ":Pass",
    ],
)

cc_library(
    name = "ComplexToLibm",
    srcs = glob([
        "lib/Conversion/ComplexToLibm/*.cpp",
    ]),
    hdrs = glob([
        "include/mlir/Conversion/ComplexToLibm/*.h",
    ]),
    includes = ["include"],
    deps = [
        ":ComplexDialect",
        ":ConversionPassIncGen",
        ":FuncDialect",
        ":IR",
        ":Pass",
        ":TransformUtils",
    ],
)

cc_library(
    name = "ComplexToSPIRV",
    srcs = glob([
        "lib/Conversion/ComplexToSPIRV/*.cpp",
    ]),
    hdrs = glob([
        "include/mlir/Conversion/ComplexToSPIRV/*.h",
    ]),
    includes = ["include"],
    deps = [
        ":ComplexDialect",
        ":ConversionPassIncGen",
        ":Pass",
        ":SPIRVConversion",
        ":SPIRVDialect",
        ":TransformUtils",
        "//llvm:Support",
    ],
)

cc_library(
    name = "ComplexToStandard",
    srcs = glob([
        "lib/Conversion/ComplexToStandard/*.cpp",
    ]),
    hdrs = glob([
        "include/mlir/Conversion/ComplexToStandard/*.h",
    ]),
    includes = ["include"],
    deps = [
        ":ArithDialect",
        ":ComplexDialect",
        ":ConversionPassIncGen",
        ":IR",
        ":MathDialect",
        ":Pass",
        ":TransformUtils",
    ],
)

exports_files([
    "include/mlir/Interfaces/CallInterfaces.h",
    "include/mlir/Interfaces/CastInterfaces.h",
    "include/mlir/Interfaces/ControlFlowInterfaces.h",
    "include/mlir/Transforms/InliningUtils.h",
])

td_library(
    name = "ArithOpsTdFiles",
    srcs = [
        "include/mlir/Dialect/Arith/IR/ArithBase.td",
        "include/mlir/Dialect/Arith/IR/ArithOps.td",
    ],
    includes = ["include"],
    deps = [
        ":ArithOpsInterfacesTdFiles",
        ":BuiltinDialectTdFiles",
        ":CastInterfacesTdFiles",
        ":ControlFlowInterfacesTdFiles",
        ":InferIntRangeInterfaceTdFiles",
        ":InferTypeOpInterfaceTdFiles",
        ":OpBaseTdFiles",
        ":SideEffectInterfacesTdFiles",
        ":VectorInterfacesTdFiles",
    ],
)

td_library(
    name = "ArithOpsInterfacesTdFiles",
    srcs = [
        "include/mlir/Dialect/Arith/IR/ArithOpsInterfaces.td",
    ],
    includes = ["include"],
    deps = [
        ":OpBaseTdFiles",
    ],
)

gentbl_cc_library(
    name = "ArithBaseIncGen",
    tbl_outs = [
        (
            [
                "-gen-dialect-decls",
                "-dialect=arith",
            ],
            "include/mlir/Dialect/Arith/IR/ArithOpsDialect.h.inc",
        ),
        (
            [
                "-gen-dialect-defs",
                "-dialect=arith",
            ],
            "include/mlir/Dialect/Arith/IR/ArithOpsDialect.cpp.inc",
        ),
        (
            ["-gen-enum-decls"],
            "include/mlir/Dialect/Arith/IR/ArithOpsEnums.h.inc",
        ),
        (
            ["-gen-enum-defs"],
            "include/mlir/Dialect/Arith/IR/ArithOpsEnums.cpp.inc",
        ),
    ],
    tblgen = ":mlir-tblgen",
    td_file = "include/mlir/Dialect/Arith/IR/ArithBase.td",
    deps = [":ArithOpsTdFiles"],
)

gentbl_cc_library(
    name = "ArithOpsIncGen",
    tbl_outs = [
        (
            ["-gen-op-decls"],
            "include/mlir/Dialect/Arith/IR/ArithOps.h.inc",
        ),
        (
            ["-gen-op-defs"],
            "include/mlir/Dialect/Arith/IR/ArithOps.cpp.inc",
        ),
        (
            [
                "-gen-attrdef-decls",
                "-attrdefs-dialect=arith",
            ],
            "include/mlir/Dialect/Arith/IR/ArithOpsAttributes.h.inc",
        ),
        (
            [
                "-gen-attrdef-defs",
                "-attrdefs-dialect=arith",
            ],
            "include/mlir/Dialect/Arith/IR/ArithOpsAttributes.cpp.inc",
        ),
    ],
    tblgen = ":mlir-tblgen",
    td_file = "include/mlir/Dialect/Arith/IR/ArithOps.td",
    deps = [
        ":ArithOpsTdFiles",
    ],
)

gentbl_cc_library(
    name = "ArithOpsInterfacesIncGen",
    tbl_outs = [
        (
            ["-gen-op-interface-decls"],
            "include/mlir/Dialect/Arith/IR/ArithOpsInterfaces.h.inc",
        ),
        (
            ["-gen-op-interface-defs"],
            "include/mlir/Dialect/Arith/IR/ArithOpsInterfaces.cpp.inc",
        ),
    ],
    tblgen = ":mlir-tblgen",
    td_file = "include/mlir/Dialect/Arith/IR/ArithOpsInterfaces.td",
    deps = [
        ":ArithOpsInterfacesTdFiles",
    ],
)

gentbl_cc_library(
    name = "ArithCanonicalizationIncGen",
    strip_include_prefix = "include/mlir/Dialect/Arith/IR",
    tbl_outs = [
        (
            ["-gen-rewriters"],
            "include/mlir/Dialect/Arith/IR/ArithCanonicalization.inc",
        ),
    ],
    tblgen = ":mlir-tblgen",
    td_file = "lib/Dialect/Arith/IR/ArithCanonicalization.td",
    deps = [
        ":ArithOpsTdFiles",
        ":CastInterfacesTdFiles",
        ":FuncTdFiles",
    ],
)

cc_library(
    name = "ArithDialect",
    srcs = [
        "include/mlir/Interfaces/ValueBoundsOpInterface.h",
        "lib/Dialect/Arith/IR/ArithDialect.cpp",
        "lib/Dialect/Arith/IR/ArithOps.cpp",
        "lib/Dialect/Arith/IR/InferIntRangeInterfaceImpls.cpp",
    ] + glob([
        "include/mlir/Analysis/**/*.h",
    ]),
    hdrs = [
        "include/mlir/Dialect/Arith/IR/Arith.h",
    ],
    includes = ["include"],
    deps = [
        ":ArithBaseIncGen",
        ":ArithCanonicalizationIncGen",
        ":ArithOpsIncGen",
        ":ArithOpsInterfacesIncGen",
        ":BufferizationInterfaces",
        ":BytecodeOpInterface",
        ":CallOpInterfaces",
        ":CastInterfaces",
        ":CommonFolders",
        ":ControlFlowInterfaces",
        ":ConvertToLLVMInterface",
        ":DestinationStyleOpInterface",
        ":IR",
        ":InferIntRangeCommon",
        ":InferIntRangeInterface",
        ":InferTypeOpInterface",
        ":InliningUtils",
        ":Pass",
        ":SideEffectInterfaces",
        ":Support",
        ":UBDialect",
        ":ValueBoundsOpInterfaceIncGen",
        ":VectorInterfaces",
        "//llvm:Support",
    ],
)

gentbl_cc_library(
    name = "ArithPassIncGen",
    tbl_outs = [
        (
            [
                "-gen-pass-decls",
                "-name=Arith",
            ],
            "include/mlir/Dialect/Arith/Transforms/Passes.h.inc",
        ),
    ],
    tblgen = ":mlir-tblgen",
    td_file = "include/mlir/Dialect/Arith/Transforms/Passes.td",
    deps = [":PassBaseTdFiles"],
)

cc_library(
    name = "ArithTransforms",
    srcs = glob([
        "lib/Dialect/Arith/Transforms/*.cpp",
    ]),
    hdrs = glob([
        "include/mlir/Dialect/Arith/Transforms/*.h",
    ]),
    includes = ["include"],
    deps = [
        ":Analysis",
        ":ArithDialect",
        ":ArithPassIncGen",
        ":ArithUtils",
        ":BufferizationInterfaces",
        ":BufferizationTransforms",
        ":DialectUtils",
        ":FuncDialect",
        ":FuncTransforms",
        ":IR",
        ":MemRefDialect",
        ":Pass",
        ":SideEffectInterfaces",
        ":Support",
        ":TensorDialect",
        ":TransformUtils",
        ":ValueBoundsOpInterface",
        ":VectorDialect",
        "//llvm:Support",
    ],
)

cc_library(
    name = "ArithUtils",
    srcs = glob([
        "lib/Dialect/Arith/Utils/*.cpp",
    ]),
    hdrs = ["include/mlir/Dialect/Arith/Utils/Utils.h"],
    includes = ["include"],
    deps = [
        ":ArithDialect",
        ":ComplexDialect",
        ":DialectUtils",
        ":IR",
        "//llvm:Support",
    ],
)

td_library(
    name = "MathOpsTdFiles",
    srcs = [
        "include/mlir/Dialect/Math/IR/MathBase.td",
        "include/mlir/Dialect/Math/IR/MathOps.td",
    ],
    includes = ["include"],
    deps = [
        ":ArithOpsTdFiles",
        ":InferTypeOpInterfaceTdFiles",
        ":OpBaseTdFiles",
        ":SideEffectInterfacesTdFiles",
        ":VectorInterfacesTdFiles",
    ],
)

gentbl_cc_library(
    name = "MathBaseIncGen",
    tbl_outs = [
        (
            [
                "-gen-dialect-decls",
                "-dialect=math",
            ],
            "include/mlir/Dialect/Math/IR/MathOpsDialect.h.inc",
        ),
        (
            [
                "-gen-dialect-defs",
                "-dialect=math",
            ],
            "include/mlir/Dialect/Math/IR/MathOpsDialect.cpp.inc",
        ),
    ],
    tblgen = ":mlir-tblgen",
    td_file = "include/mlir/Dialect/Math/IR/MathBase.td",
    deps = [":MathOpsTdFiles"],
)

gentbl_cc_library(
    name = "MathOpsIncGen",
    tbl_outs = [
        (
            ["-gen-op-decls"],
            "include/mlir/Dialect/Math/IR/MathOps.h.inc",
        ),
        (
            ["-gen-op-defs"],
            "include/mlir/Dialect/Math/IR/MathOps.cpp.inc",
        ),
    ],
    tblgen = ":mlir-tblgen",
    td_file = "include/mlir/Dialect/Math/IR/MathOps.td",
    deps = [":MathOpsTdFiles"],
)

gentbl_cc_library(
    name = "MathPassIncGen",
    tbl_outs = [
        (
            [
                "-gen-pass-decls",
                "-name=Math",
            ],
            "include/mlir/Dialect/Math/Transforms/Passes.h.inc",
        ),
    ],
    tblgen = ":mlir-tblgen",
    td_file = "include/mlir/Dialect/Math/Transforms/Passes.td",
    deps = [":PassBaseTdFiles"],
)

cc_library(
    name = "MathDialect",
    srcs = glob(
        [
            "lib/Dialect/Math/IR/*.cpp",
        ],
    ),
    hdrs = [
        "include/mlir/Dialect/Math/IR/Math.h",
    ],
    includes = ["include"],
    deps = [
        ":ArithDialect",
        ":BytecodeOpInterface",
        ":CommonFolders",
        ":ConvertToLLVMInterface",
        ":IR",
        ":InferTypeOpInterface",
        ":InliningUtils",
        ":MathBaseIncGen",
        ":MathOpsIncGen",
        ":SideEffectInterfaces",
        ":UBDialect",
        ":VectorInterfaces",
    ],
)

cc_library(
    name = "MathTransforms",
    srcs = glob([
        "lib/Dialect/Math/Transforms/*.cpp",
    ]),
    hdrs = glob(["include/mlir/Dialect/Math/Transforms/*.h"]),
    includes = ["include"],
    deps = [
        ":ArithDialect",
        ":DialectUtils",
        ":IR",
        ":MathDialect",
        ":MathPassIncGen",
        ":Pass",
        ":SCFDialect",
        ":TransformUtils",
        ":VectorDialect",
        ":VectorUtils",
        ":X86VectorDialect",
        "//llvm:Support",
    ],
)

cc_library(
    name = "MathToLibm",
    srcs = glob([
        "lib/Conversion/MathToLibm/*.cpp",
    ]),
    hdrs = glob([
        "include/mlir/Conversion/MathToLibm/*.h",
    ]),
    includes = ["include"],
    deps = [
        ":ArithDialect",
        ":ConversionPassIncGen",
        ":DialectUtils",
        ":FuncDialect",
        ":IR",
        ":LLVMDialect",
        ":MathDialect",
        ":Pass",
        ":TransformUtils",
        ":VectorDialect",
    ],
)

td_library(
    name = "MemRefOpsTdFiles",
    srcs = [
        "include/mlir/Dialect/MemRef/IR/MemRefBase.td",
        "include/mlir/Dialect/MemRef/IR/MemRefOps.td",
    ],
    includes = ["include"],
    deps = [
        ":ArithOpsTdFiles",
        ":CastInterfacesTdFiles",
        ":ControlFlowInterfacesTdFiles",
        ":CopyOpInterfaceTdFiles",
        ":MemorySlotInterfacesTdFiles",
        ":OpBaseTdFiles",
        ":ShapedOpInterfacesTdFiles",
        ":SideEffectInterfacesTdFiles",
        ":ViewLikeInterfaceTdFiles",
    ],
)

gentbl_cc_library(
    name = "MemRefBaseIncGen",
    tbl_outs = [
        (
            [
                "-gen-dialect-decls",
                "-dialect=memref",
            ],
            "include/mlir/Dialect/MemRef/IR/MemRefOpsDialect.h.inc",
        ),
        (
            [
                "-gen-dialect-defs",
                "-dialect=memref",
            ],
            "include/mlir/Dialect/MemRef/IR/MemRefOpsDialect.cpp.inc",
        ),
    ],
    tblgen = ":mlir-tblgen",
    td_file = "include/mlir/Dialect/MemRef/IR/MemRefBase.td",
    deps = [":MemRefOpsTdFiles"],
)

gentbl_cc_library(
    name = "MemRefOpsIncGen",
    tbl_outs = [
        (
            ["-gen-op-decls"],
            "include/mlir/Dialect/MemRef/IR/MemRefOps.h.inc",
        ),
        (
            ["-gen-op-defs"],
            "include/mlir/Dialect/MemRef/IR/MemRefOps.cpp.inc",
        ),
    ],
    tblgen = ":mlir-tblgen",
    td_file = "include/mlir/Dialect/MemRef/IR/MemRefOps.td",
    deps = [
        ":MemRefOpsTdFiles",
    ],
)

cc_library(
    name = "MemRefDialect",
    srcs = glob(
        [
            "lib/Dialect/MemRef/IR/*.cpp",
        ],
    ),
    hdrs = [
        "include/mlir/Dialect/MemRef/IR/MemRef.h",
        "include/mlir/Dialect/MemRef/IR/MemRefMemorySlot.h",
        "include/mlir/Dialect/MemRef/IR/ValueBoundsOpInterfaceImpl.h",
    ],
    includes = ["include"],
    deps = [
        ":AllocationOpInterface",
        ":ArithDialect",
        ":ArithUtils",
        ":BytecodeOpInterface",
        ":CallOpInterfaces",
        ":CastInterfaces",
        ":ControlFlowInterfaces",
        ":ConvertToLLVMInterface",
        ":CopyOpInterface",
        ":DialectUtils",
        ":IR",
        ":InferTypeOpInterface",
        ":InliningUtils",
        ":MemRefBaseIncGen",
        ":MemRefOpsIncGen",
        ":MemorySlotInterfaces",
        ":RuntimeVerifiableOpInterface",
        ":ShapedOpInterfaces",
        ":SideEffectInterfaces",
        ":Support",
        ":ValueBoundsOpInterface",
        ":ViewLikeInterface",
        "//llvm:Support",
    ],
)

cc_library(
    name = "MemRefUtils",
    srcs = glob(
        [
            "lib/Dialect/MemRef/Utils/*.cpp",
        ],
    ),
    hdrs = [
        "include/mlir/Dialect/MemRef/Utils/MemRefUtils.h",
    ],
    includes = ["include"],
    deps = [
        ":AffineDialect",
        ":ArithUtils",
        ":MemRefDialect",
        ":VectorDialect",
        "//llvm:Support",
    ],
)

gentbl_cc_library(
    name = "MemRefPassIncGen",
    tbl_outs = [
        (
            [
                "-gen-pass-decls",
                "-name=MemRef",
            ],
            "include/mlir/Dialect/MemRef/Transforms/Passes.h.inc",
        ),
    ],
    tblgen = ":mlir-tblgen",
    td_file = "include/mlir/Dialect/MemRef/Transforms/Passes.td",
    deps = [":PassBaseTdFiles"],
)

cc_library(
    name = "MemRefTransforms",
    srcs = glob(
        [
            "lib/Dialect/MemRef/Transforms/*.cpp",
        ],
    ),
    hdrs = glob(["include/mlir/Dialect/MemRef/Transforms/*.h"]),
    includes = ["include"],
    deps = [
        ":AffineDialect",
        ":AffineTransforms",
        ":AffineUtils",
        ":AllocationOpInterface",
        ":ArithDialect",
        ":ArithTransforms",
        ":ArithUtils",
        ":BufferizationDialect",
        ":BufferizationInterfaces",
        ":ControlFlowDialect",
        ":DialectUtils",
        ":FuncDialect",
        ":GPUDialect",
        ":IR",
        ":InferTypeOpInterface",
        ":LoopLikeInterface",
        ":MemRefDialect",
        ":MemRefPassIncGen",
        ":MemRefUtils",
        ":NVGPUDialect",
        ":Pass",
        ":RuntimeVerifiableOpInterface",
        ":SCFDialect",
        ":Support",
        ":TensorDialect",
        ":TransformUtils",
        ":ValueBoundsOpInterface",
        ":VectorDialect",
        "//llvm:Support",
    ],
)

td_library(
    name = "MemRefTransformOpsTdFiles",
    srcs = [
        "include/mlir/Dialect/MemRef/TransformOps/MemRefTransformOps.td",
    ],
    includes = ["include"],
    deps = [
        ":TransformDialectTdFiles",
    ],
)

gentbl_cc_library(
    name = "MemRefTransformOpsIncGen",
    tbl_outs = [
        (
            ["-gen-op-decls"],
            "include/mlir/Dialect/MemRef/TransformOps/MemRefTransformOps.h.inc",
        ),
        (
            ["-gen-op-defs"],
            "include/mlir/Dialect/MemRef/TransformOps/MemRefTransformOps.cpp.inc",
        ),
    ],
    tblgen = ":mlir-tblgen",
    td_file = "include/mlir/Dialect/MemRef/TransformOps/MemRefTransformOps.td",
    deps = [
        ":MemRefTransformOpsTdFiles",
    ],
)

cc_library(
    name = "MemRefTransformOps",
    srcs = glob(["lib/Dialect/MemRef/TransformOps/*.cpp"]),
    hdrs = glob(["include/mlir/Dialect/MemRef/TransformOps/*.h"]),
    includes = ["include"],
    deps = [
        ":AffineDialect",
        ":Analysis",
        ":ArithDialect",
        ":BytecodeOpInterface",
        ":IR",
        ":LLVMCommonConversion",
        ":LoopLikeInterface",
        ":MemRefDialect",
        ":MemRefTransformOpsIncGen",
        ":MemRefTransforms",
        ":MemRefUtils",
        ":NVGPUDialect",
        ":SCFDialect",
        ":TransformDialect",
        ":TransformDialectInterfaces",
        ":TransformUtils",
        ":VectorDialect",
        ":VectorTransforms",
        "//llvm:Support",
    ],
)

##---------------------------------------------------------------------------##
# MLProgram dialect
##---------------------------------------------------------------------------##

td_library(
    name = "MLProgramOpsTdFiles",
    srcs = [
        "include/mlir/Dialect/MLProgram/IR/MLProgramAttributes.td",
        "include/mlir/Dialect/MLProgram/IR/MLProgramBase.td",
        "include/mlir/Dialect/MLProgram/IR/MLProgramOps.td",
        "include/mlir/Dialect/MLProgram/IR/MLProgramTypes.td",
    ],
    includes = ["include"],
    deps = [
        ":BuiltinDialectTdFiles",
        ":CallInterfacesTdFiles",
        ":ControlFlowInterfacesTdFiles",
        ":FunctionInterfacesTdFiles",
        ":OpBaseTdFiles",
        ":RegionKindInterfaceIncGen",
        ":SideEffectInterfacesTdFiles",
    ],
)

gentbl_cc_library(
    name = "MLProgramOpsIncGen",
    tbl_outs = [
        (
            ["-gen-op-decls"],
            "include/mlir/Dialect/MLProgram/IR/MLProgramOps.h.inc",
        ),
        (
            ["-gen-op-defs"],
            "include/mlir/Dialect/MLProgram/IR/MLProgramOps.cpp.inc",
        ),
        (
            ["-gen-dialect-decls"],
            "include/mlir/Dialect/MLProgram/IR/MLProgramOpsDialect.h.inc",
        ),
        (
            ["-gen-dialect-defs"],
            "include/mlir/Dialect/MLProgram/IR/MLProgramOpsDialect.cpp.inc",
        ),
    ],
    tblgen = ":mlir-tblgen",
    td_file = "include/mlir/Dialect/MLProgram/IR/MLProgramOps.td",
    deps = [":MLProgramOpsTdFiles"],
)

gentbl_cc_library(
    name = "MLProgramAttributesIncGen",
    tbl_outs = [
        (
            ["-gen-attrdef-decls"],
            "include/mlir/Dialect/MLProgram/IR/MLProgramAttributes.h.inc",
        ),
        (
            ["-gen-attrdef-defs"],
            "include/mlir/Dialect/MLProgram/IR/MLProgramAttributes.cpp.inc",
        ),
    ],
    tblgen = ":mlir-tblgen",
    td_file = "include/mlir/Dialect/MLProgram/IR/MLProgramAttributes.td",
    deps = [":MLProgramOpsTdFiles"],
)

gentbl_cc_library(
    name = "MLProgramPassIncGen",
    tbl_outs = [
        (
            [
                "-gen-pass-decls",
                "-name=MLProgram",
            ],
            "include/mlir/Dialect/MLProgram/Transforms/Passes.h.inc",
        ),
    ],
    tblgen = ":mlir-tblgen",
    td_file = "include/mlir/Dialect/MLProgram/Transforms/Passes.td",
    deps = [":PassBaseTdFiles"],
)

gentbl_cc_library(
    name = "MLProgramTypesIncGen",
    tbl_outs = [
        (
            ["-gen-typedef-decls"],
            "include/mlir/Dialect/MLProgram/IR/MLProgramTypes.h.inc",
        ),
        (
            ["-gen-typedef-defs"],
            "include/mlir/Dialect/MLProgram/IR/MLProgramTypes.cpp.inc",
        ),
    ],
    tblgen = ":mlir-tblgen",
    td_file = "include/mlir/Dialect/MLProgram/IR/MLProgramTypes.td",
    deps = [":MLProgramOpsTdFiles"],
)

cc_library(
    name = "MLProgramDialect",
    srcs = glob(["lib/Dialect/MLProgram/IR/*.cpp"]),
    hdrs = glob(["include/mlir/Dialect/MLProgram/IR/*.h"]),
    includes = ["include"],
    deps = [
        ":BytecodeOpInterface",
        ":CallOpInterfaces",
        ":ControlFlowInterfaces",
        ":FunctionInterfaces",
        ":IR",
        ":InliningUtils",
        ":MLProgramAttributesIncGen",
        ":MLProgramOpsIncGen",
        ":MLProgramTypesIncGen",
        ":SideEffectInterfaces",
        "//llvm:Support",
    ],
)

cc_library(
    name = "MLProgramTransforms",
    srcs = glob([
        "lib/Dialect/MLProgram/Transforms/*.cpp",
    ]),
    hdrs = glob([
        "include/mlir/Dialect/MLProgram/Transforms/*.h",
    ]),
    includes = ["include"],
    deps = [
        ":BufferizationInterfaces",
        ":FuncDialect",
        ":IR",
        ":MLProgramDialect",
        ":MLProgramPassIncGen",
        ":MemRefDialect",
        ":Pass",
        ":TransformUtils",
    ],
)

##---------------------------------------------------------------------------##
# MPI dialect
##---------------------------------------------------------------------------##

td_library(
    name = "MPITdFiles",
    srcs = [
        "include/mlir/Dialect/MPI/IR/MPI.td",
        "include/mlir/Dialect/MPI/IR/MPIOps.td",
        "include/mlir/Dialect/MPI/IR/MPITypes.td",
    ],
    includes = ["include"],
    deps = [
        ":AttrTdFiles",
        ":OpBaseTdFiles",
    ],
)

gentbl_cc_library(
    name = "MPIIncGen",
    tbl_outs = [
        (
            ["-gen-op-decls"],
            "include/mlir/Dialect/MPI/IR/MPI.h.inc",
        ),
        (
            ["-gen-op-defs"],
            "include/mlir/Dialect/MPI/IR/MPI.cpp.inc",
        ),
        (
            ["-gen-dialect-decls"],
            "include/mlir/Dialect/MPI/IR/MPIDialect.h.inc",
        ),
        (
            ["-gen-dialect-defs"],
            "include/mlir/Dialect/MPI/IR/MPIDialect.cpp.inc",
        ),
    ],
    tblgen = ":mlir-tblgen",
    td_file = "include/mlir/Dialect/MPI/IR/MPI.td",
    deps = [":MPITdFiles"],
)

gentbl_cc_library(
    name = "MPIOpsIncGen",
    tbl_outs = [
        (
            ["-gen-op-decls"],
            "include/mlir/Dialect/MPI/IR/MPIOps.h.inc",
        ),
        (
            ["-gen-op-defs"],
            "include/mlir/Dialect/MPI/IR/MPIOps.cpp.inc",
        ),
    ],
    tblgen = ":mlir-tblgen",
    td_file = "include/mlir/Dialect/MPI/IR/MPIOps.td",
    deps = [":MPITdFiles"],
)

gentbl_cc_library(
    name = "MPITypesIncGen",
    tbl_outs = [
        (
            ["-gen-typedef-decls"],
            "include/mlir/Dialect/MPI/IR/MPITypesGen.h.inc",
        ),
        (
            ["-gen-typedef-defs"],
            "include/mlir/Dialect/MPI/IR/MPITypesGen.cpp.inc",
        ),
    ],
    tblgen = ":mlir-tblgen",
    td_file = "include/mlir/Dialect/MPI/IR/MPITypes.td",
    deps = [":MPITdFiles"],
)

gentbl_cc_library(
    name = "MPIAttrsIncGen",
    tbl_outs = [
        (
            ["-gen-enum-decls"],
            "include/mlir/Dialect/MPI/IR/MPIEnums.h.inc",
        ),
        (
            ["-gen-enum-defs"],
            "include/mlir/Dialect/MPI/IR/MPIEnums.cpp.inc",
        ),
        (
            ["-gen-attrdef-decls"],
            "include/mlir/Dialect/MPI/IR/MPIAttrDefs.h.inc",
        ),
        (
            ["-gen-attrdef-defs"],
            "include/mlir/Dialect/MPI/IR/MPIAttrDefs.cpp.inc",
        ),
    ],
    tblgen = ":mlir-tblgen",
    td_file = "include/mlir/Dialect/MPI/IR/MPI.td",
    deps = [":MPITdFiles"],
)

cc_library(
    name = "MPIDialect",
    srcs = glob(["lib/Dialect/MPI/IR/*.cpp"]),
    hdrs = glob(["include/mlir/Dialect/MPI/IR/*.h"]),
    includes = ["include"],
    deps = [
        ":BytecodeOpInterface",
        ":IR",
        ":MPIAttrsIncGen",
        ":MPIIncGen",
        ":MPIOpsIncGen",
        ":MPITypesIncGen",
        "//llvm:Support",
    ],
)

##---------------------------------------------------------------------------##
# Allocation interfaces
##---------------------------------------------------------------------------##

td_library(
    name = "AllocationOpInterfaceTdFiles",
    srcs = ["include/mlir/Dialect/Bufferization/IR/AllocationOpInterface.td"],
    includes = ["include"],
    deps = [":OpBaseTdFiles"],
)

gentbl_cc_library(
    name = "AllocationOpInterfaceIncGen",
    tbl_outs = [
        (
            ["-gen-op-interface-decls"],
            "include/mlir/Dialect/Bufferization/IR/AllocationOpInterface.h.inc",
        ),
        (
            ["-gen-op-interface-defs"],
            "include/mlir/Dialect/Bufferization/IR/AllocationOpInterface.cpp.inc",
        ),
    ],
    tblgen = ":mlir-tblgen",
    td_file = "include/mlir/Dialect/Bufferization/IR/AllocationOpInterface.td",
    deps = [":AllocationOpInterfaceTdFiles"],
)

cc_library(
    name = "AllocationOpInterface",
    srcs = ["lib/Dialect/Bufferization/IR/AllocationOpInterface.cpp"],
    hdrs = ["include/mlir/Dialect/Bufferization/IR/AllocationOpInterface.h"],
    includes = ["include"],
    deps = [
        ":AllocationOpInterfaceIncGen",
        ":IR",
    ],
)

td_library(
    name = "BufferizationOpsTdFiles",
    srcs = [
        "include/mlir/Dialect/Bufferization/IR/BufferizationBase.td",
        "include/mlir/Dialect/Bufferization/IR/BufferizationEnums.td",
        "include/mlir/Dialect/Bufferization/IR/BufferizationOps.td",
    ],
    includes = ["include"],
    deps = [
        ":AllocationOpInterfaceTdFiles",
        ":BufferViewFlowOpInterfaceTdFiles",
        ":BufferizableOpInterfaceTdFiles",
        ":CopyOpInterfaceTdFiles",
        ":DestinationStyleOpInterfaceTdFiles",
        ":InferTypeOpInterfaceTdFiles",
        ":OpBaseTdFiles",
        ":SideEffectInterfacesTdFiles",
        ":SubsetOpInterfaceTdFiles",
    ],
)

gentbl_cc_library(
    name = "BufferizationBaseIncGen",
    tbl_outs = [
        (
            [
                "-gen-dialect-decls",
                "-dialect=bufferization",
            ],
            "include/mlir/Dialect/Bufferization/IR/BufferizationOpsDialect.h.inc",
        ),
        (
            [
                "-gen-dialect-defs",
                "-dialect=bufferization",
            ],
            "include/mlir/Dialect/Bufferization/IR/BufferizationOpsDialect.cpp.inc",
        ),
    ],
    tblgen = ":mlir-tblgen",
    td_file = "include/mlir/Dialect/Bufferization/IR/BufferizationBase.td",
    deps = [":BufferizationOpsTdFiles"],
)

td_library(
    name = "BufferizationEnumsTdFiles",
    srcs = [
        "include/mlir/Dialect/Bufferization/IR/BufferizationEnums.td",
    ],
    includes = ["include"],
    deps = [
        ":OpBaseTdFiles",
    ],
)

gentbl_cc_library(
    name = "BufferizationEnumsIncGen",
    tbl_outs = [
        (
            ["-gen-enum-decls"],
            "include/mlir/Dialect/Bufferization/IR/BufferizationEnums.h.inc",
        ),
        (
            ["-gen-enum-defs"],
            "include/mlir/Dialect/Bufferization/IR/BufferizationEnums.cpp.inc",
        ),
    ],
    tblgen = ":mlir-tblgen",
    td_file = "include/mlir/Dialect/Bufferization/IR/BufferizationEnums.td",
    deps = [":BufferizationEnumsTdFiles"],
)

td_library(
    name = "BufferizationTransformOpsTdFiles",
    srcs = [
        "include/mlir/Dialect/Bufferization/TransformOps/BufferizationTransformOps.td",
    ],
    includes = ["include"],
    deps = [
        ":BufferizationOpsTdFiles",
        ":TransformDialectTdFiles",
    ],
)

gentbl_cc_library(
    name = "BufferizationTransformOpsIncGen",
    tbl_outs = [
        (
            ["-gen-op-decls"],
            "include/mlir/Dialect/Bufferization/TransformOps/BufferizationTransformOps.h.inc",
        ),
        (
            ["-gen-op-defs"],
            "include/mlir/Dialect/Bufferization/TransformOps/BufferizationTransformOps.cpp.inc",
        ),
    ],
    tblgen = ":mlir-tblgen",
    td_file = "include/mlir/Dialect/Bufferization/TransformOps/BufferizationTransformOps.td",
    deps = [
        ":BufferizationTransformOpsTdFiles",
    ],
)

cc_library(
    name = "BufferizationTransformOps",
    srcs = [
        "lib/Dialect/Bufferization/TransformOps/BufferizationTransformOps.cpp",
    ],
    hdrs = [
        "include/mlir/Dialect/Bufferization/TransformOps/BufferizationTransformOps.h",
    ],
    includes = ["include"],
    deps = [
        ":BufferizationDialect",
        ":BufferizationEnumsIncGen",
        ":BufferizationInterfaces",
        ":BufferizationTransformOpsIncGen",
        ":BufferizationTransforms",
        ":BytecodeOpInterface",
        ":FunctionInterfaces",
        ":IR",
        ":LinalgDialect",
        ":MemRefDialect",
        ":TensorDialect",
        ":TransformDialect",
        ":TransformDialectInterfaces",
    ],
)

gentbl_cc_library(
    name = "BufferizationOpsIncGen",
    tbl_outs = [
        (
            ["-gen-op-decls"],
            "include/mlir/Dialect/Bufferization/IR/BufferizationOps.h.inc",
        ),
        (
            ["-gen-op-defs"],
            "include/mlir/Dialect/Bufferization/IR/BufferizationOps.cpp.inc",
        ),
    ],
    tblgen = ":mlir-tblgen",
    td_file = "include/mlir/Dialect/Bufferization/IR/BufferizationOps.td",
    deps = [
        ":BufferizationOpsTdFiles",
    ],
)

cc_library(
    name = "BufferizationInterfaces",
    srcs = [
        "include/mlir/Analysis/Liveness.h",
    ],
    hdrs = [
        "include/mlir/Dialect/Bufferization/IR/BufferDeallocationOpInterface.h",
        "include/mlir/Dialect/Bufferization/IR/BufferViewFlowOpInterface.h",
        "include/mlir/Dialect/Bufferization/IR/BufferizableOpInterface.h",
    ],
    includes = ["include"],
    deps = [
        ":BufferDeallocationOpInterfaceIncGen",
        ":BufferViewFlowOpInterfaceIncGen",
        ":BufferizableOpInterfaceIncGen",
        ":BufferizationEnumsIncGen",
        ":IR",
        ":Support",
        "//llvm:Support",
    ],
)

cc_library(
    name = "BufferizationDialect",
    srcs = [
        "lib/Dialect/Bufferization/IR/BufferDeallocationOpInterface.cpp",
        "lib/Dialect/Bufferization/IR/BufferViewFlowOpInterface.cpp",
        "lib/Dialect/Bufferization/IR/BufferizableOpInterface.cpp",
        "lib/Dialect/Bufferization/IR/BufferizationDialect.cpp",
        "lib/Dialect/Bufferization/IR/BufferizationOps.cpp",
        "lib/Dialect/Bufferization/IR/UnstructuredControlFlow.cpp",
    ],
    hdrs = [
        "include/mlir/Dialect/Bufferization/IR/Bufferization.h",
        "include/mlir/Dialect/Bufferization/IR/DstBufferizableOpInterfaceImpl.h",
        "include/mlir/Dialect/Bufferization/IR/UnstructuredControlFlow.h",
    ],
    includes = ["include"],
    deps = [
        ":AffineDialect",
        ":AllocationOpInterface",
        ":ArithDialect",
        ":BufferDeallocationOpInterfaceIncGen",
        ":BufferViewFlowOpInterfaceIncGen",
        ":BufferizableOpInterfaceIncGen",
        ":BufferizationBaseIncGen",
        ":BufferizationInterfaces",
        ":BufferizationOpsIncGen",
        ":BytecodeOpInterface",
        ":ControlFlowInterfaces",
        ":CopyOpInterface",
        ":DestinationStyleOpInterface",
        ":FuncDialect",
        ":FunctionInterfaces",
        ":IR",
        ":InferTypeOpInterface",
        ":InliningUtils",
        ":MemRefDialect",
        ":SparseTensorDialect",
        ":SubsetOpInterface",
        ":TensorDialect",
        "//llvm:Support",
    ],
)

gentbl_cc_library(
    name = "BufferizationPassIncGen",
    tbl_outs = [
        (
            [
                "-gen-pass-decls",
                "-name=Bufferization",
            ],
            "include/mlir/Dialect/Bufferization/Transforms/Passes.h.inc",
        ),
    ],
    tblgen = ":mlir-tblgen",
    td_file = "include/mlir/Dialect/Bufferization/Transforms/Passes.td",
    deps = [":PassBaseTdFiles"],
)

cc_library(
    name = "BufferizationTransforms",
    srcs = glob(
        [
            "lib/Dialect/Bufferization/Transforms/*.cpp",
        ],
    ),
    hdrs = glob(["include/mlir/Dialect/Bufferization/Transforms/*.h"]),
    includes = ["include"],
    deps = [
        ":AllocationOpInterface",
        ":Analysis",
        ":ArithDialect",
        ":BufferizationDialect",
        ":BufferizationInterfaces",
        ":BufferizationPassIncGen",
        ":CallOpInterfaces",
        ":ControlFlowDialect",
        ":ControlFlowInterfaces",
        ":FuncDialect",
        ":FunctionInterfaces",
        ":IR",
        ":LoopLikeInterface",
        ":MemRefDialect",
        ":MemRefUtils",
        ":Pass",
        ":SCFDialect",
        ":SideEffectInterfaces",
        ":SubsetOpInterface",
        ":Support",
        ":TensorDialect",
        ":TransformUtils",
        ":Transforms",
        ":ViewLikeInterface",
        "//llvm:Support",
    ],
)

cc_library(
    name = "BufferizationToMemRef",
    srcs = [
        "lib/Conversion/BufferizationToMemRef/BufferizationToMemRef.cpp",
    ],
    hdrs = [
        "include/mlir/Conversion/BufferizationToMemRef/BufferizationToMemRef.h",
    ],
    includes = ["include"],
    deps = [
        ":ArithDialect",
        ":BufferizationDialect",
        ":BufferizationTransforms",
        ":ConversionPassIncGen",
        ":FuncDialect",
        ":IR",
        ":MemRefDialect",
        ":Pass",
        ":SCFDialect",
        ":Support",
        ":TransformUtils",
    ],
)

cc_library(
    name = "BufferizationPipelines",
    srcs = glob(["lib/Dialect/Bufferization/Pipelines/*.cpp"]),
    hdrs = ["include/mlir/Dialect/Bufferization/Pipelines/Passes.h"],
    includes = ["include"],
    deps = [
        ":BufferizationInterfaces",
        ":BufferizationTransforms",
        ":FuncDialect",
        ":MemRefTransforms",
        ":Pass",
        ":Transforms",
    ],
)

td_library(
    name = "DLTIDialectTdFiles",
    srcs = [
        "include/mlir/Dialect/DLTI/DLTI.td",
        "include/mlir/Dialect/DLTI/DLTIBase.td",
    ],
    includes = ["include"],
    deps = [
        ":DataLayoutInterfacesTdFiles",
        ":OpBaseTdFiles",
    ],
)

gentbl_cc_library(
    name = "DLTIBaseIncGen",
    tbl_outs = [
        (
            [
                "-gen-dialect-decls",
                "-dialect=dlti",
            ],
            "include/mlir/Dialect/DLTI/DLTIDialect.h.inc",
        ),
        (
            [
                "-gen-dialect-defs",
                "-dialect=dlti",
            ],
            "include/mlir/Dialect/DLTI/DLTIDialect.cpp.inc",
        ),
    ],
    tblgen = ":mlir-tblgen",
    td_file = "include/mlir/Dialect/DLTI/DLTIBase.td",
    deps = [":OpBaseTdFiles"],
)

gentbl_cc_library(
    name = "DLTIAttrsIncGen",
    tbl_outs = [
        (
            [
                "-gen-attrdef-decls",
                "-dialect=dlti",
            ],
            "include/mlir/Dialect/DLTI/DLTIAttrs.h.inc",
        ),
        (
            [
                "-gen-attrdef-defs",
                "-dialect=dlti",
            ],
            "include/mlir/Dialect/DLTI/DLTIAttrs.cpp.inc",
        ),
    ],
    tblgen = ":mlir-tblgen",
    td_file = "include/mlir/Dialect/DLTI/DLTIAttrs.td",
    deps = [
        ":AttrTdFiles",
        ":DLTIDialectTdFiles",
    ],
)

cc_library(
    name = "DLTIDialect",
    srcs = glob(["lib/Dialect/DLTI/*.cpp"]),
    hdrs = glob(["include/mlir/Dialect/DLTI/*.h"]),
    includes = ["include"],
    deps = [
        ":DLTIAttrsIncGen",
        ":DLTIBaseIncGen",
        ":DataLayoutInterfaces",
        ":IR",
        "//llvm:Support",
    ],
)

td_library(
    name = "DLTITransformTdFiles",
    srcs = [
        "include/mlir/Dialect/DLTI/TransformOps/DLTITransformOps.td",
    ],
    includes = ["include"],
    deps = [":TransformDialectTdFiles"],
)

gentbl_cc_library(
    name = "DLTITransformOpsIncGen",
    tbl_outs = [
        (
            [
                "-gen-op-decls",
                "-dialect=dlti",
            ],
            "include/mlir/Dialect/DLTI/TransformOps/DLTITransformOps.h.inc",
        ),
        (
            [
                "-gen-op-defs",
                "-dialect=dlti",
            ],
            "include/mlir/Dialect/DLTI/TransformOps/DLTITransformOps.cpp.inc",
        ),
    ],
    tblgen = ":mlir-tblgen",
    td_file = "include/mlir/Dialect/DLTI/TransformOps/DLTITransformOps.td",
    deps = [
        ":DLTITransformTdFiles",
    ],
)

cc_library(
    name = "DLTITransformOps",
    srcs = glob(["lib/Dialect/DLTI/TransformOps/*.cpp"]),
    hdrs = glob(["include/mlir/Dialect/DLTI/TransformOps/*.h"]),
    includes = ["include"],
    deps = [
        ":DLTIDialect",
        ":DLTITransformOpsIncGen",
        ":DataLayoutInterfaces",
        ":TransformDialect",
        ":TransformDialectInterfaces",
        ":TransformDialectUtils",
    ],
)

gentbl_cc_library(
    name = "ReducerIncGen",
    tbl_outs = [
        (
            [
                "-gen-pass-decls",
                "-name=Reducer",
            ],
            "include/mlir/Reducer/Passes.h.inc",
        ),
    ],
    tblgen = ":mlir-tblgen",
    td_file = "include/mlir/Reducer/Passes.td",
    deps = [
        ":PassBaseTdFiles",
        ":ReducerTdFiles",
    ],
)

cc_library(
    name = "Reducer",
    srcs = glob(["lib/Reducer/*.cpp"]),
    hdrs = glob(["include/mlir/Reducer/*.h"]),
    includes = ["include"],
    deps = [
        ":IR",
        ":Pass",
        ":ReducerIncGen",
        ":Rewrite",
        ":Support",
        ":TransformUtils",
        "//llvm:Support",
    ],
)

cc_library(
    name = "MlirReduceLib",
    srcs = ["lib/Tools/mlir-reduce/MlirReduceMain.cpp"],
    hdrs = ["include/mlir/Tools/mlir-reduce/MlirReduceMain.h"],
    includes = ["include"],
    deps = [
        ":IR",
        ":ParseUtilities",
        ":Parser",
        ":Pass",
        ":Reducer",
        ":Rewrite",
        ":Support",
        "//llvm:Support",
    ],
)

cc_binary(
    name = "mlir-reduce",
    srcs = ["tools/mlir-reduce/mlir-reduce.cpp"],
    includes = ["include"],
    local_defines = ["MLIR_INCLUDE_TESTS"],
    stamp = 0,
    deps = [
        ":AllPassesAndDialects",
        ":IR",
        ":MlirReduceLib",
        "//llvm:Support",
        "//mlir/test:TestDialect",
    ],
)

cc_library(
    name = "PDLLODS",
    srcs = glob(
        [
            "lib/Tools/PDLL/ODS/*.cpp",
        ],
    ),
    hdrs = glob(["include/mlir/Tools/PDLL/ODS/*.h"]),
    includes = ["include"],
    deps = [
        ":Support",
        "//llvm:Support",
    ],
)

cc_library(
    name = "PDLLAST",
    srcs = glob(
        [
            "lib/Tools/PDLL/AST/*.cpp",
            "lib/Tools/PDLL/AST/*.h",
        ],
    ),
    hdrs = glob(["include/mlir/Tools/PDLL/AST/*.h"]),
    includes = ["include"],
    deps = [
        ":Support",
        "//llvm:Support",
    ],
)

cc_library(
    name = "PDLLCodeGen",
    srcs = glob(
        [
            "lib/Tools/PDLL/CodeGen/*.cpp",
        ],
    ),
    hdrs = glob(["include/mlir/Tools/PDLL/CodeGen/*.h"]),
    includes = ["include"],
    deps = [
        ":AsmParser",
        ":IR",
        ":PDLDialect",
        ":PDLLAST",
        ":PDLLODS",
        ":Support",
        "//llvm:Support",
    ],
)

cc_library(
    name = "PDLLParser",
    srcs = glob(
        [
            "lib/Tools/PDLL/Parser/*.cpp",
            "lib/Tools/PDLL/Parser/*.h",
        ],
    ),
    hdrs = glob(["include/mlir/Tools/PDLL/Parser/*.h"]),
    includes = ["include"],
    deps = [
        ":PDLLAST",
        ":PDLLODS",
        ":Support",
        ":TableGen",
        "//llvm:Support",
        "//llvm:TableGen",
        "//llvm:TargetParser",
    ],
)

cc_binary(
    name = "mlir-pdll",
    srcs = [
        "tools/mlir-pdll/mlir-pdll.cpp",
    ],
    deps = [
        ":IR",
        ":PDLLAST",
        ":PDLLCodeGen",
        ":PDLLODS",
        ":PDLLParser",
        ":Support",
        "//llvm:Support",
        "//llvm:config",
    ],
)

cc_binary(
    name = "mlir-pdll-lsp-server",
    srcs = ["tools/mlir-pdll-lsp-server/mlir-pdll-lsp-server.cpp"],
    includes = ["include"],
    deps = [
        ":MlirPdllLspServerLib",
        ":Support",
    ],
)

td_library(
    name = "DialectConversionPdllFiles",
    srcs = ["include/mlir/Transforms/DialectConversion.pdll"],
    includes = ["include"],
)

td_library(
    name = "UBDialectTdFiles",
    srcs = [
        "include/mlir/Dialect/UB/IR/UBOps.td",
        "include/mlir/Dialect/UB/IR/UBOpsInterfaces.td",
    ],
    includes = ["include"],
    deps = [
        ":OpBaseTdFiles",
        ":SideEffectInterfacesTdFiles",
    ],
)

gentbl_cc_library(
    name = "UBOpsInterfacesIncGen",
    tbl_outs = [
        (
            ["--gen-attr-interface-decls"],
            "include/mlir/Dialect/UB/IR/UBOpsInterfaces.h.inc",
        ),
        (
            ["--gen-attr-interface-defs"],
            "include/mlir/Dialect/UB/IR/UBOpsInterfaces.cpp.inc",
        ),
    ],
    tblgen = ":mlir-tblgen",
    td_file = "include/mlir/Dialect/UB/IR/UBOpsInterfaces.td",
    deps = [":UBDialectTdFiles"],
)

gentbl_cc_library(
    name = "UBOpsIncGen",
    tbl_outs = [
        (
            [
                "-gen-dialect-decls",
                "-dialect=ub",
            ],
            "include/mlir/Dialect/UB/IR/UBOpsDialect.h.inc",
        ),
        (
            [
                "-gen-dialect-defs",
                "-dialect=ub",
            ],
            "include/mlir/Dialect/UB/IR/UBOpsDialect.cpp.inc",
        ),
        (
            ["-gen-op-decls"],
            "include/mlir/Dialect/UB/IR/UBOps.h.inc",
        ),
        (
            ["-gen-op-defs"],
            "include/mlir/Dialect/UB/IR/UBOps.cpp.inc",
        ),
        (
            ["--gen-attrdef-decls"],
            "include/mlir/Dialect/UB/IR/UBOpsAttributes.h.inc",
        ),
        (
            ["--gen-attrdef-defs"],
            "include/mlir/Dialect/UB/IR/UBOpsAttributes.cpp.inc",
        ),
    ],
    tblgen = ":mlir-tblgen",
    td_file = "include/mlir/Dialect/UB/IR/UBOps.td",
    deps = [":UBDialectTdFiles"],
)

cc_library(
    name = "UBDialect",
    srcs = [
        "lib/Dialect/UB/IR/UBOps.cpp",
    ],
    hdrs = ["include/mlir/Dialect/UB/IR/UBOps.h"],
    includes = ["include"],
    deps = [
        ":BytecodeOpInterface",
        ":ConvertToLLVMInterface",
        ":IR",
        ":InliningUtils",
        ":SideEffectInterfaces",
        ":UBOpsIncGen",
        ":UBOpsInterfacesIncGen",
        "//llvm:Support",
    ],
)

cc_library(
    name = "UBToLLVM",
    srcs = glob([
        "lib/Conversion/UBToLLVM/*.cpp",
    ]),
    hdrs = glob([
        "include/mlir/Conversion/UBToLLVM/*.h",
    ]),
    includes = ["include"],
    deps = [
        ":ConversionPassIncGen",
        ":ConvertToLLVMInterface",
        ":IR",
        ":LLVMCommonConversion",
        ":LLVMDialect",
        ":Pass",
        ":UBDialect",
    ],
)

cc_library(
    name = "UBToSPIRV",
    srcs = glob([
        "lib/Conversion/UBToSPIRV/*.cpp",
    ]),
    hdrs = glob([
        "include/mlir/Conversion/UBToSPIRV/*.h",
    ]),
    includes = ["include"],
    deps = [
        ":ConversionPassIncGen",
        ":Pass",
        ":SPIRVConversion",
        ":SPIRVDialect",
        ":UBDialect",
    ],
)

cc_library(
    name = "VCIXDialect",
    srcs = ["lib/Dialect/LLVMIR/IR/VCIXDialect.cpp"],
    hdrs = ["include/mlir/Dialect/LLVMIR/VCIXDialect.h"],
    includes = ["include"],
    deps = [
        ":BytecodeOpInterface",
        ":GPUDialect",
        ":IR",
        ":LLVMDialect",
        ":SideEffectInterfaces",
        ":VCIXOpsIncGen",
        "//llvm:AsmParser",
        "//llvm:Core",
        "//llvm:Support",
    ],
)

td_library(
    name = "VCIXTdFiles",
    srcs = ["include/mlir/Dialect/LLVMIR/VCIXOps.td"],
    includes = ["include"],
    deps = [
        ":LLVMOpsTdFiles",
        ":OpBaseTdFiles",
    ],
)

gentbl_cc_library(
    name = "VCIXOpsIncGen",
    tbl_outs = [
        (
            ["-gen-op-decls"],
            "include/mlir/Dialect/LLVMIR/VCIXOps.h.inc",
        ),
        (
            ["-gen-op-defs"],
            "include/mlir/Dialect/LLVMIR/VCIXOps.cpp.inc",
        ),
        (
            [
                "-gen-dialect-decls",
                "-dialect=vcix",
            ],
            "include/mlir/Dialect/LLVMIR/VCIXOpsDialect.h.inc",
        ),
        (
            [
                "-gen-dialect-defs",
                "-dialect=vcix",
            ],
            "include/mlir/Dialect/LLVMIR/VCIXOpsDialect.cpp.inc",
        ),
        (
            [
                "-gen-attrdef-decls",
                "-attrdefs-dialect=vcix",
            ],
            "include/mlir/Dialect/LLVMIR/VCIXOpsAttributes.h.inc",
        ),
        (
            [
                "-gen-attrdef-defs",
                "-attrdefs-dialect=vcix",
            ],
            "include/mlir/Dialect/LLVMIR/VCIXOpsAttributes.cpp.inc",
        ),
    ],
    tblgen = ":mlir-tblgen",
    td_file = "include/mlir/Dialect/LLVMIR/VCIXOps.td",
    deps = [":VCIXTdFiles"],
)

cc_library(
    name = "VCIXToLLVMIRTranslation",
    srcs = glob(["lib/Target/LLVMIR/Dialect/VCIX/*.cpp"]),
    hdrs = glob(["include/mlir/Target/LLVMIR/Dialect/VCIX/*.h"]),
    includes = ["include"],
    deps = [
        ":IR",
        ":ToLLVMIRTranslation",
        ":VCIXConversionIncGen",
        ":VCIXDialect",
        "//llvm:Core",
        "//llvm:Support",
    ],
)

gentbl_cc_library(
    name = "VCIXConversionIncGen",
    tbl_outs = [
        (
            ["-gen-llvmir-conversions"],
            "include/mlir/Dialect/LLVMIR/VCIXConversions.inc",
        ),
    ],
    tblgen = ":mlir-tblgen",
    td_file = "include/mlir/Dialect/LLVMIR/VCIXOps.td",
    deps = [":VCIXTdFiles"],
)<|MERGE_RESOLUTION|>--- conflicted
+++ resolved
@@ -3335,28 +3335,6 @@
         ":MeshShardingInterfaceIncGen",
         ":Support",
         ":TensorDialect",
-<<<<<<< HEAD
-        "//llvm:Support",
-    ],
-)
-
-cc_library(
-    name = "TensorShardingInterfaceImpl",
-    srcs = ["lib/Dialect/Mesh/Interfaces/TensorShardingInterfaceImpl.cpp"],
-    hdrs = [
-        "include/mlir/Dialect/Mesh/IR/TensorShardingInterfaceImpl.h",
-    ],
-    includes = ["include"],
-    deps = [
-        ":DialectUtils",
-        ":IR",
-        ":MeshDialect",
-        ":MeshShardingInterface",
-        ":MeshShardingInterfaceIncGen",
-        ":Support",
-        ":TensorDialect",
-=======
->>>>>>> 1d22c955
         "//llvm:Support",
     ],
 )
@@ -5438,15 +5416,9 @@
     hdrs = glob(["include/mlir/Dialect/LLVMIR/Transforms/*.h"]),
     includes = ["include"],
     deps = [
-<<<<<<< HEAD
-	":DataLayoutInterfaces",
-        ":Analysis",
-=======
         ":Analysis",
         ":DataLayoutInterfaces",
->>>>>>> 1d22c955
         ":FuncDialect",
-	    ":InliningUtils",
         ":IR",
         ":InliningUtils",
         ":LLVMDialect",
@@ -6073,21 +6045,12 @@
         "lib/Conversion/GPUCommon/AttrToSPIRVConverter.cpp",
         "lib/Conversion/GPUCommon/GPUOpsLowering.cpp",
         "lib/Conversion/GPUCommon/GPUToLLVMConversion.cpp",
-        "lib/Conversion/GPUCommon/AttrToSPIRVConverter.cpp",
-    ],
-    hdrs = [
-        "include/mlir/Conversion/GPUCommon/GPUCommonPass.h",
-        "include/mlir/Conversion/GPUCommon/AttrToSPIRVConverter.h",
-        "lib/Conversion/GPUCommon/GPUOpsLowering.h",
-    ],
-<<<<<<< HEAD
-=======
+    ],
     hdrs = [
         "include/mlir/Conversion/GPUCommon/AttrToSPIRVConverter.h",
         "include/mlir/Conversion/GPUCommon/GPUCommonPass.h",
         "lib/Conversion/GPUCommon/GPUOpsLowering.h",
     ],
->>>>>>> 1d22c955
     includes = ["include"],
     deps = [
         ":ArithToLLVM",
@@ -6105,7 +6068,6 @@
         ":LLVMCommonConversion",
         ":LLVMDialect",
         ":MemRefDialect",
-        ":SPIRVDialect",
         ":MemRefToLLVM",
         ":SPIRVDialect",
         ":Support",
@@ -9651,7 +9613,6 @@
         ":SparseTensorTransforms",
         ":TensorDialect",
         ":TensorInferTypeOpInterfaceImpl",
-        ":TensorShardingInterfaceImpl",
         ":TensorTilingInterfaceImpl",
         ":TensorTransformOps",
         ":TensorTransforms",
