<<<<<<< HEAD
// The test marked as XFAIL as a specific one to the old OpenMP offloading model, which was removed.
// XFAIL: *
// REQUIRES: x86-registered-target
// REQUIRES: amdgpu-registered-target
=======
>>>>>>> 12949c95
// RUN:   %clang -### --target=x86_64-unknown-linux-gnu -fopenmp -fopenmp-targets=amdgcn-amd-amdhsa \
// RUN:          -Xopenmp-target=amdgcn-amd-amdhsa -march=gfx906 --libomptarget-amdgpu-bc-path=%S/Inputs/hip_dev_lib -nogpulib %s 2>&1 \
// RUN:   | FileCheck %s
// RUN:   %clang -### --target=x86_64-unknown-linux-gnu -fopenmp -fopenmp-targets=amdgcn-amd-amdhsa \
// RUN:          --offload-arch=gfx906 --libomptarget-amdgpu-bc-path=%S/Inputs/hip_dev_lib -nogpulib %s 2>&1 \
// RUN:   | FileCheck %s

// verify the tools invocations
// FIXME: Need to resolve the conflict if the test is turned on
// CHECK: "-cc1" "-triple" "x86_64-unknown-linux-gnu"{{.*}}"-emit-llvm-bc"{{.*}}"-x" "c"
// CHECK: "-cc1" "-triple" "amdgcn-amd-amdhsa" "-aux-triple" "x86_64-unknown-linux-gnu"{{.*}}"-target-cpu" "gfx906"{{.*}}"-fcuda-is-device"{{.*}}
// CHECK: "-cc1" "-triple" "x86_64-unknown-linux-gnu"{{.*}}"-emit-obj"
// CHECK: clang-linker-wrapper{{.*}} "-o" "a.out"

// RUN:   %clang -ccc-print-phases --target=x86_64-unknown-linux-gnu -fopenmp -fopenmp-targets=amdgcn-amd-amdhsa -Xopenmp-target=amdgcn-amd-amdhsa -march=gfx906 %s 2>&1 \
// RUN:   | FileCheck --check-prefix=CHECK-PHASES %s
// phases
// CHECK-PHASES: 0: input, "{{.*}}amdgpu-openmp-toolchain.c", c, (host-openmp)
// CHECK-PHASES: 1: preprocessor, {0}, cpp-output, (host-openmp)
// CHECK-PHASES: 2: compiler, {1}, ir, (host-openmp)
// CHECK-PHASES: 3: input, "[[INPUT]]", c, (device-openmp)
// CHECK-PHASES: 4: preprocessor, {3}, cpp-output, (device-openmp)
// CHECK-PHASES: 5: compiler, {4}, ir, (device-openmp)
// CHECK-PHASES: 6: offload, "host-openmp (x86_64-unknown-linux-gnu)" {2}, "device-openmp (amdgcn-amd-amdhsa)" {5}, ir
// CHECK-PHASES: 7: backend, {6}, ir, (device-openmp)
// CHECK-PHASES: 8: offload, "device-openmp (amdgcn-amd-amdhsa)" {7}, ir
// CHECK-PHASES: 9: clang-offload-packager, {8}, image, (device-openmp)
// CHECK-PHASES: 10: offload, "host-openmp (x86_64-unknown-linux-gnu)" {2}, "device-openmp (x86_64-unknown-linux-gnu)" {9}, ir
// CHECK-PHASES: 11: backend, {10}, assembler, (host-openmp)
// CHECK-PHASES: 12: assembler, {11}, object, (host-openmp)
// CHECK-PHASES: 13: clang-linker-wrapper, {12}, image, (host-openmp)

// RUN:   %clang -### --target=x86_64-unknown-linux-gnu -ccc-print-bindings -fopenmp -fopenmp-targets=amdgcn-amd-amdhsa -Xopenmp-target=amdgcn-amd-amdhsa -march=gfx803 -nogpulib %s 2>&1 | FileCheck %s --check-prefix=CHECK-BINDINGS
// RUN:   %clang -### --target=x86_64-unknown-linux-gnu -ccc-print-bindings -fopenmp -fopenmp-targets=amdgcn-amd-amdhsa --offload-arch=gfx803 -nogpulib %s 2>&1 | FileCheck %s --check-prefix=CHECK-BINDINGS
// CHECK-BINDINGS: "x86_64-unknown-linux-gnu" - "clang", inputs: ["[[INPUT:.+]]"], output: "[[HOST_BC:.+]]"
// CHECK-BINDINGS: "amdgcn-amd-amdhsa" - "clang", inputs: ["[[INPUT]]", "[[HOST_BC]]"], output: "[[DEVICE_BC:.+]]"
// CHECK-BINDINGS: "x86_64-unknown-linux-gnu" - "Offload::Packager", inputs: ["[[DEVICE_BC]]"], output: "[[BINARY:.+]]"
// CHECK-BINDINGS: "x86_64-unknown-linux-gnu" - "clang", inputs: ["[[HOST_BC]]", "[[BINARY]]"], output: "[[HOST_OBJ:.+]]"
// CHECK-BINDINGS: "x86_64-unknown-linux-gnu" - "Offload::Linker", inputs: ["[[HOST_OBJ]]"], output: "a.out"

// RUN:   %clang -### --target=x86_64-unknown-linux-gnu -ccc-print-bindings -save-temps -fopenmp -fopenmp-targets=amdgcn-amd-amdhsa -Xopenmp-target=amdgcn-amd-amdhsa -march=gfx803 -nogpulib %s 2>&1 | FileCheck %s --check-prefix=CHECK-BINDINGS-TEMPS
// RUN:   %clang -### --target=x86_64-unknown-linux-gnu -ccc-print-bindings -save-temps -fopenmp -fopenmp-targets=amdgcn-amd-amdhsa --offload-arch=gfx803 -nogpulib %s 2>&1 | FileCheck %s --check-prefix=CHECK-BINDINGS-TEMPS
// CHECK-BINDINGS-TEMPS: "x86_64-unknown-linux-gnu" - "clang", inputs: ["[[INPUT:.+]]"], output: "[[HOST_PP:.+]]"
// CHECK-BINDINGS-TEMPS: "x86_64-unknown-linux-gnu" - "clang", inputs: ["[[HOST_PP]]"], output: "[[HOST_BC:.+]]"
// CHECK-BINDINGS-TEMPS: "amdgcn-amd-amdhsa" - "clang", inputs: ["[[INPUT]]"], output: "[[DEVICE_PP:.+]]"
// CHECK-BINDINGS-TEMPS: "amdgcn-amd-amdhsa" - "clang", inputs: ["[[DEVICE_PP]]", "[[HOST_BC]]"], output: "[[DEVICE_TEMP_BC:.+]]"
// CHECK-BINDINGS-TEMPS: "amdgcn-amd-amdhsa" - "clang", inputs: ["[[DEVICE_TEMP_BC]]"], output: "[[DEVICE_BC:.+]]"
// CHECK-BINDINGS-TEMPS: "x86_64-unknown-linux-gnu" - "Offload::Packager", inputs: ["[[DEVICE_BC]]"], output: "[[DEVICE_IMAGE:.+]]"
// CHECK-BINDINGS-TEMPS: "x86_64-unknown-linux-gnu" - "clang", inputs: ["[[HOST_BC]]", "[[DEVICE_IMAGE]]"], output: "[[HOST_ASM:.+]]"
// CHECK-BINDINGS-TEMPS: "x86_64-unknown-linux-gnu" - "clang::as", inputs: ["[[HOST_ASM]]"], output: "[[HOST_OBJ:.+]]"
// CHECK-BINDINGS-TEMPS: "x86_64-unknown-linux-gnu" - "Offload::Linker", inputs: ["[[HOST_OBJ]]"], output: "a.out"

// RUN:   %clang -### --target=x86_64-unknown-linux-gnu -emit-llvm -S -fopenmp -fopenmp-targets=amdgcn-amd-amdhsa -Xopenmp-target=amdgcn-amd-amdhsa -march=gfx803 -nogpulib %s 2>&1 | FileCheck %s --check-prefix=CHECK-EMIT-LLVM-IR
// CHECK-EMIT-LLVM-IR: "-cc1" "-triple" "amdgcn-amd-amdhsa"{{.*}}"-emit-llvm"

// RUN: %clang -### -target x86_64-pc-linux-gnu -fopenmp --offload-arch=gfx803 \
// RUN:   --rocm-device-lib-path=%S/Inputs/rocm/amdgcn/bitcode -fopenmp-new-driver %s  2>&1 | \
// RUN: FileCheck %s --check-prefix=CHECK-LIB-DEVICE
// CHECK-LIB-DEVICE: "-cc1" {{.*}}ocml.bc"{{.*}}oclc_daz_opt_on.bc"{{.*}}oclc_unsafe_math_off.bc"{{.*}}oclc_finite_only_off.bc"{{.*}}oclc_correctly_rounded_sqrt_on.bc"{{.*}}oclc_wavefrontsize64_on.bc"{{.*}}oclc_isa_version_803.bc"

// RUN: %clang -### -target x86_64-pc-linux-gnu -fopenmp --offload-arch=gfx803 -nogpulib \
// RUN:   --rocm-device-lib-path=%S/Inputs/rocm/amdgcn/bitcode -fopenmp-new-driver %s  2>&1 | \
// RUN: FileCheck %s --check-prefix=CHECK-LIB-DEVICE-NOGPULIB
// CHECK-LIB-DEVICE-NOGPULIB-NOT: "-cc1" {{.*}}ocml.bc"{{.*}}ockl.bc"{{.*}}oclc_daz_opt_on.bc"{{.*}}oclc_unsafe_math_off.bc"{{.*}}oclc_finite_only_off.bc"{{.*}}oclc_correctly_rounded_sqrt_on.bc"{{.*}}oclc_wavefrontsize64_on.bc"{{.*}}oclc_isa_version_803.bc"

// RUN: %clang -### -target x86_64-pc-linux-gnu -fopenmp --offload-arch=gfx90a:sramecc-:xnack+ \
// RUN:   -nogpulib %s 2>&1 | FileCheck %s --check-prefix=CHECK-TARGET-ID
// CHECK-TARGET-ID: clang-offload-packager{{.*}}arch=gfx90a:sramecc-:xnack+,kind=openmp,feature=-sramecc,feature=+xnack

// RUN: not %clang -### -target x86_64-pc-linux-gnu -fopenmp --offload-arch=gfx90a,gfx90a:xnack+ \
// RUN:   -nogpulib %s 2>&1 | FileCheck %s --check-prefix=CHECK-TARGET-ID-ERROR
// CHECK-TARGET-ID-ERROR: error: invalid offload arch combinations: 'gfx90a' and 'gfx90a:xnack+'

// RUN: %clang -### -target x86_64-pc-linux-gnu -fopenmp --offload-arch=gfx90a \
// RUN:   -O3 -nogpulib %s 2>&1 | FileCheck %s --check-prefix=CHECK-OPT
// CHECK-OPT: clang-linker-wrapper{{.*}}"--opt-level=O3"

// RUN:   %clang -### --target=x86_64-unknown-linux-gnu -emit-llvm -S -fopenmp -fopenmp-targets=amdgcn-amd-amdhsa -Xopenmp-target=amdgcn-amd-amdhsa -march=gfx803 -nogpulib %s 2>&1 | FileCheck %s --check-prefix=CHECK-WARN-ATOMIC
// CHECK-WARN-ATOMIC-NOT: "-cc1" "-triple" "x86_64-unknown-linux-gnu"{{.*}}"-Werror=atomic-alignment"
// CHECK-WARN-ATOMIC: "-cc1" "-triple" "amdgcn-amd-amdhsa"{{.*}}"-Werror=atomic-alignment"<|MERGE_RESOLUTION|>--- conflicted
+++ resolved
@@ -1,10 +1,5 @@
-<<<<<<< HEAD
 // The test marked as XFAIL as a specific one to the old OpenMP offloading model, which was removed.
 // XFAIL: *
-// REQUIRES: x86-registered-target
-// REQUIRES: amdgpu-registered-target
-=======
->>>>>>> 12949c95
 // RUN:   %clang -### --target=x86_64-unknown-linux-gnu -fopenmp -fopenmp-targets=amdgcn-amd-amdhsa \
 // RUN:          -Xopenmp-target=amdgcn-amd-amdhsa -march=gfx906 --libomptarget-amdgpu-bc-path=%S/Inputs/hip_dev_lib -nogpulib %s 2>&1 \
 // RUN:   | FileCheck %s
