<<<<<<< HEAD
// RUN: %clang_cc1 %s -triple spir-unknown-unknown -cl-std=c++ -O0 -emit-llvm -o - | FileCheck %s
=======
// RUN: %clang_cc1 %s -triple spir-unknown-unknown -cl-std=clc++ -O0 -emit-llvm -o - | FileCheck %s

>>>>>>> 88ed70e2
class P {
public:
  P(const P &Rhs) = default;

  long A;
  long B;
};

void foo(__global P *GPtr) {
// CHECK: call void @llvm.memcpy{{.*}}, {{.*}}, i32 16
  P Val = GPtr[0];
}

struct __attribute__((packed)) A { int X; };
int test(__global A *GPtr) {
// CHECK: {{.*}} = load i32, {{.*}}, align 1
  return static_cast<__generic A &>(*GPtr).X;
}<|MERGE_RESOLUTION|>--- conflicted
+++ resolved
@@ -1,9 +1,5 @@
-<<<<<<< HEAD
-// RUN: %clang_cc1 %s -triple spir-unknown-unknown -cl-std=c++ -O0 -emit-llvm -o - | FileCheck %s
-=======
 // RUN: %clang_cc1 %s -triple spir-unknown-unknown -cl-std=clc++ -O0 -emit-llvm -o - | FileCheck %s
 
->>>>>>> 88ed70e2
 class P {
 public:
   P(const P &Rhs) = default;
