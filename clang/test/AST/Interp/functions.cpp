--- conflicted
+++ resolved
@@ -622,13 +622,10 @@
   void foo(int(&a)()) {
     *a; // both-warning {{expression result unused}}
   }
-<<<<<<< HEAD
-=======
 }
 
 namespace {
   void f() noexcept;
   void (&r)() = f;
   void (&cond3)() = r;
->>>>>>> 13f6d404
 }