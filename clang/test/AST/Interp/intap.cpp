--- conflicted
+++ resolved
@@ -84,14 +84,11 @@
                                       // ref-error {{failed}} \
                                       // ref-note {{evaluates to '170141183460469231731687303715884105727 == 0'}}
 
-<<<<<<< HEAD
-=======
   constexpr int128_t TooMuch2 = INT128_MAX * INT128_MAX; // ref-error {{must be initialized by a constant expression}} \
                                                 // ref-note {{value 28948022309329048855892746252171976962977213799489202546401021394546514198529 is outside the range of representable}} \
                                                 // expected-error {{must be initialized by a constant expression}} \
                                                 // expected-note {{value 28948022309329048855892746252171976962977213799489202546401021394546514198529 is outside the range of representable}}
 
->>>>>>> 7ca33737
   static const __int128_t INT128_MIN = -INT128_MAX - 1;
   constexpr __int128 A = INT128_MAX + 1; // expected-error {{must be initialized by a constant expression}} \
                                          // expected-note {{value 170141183460469231731687303715884105728 is outside the range}} \
