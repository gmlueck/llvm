--- conflicted
+++ resolved
@@ -147,8 +147,6 @@
   }
 }
 
-<<<<<<< HEAD
-=======
 namespace GH99873 {
 struct B {
   int x;
@@ -174,7 +172,6 @@
                                            // expected-note@-1 {{expression evaluates to '0 != 0'}}
 }
 
->>>>>>> 98391913
 template<typename>
 class conditional {
 };
