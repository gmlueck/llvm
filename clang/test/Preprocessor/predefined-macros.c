--- conflicted
+++ resolved
@@ -183,11 +183,7 @@
 // CHECK-SPIR64-DAG: #define __IMAGE_SUPPORT__ 1
 // CHECK-SPIR64-DAG: #define __SPIR__ 1
 // CHECK-SPIR64-DAG: #define __SPIR64__ 1
-<<<<<<< HEAD
-// CHECK-SPIR32-NOT: #define __SPIR32__ 1
-=======
 // CHECK-SPIR64-NOT: #define __SPIR32__ 1
->>>>>>> 3a1b0750
 
 // RUN: %clang_cc1 %s -E -dM -o - -x hip -triple amdgcn-amd-amdhsa \
 // RUN:   | FileCheck -match-full-lines %s --check-prefix=CHECK-HIP
