--- conflicted
+++ resolved
@@ -3,11 +3,8 @@
 // RUN: %clang_cc1 -std=c++11 -triple x86_64-unknown-linux -emit-llvm -fsanitize=null,vptr %s -o - | FileCheck %s --check-prefix=CHECK-VPTR --check-prefix=ITANIUM
 // RUN: %clang_cc1 -std=c++11 -triple x86_64-windows -emit-llvm -fsanitize=null,vptr %s -o - | FileCheck %s --check-prefix=CHECK-VPTR --check-prefix=MSABI  --check-prefix=CHECK-VPTR-MS
 // RUN: %clang_cc1 -std=c++11 -triple arm64e-ios-13 -emit-llvm -fptrauth-intrinsics -fptrauth-calls -fptrauth-vtable-pointer-type-discrimination -fptrauth-vtable-pointer-address-discrimination -fsanitize=null,vptr %s -o - | FileCheck %s --check-prefix=CHECK-VPTR --check-prefix=ITANIUM --check-prefix=CHECK-PTRAUTH
-<<<<<<< HEAD
-=======
 // RUN: %clang_cc1 -std=c++11 -triple aarch64-unknown-linux -emit-llvm -fptrauth-intrinsics -fptrauth-calls -fptrauth-vtable-pointer-type-discrimination -fptrauth-vtable-pointer-address-discrimination -fsanitize=null,vptr %s -o - | FileCheck %s --check-prefix=CHECK-VPTR --check-prefix=ITANIUM --check-prefix=CHECK-PTRAUTH
 
->>>>>>> 9c4aab8c
 struct T {
   virtual ~T() {}
   virtual int v() { return 1; }
@@ -34,11 +31,7 @@
   // CHECK-NULL: load ptr, ptr {{.*}}
 
   // CHECK-PTRAUTH: [[CAST_VTABLE:%.*]] = ptrtoint ptr %vtable to i64
-<<<<<<< HEAD
-  // CHECK-PTRAUTH: [[STRIPPED_VTABLE:%.*]] = call i64 @llvm.ptrauth.strip(i64 [[CAST_VTABLE]], i32 0), !nosanitize !2
-=======
   // CHECK-PTRAUTH: [[STRIPPED_VTABLE:%.*]] = call i64 @llvm.ptrauth.strip(i64 [[CAST_VTABLE]], i32 0), !nosanitize
->>>>>>> 9c4aab8c
   // CHECK-PTRAUTH: [[STRIPPED_PTR:%.*]] = inttoptr i64 [[STRIPPED_VTABLE]] to ptr
   // CHECK-PTRAUTH: [[STRIPPED_INT:%.*]] = ptrtoint ptr [[STRIPPED_PTR]] to i64
   // Make sure authed vtable pointer feeds into hashing
