--- conflicted
+++ resolved
@@ -656,15 +656,12 @@
   GlobalFunctionInfo() {}
 };
 
-<<<<<<< HEAD
-=======
 /// Describes API notes data for a C/C++ record field.
 class FieldInfo : public VariableInfo {
 public:
   FieldInfo() {}
 };
 
->>>>>>> 98391913
 /// Describes API notes data for a C++ method.
 class CXXMethodInfo : public FunctionInfo {
 public:
