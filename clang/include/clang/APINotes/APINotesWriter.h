--- conflicted
+++ resolved
@@ -86,8 +86,6 @@
   void addCXXMethod(ContextID CtxID, llvm::StringRef Name,
                     const CXXMethodInfo &Info, llvm::VersionTuple SwiftVersion);
 
-<<<<<<< HEAD
-=======
   /// Add information about a specific C record field.
   ///
   /// \param CtxID The context in which this field resides, i.e. a C/C++ tag.
@@ -96,7 +94,6 @@
   void addField(ContextID CtxID, llvm::StringRef Name, const FieldInfo &Info,
                 llvm::VersionTuple SwiftVersion);
 
->>>>>>> 98391913
   /// Add information about a global variable.
   ///
   /// \param Name The name of this global variable.
