//==--- Attr.td - attribute definitions -----------------------------------===//
//
// Part of the LLVM Project, under the Apache License v2.0 with LLVM Exceptions.
// See https://llvm.org/LICENSE.txt for license information.
// SPDX-License-Identifier: Apache-2.0 WITH LLVM-exception
//
//===----------------------------------------------------------------------===//

// The documentation is organized by category. Attributes can have category-
// specific documentation that is collated within the larger document.
class DocumentationCategory<string name> {
  string Name = name;
  code Content = [{}];
}
def DocCatFunction : DocumentationCategory<"Function Attributes">;
def DocCatVariable : DocumentationCategory<"Variable Attributes">;
def DocCatField : DocumentationCategory<"Field Attributes">;
def DocCatType : DocumentationCategory<"Type Attributes">;
def DocCatStmt : DocumentationCategory<"Statement Attributes">;
def DocCatDecl : DocumentationCategory<"Declaration Attributes">;

// This category is for attributes which have not yet been properly documented,
// but should be.
def DocCatUndocumented : DocumentationCategory<"Undocumented"> {
  let Content = [{
This section lists attributes which are recognized by Clang, but which are
currently missing documentation.
}];
}

// Attributes listed under the InternalOnly category do not generate any entry
// in the documentation.  This category should be used only when we _want_
// to not document the attribute, e.g. if the attribute has no spellings.
def DocCatInternalOnly : DocumentationCategory<"InternalOnly">;

class DocDeprecated<string replacement = ""> {
  // If the Replacement field is empty, no replacement will be listed with the
  // documentation. Otherwise, the documentation will specify the attribute has
  // been superseded by this replacement.
  string Replacement = replacement;
}

// Specifies the documentation to be associated with the given category.
class Documentation {
  DocumentationCategory Category;
  code Content;

  // If the heading is empty, one may be picked automatically. If the attribute
  // only has one spelling, no heading is required as the attribute's sole
  // spelling is sufficient. If all spellings are semantically common, the
  // heading will be the semantic spelling. If the spellings are not
  // semantically common and no heading is provided, an error will be emitted.
  string Heading = "";

  // When set, specifies that the attribute is deprecated and can optionally
  // specify a replacement attribute.
  DocDeprecated Deprecated;
}

// Specifies that the attribute is explicitly omitted from the documentation,
// because it is not intended to be user-facing.
def InternalOnly : Documentation {
  let Category = DocCatInternalOnly;
}

// Specifies that the attribute is undocumented, but that it _should_ have
// documentation.
def Undocumented : Documentation {
  let Category = DocCatUndocumented;
  let Content = "No documentation.";
}

include "clang/Basic/AttrDocs.td"

// An attribute's subject is whatever it appertains to. In this file, it is
// more accurately a list of things that an attribute can appertain to. All
// Decls and Stmts are possibly AttrSubjects (even though the syntax may not
// allow attributes on a given Decl or Stmt).
class AttrSubject;

include "clang/Basic/DeclNodes.td"
include "clang/Basic/StmtNodes.td"

// A subset-subject is an AttrSubject constrained to operate only on some subset
// of that subject.
//
// The code fragment is a boolean expression that will confirm that the subject
// meets the requirements; the subject will have the name S, and will have the
// type specified by the base. It should be a simple boolean expression. The
// diagnostic string should be a comma-separated list of subject names.
class SubsetSubject<AttrSubject base, code check, string diag> : AttrSubject {
  AttrSubject Base = base;
  code CheckCode = check;
  string DiagSpelling = diag;
}

def LocalVar : SubsetSubject<Var,
                              [{S->hasLocalStorage() && !isa<ParmVarDecl>(S)}],
                              "local variables">;
def NonParmVar : SubsetSubject<Var,
                               [{S->getKind() != Decl::ParmVar}],
                               "variables">;
def NonLocalVar : SubsetSubject<Var,
                                [{!S->hasLocalStorage()}],
                                "variables with non-local storage">;
def NonBitField : SubsetSubject<Field,
                                [{!S->isBitField()}],
                                "non-bit-field non-static data members">;

def BitField : SubsetSubject<Field,
                             [{S->isBitField()}],
                             "bit-field data members">;

def NonStaticCXXMethod : SubsetSubject<CXXMethod,
                                       [{!S->isStatic()}],
                                       "non-static member functions">;

def NonStaticNonConstCXXMethod
    : SubsetSubject<CXXMethod,
                    [{!S->isStatic() && !S->isConst()}],
                    "non-static non-const member functions">;

def ObjCInstanceMethod : SubsetSubject<ObjCMethod,
                                       [{S->isInstanceMethod()}],
                                       "Objective-C instance methods">;

def Struct : SubsetSubject<Record,
                           [{!S->isUnion()}], "structs">;

def TLSVar : SubsetSubject<Var,
                           [{S->getTLSKind() != 0}], "thread-local variables">;

def SharedVar : SubsetSubject<Var,
                              [{S->hasGlobalStorage() && !S->getTLSKind()}],
                              "global variables">;

def GlobalVar : SubsetSubject<Var,
                             [{S->hasGlobalStorage()}], "global variables">;

def ExternalGlobalVar : SubsetSubject<Var,
                             [{S->hasGlobalStorage() &&
                               S->getStorageClass()!=StorageClass::SC_Static &&
                               !S->isLocalExternDecl()}],
                             "external global variables">;

def InlineFunction : SubsetSubject<Function,
                             [{S->isInlineSpecified()}], "inline functions">;

def FunctionTmpl
    : SubsetSubject<Function, [{S->getTemplatedKind() ==
                                 FunctionDecl::TK_FunctionTemplate}],
                    "function templates">;

def HLSLEntry
    : SubsetSubject<Function,
                    [{S->isExternallyVisible() && !isa<CXXMethodDecl>(S)}],
                    "global functions">;
def HLSLBufferObj : SubsetSubject<HLSLBuffer,
                    [{isa<HLSLBufferDecl>(S)}],
                    "cbuffer/tbuffer">;

def ClassTmpl : SubsetSubject<CXXRecord, [{S->getDescribedClassTemplate()}],
                              "class templates">;

// FIXME: this hack is needed because DeclNodes.td defines the base Decl node
// type to be a class, not a definition. This makes it impossible to create an
// attribute subject which accepts a Decl. Normally, this is not a problem,
// because the attribute can have no Subjects clause to accomplish this. But in
// the case of a SubsetSubject, there's no way to express it without this hack.
def DeclBase : AttrSubject;
def FunctionLike : SubsetSubject<DeclBase,
                                 [{S->getFunctionType(false) != nullptr}],
                                 "functions, function pointers">;

// Function Pointer is a stricter version of FunctionLike that only allows function
// pointers.
def FunctionPointer : SubsetSubject<DeclBase,
                                    [{S->isFunctionPointerType()}],
                                    "functions pointers">;

def OpenCLKernelFunction
    : SubsetSubject<Function, [{S->hasAttr<OpenCLKernelAttr>()}],
                    "kernel functions">;

// HasFunctionProto is a more strict version of FunctionLike, so it should
// never be specified in a Subjects list along with FunctionLike (due to the
// inclusive nature of subject testing).
def HasFunctionProto : SubsetSubject<DeclBase,
                                     [{(S->getFunctionType(true) != nullptr &&
                              isa<FunctionProtoType>(S->getFunctionType())) ||
                                       isa<ObjCMethodDecl>(S) ||
                                       isa<BlockDecl>(S)}],
                                     "non-K&R-style functions">;

// A subject that matches the implicit object parameter of a non-static member
// function. Accepted as a function type attribute on the type of such a
// member function.
// FIXME: This does not actually ever match currently.
def ImplicitObjectParameter
    : SubsetSubject<Function, [{static_cast<void>(S), false}],
                    "implicit object parameters">;

// A single argument to an attribute
class Argument<string name, bit optional, bit fake = 0> {
  string Name = name;
  bit Optional = optional;

  /// A fake argument is used to store and serialize additional information
  /// in an attribute without actually changing its parsing or pretty-printing.
  bit Fake = fake;
}

class BoolArgument<string name, bit opt = 0, bit fake = 0> : Argument<name, opt,
                                                                      fake>;
class IdentifierArgument<string name, bit opt = 0> : Argument<name, opt>;
class IntArgument<string name, bit opt = 0> : Argument<name, opt>;
class StringArgument<string name, bit opt = 0> : Argument<name, opt>;
class ExprArgument<string name, bit opt = 0> : Argument<name, opt>;
class DeclArgument<DeclNode kind, string name, bit opt = 0, bit fake = 0>
    : Argument<name, opt, fake> {
  DeclNode Kind = kind;
}

// An argument of a OMPDeclareVariantAttr that represents the `match`
// clause of the declare variant by keeping the information (incl. nesting) in
// an OMPTraitInfo object.
//
// With some exceptions, the `match(<context-selector>)` clause looks roughly
// as follows:
//   context-selector := list<selector-set>
//       selector-set := <kind>={list<selector>}
//           selector := <kind>([score(<const-expr>):] list<trait>)
//              trait := <kind>
//
// The structure of an OMPTraitInfo object is a tree as defined below:
//
//   OMPTraitInfo     := {list<OMPTraitSet>}
//   OMPTraitSet      := {Kind, list<OMPTraitSelector>}
//   OMPTraitSelector := {Kind, Expr, list<OMPTraitProperty>}
//   OMPTraitProperty := {Kind}
//
class OMPTraitInfoArgument<string name> : Argument<name, 0>;
class VariadicOMPInteropInfoArgument<string name> : Argument<name, 0>;

class TypeArgument<string name, bit opt = 0> : Argument<name, opt>;
class UnsignedArgument<string name, bit opt = 0> : Argument<name, opt>;
class VariadicUnsignedArgument<string name> : Argument<name, 1>;
class VariadicExprArgument<string name> : Argument<name, 1>;
class VariadicStringArgument<string name> : Argument<name, 1>;
class VariadicIdentifierArgument<string name> : Argument<name, 1>;

// Like VariadicUnsignedArgument except values are ParamIdx.
class VariadicParamIdxArgument<string name> : Argument<name, 1>;

// A list of identifiers matching parameters or ParamIdx indices.
class VariadicParamOrParamIdxArgument<string name> : Argument<name, 1>;

// Like VariadicParamIdxArgument but for a single function parameter index.
class ParamIdxArgument<string name, bit opt = 0> : Argument<name, opt>;

// A version of the form major.minor[.subminor].
class VersionArgument<string name, bit opt = 0> : Argument<name, opt>;

// This one's a doozy, so it gets its own special type
// It can be an unsigned integer, or a type. Either can
// be dependent.
class AlignedArgument<string name, bit opt = 0> : Argument<name, opt>;

// A bool argument with a default value
class DefaultBoolArgument<string name, bit default, bit fake = 0>
    : BoolArgument<name, 1, fake> {
  bit Default = default;
}

// An integer argument with a default value
class DefaultIntArgument<string name, int default> : IntArgument<name, 1> {
  int Default = default;
}

<<<<<<< HEAD
class DefaultUnsignedArgument<string name, int default> : UnsignedArgument<name, 1> {
  int Default = default;
}

// This argument is more complex, it includes the enumerator type name,
// a list of strings to accept, and a list of enumerators to map them to.
=======
// This argument is more complex, it includes the enumerator type
// name, whether the enum type is externally defined, a list of
// strings to accept, and a list of enumerators to map them to.
>>>>>>> 1c6c01fb
class EnumArgument<string name, string type, list<string> values,
                   list<string> enums, bit opt = 0, bit fake = 0,
                   bit isExternalType = 0>
    : Argument<name, opt, fake> {
  string Type = type;
  list<string> Values = values;
  list<string> Enums = enums;
  bit IsExternalType = isExternalType;
}

// FIXME: There should be a VariadicArgument type that takes any other type
//        of argument and generates the appropriate type.
class VariadicEnumArgument<string name, string type, list<string> values,
                           list<string> enums, bit isExternalType = 0>
    : Argument<name, 1>  {
  string Type = type;
  list<string> Values = values;
  list<string> Enums = enums;
  bit IsExternalType = isExternalType;
}

// This handles one spelling of an attribute.
class Spelling<string name, string variety, int version = 1> {
  string Name = name;
  string Variety = variety;
  int Version = version;
}

class GNU<string name> : Spelling<name, "GNU">;
class Declspec<string name> : Spelling<name, "Declspec"> {
  bit PrintOnLeft = 1;
}
class Microsoft<string name> : Spelling<name, "Microsoft">;
class CXX11<string namespace, string name, int version = 1>
    : Spelling<name, "CXX11", version> {
  bit CanPrintOnLeft = 0;
  string Namespace = namespace;
}
class C23<string namespace, string name, int version = 1>
    : Spelling<name, "C23", version> {
  string Namespace = namespace;
}

class Keyword<string name, bit hasOwnParseRules>
    : Spelling<name, "Keyword"> {
  bit HasOwnParseRules = hasOwnParseRules;
}

// A keyword that can appear wherever a standard attribute can appear,
// and that appertains to whatever a standard attribute would appertain to.
// This is useful for things that affect semantics but that should otherwise
// be treated like standard attributes.
class RegularKeyword<string name> : Keyword<name, 0> {}

// A keyword that has its own individual parsing rules.
class CustomKeyword<string name> : Keyword<name, 1> {}

class Pragma<string namespace, string name> : Spelling<name, "Pragma"> {
  string Namespace = namespace;
}

// The GCC spelling implies GNU<name>, CXX11<"gnu", name>, and optionally,
// C23<"gnu", name>. This spelling should be used for any GCC-compatible
// attributes.
class GCC<string name, bit allowInC = 1> : Spelling<name, "GCC"> {
  bit AllowInC = allowInC;
}

// The Clang spelling implies GNU<name>, CXX11<"clang", name>, and optionally,
// C23<"clang", name>. This spelling should be used for any Clang-specific
// attributes.
class Clang<string name, bit allowInC = 1, int version = 1>
    : Spelling<name, "Clang", version> {
  bit AllowInC = allowInC;
}

// HLSL Semantic spellings
class HLSLSemantic<string name> : Spelling<name, "HLSLSemantic">;

class Accessor<string name, list<Spelling> spellings> {
  string Name = name;
  list<Spelling> Spellings = spellings;
}

class SubjectDiag<bit warn> {
  bit Warn = warn;
}
def WarnDiag : SubjectDiag<1>;
def ErrorDiag : SubjectDiag<0>;

class SubjectList<list<AttrSubject> subjects, SubjectDiag diag = WarnDiag,
                  string customDiag = ""> {
  list<AttrSubject> Subjects = subjects;
  SubjectDiag Diag = diag;
  string CustomDiag = customDiag;
}

class LangOpt<string name, code customCode = [{}], bit silentlyIgnore = 0> {
  // The language option to test; ignored when custom code is supplied.
  string Name = name;

  // If set to 1, the attribute is accepted but is silently ignored. This is
  // useful in multi-compilation situations like SYCL.
  bit SilentlyIgnore = silentlyIgnore;

  // A custom predicate, written as an expression evaluated in a context with
  // "LangOpts" bound.
  code CustomCode = customCode;
}
def MicrosoftExt : LangOpt<"MicrosoftExt">;
def Borland : LangOpt<"Borland">;
def CUDA : LangOpt<"CUDA">;
def HIP : LangOpt<"HIP">;
def SYCL : LangOpt<"SYCL">;
def SYCLIsDevice : LangOpt<"SYCLIsDevice">;
def SYCLIsHost : LangOpt<"SYCLIsHost">;
def SilentlyIgnoreSYCLIsHost : LangOpt<"SYCLIsHost", "", 1>;
def NotSYCL : LangOpt<"", "!LangOpts.SYCLIsDevice && !LangOpts.SYCLIsHost">;
def COnly : LangOpt<"", "!LangOpts.CPlusPlus">;
def CPlusPlus : LangOpt<"CPlusPlus">;
def OpenCL : LangOpt<"OpenCL">;
def RenderScript : LangOpt<"RenderScript">;
def ObjC : LangOpt<"ObjC">;
def BlocksSupported : LangOpt<"Blocks">;
def ObjCAutoRefCount : LangOpt<"ObjCAutoRefCount">;
def ObjCNonFragileRuntime
    : LangOpt<"", "LangOpts.ObjCRuntime.allowsClassStubs()">;

def HLSL : LangOpt<"HLSL">;

// Language option for CMSE extensions
def Cmse : LangOpt<"Cmse">;

// Defines targets for target-specific attributes. Empty lists are unchecked.
class TargetSpec {
  // Specifies Architectures for which the target applies, based off the
  // ArchType enumeration in Triple.h.
  list<string> Arches = [];
  // Specifies Operating Systems for which the target applies, based off the
  // OSType enumeration in Triple.h
  list<string> OSes;
  // Specifies Object Formats for which the target applies, based off the
  // ObjectFormatType enumeration in Triple.h
  list<string> ObjectFormats;
  // A custom predicate, written as an expression evaluated in a context
  // with the following declarations in scope:
  //   const clang::TargetInfo &Target;
  //   const llvm::Triple &T = Target.getTriple();
  code CustomCode = [{}];
}

class TargetArch<list<string> arches> : TargetSpec {
  let Arches = arches;
}
def TargetARM : TargetArch<["arm", "thumb", "armeb", "thumbeb"]>;
def TargetAArch64 : TargetArch<["aarch64", "aarch64_be", "aarch64_32"]>;
def TargetAnyArm : TargetArch<!listconcat(TargetARM.Arches, TargetAArch64.Arches)>;
def TargetAVR : TargetArch<["avr"]>;
def TargetBPF : TargetArch<["bpfel", "bpfeb"]>;
def TargetMips32 : TargetArch<["mips", "mipsel"]>;
def TargetAnyMips : TargetArch<["mips", "mipsel", "mips64", "mips64el"]>;
def TargetMSP430 : TargetArch<["msp430"]>;
def TargetM68k : TargetArch<["m68k"]>;
def TargetRISCV : TargetArch<["riscv32", "riscv64"]>;
def TargetX86 : TargetArch<["x86"]>;
def TargetAnyX86 : TargetArch<["x86", "x86_64"]>;
def TargetWebAssembly : TargetArch<["wasm32", "wasm64"]>;
def TargetNVPTX : TargetArch<["nvptx", "nvptx64"]>;
def TargetWindows : TargetSpec {
  let OSes = ["Win32"];
}
def TargetHasDLLImportExport : TargetSpec {
  let CustomCode = [{ Target.getTriple().hasDLLImportExport() }];
}
def TargetItaniumCXXABI : TargetSpec {
  let CustomCode = [{ Target.getCXXABI().isItaniumFamily() }];
}
def TargetMicrosoftCXXABI : TargetArch<["x86", "x86_64", "arm", "thumb", "aarch64"]> {
  let CustomCode = [{ Target.getCXXABI().isMicrosoft() }];
}
def TargetELF : TargetSpec {
  let ObjectFormats = ["ELF"];
}

def TargetSupportsInitPriority : TargetSpec {
  let CustomCode = [{ !Target.getTriple().isOSzOS() }];
}

class TargetSpecificSpelling<TargetSpec target, list<Spelling> spellings> {
  TargetSpec Target = target;
  list<Spelling> Spellings = spellings;
}

// Attribute subject match rules that are used for #pragma clang attribute.
//
// A instance of AttrSubjectMatcherRule represents an individual match rule.
// An individual match rule can correspond to a number of different attribute
// subjects, e.g. "record" matching rule corresponds to the Record and
// CXXRecord attribute subjects.
//
// Match rules are used in the subject list of the #pragma clang attribute.
// Match rules can have sub-match rules that are instances of
// AttrSubjectMatcherSubRule. A sub-match rule can correspond to a number
// of different attribute subjects, and it can have a negated spelling as well.
// For example, "variable(unless(is_parameter))" matching rule corresponds to
// the NonParmVar attribute subject.
class AttrSubjectMatcherSubRule<string name, list<AttrSubject> subjects,
                                bit negated = 0> {
  string Name = name;
  list<AttrSubject> Subjects = subjects;
  bit Negated = negated;
  // Lists language options, one of which is required to be true for the
  // attribute to be applicable. If empty, the language options are taken
  // from the parent matcher rule.
  list<LangOpt> LangOpts = [];
}
class AttrSubjectMatcherRule<string name, list<AttrSubject> subjects,
                             list<AttrSubjectMatcherSubRule> subrules = []> {
  string Name = name;
  list<AttrSubject> Subjects = subjects;
  list<AttrSubjectMatcherSubRule> Constraints = subrules;
  // Lists language options, one of which is required to be true for the
  // attribute to be applicable. If empty, no language options are required.
  list<LangOpt> LangOpts = [];
}

// function(is_member)
def SubRuleForCXXMethod : AttrSubjectMatcherSubRule<"is_member", [CXXMethod]> {
  let LangOpts = [CPlusPlus];
}
def SubjectMatcherForFunction : AttrSubjectMatcherRule<"function", [Function], [
  SubRuleForCXXMethod
]>;
// hasType is abstract, it should be used with one of the sub-rules.
def SubjectMatcherForType : AttrSubjectMatcherRule<"hasType", [], [
  AttrSubjectMatcherSubRule<"functionType", [FunctionLike]>

  // FIXME: There's a matcher ambiguity with objc methods and blocks since
  // functionType excludes them but functionProtoType includes them.
  // AttrSubjectMatcherSubRule<"functionProtoType", [HasFunctionProto]>
]>;
def SubjectMatcherForTypedef : AttrSubjectMatcherRule<"type_alias",
                                                      [TypedefName]>;
def SubjectMatcherForRecord : AttrSubjectMatcherRule<"record", [Record,
                                                                CXXRecord], [
  // unless(is_union)
  AttrSubjectMatcherSubRule<"is_union", [Struct], 1>
]>;
def SubjectMatcherForEnum : AttrSubjectMatcherRule<"enum", [Enum]>;
def SubjectMatcherForEnumConstant : AttrSubjectMatcherRule<"enum_constant",
                                                           [EnumConstant]>;
def SubjectMatcherForVar : AttrSubjectMatcherRule<"variable", [Var], [
  AttrSubjectMatcherSubRule<"is_thread_local", [TLSVar]>,
  AttrSubjectMatcherSubRule<"is_global", [GlobalVar]>,
  AttrSubjectMatcherSubRule<"is_local", [LocalVar]>,
  AttrSubjectMatcherSubRule<"is_parameter", [ParmVar]>,
  // unless(is_parameter)
  AttrSubjectMatcherSubRule<"is_parameter", [NonParmVar], 1>
]>;
def SubjectMatcherForField : AttrSubjectMatcherRule<"field", [Field]>;
def SubjectMatcherForNamespace : AttrSubjectMatcherRule<"namespace",
                                                        [Namespace]> {
  let LangOpts = [CPlusPlus];
}
def SubjectMatcherForObjCInterface : AttrSubjectMatcherRule<"objc_interface",
                                                            [ObjCInterface]> {
  let LangOpts = [ObjC];
}
def SubjectMatcherForObjCProtocol : AttrSubjectMatcherRule<"objc_protocol",
                                                           [ObjCProtocol]> {
  let LangOpts = [ObjC];
}
def SubjectMatcherForObjCCategory : AttrSubjectMatcherRule<"objc_category",
                                                           [ObjCCategory]> {
  let LangOpts = [ObjC];
}
def SubjectMatcherForObjCImplementation :
    AttrSubjectMatcherRule<"objc_implementation", [ObjCImpl]> {
  let LangOpts = [ObjC];
}
def SubjectMatcherForObjCMethod : AttrSubjectMatcherRule<"objc_method",
                                                         [ObjCMethod], [
  AttrSubjectMatcherSubRule<"is_instance", [ObjCInstanceMethod]>
]> {
  let LangOpts = [ObjC];
}
def SubjectMatcherForObjCProperty : AttrSubjectMatcherRule<"objc_property",
                                                           [ObjCProperty]> {
  let LangOpts = [ObjC];
}
def SubjectMatcherForBlock : AttrSubjectMatcherRule<"block", [Block]> {
  let LangOpts = [BlocksSupported];
}

// Aggregate attribute subject match rules are abstract match rules that can't
// be used directly in #pragma clang attribute. Instead, users have to use
// subject match rules that correspond to attribute subjects that derive from
// the specified subject.
class AttrSubjectMatcherAggregateRule<AttrSubject subject> {
  AttrSubject Subject = subject;
}

def SubjectMatcherForNamed : AttrSubjectMatcherAggregateRule<Named>;

class Attr {
  // Specifies that when printed, this attribute is meaningful on the
  // 'left side' of the declaration.
  bit CanPrintOnLeft = 1;
  // Specifies that when printed, this attribute is required to be printed on
  // the 'left side' of the declaration.
  bit PrintOnLeft = 0;
  // The various ways in which an attribute can be spelled in source
  list<Spelling> Spellings;
  // The things to which an attribute can appertain
  SubjectList Subjects;
  // The arguments allowed on an attribute
  list<Argument> Args = [];
  // Accessors which should be generated for the attribute.
  list<Accessor> Accessors = [];
  // Specify targets for spellings.
  list<TargetSpecificSpelling> TargetSpecificSpellings = [];
  // Set to true for attributes with arguments which require delayed parsing.
  bit LateParsed = 0;
  // Set to false to prevent an attribute from being propagated from a template
  // to the instantiation.
  bit Clone = 1;
  // Set to true for attributes which must be instantiated within templates
  bit TemplateDependent = 0;
  // Set to true for attributes that have a corresponding AST node.
  bit ASTNode = 1;
  // Set to true for attributes which have handler in Sema.
  bit SemaHandler = 1;
  // Set to true if this attribute doesn't need custom handling in Sema.
  bit SimpleHandler = 0;
  // Set to true for attributes that are completely ignored.
  bit Ignored = 0;
  // Set to true if the attribute's parsing does not match its semantic
  // content. Eg) It parses 3 args, but semantically takes 4 args.  Opts out of
  // common attribute error checking.
  bit HasCustomParsing = 0;
  // Set to true if all of the attribute's arguments should be parsed in an
  // unevaluated context.
  bit ParseArgumentsAsUnevaluated = 0;
  // Set to true if this attribute meaningful when applied to or inherited
  // in a class template definition.
  bit MeaningfulToClassTemplateDefinition = 0;
  // Set to true if this attribute can be used with '#pragma clang attribute'.
  // By default, an attribute is supported by the '#pragma clang attribute'
  // only when:
  // - It has a subject list whose subjects can be represented using subject
  //   match rules.
  // - It has GNU/CXX11 spelling and doesn't require delayed parsing.
  bit PragmaAttributeSupport;
  // Set to true if this attribute accepts parameter pack expansion expressions.
  bit AcceptsExprPack = 0;
  // Lists language options, one of which is required to be true for the
  // attribute to be applicable. If empty, no language options are required.
  list<LangOpt> LangOpts = [];
  // Any additional text that should be included verbatim in the class.
  // Note: Any additional data members will leak and should be constructed
  // externally on the ASTContext.
  code AdditionalMembers = [{}];
  // Any documentation that should be associated with the attribute. Since an
  // attribute may be documented under multiple categories, more than one
  // Documentation entry may be listed.
  list<Documentation> Documentation;
  // The SYCL specification allows attributes on lambdas as a nonconforming
  // extension to C++. The attributes are written in the type position but will
  // be applied to the generated function declaration rather than type. Setting
  // this bit to 1 opts an attribute into this nonconforming extension. New
  // attributes should not set this bit unless the attribute is required by the
  // SYCL specification. This bit only applies to the [[]] spelling of an
  // attribute and has no effect on any other spellings.
  bit SupportsNonconformingLambdaSyntax = 0;
}

/// Used to define a set of mutually exclusive attributes.
class MutualExclusions<list<Attr> Ex> {
  list<Attr> Exclusions = Ex;
}

/// A type attribute is not processed on a declaration or a statement.
class TypeAttr : Attr;

/// A stmt attribute is not processed on a declaration or a type.
class StmtAttr : Attr;

/// An inheritable attribute is inherited by later redeclarations.
class InheritableAttr : Attr {
  // Set to true if this attribute can be duplicated on a subject when inheriting
  // attributes from prior declarations.
  bit InheritEvenIfAlreadyPresent = 0;
}

/// Some attributes, like calling conventions, can appear in either the
/// declaration or the type position. These attributes are morally type
/// attributes, but have historically been written on declarations.
class DeclOrTypeAttr : InheritableAttr;

/// A attribute is either a declaration attribute or a statement attribute.
class DeclOrStmtAttr : InheritableAttr;

/// An attribute class for HLSL Annotations.
class HLSLAnnotationAttr : InheritableAttr;

/// A target-specific attribute.  This class is meant to be used as a mixin
/// with InheritableAttr or Attr depending on the attribute's needs.
class TargetSpecificAttr<TargetSpec target> {
  TargetSpec Target = target;
  // Attributes are generally required to have unique spellings for their names
  // so that the parser can determine what kind of attribute it has parsed.
  // However, target-specific attributes are special in that the attribute only
  // "exists" for a given target. So two target-specific attributes can share
  // the same name when they exist in different targets. To support this, a
  // Kind can be explicitly specified for a target-specific attribute. This
  // corresponds to the ParsedAttr::AT_* enum that is generated and it
  // should contain a shared value between the attributes.
  //
  // Target-specific attributes which use this feature should ensure that the
  // spellings match exactly between the attributes, and if the arguments or
  // subjects differ, should specify HasCustomParsing = 1 and implement their
  // own parsing and semantic handling requirements as-needed.
  string ParseKind;
}

/// A language-option-specific attribute.  This class is meant to be used as a
/// mixin with InheritableAttr or Attr depending on the attribute's needs.
class LanguageOptionsSpecificAttr {
  // Attributes are generally required to have unique spellings for their names
  // so that the parser can determine what kind of attribute it has parsed.
  // However, language-option-specific attributes are special as they have
  // different semantics based on the language options specified.  To support
  // this, a Kind can be explicitly specified for a language-option-specific
  // attribute. This corresponds to the ParsedAttr::AT_* enum that is generated
  // and it should contain a shared value between the attributes.
  // The language options these attributes are unique for are specified in the
  // LangOpts member of Attr.
  //
  // Language-option-specific attributes which use this feature should ensure
  // that the spellings match exactly between the attributes, and if the
  // arguments or subjects differ, should specify HasCustomParsing = 1 and
  // implement their own parsing and semantic handling requirements as-needed.
  // Additionally, they should ensure that the language options do not overlap.
  string ParseKind;
}

/// An inheritable parameter attribute is inherited by later
/// redeclarations, even when it's written on a parameter.
class InheritableParamAttr : InheritableAttr;

/// An attribute which changes the ABI rules for a specific parameter.
class ParameterABIAttr : InheritableParamAttr {
  let Subjects = SubjectList<[ParmVar]>;
}

/// An ignored attribute, which we parse but discard with no checking.
class IgnoredAttr : Attr {
  let Ignored = 1;
  let ASTNode = 0;
  let SemaHandler = 0;
  let Documentation = [InternalOnly];
}

//
// Attributes begin here
//

def AbiTag : Attr {
  let Spellings = [GCC<"abi_tag", /*AllowInC*/0>];
  let Args = [VariadicStringArgument<"Tags">];
  let Subjects = SubjectList<[Struct, Var, Function, Namespace], ErrorDiag>;
  let MeaningfulToClassTemplateDefinition = 1;
  let Documentation = [AbiTagsDocs];
}

def AddressSpace : TypeAttr {
  let Spellings = [Clang<"address_space">];
  let Args = [IntArgument<"AddressSpace">];
  let Documentation = [Undocumented];
}

def Alias : Attr {
  let Spellings = [GCC<"alias">];
  let Args = [StringArgument<"Aliasee">];
  let Subjects = SubjectList<[Function, GlobalVar], ErrorDiag>;
  let Documentation = [Undocumented];
}

def BuiltinAlias : Attr {
  let Spellings = [CXX11<"clang", "builtin_alias">,
                   C23<"clang", "builtin_alias">,
                   GNU<"clang_builtin_alias">];
  let Args = [IdentifierArgument<"BuiltinName">];
  let Subjects = SubjectList<[Function], ErrorDiag>;
  let Documentation = [BuiltinAliasDocs];
}

def ArmBuiltinAlias : InheritableAttr, TargetSpecificAttr<TargetAnyArm> {
  let Spellings = [Clang<"__clang_arm_builtin_alias">];
  let Args = [IdentifierArgument<"BuiltinName">];
  let Subjects = SubjectList<[Function], ErrorDiag>;
  let Documentation = [ArmBuiltinAliasDocs];
}

def Aligned : InheritableAttr {
  let Spellings = [GCC<"aligned">, Declspec<"align">, CustomKeyword<"alignas">,
                   CustomKeyword<"_Alignas">];
  let Args = [AlignedArgument<"Alignment", 1>];
  let Accessors = [Accessor<"isGNU", [GCC<"aligned">]>,
                   Accessor<"isC11", [CustomKeyword<"_Alignas">]>,
                   Accessor<"isAlignas", [CustomKeyword<"alignas">,
                                          CustomKeyword<"_Alignas">]>,
                   Accessor<"isDeclspec",[Declspec<"align">]>];
  let Documentation = [Undocumented];
}

def AlignValue : Attr {
  let Spellings = [
    // Unfortunately, this is semantically an assertion, not a directive
    // (something else must ensure the alignment), so aligned_value is a
    // probably a better name. We might want to add an aligned_value spelling in
    // the future (and a corresponding C++ attribute), but this can be done
    // later once we decide if we also want them to have slightly-different
    // semantics than Intel's align_value.
    //
    // Does not get a [[]] spelling because the attribute is not exposed as such
    // by Intel.
    GNU<"align_value">
    // Intel's compiler on Windows also supports:
    // , Declspec<"align_value">
  ];
  let Args = [ExprArgument<"Alignment">];
  let Subjects = SubjectList<[Var, TypedefName]>;
  let Documentation = [AlignValueDocs];
}

def AlignMac68k : InheritableAttr {
  // This attribute has no spellings as it is only ever created implicitly.
  let Spellings = [];
  let SemaHandler = 0;
  let Documentation = [InternalOnly];
}

def AlignNatural : InheritableAttr {
  // This attribute has no spellings as it is only ever created implicitly.
  let Spellings = [];
  let SemaHandler = 0;
  let Documentation = [InternalOnly];
}

def AlwaysInline : DeclOrStmtAttr {
  let Spellings = [GCC<"always_inline">, CXX11<"clang", "always_inline">,
                   C23<"clang", "always_inline">, CustomKeyword<"__forceinline">];
  let Accessors = [Accessor<"isClangAlwaysInline", [CXX11<"clang", "always_inline">,
                                                    C23<"clang", "always_inline">]>];
  let Subjects = SubjectList<[Function, Stmt], WarnDiag,
                             "functions and statements">;
  let Documentation = [AlwaysInlineDocs];
}

def Artificial : InheritableAttr {
  let Spellings = [GCC<"artificial">];
  let Subjects = SubjectList<[InlineFunction]>;
  let Documentation = [ArtificialDocs];
  let SimpleHandler = 1;
}

def XRayInstrument : InheritableAttr {
  let Spellings = [Clang<"xray_always_instrument">,
                   Clang<"xray_never_instrument">];
  let Subjects = SubjectList<[Function, ObjCMethod]>;
  let Accessors = [Accessor<"alwaysXRayInstrument",
                     [Clang<"xray_always_instrument">]>,
                   Accessor<"neverXRayInstrument",
                     [Clang<"xray_never_instrument">]>];
  let Documentation = [XRayDocs];
  let SimpleHandler = 1;
}

def XRayLogArgs : InheritableAttr {
  let Spellings = [Clang<"xray_log_args">];
  let Subjects = SubjectList<[Function, ObjCMethod]>;
  // This argument is a count not an index, so it has the same encoding (base
  // 1 including C++ implicit this parameter) at the source and LLVM levels of
  // representation, so ParamIdxArgument is inappropriate.  It is never used
  // at the AST level of representation, so it never needs to be adjusted not
  // to include any C++ implicit this parameter.  Thus, we just store it and
  // use it as an unsigned that never needs adjustment.
  let Args = [UnsignedArgument<"ArgumentCount">];
  let Documentation = [XRayDocs];
}

def PatchableFunctionEntry
    : InheritableAttr,
      TargetSpecificAttr<TargetArch<
          ["aarch64", "aarch64_be", "loongarch32", "loongarch64", "riscv32",
           "riscv64", "x86", "x86_64"]>> {
  let Spellings = [GCC<"patchable_function_entry">];
  let Subjects = SubjectList<[Function, ObjCMethod]>;
  let Args = [UnsignedArgument<"Count">, DefaultIntArgument<"Offset", 0>];
  let Documentation = [PatchableFunctionEntryDocs];
}

def TLSModel : InheritableAttr {
  let Spellings = [GCC<"tls_model">];
  let Subjects = SubjectList<[TLSVar], ErrorDiag>;
  let Args = [StringArgument<"Model">];
  let Documentation = [TLSModelDocs];
}

def AnalyzerNoReturn : InheritableAttr {
  // TODO: should this attribute be exposed with a [[]] spelling under the clang
  // vendor namespace, or should it use a vendor namespace specific to the
  // analyzer?
  let Spellings = [GNU<"analyzer_noreturn">];
  // TODO: Add subject list.
  let Documentation = [Undocumented];
}

def Annotate : InheritableParamAttr {
  let Spellings = [Clang<"annotate">];
  let Args = [StringArgument<"Annotation">, VariadicExprArgument<"Args">];
  // Ensure that the annotate attribute can be used with
  // '#pragma clang attribute' even though it has no subject list.
  let AdditionalMembers = [{
  static AnnotateAttr *Create(ASTContext &Ctx, llvm::StringRef Annotation, \
              const AttributeCommonInfo &CommonInfo) {
    return AnnotateAttr::Create(Ctx, Annotation, nullptr, 0, CommonInfo);
  }
  static AnnotateAttr *CreateImplicit(ASTContext &Ctx, llvm::StringRef Annotation, \
              const AttributeCommonInfo &CommonInfo) {
    return AnnotateAttr::CreateImplicit(Ctx, Annotation, nullptr, 0, CommonInfo);
  }
  }];
  let PragmaAttributeSupport = 1;
  let AcceptsExprPack = 1;
  let Documentation = [Undocumented];
}

def AnnotateType : TypeAttr {
  let Spellings = [CXX11<"clang", "annotate_type">, C23<"clang", "annotate_type">];
  let Args = [StringArgument<"Annotation">, VariadicExprArgument<"Args">];
  let HasCustomParsing = 1;
  let AcceptsExprPack = 1;
  let Documentation = [AnnotateTypeDocs];
}

def ARMInterrupt : InheritableAttr, TargetSpecificAttr<TargetARM> {
  // NOTE: If you add any additional spellings, M68kInterrupt's,
  // MSP430Interrupt's, MipsInterrupt's and AnyX86Interrupt's spellings
  // must match.
  let Spellings = [GCC<"interrupt">];
  let Args = [EnumArgument<"Interrupt", "InterruptType",
                           ["IRQ", "FIQ", "SWI", "ABORT", "UNDEF", ""],
                           ["IRQ", "FIQ", "SWI", "ABORT", "UNDEF", "Generic"],
                           1>];
  let ParseKind = "Interrupt";
  let HasCustomParsing = 1;
  let Documentation = [ARMInterruptDocs];
}

def AVRInterrupt : InheritableAttr, TargetSpecificAttr<TargetAVR> {
  let Spellings = [GCC<"interrupt">];
  let Subjects = SubjectList<[Function]>;
  let ParseKind = "Interrupt";
  let Documentation = [AVRInterruptDocs];
}

def AVRSignal : InheritableAttr, TargetSpecificAttr<TargetAVR> {
  let Spellings = [GCC<"signal">];
  let Subjects = SubjectList<[Function]>;
  let Documentation = [AVRSignalDocs];
}

def AsmLabel : InheritableAttr {
  let CanPrintOnLeft = 0;
  let Spellings = [CustomKeyword<"asm">, CustomKeyword<"__asm__">];
  let Args = [
    // Label specifies the mangled name for the decl.
    StringArgument<"Label">,

    // IsLiteralLabel specifies whether the label is literal (i.e. suppresses
    // the global C symbol prefix) or not. If not, the mangle-suppression prefix
    // ('\01') is omitted from the decl name at the LLVM IR level.
    //
    // Non-literal labels are used by some external AST sources like LLDB.
    BoolArgument<"IsLiteralLabel", /*optional=*/0, /*fake=*/1>
  ];
  let SemaHandler = 0;
  let Documentation = [AsmLabelDocs];
  let AdditionalMembers =
[{
bool isEquivalent(AsmLabelAttr *Other) const {
  return getLabel() == Other->getLabel() && getIsLiteralLabel() == Other->getIsLiteralLabel();
}
}];
}

def Availability : InheritableAttr {
  let Spellings = [Clang<"availability">];
  let Args = [IdentifierArgument<"platform">, VersionArgument<"introduced">,
              VersionArgument<"deprecated">, VersionArgument<"obsoleted">,
              BoolArgument<"unavailable">, StringArgument<"message">,
              BoolArgument<"strict">, StringArgument<"replacement">,
              IntArgument<"priority">];
  let AdditionalMembers =
[{static llvm::StringRef getPrettyPlatformName(llvm::StringRef Platform) {
    return llvm::StringSwitch<llvm::StringRef>(Platform)
             .Case("android", "Android")
             .Case("fuchsia", "Fuchsia")
             .Case("ios", "iOS")
             .Case("macos", "macOS")
             .Case("tvos", "tvOS")
             .Case("watchos", "watchOS")
             .Case("driverkit", "DriverKit")
             .Case("ios_app_extension", "iOS (App Extension)")
             .Case("macos_app_extension", "macOS (App Extension)")
             .Case("tvos_app_extension", "tvOS (App Extension)")
             .Case("watchos_app_extension", "watchOS (App Extension)")
             .Case("maccatalyst", "macCatalyst")
             .Case("maccatalyst_app_extension", "macCatalyst (App Extension)")
             .Case("swift", "Swift")
             .Case("shadermodel", "HLSL ShaderModel")
             .Case("ohos", "OpenHarmony OS")
             .Default(llvm::StringRef());
}
static llvm::StringRef getPlatformNameSourceSpelling(llvm::StringRef Platform) {
    return llvm::StringSwitch<llvm::StringRef>(Platform)
             .Case("ios", "iOS")
             .Case("macos", "macOS")
             .Case("tvos", "tvOS")
             .Case("watchos", "watchOS")
             .Case("ios_app_extension", "iOSApplicationExtension")
             .Case("macos_app_extension", "macOSApplicationExtension")
             .Case("tvos_app_extension", "tvOSApplicationExtension")
             .Case("watchos_app_extension", "watchOSApplicationExtension")
             .Case("maccatalyst", "macCatalyst")
             .Case("maccatalyst_app_extension", "macCatalystApplicationExtension")
             .Case("zos", "z/OS")
             .Case("shadermodel", "ShaderModel")
             .Default(Platform);
}
static llvm::StringRef canonicalizePlatformName(llvm::StringRef Platform) {
    return llvm::StringSwitch<llvm::StringRef>(Platform)
             .Case("iOS", "ios")
             .Case("macOS", "macos")
             .Case("tvOS", "tvos")
             .Case("watchOS", "watchos")
             .Case("iOSApplicationExtension", "ios_app_extension")
             .Case("macOSApplicationExtension", "macos_app_extension")
             .Case("tvOSApplicationExtension", "tvos_app_extension")
             .Case("watchOSApplicationExtension", "watchos_app_extension")
             .Case("macCatalyst", "maccatalyst")
             .Case("macCatalystApplicationExtension", "maccatalyst_app_extension")
             .Case("ShaderModel", "shadermodel")
             .Default(Platform);
} }];
  let HasCustomParsing = 1;
  let InheritEvenIfAlreadyPresent = 1;
  let Subjects = SubjectList<[Named]>;
  let Documentation = [AvailabilityDocs];
}

def ExternalSourceSymbol : InheritableAttr {
  let Spellings = [Clang<"external_source_symbol", /*allowInC=*/1,
                   /*version=*/20230206>];
  let Args = [StringArgument<"language", 1>,
              StringArgument<"definedIn", 1>,
              BoolArgument<"generatedDeclaration", 1>,
              StringArgument<"USR", 1>];
  let HasCustomParsing = 1;
  let Subjects = SubjectList<[Named]>;
  let Documentation = [ExternalSourceSymbolDocs];
}

def Blocks : InheritableAttr {
  let Spellings = [Clang<"blocks">];
  let Args = [EnumArgument<"Type", "BlockType", ["byref"], ["ByRef"]>];
  let Documentation = [Undocumented];
}

def Bounded : IgnoredAttr {
  // Does not have a [[]] spelling because the attribute is ignored.
  let Spellings = [GNU<"bounded">];
}

def CarriesDependency : InheritableParamAttr {
  let Spellings = [GNU<"carries_dependency">,
                   CXX11<"","carries_dependency", 200809>];
  let Subjects = SubjectList<[ParmVar, ObjCMethod, Function], ErrorDiag>;
  let Documentation = [CarriesDependencyDocs];
}

def CDecl : DeclOrTypeAttr {
  let Spellings = [GCC<"cdecl">, CustomKeyword<"__cdecl">, CustomKeyword<"_cdecl">];
//  let Subjects = [Function, ObjCMethod];
  let Documentation = [Undocumented];
}

// cf_audited_transfer indicates that the given function has been
// audited and has been marked with the appropriate cf_consumed and
// cf_returns_retained attributes.  It is generally applied by
// '#pragma clang arc_cf_code_audited' rather than explicitly.
def CFAuditedTransfer : InheritableAttr {
  let Spellings = [Clang<"cf_audited_transfer">];
  let Subjects = SubjectList<[Function], ErrorDiag>;
  let Documentation = [Undocumented];
  let SimpleHandler = 1;
}

// cf_unknown_transfer is an explicit opt-out of cf_audited_transfer.
// It indicates that the function has unknown or unautomatable
// transfer semantics.
def CFUnknownTransfer : InheritableAttr {
  let Spellings = [Clang<"cf_unknown_transfer">];
  let Subjects = SubjectList<[Function], ErrorDiag>;
  let Documentation = [Undocumented];
  let SimpleHandler = 1;
}
def : MutualExclusions<[CFAuditedTransfer, CFUnknownTransfer]>;

def CFReturnsRetained : InheritableAttr {
  let Spellings = [Clang<"cf_returns_retained">];
//  let Subjects = SubjectList<[ObjCMethod, ObjCProperty, Function]>;
  let Documentation = [RetainBehaviorDocs];
}

def CFReturnsNotRetained : InheritableAttr {
  let Spellings = [Clang<"cf_returns_not_retained">];
//  let Subjects = SubjectList<[ObjCMethod, ObjCProperty, Function]>;
  let Documentation = [RetainBehaviorDocs];
}

def CFConsumed : InheritableParamAttr {
  let Spellings = [Clang<"cf_consumed">];
  let Subjects = SubjectList<[ParmVar]>;
  let Documentation = [RetainBehaviorDocs];
}

// OSObject-based attributes.
def OSConsumed : InheritableParamAttr {
  let Spellings = [Clang<"os_consumed">];
  let Subjects = SubjectList<[ParmVar]>;
  let Documentation = [RetainBehaviorDocs];
}

def OSReturnsRetained : InheritableAttr {
  let Spellings = [Clang<"os_returns_retained">];
  let Subjects = SubjectList<[Function, ObjCMethod, ObjCProperty, ParmVar]>;
  let Documentation = [RetainBehaviorDocs];
}

def OSReturnsNotRetained : InheritableAttr {
  let Spellings = [Clang<"os_returns_not_retained">];
  let Subjects = SubjectList<[Function, ObjCMethod, ObjCProperty, ParmVar]>;
  let Documentation = [RetainBehaviorDocs];
}

def OSReturnsRetainedOnZero : InheritableAttr {
  let Spellings = [Clang<"os_returns_retained_on_zero">];
  let Subjects = SubjectList<[ParmVar]>;
  let Documentation = [RetainBehaviorDocs];
}

def OSReturnsRetainedOnNonZero : InheritableAttr {
  let Spellings = [Clang<"os_returns_retained_on_non_zero">];
  let Subjects = SubjectList<[ParmVar]>;
  let Documentation = [RetainBehaviorDocs];
}

def OSConsumesThis : InheritableAttr {
  let Spellings = [Clang<"os_consumes_this">];
  let Subjects = SubjectList<[NonStaticCXXMethod]>;
  let Documentation = [RetainBehaviorDocs];
  let SimpleHandler = 1;
}

def Cleanup : InheritableAttr {
  let Spellings = [GCC<"cleanup">];
  let Args = [DeclArgument<Function, "FunctionDecl">];
  let Subjects = SubjectList<[LocalVar]>;
  let Documentation = [CleanupDocs];
}

def CmseNSEntry : InheritableAttr, TargetSpecificAttr<TargetARM> {
  let Spellings = [GNU<"cmse_nonsecure_entry">];
  let Subjects = SubjectList<[Function]>;
  let LangOpts = [Cmse];
  let Documentation = [ArmCmseNSEntryDocs];
}

def CmseNSCall : TypeAttr, TargetSpecificAttr<TargetARM> {
  let Spellings = [GNU<"cmse_nonsecure_call">];
  let LangOpts = [Cmse];
  let Documentation = [ArmCmseNSCallDocs];
}

def Cold : InheritableAttr {
  let Spellings = [GCC<"cold">];
  let Subjects = SubjectList<[Function]>;
  let Documentation = [ColdFunctionEntryDocs];
  let SimpleHandler = 1;
}

def Common : InheritableAttr {
  let Spellings = [GCC<"common">];
  let Subjects = SubjectList<[Var]>;
  let Documentation = [Undocumented];
}

def Const : InheritableAttr {
  let Spellings = [GCC<"const">, GCC<"__const">];
  let Documentation = [Undocumented];
  let SimpleHandler = 1;
}

def ConstInit : InheritableAttr {
  // This attribute does not have a C [[]] spelling because it requires the
  // CPlusPlus language option.
  let Spellings = [CustomKeyword<"constinit">,
                   Clang<"require_constant_initialization", 0>];
  let Subjects = SubjectList<[GlobalVar], ErrorDiag>;
  let Accessors = [Accessor<"isConstinit", [CustomKeyword<"constinit">]>];
  let Documentation = [ConstInitDocs];
  let LangOpts = [CPlusPlus];
  let SimpleHandler = 1;
}

def Constructor : InheritableAttr {
  let Spellings = [GCC<"constructor">];
  let Args = [DefaultIntArgument<"Priority", 65535>];
  let Subjects = SubjectList<[Function]>;
  let Documentation = [CtorDtorDocs];
}

def CPUSpecific : InheritableAttr {
  let Spellings = [Clang<"cpu_specific">, Declspec<"cpu_specific">];
  let Args = [VariadicIdentifierArgument<"Cpus">];
  let Subjects = SubjectList<[Function]>;
  let Documentation = [CPUSpecificCPUDispatchDocs];
  let AdditionalMembers = [{
    IdentifierInfo *getCPUName(unsigned Index) const {
      return *(cpus_begin() + Index);
    }
  }];
}

def CPUDispatch : InheritableAttr {
  let Spellings = [Clang<"cpu_dispatch">, Declspec<"cpu_dispatch">];
  let Args = [VariadicIdentifierArgument<"Cpus">];
  let Subjects = SubjectList<[Function]>;
  let Documentation = [CPUSpecificCPUDispatchDocs];
}

// CUDA attributes are spelled __attribute__((attr)) or __declspec(__attr__),
// and they do not receive a [[]] spelling.
def CUDAConstant : InheritableAttr {
  let Spellings = [GNU<"constant">, Declspec<"__constant__">];
  let Subjects = SubjectList<[Var]>;
  let LangOpts = [CUDA];
  let Documentation = [Undocumented];
}

def CUDACudartBuiltin : IgnoredAttr {
  let Spellings = [GNU<"cudart_builtin">, Declspec<"__cudart_builtin__">];
  let LangOpts = [CUDA];
}

def CUDADevice : InheritableAttr {
  let Spellings = [GNU<"device">, Declspec<"__device__">];
  let Subjects = SubjectList<[Function, Var]>;
  let LangOpts = [CUDA];
  let Documentation = [Undocumented];
}

def CUDADeviceBuiltin : IgnoredAttr {
  let Spellings = [GNU<"device_builtin">, Declspec<"__device_builtin__">];
  let LangOpts = [CUDA];
}

def CUDADeviceBuiltinSurfaceType : InheritableAttr {
  let Spellings = [GNU<"device_builtin_surface_type">,
                   Declspec<"__device_builtin_surface_type__">];
  let LangOpts = [CUDA];
  let Subjects = SubjectList<[CXXRecord]>;
  let Documentation = [CUDADeviceBuiltinSurfaceTypeDocs];
  let MeaningfulToClassTemplateDefinition = 1;
  let SimpleHandler = 1;
}

def CUDADeviceBuiltinTextureType : InheritableAttr {
  let Spellings = [GNU<"device_builtin_texture_type">,
                   Declspec<"__device_builtin_texture_type__">];
  let LangOpts = [CUDA];
  let Subjects = SubjectList<[CXXRecord]>;
  let Documentation = [CUDADeviceBuiltinTextureTypeDocs];
  let MeaningfulToClassTemplateDefinition = 1;
  let SimpleHandler = 1;
}
def : MutualExclusions<[CUDADeviceBuiltinSurfaceType,
                        CUDADeviceBuiltinTextureType]>;

def CUDAGlobal : InheritableAttr {
  let Spellings = [GNU<"global">, Declspec<"__global__">];
  let Subjects = SubjectList<[Function]>;
  let LangOpts = [CUDA];
  let Documentation = [Undocumented];
}
def : MutualExclusions<[CUDADevice, CUDAGlobal]>;

def CUDAHost : InheritableAttr {
  let Spellings = [GNU<"host">, Declspec<"__host__">];
  let Subjects = SubjectList<[Function]>;
  let LangOpts = [CUDA];
  let Documentation = [Undocumented];
  let SimpleHandler = 1;
}
def : MutualExclusions<[CUDAGlobal, CUDAHost]>;

def NVPTXKernel : InheritableAttr, TargetSpecificAttr<TargetNVPTX> {
  let Spellings = [Clang<"nvptx_kernel">];
  let Subjects = SubjectList<[Function]>;
  let Documentation = [Undocumented];
}

def HIPManaged : InheritableAttr {
  let Spellings = [GNU<"managed">, Declspec<"__managed__">];
  let Subjects = SubjectList<[Var]>;
  let LangOpts = [HIP];
  let Documentation = [HIPManagedAttrDocs];
}

def CUDAInvalidTarget : InheritableAttr {
  let Spellings = [];
  let Subjects = SubjectList<[Function]>;
  let LangOpts = [CUDA];
  let Documentation = [InternalOnly];
}

def CUDALaunchBounds : InheritableAttr {
  let Spellings = [GNU<"launch_bounds">, Declspec<"__launch_bounds__">];
  let Args = [ExprArgument<"MaxThreads">, ExprArgument<"MinBlocks", 1>,
              ExprArgument<"MaxBlocks", 1>];
  let LangOpts = [CUDA];
  let Subjects = SubjectList<[ObjCMethod, FunctionLike]>;
  // An AST node is created for this attribute, but is not used by other parts
  // of the compiler. However, this node needs to exist in the AST because
  // non-LLVM backends may be relying on the attribute's presence.
  let Documentation = [Undocumented];
}

def CUDAShared : InheritableAttr {
  let Spellings = [GNU<"shared">, Declspec<"__shared__">];
  let Subjects = SubjectList<[Var]>;
  let LangOpts = [CUDA];
  let Documentation = [Undocumented];
}
def : MutualExclusions<[CUDAConstant, CUDAShared, HIPManaged]>;

def GlobalStorageNonLocalVar : SubsetSubject<Var,
                                             [{S->hasGlobalStorage() &&
                                               !S->isLocalVarDeclOrParm()}],
                                             "global variables">;

def SYCLDevice : InheritableAttr {
  let Spellings = [GNU<"sycl_device">];
  let Subjects = SubjectList<[Function, GlobalStorageNonLocalVar]>;
  let LangOpts = [SYCLIsDevice, SilentlyIgnoreSYCLIsHost];
  let Documentation = [SYCLDeviceDocs];
}

def SYCLGlobalVar : InheritableAttr {
  let Spellings = [GNU<"sycl_global_var">];
  let Subjects = SubjectList<[GlobalStorageNonLocalVar], ErrorDiag>;
  let LangOpts = [SYCLIsDevice];
  // Only used internally by the SYCL implementation
  let Documentation = [Undocumented];
}

def SYCLKernel : InheritableAttr {
  let Spellings = [Clang<"sycl_kernel">];
  let Subjects = SubjectList<[FunctionTmpl]>;
  let LangOpts = [SYCLIsDevice, SilentlyIgnoreSYCLIsHost];
  let Documentation = [SYCLKernelDocs];
}

def SYCLSpecialClass: InheritableAttr {
  let Spellings = [Clang<"sycl_special_class">];
  let Subjects = SubjectList<[CXXRecord]>;
  let LangOpts = [SYCLIsDevice, SilentlyIgnoreSYCLIsHost];
  let Documentation = [SYCLSpecialClassDocs];
}

def SYCLType: InheritableAttr {
  let Spellings = [CXX11<"__sycl_detail__", "sycl_type">];
  let Subjects = SubjectList<[CXXRecord, Enum], ErrorDiag>;
  let LangOpts = [SYCLIsDevice, SilentlyIgnoreSYCLIsHost];
  let Args = [EnumArgument<"Type", "SYCLType",
                           ["accessor", "local_accessor",
                            "specialization_id", "kernel_handler", "buffer_location",
                            "no_alias", "accessor_property_list", "group",
                            "private_memory", "aspect", "annotated_ptr", "annotated_arg",
                            "stream", "sampler", "host_pipe"],
                           ["accessor", "local_accessor",
                            "specialization_id", "kernel_handler", "buffer_location",
                            "no_alias", "accessor_property_list", "group",
                            "private_memory", "aspect", "annotated_ptr", "annotated_arg",
                            "stream", "sampler", "host_pipe"]>];
  // Only used internally by SYCL implementation
  let Documentation = [InternalOnly];
}

def SYCLDeviceHas : InheritableAttr {
  let Spellings = [CXX11<"sycl", "device_has">];
  let Subjects = SubjectList<[Function], ErrorDiag>;
  let Args = [VariadicExprArgument<"Aspects">];
  let LangOpts = [SYCLIsDevice, SilentlyIgnoreSYCLIsHost];
  let Documentation = [SYCLDeviceHasDocs];
  let SupportsNonconformingLambdaSyntax = 1;
  let AcceptsExprPack = 1;
}

def SYCLUsesAspects : InheritableAttr {
  let Spellings = [CXX11<"__sycl_detail__", "__uses_aspects__">];
  let Subjects = SubjectList<[CXXRecord, Function], ErrorDiag>;
  let Args = [VariadicExprArgument<"Aspects">];
  let LangOpts = [SYCLIsDevice, SilentlyIgnoreSYCLIsHost];
  // Only used internally by SYCL implementation
  let Documentation = [Undocumented];
}

// Marks functions which must not be vectorized via horizontal SIMT widening,
// e.g. because the function is already vectorized. Used to mark SYCL
// explicit SIMD kernels and functions.
def SYCLSimd : InheritableAttr {
  let Spellings = [GNU<"sycl_explicit_simd">,
                   CXX11<"intel", "sycl_explicit_simd">];
  let Subjects = SubjectList<[Function, GlobalVar]>;
  let Documentation = [SYCLSimdDocs];
  let SupportsNonconformingLambdaSyntax = 1;
  let SimpleHandler = 1;
}

// Available in SYCL explicit SIMD extension. Binds a file scope private
// variable to a specific register.
def SYCLRegisterNum : InheritableAttr {
  let Spellings = [GNU<"register_num">, Declspec<"register_num">];
  let Args = [UnsignedArgument<"Number">];
  let Subjects = SubjectList<[GlobalVar]>;
  // This attribute is applied to file-scope variables and must be compilable
  // for the host device as well
  let Documentation = [SYCLRegisterNumDocs];
}

// Used by FE to mark SYCL kernel pointer parameters which correspond to the
// original lambda's captured accessors. FE turns the attribute to some metadata
// required by the device back-end.
// This attribute does not require custom semantic handling 
// hence we set the SemaHandler field to 0.
// The attribute is not for public consumption, and is an implicitly-created attribute
// that has no visible spelling, hence undocumented.
def SYCLAccessorPtr : Attr {
  // This attribute has no spellings as it is only ever created implicitly.
  let Spellings = [];
  let SemaHandler = 0;
  let Documentation = [InternalOnly];
}

// Used to mark readonly accessors. It is not to be used directly in the source.
def SYCLAccessorReadonly : Attr {
  // This attribute has no spellings as it is only ever created implicitly.
  let Spellings = [];
  let SemaHandler = 0;
  let Documentation = [InternalOnly];
}

// The attribute denotes that it is a function written in a scalar fashion, which
// is used in ESIMD context and needs to be vectorized by a vector backend compiler.
// For now, this attribute will be used only in internal implementation of
// specific public ESIMD APIs. It is not supposed to be used directly in the
// user code, hence it is undocumented.
// The argument of the attribute specifies the number of SIMD lanes, for which
// the function should be vectorized.
def SYCLIntelESimdVectorize : InheritableAttr {
  let Spellings = [CXX11<"intel", "sycl_esimd_vectorize">];
  let Args = [ExprArgument<"Value">];
  let Subjects = SubjectList<[Function], ErrorDiag>;
  let LangOpts = [SYCLIsDevice];
  let Documentation = [Undocumented];
  let SupportsNonconformingLambdaSyntax = 1;
  let PragmaAttributeSupport = 0;
}

def SYCLScope : Attr {
  // No spelling, as this attribute can't be created in the source code.
  let Spellings = [];
  let Args = [EnumArgument<"level", "Level", ["work_group", "work_item"],
                                             ["WorkGroup", "WorkItem"]>];
  let Subjects = SubjectList<[Function, Var]>;
  let LangOpts = [SYCLIsDevice];

  let AdditionalMembers = [{
    bool isWorkGroup() const {
      return getLevel() == SYCLScopeAttr::WorkGroup;
    }

    bool isWorkItem() const {
      return getLevel() == SYCLScopeAttr::WorkItem;
    }
  }];

  let Documentation = [InternalOnly];
}

def SYCLDeviceIndirectlyCallable : InheritableAttr {
  let Spellings = [ CXX11<"intel", "device_indirectly_callable"> ];
  let Subjects = SubjectList<[Function]>;
  let LangOpts = [SYCLIsDevice, SilentlyIgnoreSYCLIsHost];
  let Documentation = [SYCLDeviceIndirectlyCallableDocs];
}

def SYCLIntelBufferLocation : InheritableAttr {
  // No spelling, as this attribute can't be created in the source code.
  let Spellings = [];
  let Args = [UnsignedArgument<"LocationID">];
  let LangOpts = [SYCLIsDevice, SYCLIsHost];
  let Documentation = [InternalOnly];
}

def SYCLRequiresDecomposition : InheritableAttr {
  // No spellings, as this is for internal use.
  let Spellings = [];
  let Subjects = SubjectList<[Named]>;
  let LangOpts = [SYCLIsDevice, SYCLIsHost];
  let Documentation = [InternalOnly];
}

def SYCLGenerateNewType : InheritableAttr {
  // No spellings, as this is for internal use.
  let Spellings = [];
  let Subjects = SubjectList<[Named]>;
  let LangOpts = [SYCLIsDevice, SYCLIsHost];
  let Documentation = [InternalOnly];
}

def SYCLIntelKernelArgsRestrict : InheritableAttr {
  let Spellings = [CXX11<"intel", "kernel_args_restrict">];
  let Subjects = SubjectList<[Function], ErrorDiag>;
  let LangOpts = [SYCLIsDevice, SilentlyIgnoreSYCLIsHost];
  let Documentation = [SYCLIntelKernelArgsRestrictDocs];
  let SimpleHandler = 1;
  let SupportsNonconformingLambdaSyntax = 1;
}

def SYCLIntelNumSimdWorkItems : InheritableAttr {
  let Spellings = [CXX11<"intel", "num_simd_work_items">];
  let Args = [ExprArgument<"Value">];
  let LangOpts = [SYCLIsDevice, SilentlyIgnoreSYCLIsHost];
  let Subjects = SubjectList<[Function], ErrorDiag>;
  let Documentation = [SYCLIntelNumSimdWorkItemsAttrDocs];
  let SupportsNonconformingLambdaSyntax = 1;
}

def SYCLIntelUseStallEnableClusters : InheritableAttr {
  let Spellings = [CXX11<"intel","use_stall_enable_clusters">];
  let LangOpts = [SilentlyIgnoreSYCLIsHost, SYCLIsDevice];
  let Subjects = SubjectList<[Function], ErrorDiag>;
  let Documentation = [SYCLIntelUseStallEnableClustersAttrDocs];
  let SupportsNonconformingLambdaSyntax = 1;
}

def SYCLIntelSchedulerTargetFmaxMhz : InheritableAttr {
  let Spellings = [CXX11<"intel", "scheduler_target_fmax_mhz">];
  let Args = [ExprArgument<"Value">];
  let LangOpts = [SYCLIsDevice, SilentlyIgnoreSYCLIsHost];
  let Subjects = SubjectList<[Function], ErrorDiag>;
  let Documentation = [SYCLIntelSchedulerTargetFmaxMhzAttrDocs];
  let SupportsNonconformingLambdaSyntax = 1;
}

def SYCLIntelMaxWorkGroupSize : InheritableAttr {
  let Spellings = [CXX11<"intel", "max_work_group_size">];
  let Args = [ExprArgument<"XDim">,
              ExprArgument<"YDim">,
              ExprArgument<"ZDim">];
  let LangOpts = [SYCLIsDevice, SilentlyIgnoreSYCLIsHost];
  let Subjects = SubjectList<[Function], ErrorDiag>;
  let AdditionalMembers = [{
    std::optional<llvm::APSInt> getXDimVal() const {
      if (const auto *CE = dyn_cast<ConstantExpr>(getXDim()))
        return CE->getResultAsAPSInt();
      return std::nullopt;
    }
    std::optional<llvm::APSInt> getYDimVal() const {
      if (const auto *CE = dyn_cast<ConstantExpr>(getYDim()))
        return CE->getResultAsAPSInt();
      return std::nullopt;
    }
    std::optional<llvm::APSInt> getZDimVal() const {
      if (const auto *CE = dyn_cast<ConstantExpr>(getZDim()))
        return CE->getResultAsAPSInt();
      return std::nullopt;
    }
  }];
  let Documentation = [SYCLIntelMaxWorkGroupSizeAttrDocs];
  let SupportsNonconformingLambdaSyntax = 1;
}

def SYCLIntelMaxGlobalWorkDim : InheritableAttr {
  let Spellings = [CXX11<"intel", "max_global_work_dim">];
  let Args = [ExprArgument<"Value">];
  let LangOpts = [SYCLIsDevice, SilentlyIgnoreSYCLIsHost];
  let Subjects = SubjectList<[Function], ErrorDiag>;
  let Documentation = [SYCLIntelMaxGlobalWorkDimAttrDocs];
  let SupportsNonconformingLambdaSyntax = 1;
}

def SYCLDeviceGlobal: InheritableAttr {
  let Spellings = [CXX11<"__sycl_detail__", "device_global">];
  let Subjects = SubjectList<[CXXRecord], ErrorDiag>;
  let LangOpts = [SYCLIsDevice, SilentlyIgnoreSYCLIsHost];
  // Only used internally by SYCL implementation
  let Documentation = [SYCLDeviceGlobalAttrDocs];
  let SimpleHandler = 1;
}

def SYCLGlobalVariableAllowed : InheritableAttr {
  let Spellings = [CXX11<"__sycl_detail__", "global_variable_allowed">];
  let Subjects = SubjectList<[CXXRecord], ErrorDiag>;
  let LangOpts = [SYCLIsDevice, SilentlyIgnoreSYCLIsHost];
  // Only used internally by SYCL implementation
  let Documentation = [SYCLGlobalVariableAllowedAttrDocs];
  let SimpleHandler = 1;
}

def SYCLIntelNoGlobalWorkOffset : InheritableAttr {
  let Spellings = [CXX11<"intel", "no_global_work_offset">];
  let Args = [ExprArgument<"Value", /*optional*/1>];
  let LangOpts = [SYCLIsDevice, SilentlyIgnoreSYCLIsHost];
  let Subjects = SubjectList<[Function], ErrorDiag>;
  let Documentation = [SYCLIntelNoGlobalWorkOffsetAttrDocs];
  let SupportsNonconformingLambdaSyntax = 1;
}

def SYCLIntelLoopFuse : InheritableAttr {
  let Spellings = [CXX11<"intel", "loop_fuse">,
                   CXX11<"intel", "loop_fuse_independent">];
  let Args = [ExprArgument<"Value", /*optional=*/ 1>];
  let LangOpts = [SYCLIsDevice, SilentlyIgnoreSYCLIsHost];
  let Subjects = SubjectList<[Function], ErrorDiag>;
  let Accessors = [Accessor<"isIndependent",
                  [CXX11<"intel", "loop_fuse_independent">]>];
  let Documentation = [SYCLIntelLoopFuseDocs];
  let SupportsNonconformingLambdaSyntax = 1;
}

class SYCLAddIRAttrMemberCodeHolder<code Code> {
  code MemberCode = Code;
}

// Common class for SYCL add_ir_attributes_* attributes.
def SYCLAddIRAttrCommonMembers : SYCLAddIRAttrMemberCodeHolder<[{
  static std::optional<std::string>
  getValidAttributeNameAsString(const Expr *NameE, const ASTContext &Context) {
    if (const auto *NameLiteral = dyn_cast<StringLiteral>(NameE))
      return NameLiteral->getString().str();

    const auto *NameCE = dyn_cast<ConstantExpr>(NameE);
    if (!NameCE)
      return std::nullopt;

    APValue NameLValue;
    if (!NameCE->isCXX11ConstantExpr(Context, &NameLValue))
      NameLValue = NameCE->getAPValueResult();

    if (!NameLValue.isLValue())
      return std::nullopt;

    if (const auto *NameValExpr =
            NameLValue.getLValueBase().dyn_cast<const Expr *>())
      return getValidAttributeNameAsString(NameValExpr, Context);

    if (const auto *NameValDecl =
            NameLValue.getLValueBase().dyn_cast<const ValueDecl *>()) {
      if (const auto *NameVarDecl = dyn_cast<const VarDecl>(NameValDecl)) {
        return getValidAttributeNameAsString(NameVarDecl->getInit(), Context);
      }
    }
    return std::nullopt;
  }

  static std::optional<std::string>
  getValidAttributeValueAsString(const APValue &Value,
                                 const ASTContext &Context,
                                 QualType ValueQType) {
    assert(!Value.isLValue());
    if (ValueQType->isCharType()) {
      char C = static_cast<char>(Value.getInt().getExtValue());
      return std::string(&C, 1);
    }
    if (ValueQType->isBooleanType())
      return std::string(Value.getInt().getExtValue() ? "true" : "false");
    if (ValueQType->isIntegralOrEnumerationType() ||
        ValueQType->isFloatingType())
      return Value.getAsString(Context, ValueQType);
    if (ValueQType->isArrayType() &&
        (ValueQType->getArrayElementTypeNoTypeQual()->isCharType() ||
         ValueQType->getArrayElementTypeNoTypeQual()
                   ->isIntegralOrEnumerationType())) {
      SmallString<10> StrBuffer;
      for (unsigned I = 0; I < Value.getArraySize(); ++I) {
        const APValue &ArrayElem = Value.getArrayInitializedElt(I);
        char C = static_cast<char>(ArrayElem.getInt().getExtValue());
        if (C == 0)
          break;
        StrBuffer += C;
      }
      return std::string(StrBuffer);
    }
    return std::nullopt;
  }

  static std::optional<std::string>
  getValidAttributeValueAsString(const Expr *ValueE,
                                 const ASTContext &Context) {
    if (ValueE->getType()->isNullPtrType())
      return std::string("");
    if (const auto *StringVal = dyn_cast<StringLiteral>(ValueE))
      return StringVal->getString().str();
    if (const auto *BoolVal = dyn_cast<CXXBoolLiteralExpr>(ValueE))
      return std::string(BoolVal->getValue() ? "true" : "false");
    if (const auto *FloatingVal = dyn_cast<FloatingLiteral>(ValueE))
      return APValue(FloatingVal->getValue())
          .getAsString(Context, ValueE->getType());
    if (const auto *CharacterVal = dyn_cast<CharacterLiteral>(ValueE)) {
      char C = static_cast<char>(CharacterVal->getValue());
      return std::string(&C, 1);
    }
    if (const auto *IntegerVal = dyn_cast<IntegerLiteral>(ValueE)) {
      SmallString<10> IntegerStrBuffer;
      IntegerVal->getValue().toString(IntegerStrBuffer, 10,
                                      ValueE->getType()->isSignedIntegerType());
      return std::string(IntegerStrBuffer);
    }
    if (const auto *InitListE = dyn_cast<InitListExpr>(ValueE)) {
      if (InitListE->isStringLiteralInit()) {
        const Expr *StringInitE = InitListE->getInit(0)->IgnoreParenImpCasts();
        return getValidAttributeValueAsString(StringInitE, Context);
      }

      SmallString<10> StrBuffer;
      for (const auto *InitE : InitListE->inits()) {
        const Expr *InitNoImpCastE = InitE->IgnoreParenImpCasts();
        char C = 0;
        if (const auto *CharacterVal =
              dyn_cast<CharacterLiteral>(InitNoImpCastE))
          C = static_cast<char>(CharacterVal->getValue());
        else if (const auto *IntegerVal =
              dyn_cast<IntegerLiteral>(InitNoImpCastE))
          C = static_cast<char>(IntegerVal->getValue().getSExtValue());
        else
          return std::nullopt;

        // Null terminator will end the string reading.
        if (C == 0)
          break;

        StrBuffer += C;
      }
      return std::string(StrBuffer);
    }

    const auto *ValueCE = dyn_cast<ConstantExpr>(ValueE);
    if (!ValueCE)
      return std::nullopt;

    APValue ValueAPV;
    if (!ValueCE->isCXX11ConstantExpr(Context, &ValueAPV))
      ValueAPV = ValueCE->getAPValueResult();

    if (!ValueAPV.isLValue())
      return getValidAttributeValueAsString(ValueAPV, Context,
                                            ValueCE->getType());

    if (ValueAPV.getLValueBase().isNull())
      return std::string("");

    if (const auto *ValueValExpr =
            ValueAPV.getLValueBase().dyn_cast<const Expr *>())
      return getValidAttributeValueAsString(ValueValExpr, Context);

    if (const auto *ValueValDecl =
            ValueAPV.getLValueBase().dyn_cast<const ValueDecl *>()) {
      if (const auto *ValueVarDecl = dyn_cast<const VarDecl>(ValueValDecl)) {
        return getValidAttributeValueAsString(ValueVarDecl->getInit(), Context);
      }
    }
    return std::nullopt;
  }

  static std::optional<llvm::SmallSet<StringRef, 4>> getAttributeFilterFromExprs(
      Expr **AttributeExprs, size_t AttributeExprsSize) {
    if (!AttributeExprsSize)
      return std::nullopt;

    const auto *FilterListE = dyn_cast<InitListExpr>(AttributeExprs[0]);
    if (!FilterListE)
      return std::nullopt;

    llvm::SmallSet<StringRef, 4> Filter;
    for (const Expr *FilterE : FilterListE->inits()) {
      const auto *FilterStrLit = dyn_cast<StringLiteral>(FilterE);
      assert(FilterStrLit && "Element in filter list is not a string literal.");
      Filter.insert(FilterStrLit->getString());
    }
    return Filter;
  }

  std::optional<llvm::SmallSet<StringRef, 4>> getAttributeFilter() const {
    return getAttributeFilterFromExprs(args_begin(), args_size());
  }

  bool hasFilterList() const {
    return args_size() && isa<InitListExpr>(*args_begin());
  }

  SmallVector<std::pair<std::string, std::string>, 4>
  getFilteredAttributeNameValuePairs(
      const std::optional<llvm::SmallSet<StringRef, 4>> &AttributeNameFilter,
      const ASTContext &Context) const {
    Expr **AttributeExprs = args_begin() + hasFilterList();
    size_t AttributeExprsSize = args_size() - hasFilterList();

    assert((AttributeExprsSize & 1) == 0 && "Too few remaining expressions.");

    SmallVector<std::pair<std::string, std::string>, 4> Attrs;
    for (size_t I = 0; I < AttributeExprsSize / 2; ++I) {
      std::optional<std::string> NameStr =
          getValidAttributeNameAsString(AttributeExprs[I], Context);
      assert(NameStr && "Attribute name is not a valid string.");

      // If attribute name is empty, then skip attribute.
      if (NameStr->empty())
        continue;

      // If attribute name is not in the filter, we skip it.
      if (AttributeNameFilter && !AttributeNameFilter->contains(*NameStr))
        continue;

      std::optional<std::string> ValueStr = getValidAttributeValueAsString(
          AttributeExprs[I + AttributeExprsSize / 2], Context);
      assert(ValueStr && "Attribute value is not a valid type.");

      Attrs.push_back(std::make_pair(*NameStr, *ValueStr));
    }

    return Attrs;
  }

  SmallVector<std::pair<std::string, std::string>, 4>
  getFilteredAttributeNameValuePairs(const ASTContext &Context) const {
    std::optional<llvm::SmallSet<StringRef, 4>> AttributeNameFilter =
        getAttributeFilter();
    return getFilteredAttributeNameValuePairs(AttributeNameFilter, Context);
  }

  SmallVector<std::pair<std::string, std::string>, 4>
  getAttributeNameValuePairs(const ASTContext &Context) const {
    return getFilteredAttributeNameValuePairs(std::nullopt, Context);
  }
}]>;

def SYCLAddIRAttributesFunction : InheritableAttr {
  let Spellings = [CXX11<"__sycl_detail__", "add_ir_attributes_function">];
  let Args = [VariadicExprArgument<"Args">];
  let LangOpts = [SYCLIsDevice, SilentlyIgnoreSYCLIsHost];
  let Subjects = SubjectList<[Function], ErrorDiag>;
  let AcceptsExprPack = 1;
  let AdditionalMembers = SYCLAddIRAttrCommonMembers.MemberCode;
  let Documentation = [SYCLAddIRAttributesFunctionDocs];
}

def SYCLAddIRAttributesKernelParameter : InheritableAttr {
  let Spellings = [CXX11<"__sycl_detail__",
                         "add_ir_attributes_kernel_parameter">];
  let Args = [VariadicExprArgument<"Args">];
  let LangOpts = [SYCLIsDevice, SilentlyIgnoreSYCLIsHost];
  let Subjects = SubjectList<[ParmVar], ErrorDiag>;
  let AcceptsExprPack = 1;
  let AdditionalMembers = SYCLAddIRAttrCommonMembers.MemberCode;
  let Documentation = [SYCLAddIRAttributesKernelParameterDocs];
}

def SYCLAddIRAttributesGlobalVariable : InheritableAttr {
  let Spellings = [CXX11<"__sycl_detail__",
                         "add_ir_attributes_global_variable">];
  let Args = [VariadicExprArgument<"Args">];
  let LangOpts = [SYCLIsDevice, SilentlyIgnoreSYCLIsHost];
  let Subjects = SubjectList<[Record], ErrorDiag>;
  let AcceptsExprPack = 1;
  let AdditionalMembers = SYCLAddIRAttrCommonMembers.MemberCode;
  let Documentation = [SYCLAddIRAttributesGlobalVariableDocs];
}

def SYCLAddIRAnnotationsMember : InheritableAttr {
  let Spellings = [CXX11<"__sycl_detail__", "add_ir_annotations_member">];
  let Args = [VariadicExprArgument<"Args">];
  let LangOpts = [SYCLIsDevice, SilentlyIgnoreSYCLIsHost];
  let Subjects = SubjectList<[Field], ErrorDiag>;
  let AcceptsExprPack = 1;
  let AdditionalMembers = SYCLAddIRAttrCommonMembers.MemberCode;
  let Documentation = [SYCLAddIRAnnotationsMemberDocs];
}

def C11NoReturn : InheritableAttr {
  let Spellings = [CustomKeyword<"_Noreturn">];
  let Subjects = SubjectList<[Function], ErrorDiag>;
  let SemaHandler = 0;
  let Documentation = [C11NoReturnDocs];
}

def CXX11NoReturn : InheritableAttr {
  let Spellings = [CXX11<"", "noreturn", 200809>,
                   C23<"", "noreturn", 202202>, C23<"", "_Noreturn", 202202>];
  let Subjects = SubjectList<[Function], ErrorDiag>;
  let Documentation = [CXX11NoReturnDocs];
}

// Similar to CUDA, OpenCL attributes do not receive a [[]] spelling because
// the specification does not expose them with one currently.
def OpenCLKernel : InheritableAttr {
  let Spellings = [CustomKeyword<"__kernel">, CustomKeyword<"kernel">];
  let Subjects = SubjectList<[Function], ErrorDiag>;
  let Documentation = [Undocumented];
  let SimpleHandler = 1;
}

def OpenCLUnrollHint : StmtAttr {
  let Spellings = [GNU<"opencl_unroll_hint">];
  let Subjects = SubjectList<[ForStmt, CXXForRangeStmt, WhileStmt, DoStmt],
                             ErrorDiag, "'for', 'while', and 'do' statements">;
  let Args = [UnsignedArgument<"UnrollHint", /*opt*/1>];
  let Documentation = [OpenCLUnrollHintDocs];
}

def LoopUnrollHint : StmtAttr {
  let Spellings = [CXX11<"clang","loop_unroll">];
  let Subjects = SubjectList<[ForStmt, CXXForRangeStmt, WhileStmt, DoStmt],
                             ErrorDiag, "'for', 'while', and 'do' statements">;
  let Args = [ExprArgument<"UnrollHintExpr", /*opt*/1>];
  let LangOpts = [SYCLIsDevice, SYCLIsHost];
  let AdditionalMembers = [{
    std::string getDiagnosticName(const PrintingPolicy &Policy) const {
      std::string ValueName;
      llvm::raw_string_ostream OS(ValueName);
      if (auto *E = getUnrollHintExpr()) {
        OS << "(";
        E->printPretty(OS, nullptr, Policy);
        OS << ")";
      }
      return "[[clang::loop_unroll" + OS.str() + "]]";
    }
  }];
  let Documentation = [LoopUnrollHintDocs];
}

def IntelReqdSubGroupSize: InheritableAttr {
  let Spellings = [
    GNU<"intel_reqd_sub_group_size">, CXX11<"intel", "reqd_sub_group_size">,
    CXX11<"intel", "sub_group_size">, CXX11<"sycl", "reqd_sub_group_size">
  ];
  let Args = [ExprArgument<"Value">];
  let Subjects = SubjectList<[Function], ErrorDiag>;
  let Documentation = [IntelReqdSubGroupSizeDocs];
  let LangOpts = [OpenCL, SYCLIsDevice, SilentlyIgnoreSYCLIsHost];
  let SupportsNonconformingLambdaSyntax = 1;
  let Accessors =
    [Accessor<"isSYCL2020Spelling", [CXX11<"intel", "sub_group_size">]>];
}

def IntelNamedSubGroupSize : InheritableAttr {
  let Spellings = [CXX11<"intel", "named_sub_group_size">];
  let Args = [EnumArgument<"Type", "SubGroupSizeType", ["automatic", "primary"],
                           ["Automatic", "Primary"]>];
  let Subjects = SubjectList<[Function], ErrorDiag>;
  let Documentation = [IntelNamedSubGroupSizeDocs];
  let LangOpts = [OpenCL, SYCLIsDevice, SilentlyIgnoreSYCLIsHost];
  let SupportsNonconformingLambdaSyntax = 1;
}

def :
  MutualExclusions<[IntelReqdSubGroupSize, IntelNamedSubGroupSize, SYCLSimd]>;

// This attribute is both a type attribute, and a declaration attribute (for
// parameter variables).
def OpenCLAccess : Attr {
  let Spellings = [CustomKeyword<"__read_only">, CustomKeyword<"read_only">,
                   CustomKeyword<"__write_only">, CustomKeyword<"write_only">,
                   CustomKeyword<"__read_write">, CustomKeyword<"read_write">];
  let Subjects = SubjectList<[ParmVar, TypedefName], ErrorDiag>;
  let Accessors = [Accessor<"isReadOnly", [CustomKeyword<"__read_only">,
                                           CustomKeyword<"read_only">]>,
                   Accessor<"isReadWrite", [CustomKeyword<"__read_write">,
                                            CustomKeyword<"read_write">]>,
                   Accessor<"isWriteOnly", [CustomKeyword<"__write_only">,
                                            CustomKeyword<"write_only">]>];
  let Documentation = [OpenCLAccessDocs];
}

def OpenCLPrivateAddressSpace : TypeAttr {
  let Spellings = [CustomKeyword<"__private">, CustomKeyword<"private">,
                   Clang<"opencl_private">];
  let Documentation = [OpenCLAddressSpacePrivateDocs];
}

def OpenCLGlobalAddressSpace : TypeAttr {
  let Spellings = [CustomKeyword<"__global">, CustomKeyword<"global">,
                   Clang<"opencl_global">];
  let Documentation = [OpenCLAddressSpaceGlobalDocs];
}

def OpenCLGlobalDeviceAddressSpace : TypeAttr {
  let Spellings = [Clang<"opencl_global_device">];
  let Documentation = [OpenCLAddressSpaceGlobalExtDocs];
}

def OpenCLGlobalHostAddressSpace : TypeAttr {
  let Spellings = [Clang<"opencl_global_host">];
  let Documentation = [OpenCLAddressSpaceGlobalExtDocs];
}

def OpenCLLocalAddressSpace : TypeAttr {
  let Spellings = [CustomKeyword<"__local">, CustomKeyword<"local">,
                   Clang<"opencl_local">];
  let Documentation = [OpenCLAddressSpaceLocalDocs];
}

def OpenCLConstantAddressSpace : TypeAttr {
  let Spellings = [CustomKeyword<"__constant">, CustomKeyword<"constant">,
                   Clang<"opencl_constant">];
  let Documentation = [OpenCLAddressSpaceConstantDocs];
}

def OpenCLGenericAddressSpace : TypeAttr {
  let Spellings = [CustomKeyword<"__generic">, CustomKeyword<"generic">,
                   Clang<"opencl_generic">];
  let Documentation = [OpenCLAddressSpaceGenericDocs];
}

def OpenCLNoSVM : Attr {
  let Spellings = [GNU<"nosvm">];
  let Subjects = SubjectList<[Var]>;
  let Documentation = [OpenCLNoSVMDocs];
  let LangOpts = [OpenCL];
  let ASTNode = 0;
}

def RenderScriptKernel : Attr {
  let Spellings = [GNU<"kernel">];
  let Subjects = SubjectList<[Function]>;
  let Documentation = [RenderScriptKernelAttributeDocs];
  let LangOpts = [RenderScript];
  let SimpleHandler = 1;
}

def Deprecated : InheritableAttr {
  let Spellings = [GCC<"deprecated">, Declspec<"deprecated">,
                   CXX11<"","deprecated", 201309>,
                   C23<"", "deprecated", 201904>];
  let Args = [StringArgument<"Message", 1>,
              // An optional string argument that enables us to provide a
              // Fix-It.
              StringArgument<"Replacement", 1>];
  let MeaningfulToClassTemplateDefinition = 1;
  let Documentation = [DeprecatedDocs];
}

def Destructor : InheritableAttr {
  let Spellings = [GCC<"destructor">];
  let Args = [DefaultIntArgument<"Priority", 65535>];
  let Subjects = SubjectList<[Function]>;
  let Documentation = [CtorDtorDocs];
}

def EmptyBases : InheritableAttr, TargetSpecificAttr<TargetMicrosoftCXXABI> {
  let Spellings = [Declspec<"empty_bases">];
  let Subjects = SubjectList<[CXXRecord]>;
  let Documentation = [EmptyBasesDocs];
  let SimpleHandler = 1;
}

def AllocSize : InheritableAttr {
  let Spellings = [GCC<"alloc_size">];
  let Subjects = SubjectList<[HasFunctionProto]>;
  let Args = [ParamIdxArgument<"ElemSizeParam">,
              ParamIdxArgument<"NumElemsParam", /*opt*/ 1>];
  let TemplateDependent = 1;
  let Documentation = [AllocSizeDocs];
}

def EnableIf : InheritableAttr {
  let CanPrintOnLeft = 0;
  // Does not have a [[]] spelling because this attribute requires the ability
  // to parse function arguments but the attribute is not written in the type
  // position.
  let Spellings = [GNU<"enable_if">];
  let Subjects = SubjectList<[Function]>;
  let Args = [ExprArgument<"Cond">, StringArgument<"Message">];
  let TemplateDependent = 1;
  let Documentation = [EnableIfDocs];
}

def ExtVectorType : Attr {
  // This is an OpenCL-related attribute and does not receive a [[]] spelling.
  let Spellings = [GNU<"ext_vector_type">];
  // FIXME: This subject list is wrong; this is a type attribute.
  let Subjects = SubjectList<[TypedefName], ErrorDiag>;
  let Args = [ExprArgument<"NumElements">];
  let ASTNode = 0;
  let Documentation = [Undocumented];
  // This is a type attribute with an incorrect subject list, so should not be
  // permitted by #pragma clang attribute.
  let PragmaAttributeSupport = 0;
}

def FallThrough : StmtAttr {
  let Spellings = [CXX11<"", "fallthrough", 201603>,
                   C23<"", "fallthrough", 201910>,
                   CXX11<"clang", "fallthrough">, GCC<"fallthrough">];
  // The attribute only applies to a NullStmt, but we have special fix-it
  // behavior if applied to a case label.
  let Subjects = SubjectList<[NullStmt, SwitchCase], ErrorDiag,
                             "empty statements">;
  let Documentation = [FallthroughDocs];
}

def Likely : StmtAttr {
  let Spellings = [CXX11<"", "likely", 201803>, C23<"clang", "likely">];
  let Documentation = [LikelihoodDocs];
}

def Unlikely : StmtAttr {
  let Spellings = [CXX11<"", "unlikely", 201803>, C23<"clang", "unlikely">];
  let Documentation = [LikelihoodDocs];
}
def : MutualExclusions<[Likely, Unlikely]>;

def NoMerge : DeclOrStmtAttr {
  let Spellings = [Clang<"nomerge">];
  let Documentation = [NoMergeDocs];
  let Subjects = SubjectList<[Function, Stmt, Var], ErrorDiag,
                             "functions, statements and variables">;
}

def MustTail : StmtAttr {
  let Spellings = [Clang<"musttail">];
  let Documentation = [MustTailDocs];
  let Subjects = SubjectList<[ReturnStmt], ErrorDiag, "return statements">;
}

def FastCall : DeclOrTypeAttr {
  let Spellings = [GCC<"fastcall">, CustomKeyword<"__fastcall">,
                   CustomKeyword<"_fastcall">];
//  let Subjects = [Function, ObjCMethod];
  let Documentation = [FastCallDocs];
}

def RegCall : DeclOrTypeAttr {
  let Spellings = [GCC<"regcall">, CustomKeyword<"__regcall">];
  let Documentation = [RegCallDocs];
}

def Final : InheritableAttr {
  let Spellings = [CustomKeyword<"final">, CustomKeyword<"sealed">];
  let Accessors = [Accessor<"isSpelledAsSealed", [CustomKeyword<"sealed">]>];
  let SemaHandler = 0;
  // Omitted from docs, since this is language syntax, not an attribute, as far
  // as users are concerned.
  let Documentation = [InternalOnly];
}

def MinSize : InheritableAttr {
  let Spellings = [Clang<"minsize">];
  let Subjects = SubjectList<[Function, ObjCMethod], ErrorDiag>;
  let Documentation = [MinSizeDocs];
}

def FlagEnum : InheritableAttr {
  let Spellings = [Clang<"flag_enum">];
  let Subjects = SubjectList<[Enum]>;
  let Documentation = [FlagEnumDocs];
  let SimpleHandler = 1;
}

def EnumExtensibility : InheritableAttr {
  let Spellings = [Clang<"enum_extensibility">];
  let Subjects = SubjectList<[Enum]>;
  let Args = [EnumArgument<"Extensibility", "Kind",
              ["closed", "open"], ["Closed", "Open"]>];
  let Documentation = [EnumExtensibilityDocs];
}

def Flatten : InheritableAttr {
  let Spellings = [GCC<"flatten">];
  let Subjects = SubjectList<[Function], ErrorDiag>;
  let Documentation = [FlattenDocs];
  let SimpleHandler = 1;
}

def Format : InheritableAttr {
  let Spellings = [GCC<"format">];
  let Args = [IdentifierArgument<"Type">, IntArgument<"FormatIdx">,
              IntArgument<"FirstArg">];
  let Subjects = SubjectList<[ObjCMethod, Block, HasFunctionProto]>;
  let Documentation = [FormatDocs];
}

def FormatArg : InheritableAttr {
  let Spellings = [GCC<"format_arg">];
  let Args = [ParamIdxArgument<"FormatIdx">];
  let Subjects = SubjectList<[ObjCMethod, HasFunctionProto]>;
  let Documentation = [Undocumented];
}

def Callback : InheritableAttr {
  let Spellings = [Clang<"callback">];
  let Args = [VariadicParamOrParamIdxArgument<"Encoding">];
  let Subjects = SubjectList<[Function]>;
  let Documentation = [CallbackDocs];
}

def GNUInline : InheritableAttr {
  let Spellings = [GCC<"gnu_inline">];
  let Subjects = SubjectList<[Function]>;
  let Documentation = [GnuInlineDocs];
}

def Hot : InheritableAttr {
  let Spellings = [GCC<"hot">];
  let Subjects = SubjectList<[Function]>;
  let Documentation = [HotFunctionEntryDocs];
  let SimpleHandler = 1;
}
def : MutualExclusions<[Hot, Cold]>;

def IBAction : InheritableAttr {
  let Spellings = [Clang<"ibaction">];
  let Subjects = SubjectList<[ObjCInstanceMethod]>;
  // An AST node is created for this attribute, but is not used by other parts
  // of the compiler. However, this node needs to exist in the AST because
  // external tools rely on it.
  let Documentation = [Undocumented];
  let SimpleHandler = 1;
}

def IBOutlet : InheritableAttr {
  let Spellings = [Clang<"iboutlet">];
//  let Subjects = [ObjCIvar, ObjCProperty];
  let Documentation = [Undocumented];
}

def IBOutletCollection : InheritableAttr {
  let Spellings = [Clang<"iboutletcollection">];
  let Args = [TypeArgument<"Interface", 1>];
//  let Subjects = [ObjCIvar, ObjCProperty];
  let Documentation = [Undocumented];
}

def IFunc : Attr, TargetSpecificAttr<TargetELF> {
  let Spellings = [GCC<"ifunc">];
  let Args = [StringArgument<"Resolver">];
  let Subjects = SubjectList<[Function]>;
  let Documentation = [IFuncDocs];
}

def Restrict : InheritableAttr {
  let Spellings = [Declspec<"restrict">, GCC<"malloc">];
  let Subjects = SubjectList<[Function]>;
  let Documentation = [RestrictDocs];
}

def LayoutVersion : InheritableAttr, TargetSpecificAttr<TargetMicrosoftCXXABI> {
  let Spellings = [Declspec<"layout_version">];
  let Args = [UnsignedArgument<"Version">];
  let Subjects = SubjectList<[CXXRecord]>;
  let Documentation = [LayoutVersionDocs];
}

def Leaf : InheritableAttr {
  let Spellings = [GCC<"leaf">];
  let Subjects = SubjectList<[Function]>;
  let Documentation = [LeafDocs];
  let SimpleHandler = 1;
}

def LifetimeBound : DeclOrTypeAttr {
  let Spellings = [Clang<"lifetimebound", 0>];
  let Subjects = SubjectList<[ParmVar, ImplicitObjectParameter], ErrorDiag>;
  let Documentation = [LifetimeBoundDocs];
  let LangOpts = [CPlusPlus];
  let SimpleHandler = 1;
}

def TrivialABI : InheritableAttr {
  // This attribute does not have a C [[]] spelling because it requires the
  // CPlusPlus language option.
  let Spellings = [Clang<"trivial_abi", 0>];
  let Subjects = SubjectList<[CXXRecord]>;
  let Documentation = [TrivialABIDocs];
  let LangOpts = [CPlusPlus];
  let SimpleHandler = 1;
}

def MaxFieldAlignment : InheritableAttr {
  // This attribute has no spellings as it is only ever created implicitly.
  let Spellings = [];
  let Args = [UnsignedArgument<"Alignment">];
  let SemaHandler = 0;
  let Documentation = [InternalOnly];
}

def MayAlias : InheritableAttr {
  // FIXME: this is a type attribute in GCC, but a declaration attribute here.
  let Spellings = [GCC<"may_alias">];
  let Documentation = [Undocumented];
  let SimpleHandler = 1;
}

def MIGServerRoutine : InheritableAttr {
  let Spellings = [Clang<"mig_server_routine">];
  let Subjects = SubjectList<[Function, ObjCMethod, Block]>;
  let Documentation = [MIGConventionDocs];
}

def MSABI : DeclOrTypeAttr {
  let Spellings = [GCC<"ms_abi">];
//  let Subjects = [Function, ObjCMethod];
  let Documentation = [MSABIDocs];
}

def MSP430Interrupt : InheritableAttr, TargetSpecificAttr<TargetMSP430> {
  // NOTE: If you add any additional spellings, ARMInterrupt's, M68kInterrupt's,
  // MipsInterrupt's and AnyX86Interrupt's spellings must match.
  let Spellings = [GCC<"interrupt">];
  let Args = [UnsignedArgument<"Number">];
  let ParseKind = "Interrupt";
  let HasCustomParsing = 1;
  let Documentation = [Undocumented];
}

def Mips16 : InheritableAttr, TargetSpecificAttr<TargetMips32> {
  let Spellings = [GCC<"mips16">];
  let Subjects = SubjectList<[Function], ErrorDiag>;
  let Documentation = [Undocumented];
  let SimpleHandler = 1;
}

def MipsInterrupt : InheritableAttr, TargetSpecificAttr<TargetMips32> {
  // NOTE: If you add any additional spellings, ARMInterrupt's,
  // M68kInterrupt's, MSP430Interrupt's and AnyX86Interrupt's spellings
  // must match.
  let Spellings = [GCC<"interrupt">];
  let Subjects = SubjectList<[Function]>;
  let Args = [EnumArgument<"Interrupt", "InterruptType",
                           ["vector=sw0", "vector=sw1", "vector=hw0",
                            "vector=hw1", "vector=hw2", "vector=hw3",
                            "vector=hw4", "vector=hw5", "eic", ""],
                           ["sw0", "sw1", "hw0", "hw1", "hw2", "hw3",
                            "hw4", "hw5", "eic", "eic"]
                           >];
  let ParseKind = "Interrupt";
  let Documentation = [MipsInterruptDocs];
}
def : MutualExclusions<[Mips16, MipsInterrupt]>;

def MicroMips : InheritableAttr, TargetSpecificAttr<TargetMips32> {
  let Spellings = [GCC<"micromips">];
  let Subjects = SubjectList<[Function], ErrorDiag>;
  let Documentation = [MicroMipsDocs];
  let SimpleHandler = 1;
}
def : MutualExclusions<[Mips16, MicroMips]>;

def MipsLongCall : InheritableAttr, TargetSpecificAttr<TargetAnyMips> {
  let Spellings = [GCC<"long_call">, GCC<"far">];
  let Subjects = SubjectList<[Function]>;
  let Documentation = [MipsLongCallStyleDocs];
  let SimpleHandler = 1;
}

def MipsShortCall : InheritableAttr, TargetSpecificAttr<TargetAnyMips> {
  let Spellings = [GCC<"short_call">, GCC<"near">];
  let Subjects = SubjectList<[Function]>;
  let Documentation = [MipsShortCallStyleDocs];
  let SimpleHandler = 1;
}
def : MutualExclusions<[MipsLongCall, MipsShortCall]>;

def M68kInterrupt : InheritableAttr, TargetSpecificAttr<TargetM68k> {
  // NOTE: If you add any additional spellings, ARMInterrupt's, MipsInterrupt's
  // MSP430Interrupt's and AnyX86Interrupt's spellings must match.
  let Spellings = [GNU<"interrupt">];
  let Args = [UnsignedArgument<"Number">];
  let ParseKind = "Interrupt";
  let HasCustomParsing = 1;
  let Documentation = [Undocumented];
}

def Mode : Attr {
  let Spellings = [GCC<"mode">];
  let Subjects = SubjectList<[Var, Enum, TypedefName, Field], ErrorDiag>;
  let Args = [IdentifierArgument<"Mode">];
  let Documentation = [Undocumented];
  // This is notionally a type attribute, which #pragma clang attribute
  // generally does not support.
  let PragmaAttributeSupport = 0;
}

def SYCLIntelIVDep : StmtAttr {
  let Spellings = [CXX11<"intel", "ivdep">];
  let Subjects = SubjectList<[ForStmt, CXXForRangeStmt, WhileStmt, DoStmt],
                             ErrorDiag, "'for', 'while', and 'do' statements">;
  let Args = [
    ExprArgument<"SafelenExpr", /*opt*/1>, ExprArgument<"ArrayExpr", /*opt*/1>,
    UnsignedArgument<"SafelenValue", /*opt*/1>
  ];
  let LangOpts = [SYCLIsDevice, SilentlyIgnoreSYCLIsHost];
  let AdditionalMembers = [{
    bool isDependent() const {
      return (getSafelenExpr() &&
              getSafelenExpr()->isInstantiationDependent()) ||
             (getArrayExpr() && getArrayExpr()->isInstantiationDependent());
    }

    const ValueDecl *getArrayDecl() const {
      const Expr* E = getArrayExpr();
      if (!E) return nullptr;

      if (const auto *DRE = dyn_cast<DeclRefExpr>(E))
        return cast<ValueDecl>(DRE->getDecl()->getCanonicalDecl());

      return cast<ValueDecl>(
          cast<MemberExpr>(E)->getMemberDecl()->getCanonicalDecl());
    }

    bool isInf() const {
      return !getSafelenExpr();
    }

    static bool SafelenCompare(const SYCLIntelIVDepAttr *LHS,
                               const SYCLIntelIVDepAttr *RHS) {
      // INF < INF is false, !INF < INF is true.
      if (!RHS->getSafelenExpr())
        return false;
      if (!LHS->getSafelenExpr())
        return true;
      return LHS->getSafelenValue() > RHS->getSafelenValue();
    }
  }];
  let Documentation = [SYCLIntelIVDepAttrDocs];
}

def SYCLIntelInitiationInterval : DeclOrStmtAttr {
  let Spellings = [CXX11<"intel", "ii">,
                   CXX11<"intel", "initiation_interval">];
  let Subjects = SubjectList<[ForStmt, CXXForRangeStmt, WhileStmt, DoStmt, Function],
                              ErrorDiag,
                              "'for', 'while', 'do' statements, and functions">;
  let Args = [ExprArgument<"IntervalExpr">];
  let LangOpts = [SYCLIsDevice, SilentlyIgnoreSYCLIsHost];
  let Documentation = [SYCLIntelInitiationIntervalAttrDocs];
  let SupportsNonconformingLambdaSyntax = 1;
}

def SYCLIntelMaxConcurrency : DeclOrStmtAttr {
  let Spellings = [CXX11<"intel", "max_concurrency">];
  let Subjects = SubjectList<[ForStmt, CXXForRangeStmt, WhileStmt, DoStmt, Function],
                             ErrorDiag,
                             "'for', 'while', 'do' statements, and functions">;
  let Args = [ExprArgument<"NThreadsExpr">];
  let LangOpts = [SYCLIsDevice, SilentlyIgnoreSYCLIsHost];
  let Documentation = [SYCLIntelMaxConcurrencyAttrDocs];
  let SupportsNonconformingLambdaSyntax = 1;
}

def SYCLIntelLoopCoalesce : StmtAttr {
  let Spellings = [CXX11<"intel", "loop_coalesce">];
  let Subjects = SubjectList<[ForStmt, CXXForRangeStmt, WhileStmt, DoStmt],
                             ErrorDiag, "'for', 'while', and 'do' statements">;
  let Args = [ExprArgument<"NExpr", /*opt*/1>];
  let LangOpts = [SYCLIsDevice, SilentlyIgnoreSYCLIsHost];
  let Documentation = [SYCLIntelLoopCoalesceAttrDocs];
}

def SYCLIntelDisableLoopPipelining : DeclOrStmtAttr {
  let Spellings = [CXX11<"intel", "disable_loop_pipelining">];
  let Subjects = SubjectList<[ForStmt, CXXForRangeStmt, WhileStmt, DoStmt, Function],
                              ErrorDiag,
                              "'for', 'while', 'do' statements, and functions">;
  let LangOpts = [SYCLIsDevice, SilentlyIgnoreSYCLIsHost];
  let Documentation = [SYCLIntelDisableLoopPipeliningAttrDocs];
  let SupportsNonconformingLambdaSyntax = 1;
  let SimpleHandler = 1;
}
def : MutualExclusions<[SYCLIntelInitiationInterval,
                        SYCLIntelDisableLoopPipelining]>;
def : MutualExclusions<[SYCLIntelIVDep,
                        SYCLIntelDisableLoopPipelining]>;
def : MutualExclusions<[SYCLIntelMaxConcurrency,
                        SYCLIntelDisableLoopPipelining]>;

def SYCLIntelLoopCount : StmtAttr {
  let Spellings = [CXX11<"intel", "loop_count_min">,
                   CXX11<"intel", "loop_count_max">,
                   CXX11<"intel", "loop_count_avg">,
                   CXX11<"intel", "loop_count">];
  let Subjects = SubjectList<[ForStmt, CXXForRangeStmt, WhileStmt, DoStmt],
                             ErrorDiag, "'for', 'while', and 'do' statements">;
  let Accessors = [Accessor<"isMin", [CXX11<"intel", "loop_count_min">]>,
                   Accessor<"isMax", [CXX11<"intel", "loop_count_max">]>,
                   Accessor<"isAvg", [CXX11<"intel", "loop_count_avg">]>,
                   Accessor<"isCount", [CXX11<"intel", "loop_count">]>];
  let Args = [ExprArgument<"NTripCount">];
  let LangOpts = [SYCLIsDevice, SilentlyIgnoreSYCLIsHost];
  let Documentation = [SYCLIntelLoopCountAttrDocs];
}

def : MutualExclusions<[SYCLIntelMaxConcurrency,
                        SYCLIntelDisableLoopPipelining]>;

def SYCLIntelMaxInterleaving : StmtAttr {
  let Spellings = [CXX11<"intel", "max_interleaving">];
  let Subjects = SubjectList<[ForStmt, CXXForRangeStmt, WhileStmt, DoStmt],
                             ErrorDiag, "'for', 'while', and 'do' statements">;
  let Args = [ExprArgument<"NExpr">];
  let LangOpts = [SYCLIsDevice, SilentlyIgnoreSYCLIsHost];
  let Documentation = [SYCLIntelMaxInterleavingAttrDocs];
}

def SYCLIntelSpeculatedIterations : StmtAttr {
  let Spellings = [CXX11<"intel", "speculated_iterations">];
  let Subjects = SubjectList<[ForStmt, CXXForRangeStmt, WhileStmt, DoStmt],
                             ErrorDiag, "'for', 'while', and 'do' statements">;
  let Args = [ExprArgument<"NExpr">];
  let LangOpts = [SYCLIsDevice, SilentlyIgnoreSYCLIsHost];
  let Documentation = [SYCLIntelSpeculatedIterationsAttrDocs];
}
def : MutualExclusions<[SYCLIntelDisableLoopPipelining,
                        SYCLIntelSpeculatedIterations]>;

def SYCLIntelNofusion : StmtAttr {
  let Spellings = [CXX11<"intel","nofusion">];
  let Subjects = SubjectList<[ForStmt, CXXForRangeStmt, WhileStmt, DoStmt],
                             ErrorDiag, "'for', 'while', and 'do' statements">;
  let LangOpts = [SYCLIsDevice, SilentlyIgnoreSYCLIsHost];
  let Documentation = [SYCLIntelNofusionAttrDocs];
}

def SYCLIntelMaxReinvocationDelay : StmtAttr {
  let Spellings = [CXX11<"intel", "max_reinvocation_delay">];
  let Subjects = SubjectList<[ForStmt, CXXForRangeStmt, WhileStmt, DoStmt],
                             ErrorDiag, "'for', 'while', and 'do' statements">;
  let Args = [ExprArgument<"NExpr">];
  let LangOpts = [SYCLIsDevice, SilentlyIgnoreSYCLIsHost];
  let Documentation = [SYCLIntelMaxReinvocationDelayAttrDocs];
}
def : MutualExclusions<[SYCLIntelDisableLoopPipelining,
                        SYCLIntelMaxReinvocationDelay]>;

def SYCLIntelEnableLoopPipelining : StmtAttr {
  let Spellings = [CXX11<"intel", "enable_loop_pipelining">];
  let Subjects = SubjectList<[ForStmt, CXXForRangeStmt, WhileStmt, DoStmt],
                              ErrorDiag, "'for', 'while', and 'do' statements">;
  let LangOpts = [SYCLIsDevice, SilentlyIgnoreSYCLIsHost];
  let Documentation = [SYCLIntelEnableLoopPipeliningAttrDocs];
}

def : MutualExclusions<[SYCLIntelDisableLoopPipelining,
                        SYCLIntelEnableLoopPipelining]>;

def SYCLIntelLocalNonConstVar : SubsetSubject<Var,
                              [{S->hasLocalStorage() &&
                                S->getKind() != Decl::ImplicitParam &&
                                S->getKind() != Decl::ParmVar &&
                                S->getKind() != Decl::NonTypeTemplateParm &&
                                !S->getType().isConstQualified()}],
                              "local non-const variables">;

def SYCLIntelConstVar : SubsetSubject<Var,
                      [{S->getKind() != Decl::ImplicitParam &&
                        S->getKind() != Decl::ParmVar &&
                        S->getKind() != Decl::NonTypeTemplateParm &&
                        (S->getType().isConstQualified() ||
                         S->getType().getAddressSpace() ==
                            LangAS::opencl_constant)}],
                      "constant variables">;

def SYCLIntelLocalStaticAgentMemVar : SubsetSubject<Var,
      [{S->getKind() != Decl::ImplicitParam &&
        S->getKind() != Decl::NonTypeTemplateParm &&
       (S->getStorageClass() == SC_Static ||
        S->hasLocalStorage())}],
        "local variables, static variables, agent memory arguments">;

def SYCLIntelLocalOrStaticVar : SubsetSubject<Var,
                              [{S->getKind() != Decl::ImplicitParam &&
                                S->getKind() != Decl::ParmVar &&
                                S->getKind() != Decl::NonTypeTemplateParm &&
                                (S->getStorageClass() == SC_Static ||
                                 S->hasLocalStorage())}],
                              "local variables, static variables">;

def SYCLIntelDoublePump : Attr {
  let Spellings = [CXX11<"intel", "doublepump">];
  let Subjects = SubjectList<[SYCLIntelConstVar, SYCLIntelLocalOrStaticVar,
                              Field], ErrorDiag>;
  let LangOpts = [SYCLIsDevice, SilentlyIgnoreSYCLIsHost];
  let Documentation = [SYCLIntelDoublePumpAttrDocs];
}

def SYCLIntelSinglePump : Attr {
  let Spellings = [CXX11<"intel", "singlepump">];
  let Subjects = SubjectList<[SYCLIntelConstVar, SYCLIntelLocalOrStaticVar,
                              Field], ErrorDiag>;
  let LangOpts = [SYCLIsDevice, SilentlyIgnoreSYCLIsHost];
  let Documentation = [SYCLIntelSinglePumpAttrDocs];
}

def SYCLIntelMemory : Attr {
  let Spellings = [CXX11<"intel", "fpga_memory">];
  let Args = [EnumArgument<"Kind", "MemoryKind",
                           ["MLAB", "BLOCK_RAM", ""],
                           ["MLAB", "BlockRAM", "Default"], 1>];
  let AdditionalMembers = [{
    static void generateValidStrings(SmallString<256> &Str) {
      auto Last = BlockRAM;
      for (int I = 0; I <= Last; ++I) {
        Str += ConvertMemoryKindToStr(static_cast<MemoryKind>(I));
        if (I != Last) Str += " ";
      }
    }
  }];
  let Subjects = SubjectList<[SYCLIntelConstVar,
                              SYCLIntelLocalStaticAgentMemVar,
                              Field], ErrorDiag>;
  let LangOpts = [SYCLIsDevice, SilentlyIgnoreSYCLIsHost];
  let Documentation = [SYCLIntelMemoryAttrDocs];
}

def SYCLIntelRegister : Attr {
  let Spellings = [CXX11<"intel", "fpga_register">];
  let Subjects = SubjectList<[SYCLIntelConstVar, SYCLIntelLocalOrStaticVar,
                              Field], ErrorDiag>;
  let LangOpts = [SYCLIsDevice, SilentlyIgnoreSYCLIsHost];
  let Documentation = [SYCLIntelRegisterAttrDocs];
}
def : MutualExclusions<[SYCLIntelDoublePump, SYCLIntelSinglePump,
                        SYCLIntelRegister]>;

// One integral argument.
def SYCLIntelBankWidth : InheritableAttr {
  let Spellings = [CXX11<"intel", "bankwidth">];
  let Args = [ExprArgument<"Value">];
  let Subjects = SubjectList<[SYCLIntelConstVar,
                              SYCLIntelLocalStaticAgentMemVar,
                              Field], ErrorDiag>;
  let LangOpts = [SYCLIsDevice, SilentlyIgnoreSYCLIsHost];
  let Documentation = [SYCLIntelBankWidthAttrDocs];
}
def : MutualExclusions<[SYCLIntelRegister, SYCLIntelBankWidth]>;

def SYCLIntelNumBanks : InheritableAttr {
  let Spellings = [CXX11<"intel", "numbanks">];
  let Args = [ExprArgument<"Value">];
  let Subjects = SubjectList<[SYCLIntelConstVar,
                              SYCLIntelLocalStaticAgentMemVar,
                              Field], ErrorDiag>;
  let LangOpts = [SYCLIsDevice, SilentlyIgnoreSYCLIsHost];
  let Documentation = [SYCLIntelNumBanksAttrDocs];
}

def SYCLIntelPrivateCopies : InheritableAttr {
  let Spellings = [CXX11<"intel", "private_copies">];
  let Args = [ExprArgument<"Value">];
  let LangOpts = [SYCLIsDevice, SilentlyIgnoreSYCLIsHost];
  let Subjects = SubjectList<[SYCLIntelLocalNonConstVar, Field], ErrorDiag>;
  let Documentation = [SYCLIntelPrivateCopiesAttrDocs];
}
def : MutualExclusions<[SYCLIntelRegister, SYCLIntelPrivateCopies]>;

// Two string arguments.
def SYCLIntelMerge : Attr {
  let Spellings = [CXX11<"intel", "merge">];
  let Args = [StringArgument<"Name">, StringArgument<"Direction">];
  let Subjects = SubjectList<[SYCLIntelConstVar, SYCLIntelLocalOrStaticVar,
                              Field], ErrorDiag>;
  let LangOpts = [SYCLIsDevice, SilentlyIgnoreSYCLIsHost];
  let Documentation = [SYCLIntelMergeAttrDocs];
}
def : MutualExclusions<[SYCLIntelRegister, SYCLIntelMerge]>;

def SYCLIntelMaxReplicates : InheritableAttr {
  let Spellings = [CXX11<"intel", "max_replicates">];
  let Args = [ExprArgument<"Value">];
  let Subjects = SubjectList<[SYCLIntelConstVar,
                              SYCLIntelLocalStaticAgentMemVar,
                              Field], ErrorDiag>;
  let LangOpts = [SYCLIsDevice, SilentlyIgnoreSYCLIsHost];
  let Documentation = [SYCLIntelMaxReplicatesAttrDocs];
}
def : MutualExclusions<[SYCLIntelRegister, SYCLIntelMaxReplicates]>;

def SYCLIntelSimpleDualPort : Attr {
  let Spellings = [CXX11<"intel", "simple_dual_port">];
  let Subjects = SubjectList<[SYCLIntelConstVar,
                              SYCLIntelLocalStaticAgentMemVar,
                              Field], ErrorDiag>;
  let LangOpts = [SYCLIsDevice, SilentlyIgnoreSYCLIsHost];
  let Documentation = [SYCLIntelSimpleDualPortAttrDocs];
}
def : MutualExclusions<[SYCLIntelRegister, SYCLIntelSimpleDualPort]>;

def SYCLIntelPipe : TypeAttr {
  let Spellings = [GNU<"pipe">];
  let Args = [StringArgument<"Mode">];
  let LangOpts = [SYCLIsDevice];
  let Documentation = [SYCLIntelPipeDocs];
}

def SYCLIntelPipeIO : InheritableAttr {
  let Spellings = [GNU<"io_pipe_id">];
  let Args = [ExprArgument<"ID">];
  let LangOpts = [SYCLIsDevice, SilentlyIgnoreSYCLIsHost];
  let Subjects = SubjectList<[Var]>;
  let Documentation = [SYCLIntelPipeIOAttrDocs];
}

// Variadic integral arguments.
def SYCLIntelBankBits : Attr {
  let Spellings = [CXX11<"intel", "bank_bits">];
  let Args = [VariadicExprArgument<"Args">];
  let Subjects = SubjectList<[SYCLIntelConstVar,
                              SYCLIntelLocalStaticAgentMemVar,
                              Field], ErrorDiag>;
  let LangOpts = [SYCLIsDevice, SilentlyIgnoreSYCLIsHost];
  let Documentation = [SYCLIntelBankBitsDocs];
}
def : MutualExclusions<[SYCLIntelRegister, SYCLIntelBankBits]>;
def : MutualExclusions<[SYCLIntelRegister, SYCLIntelNumBanks]>;

def SYCLIntelForcePow2Depth : InheritableAttr {
  let Spellings = [CXX11<"intel", "force_pow2_depth">];
  let Args = [ExprArgument<"Value">];
  let Subjects = SubjectList<[SYCLIntelConstVar,
                              SYCLIntelLocalStaticAgentMemVar,
                              Field], ErrorDiag>;
  let LangOpts = [SYCLIsDevice, SilentlyIgnoreSYCLIsHost];
  let Documentation = [SYCLIntelForcePow2DepthAttrDocs];
}
def : MutualExclusions<[SYCLIntelRegister, SYCLIntelForcePow2Depth]>;

def Naked : InheritableAttr {
  let Spellings = [GCC<"naked">, Declspec<"naked">];
  let Subjects = SubjectList<[Function]>;
  let Documentation = [Undocumented];
}

def NeonPolyVectorType : TypeAttr {
  let Spellings = [Clang<"neon_polyvector_type">];
  let Args = [IntArgument<"NumElements">];
  let Documentation = [Undocumented];
  // Represented as VectorType instead.
  let ASTNode = 0;
}

def NeonVectorType : TypeAttr {
  let Spellings = [Clang<"neon_vector_type">];
  let Args = [IntArgument<"NumElements">];
  let Documentation = [Undocumented];
  // Represented as VectorType instead.
  let ASTNode = 0;
}

def ArmSveVectorBits : TypeAttr {
  let Spellings = [GNU<"arm_sve_vector_bits">];
  let Subjects = SubjectList<[TypedefName], ErrorDiag>;
  let Args = [UnsignedArgument<"NumBits">];
  let Documentation = [ArmSveVectorBitsDocs];
  let PragmaAttributeSupport = 0;
  // Represented as VectorType instead.
  let ASTNode = 0;
}

def ArmMveStrictPolymorphism : TypeAttr, TargetSpecificAttr<TargetARM> {
  let Spellings = [Clang<"__clang_arm_mve_strict_polymorphism">];
  let Documentation = [ArmMveStrictPolymorphismDocs];
}

def NoUniqueAddress : InheritableAttr {
  let Subjects = SubjectList<[NonBitField], ErrorDiag>;
  let Spellings = [CXX11<"", "no_unique_address", 201803>, CXX11<"msvc", "no_unique_address", 201803>];
  let TargetSpecificSpellings = [
    TargetSpecificSpelling<TargetItaniumCXXABI, [CXX11<"", "no_unique_address", 201803>]>,
    TargetSpecificSpelling<TargetMicrosoftCXXABI, [CXX11<"msvc", "no_unique_address", 201803>]>,
  ];
  let Documentation = [NoUniqueAddressDocs];
}

def ReturnsTwice : InheritableAttr {
  let Spellings = [GCC<"returns_twice">];
  let Subjects = SubjectList<[Function]>;
  let Documentation = [Undocumented];
  let SimpleHandler = 1;
}

def DisableTailCalls : InheritableAttr {
  let Spellings = [Clang<"disable_tail_calls">];
  let Subjects = SubjectList<[Function, ObjCMethod]>;
  let Documentation = [DisableTailCallsDocs];
  let SimpleHandler = 1;
}
def : MutualExclusions<[Naked, DisableTailCalls]>;

def NoAlias : InheritableAttr {
  let Spellings = [Declspec<"noalias">];
  let Subjects = SubjectList<[Function]>;
  let Documentation = [NoAliasDocs];
  let SimpleHandler = 1;
}

def NoCommon : InheritableAttr {
  let Spellings = [GCC<"nocommon">];
  let Subjects = SubjectList<[Var]>;
  let Documentation = [Undocumented];
  let SimpleHandler = 1;
}

def NoDebug : InheritableAttr {
  let Spellings = [GCC<"nodebug">];
  let Subjects = SubjectList<[TypedefName, FunctionLike, ObjCMethod, NonParmVar]>;
  let Documentation = [NoDebugDocs];
}

def StandaloneDebug : InheritableAttr {
  let Spellings = [Clang<"standalone_debug", /*allowInC =*/0>];
  let Subjects = SubjectList<[CXXRecord]>;
  let Documentation = [StandaloneDebugDocs];
  let SimpleHandler = 1;
  let LangOpts = [CPlusPlus];
}

def NoDuplicate : InheritableAttr {
  let Spellings = [Clang<"noduplicate">];
  let Subjects = SubjectList<[Function]>;
  let Documentation = [NoDuplicateDocs];
  let SimpleHandler = 1;
}

def Convergent : InheritableAttr {
  let Spellings = [Clang<"convergent">];
  let Subjects = SubjectList<[Function]>;
  let Documentation = [ConvergentDocs];
  let SimpleHandler = 1;
}

def NoInline : DeclOrStmtAttr {
  let Spellings = [CustomKeyword<"__noinline__">, GCC<"noinline">,
                   CXX11<"clang", "noinline">, C23<"clang", "noinline">,
                   Declspec<"noinline">];
  let Accessors = [Accessor<"isClangNoInline", [CXX11<"clang", "noinline">,
                                                C23<"clang", "noinline">]>];
  let Documentation = [NoInlineDocs];
  let Subjects = SubjectList<[Function, Stmt], WarnDiag,
                             "functions and statements">;
  let SimpleHandler = 1;
}

def NoMips16 : InheritableAttr, TargetSpecificAttr<TargetMips32> {
  let Spellings = [GCC<"nomips16">];
  let Subjects = SubjectList<[Function], ErrorDiag>;
  let Documentation = [Undocumented];
  let SimpleHandler = 1;
}

def NoMicroMips : InheritableAttr, TargetSpecificAttr<TargetMips32> {
  let Spellings = [GCC<"nomicromips">];
  let Subjects = SubjectList<[Function], ErrorDiag>;
  let Documentation = [MicroMipsDocs];
  let SimpleHandler = 1;
}

def RISCVInterrupt : InheritableAttr, TargetSpecificAttr<TargetRISCV> {
  let Spellings = [GCC<"interrupt">];
  let Subjects = SubjectList<[Function]>;
  let Args = [EnumArgument<"Interrupt", "InterruptType",
                           ["supervisor", "machine"],
                           ["supervisor", "machine"],
                           1>];
  let ParseKind = "Interrupt";
  let Documentation = [RISCVInterruptDocs];
}

def RISCVRVVVectorBits : TypeAttr {
  let Spellings = [GNU<"riscv_rvv_vector_bits">];
  let Subjects = SubjectList<[TypedefName], ErrorDiag>;
  let Args = [UnsignedArgument<"NumBits">];
  let Documentation = [RISCVRVVVectorBitsDocs];
  let PragmaAttributeSupport = 0;
  // Represented as VectorType instead.
  let ASTNode = 0;
}

// This is not a TargetSpecificAttr so that is silently accepted and
// ignored on other targets as encouraged by the OpenCL spec.
//
// See OpenCL 1.2 6.11.5: "It is our intention that a particular
// implementation of OpenCL be free to ignore all attributes and the
// resulting executable binary will produce the same result."
//
// However, only AMD GPU targets will emit the corresponding IR
// attribute.
//
// FIXME: This provides a sub-optimal error message if you attempt to
// use this in CUDA, since CUDA does not use the same terminology.
//
// FIXME: SubjectList should be for OpenCLKernelFunction, but is not to
// workaround needing to see kernel attribute before others to know if
// this should be rejected on non-kernels.

def AMDGPUFlatWorkGroupSize : InheritableAttr {
  let Spellings = [Clang<"amdgpu_flat_work_group_size", 0>];
  let Args = [ExprArgument<"Min">, ExprArgument<"Max">];
  let Documentation = [AMDGPUFlatWorkGroupSizeDocs];
  let Subjects = SubjectList<[Function], ErrorDiag, "kernel functions">;
}

def AMDGPUWavesPerEU : InheritableAttr {
  let Spellings = [Clang<"amdgpu_waves_per_eu", 0>];
  let Args = [ExprArgument<"Min">, ExprArgument<"Max", 1>];
  let Documentation = [AMDGPUWavesPerEUDocs];
  let Subjects = SubjectList<[Function], ErrorDiag, "kernel functions">;
}

def AMDGPUNumSGPR : InheritableAttr {
  let Spellings = [Clang<"amdgpu_num_sgpr", 0>];
  let Args = [UnsignedArgument<"NumSGPR">];
  let Documentation = [AMDGPUNumSGPRNumVGPRDocs];
  let Subjects = SubjectList<[Function], ErrorDiag, "kernel functions">;
}

def AMDGPUNumVGPR : InheritableAttr {
  let Spellings = [Clang<"amdgpu_num_vgpr", 0>];
  let Args = [UnsignedArgument<"NumVGPR">];
  let Documentation = [AMDGPUNumSGPRNumVGPRDocs];
  let Subjects = SubjectList<[Function], ErrorDiag, "kernel functions">;
}

def AMDGPUKernelCall : DeclOrTypeAttr {
  let Spellings = [Clang<"amdgpu_kernel">];
  let Documentation = [Undocumented];
}

def BPFPreserveAccessIndex : InheritableAttr,
                             TargetSpecificAttr<TargetBPF>  {
  let Spellings = [Clang<"preserve_access_index">];
  let Subjects = SubjectList<[Record], ErrorDiag>;
  let Documentation = [BPFPreserveAccessIndexDocs];
  let LangOpts = [COnly];
}

def BTFDeclTag : InheritableAttr {
  let Spellings = [Clang<"btf_decl_tag">];
  let Args = [StringArgument<"BTFDeclTag">];
  let Subjects = SubjectList<[Var, Function, Record, Field, TypedefName],
                             ErrorDiag>;
  let Documentation = [BTFDeclTagDocs];
  let LangOpts = [COnly];
}

def BTFTypeTag : TypeAttr {
  let Spellings = [Clang<"btf_type_tag">];
  let Args = [StringArgument<"BTFTypeTag">];
  let Documentation = [BTFTypeTagDocs];
  let LangOpts = [COnly];
}

def WebAssemblyExportName : InheritableAttr,
                            TargetSpecificAttr<TargetWebAssembly> {
  let Spellings = [Clang<"export_name">];
  let Args = [StringArgument<"ExportName">];
  let Documentation = [WebAssemblyExportNameDocs];
  let Subjects = SubjectList<[Function], ErrorDiag>;
}

def WebAssemblyImportModule : InheritableAttr,
                              TargetSpecificAttr<TargetWebAssembly> {
  let Spellings = [Clang<"import_module">];
  let Args = [StringArgument<"ImportModule">];
  let Documentation = [WebAssemblyImportModuleDocs];
  let Subjects = SubjectList<[Function], ErrorDiag>;
}

def WebAssemblyImportName : InheritableAttr,
                            TargetSpecificAttr<TargetWebAssembly> {
  let Spellings = [Clang<"import_name">];
  let Args = [StringArgument<"ImportName">];
  let Documentation = [WebAssemblyImportNameDocs];
  let Subjects = SubjectList<[Function], ErrorDiag>;
}

def NoSplitStack : InheritableAttr {
  let Spellings = [GCC<"no_split_stack">];
  let Subjects = SubjectList<[Function], ErrorDiag>;
  let Documentation = [NoSplitStackDocs];
  let SimpleHandler = 1;
}

def NonNull : InheritableParamAttr {
  let Spellings = [GCC<"nonnull">];
  let Subjects = SubjectList<[ObjCMethod, HasFunctionProto, ParmVar], WarnDiag,
                             "functions, methods, and parameters">;
  let Args = [VariadicParamIdxArgument<"Args">];
  let AdditionalMembers = [{
    bool isNonNull(unsigned IdxAST) const {
      if (!args_size())
        return true;
      return llvm::any_of(args(), [=](const ParamIdx &Idx) {
        return Idx.getASTIndex() == IdxAST;
      });
    }
  }];
  // FIXME: We should merge duplicates into a single nonnull attribute.
  let InheritEvenIfAlreadyPresent = 1;
  let Documentation = [NonNullDocs];
}

def ReturnsNonNull : InheritableAttr {
  let Spellings = [GCC<"returns_nonnull">];
  let Subjects = SubjectList<[ObjCMethod, Function]>;
  let Documentation = [ReturnsNonNullDocs];
}

def CalledOnce : Attr {
  let Spellings = [Clang<"called_once">];
  let Subjects = SubjectList<[ParmVar]>;
  let LangOpts = [ObjC];
  let Documentation = [CalledOnceDocs];
}

// pass_object_size(N) indicates that the parameter should have
// __builtin_object_size with Type=N evaluated on the parameter at the callsite.
def PassObjectSize : InheritableParamAttr {
  let Spellings = [Clang<"pass_object_size">,
                   Clang<"pass_dynamic_object_size">];
  let Accessors = [Accessor<"isDynamic", [Clang<"pass_dynamic_object_size">]>];
  let Args = [IntArgument<"Type">];
  let Subjects = SubjectList<[ParmVar]>;
  let Documentation = [PassObjectSizeDocs];
}

// Nullability type attributes.
def TypeNonNull : TypeAttr {
  let Spellings = [CustomKeyword<"_Nonnull">];
  let Documentation = [TypeNonNullDocs];
}

def TypeNullable : TypeAttr {
  let Spellings = [CustomKeyword<"_Nullable">];
  let Documentation = [TypeNullableDocs];
}

def TypeNullableResult : TypeAttr {
  let Spellings = [CustomKeyword<"_Nullable_result">];
  let Documentation = [TypeNullableResultDocs];
}

def TypeNullUnspecified : TypeAttr {
  let Spellings = [CustomKeyword<"_Null_unspecified">];
  let Documentation = [TypeNullUnspecifiedDocs];
}

// This is a marker used to indicate that an __unsafe_unretained qualifier was
// ignored because ARC is not enabled. The usual representation for this
// qualifier is as an ObjCOwnership attribute with Kind == "none".
def ObjCInertUnsafeUnretained : TypeAttr {
  let Spellings = [CustomKeyword<"__unsafe_unretained">];
  let Documentation = [InternalOnly];
}

def ObjCKindOf : TypeAttr {
  let Spellings = [CustomKeyword<"__kindof">];
  let Documentation = [Undocumented];
}

def NoEscape : Attr {
  let Spellings = [Clang<"noescape">];
  let Subjects = SubjectList<[ParmVar]>;
  let Documentation = [NoEscapeDocs];
}

def MaybeUndef : InheritableAttr {
  let Spellings = [Clang<"maybe_undef">];
  let Subjects = SubjectList<[ParmVar]>;
  let Documentation = [MaybeUndefDocs];
  let SimpleHandler = 1;
}

def AssumeAligned : InheritableAttr {
  let Spellings = [GCC<"assume_aligned">];
  let Subjects = SubjectList<[ObjCMethod, Function]>;
  let Args = [ExprArgument<"Alignment">, ExprArgument<"Offset", 1>];
  let Documentation = [AssumeAlignedDocs];
}

def AllocAlign : InheritableAttr {
  let Spellings = [GCC<"alloc_align">];
  let Subjects = SubjectList<[HasFunctionProto]>;
  let Args = [ParamIdxArgument<"ParamIndex">];
  let Documentation = [AllocAlignDocs];
}

def NoReturn : InheritableAttr {
  let Spellings = [GCC<"noreturn">, Declspec<"noreturn">];
  // FIXME: Does GCC allow this on the function instead?
  let Documentation = [Undocumented];
}

def NoInstrumentFunction : InheritableAttr {
  let Spellings = [GCC<"no_instrument_function">];
  let Subjects = SubjectList<[Function, ObjCMethod]>;
  let Documentation = [Undocumented];
  let SimpleHandler = 1;
}

def NoProfileFunction : InheritableAttr {
  let Spellings = [GCC<"no_profile_instrument_function">];
  let Subjects = SubjectList<[Function]>;
  let Documentation = [NoProfileInstrumentFunctionDocs];
  let SimpleHandler = 1;
}

def NotTailCalled : InheritableAttr {
  let Spellings = [Clang<"not_tail_called">];
  let Subjects = SubjectList<[Function]>;
  let Documentation = [NotTailCalledDocs];
  let SimpleHandler = 1;
}
def : MutualExclusions<[AlwaysInline, NotTailCalled]>;

def NoStackProtector : InheritableAttr {
  let Spellings = [Clang<"no_stack_protector">, Declspec<"safebuffers">];
  let Subjects = SubjectList<[Function]>;
  let Documentation = [NoStackProtectorDocs];
  let SimpleHandler = 1;
}

def StrictGuardStackCheck : InheritableAttr {
  let Spellings = [Declspec<"strict_gs_check">];
  let Subjects = SubjectList<[Function]>;
  let Documentation = [StrictGuardStackCheckDocs];
  let SimpleHandler = 1;
}

def NoThrow : InheritableAttr {
  let Spellings = [GCC<"nothrow">, Declspec<"nothrow">];
  let Subjects = SubjectList<[FunctionLike]>;
  let Documentation = [NoThrowDocs];
}

def NoUwtable : InheritableAttr {
  let Spellings = [Clang<"nouwtable">];
  let Subjects = SubjectList<[FunctionLike]>;
  let Documentation = [NoUwtableDocs];
  let SimpleHandler = 1;
}

def NvWeak : IgnoredAttr {
  // No Declspec spelling of this attribute; the CUDA headers use
  // __attribute__((nv_weak)) unconditionally. Does not receive an [[]]
  // spelling because it is a CUDA attribute.
  let Spellings = [GNU<"nv_weak">];
  let LangOpts = [CUDA];
}

def ObjCBridge : InheritableAttr {
  let Spellings = [Clang<"objc_bridge">];
  let Subjects = SubjectList<[Record, TypedefName], ErrorDiag>;
  let Args = [IdentifierArgument<"BridgedType">];
  let Documentation = [Undocumented];
}

def ObjCBridgeMutable : InheritableAttr {
  let Spellings = [Clang<"objc_bridge_mutable">];
  let Subjects = SubjectList<[Record], ErrorDiag>;
  let Args = [IdentifierArgument<"BridgedType">];
  let Documentation = [Undocumented];
}

def ObjCBridgeRelated : InheritableAttr {
  let Spellings = [Clang<"objc_bridge_related">];
  let Subjects = SubjectList<[Record], ErrorDiag>;
  let Args = [IdentifierArgument<"RelatedClass">,
          IdentifierArgument<"ClassMethod">,
          IdentifierArgument<"InstanceMethod">];
  let HasCustomParsing = 1;
  let Documentation = [Undocumented];
}

def NSErrorDomain : InheritableAttr {
  let Spellings = [GNU<"ns_error_domain">];
  let Subjects = SubjectList<[Enum], ErrorDiag>;
  let Args = [DeclArgument<Var, "ErrorDomain">];
  let Documentation = [NSErrorDomainDocs];
}

def NSReturnsRetained : DeclOrTypeAttr {
  let Spellings = [Clang<"ns_returns_retained">];
//  let Subjects = SubjectList<[ObjCMethod, ObjCProperty, Function]>;
  let Documentation = [RetainBehaviorDocs];
}

def NSReturnsNotRetained : InheritableAttr {
  let Spellings = [Clang<"ns_returns_not_retained">];
//  let Subjects = SubjectList<[ObjCMethod, ObjCProperty, Function]>;
  let Documentation = [RetainBehaviorDocs];
}

def NSReturnsAutoreleased : InheritableAttr {
  let Spellings = [Clang<"ns_returns_autoreleased">];
//  let Subjects = SubjectList<[ObjCMethod, ObjCProperty, Function]>;
  let Documentation = [RetainBehaviorDocs];
}

def NSConsumesSelf : InheritableAttr {
  let Spellings = [Clang<"ns_consumes_self">];
  let Subjects = SubjectList<[ObjCMethod]>;
  let Documentation = [RetainBehaviorDocs];
  let SimpleHandler = 1;
}

def NSConsumed : InheritableParamAttr {
  let Spellings = [Clang<"ns_consumed">];
  let Subjects = SubjectList<[ParmVar]>;
  let Documentation = [RetainBehaviorDocs];
}

def ObjCException : InheritableAttr {
  let Spellings = [Clang<"objc_exception">];
  let Subjects = SubjectList<[ObjCInterface], ErrorDiag>;
  let Documentation = [Undocumented];
  let SimpleHandler = 1;
}

def ObjCMethodFamily : InheritableAttr {
  let Spellings = [Clang<"objc_method_family">];
  let Subjects = SubjectList<[ObjCMethod], ErrorDiag>;
  let Args = [EnumArgument<"Family", "FamilyKind",
               ["none", "alloc", "copy", "init", "mutableCopy", "new"],
               ["OMF_None", "OMF_alloc", "OMF_copy", "OMF_init",
                "OMF_mutableCopy", "OMF_new"]>];
  let Documentation = [ObjCMethodFamilyDocs];
}

def ObjCNSObject : InheritableAttr {
  let Spellings = [Clang<"NSObject">];
  let Documentation = [Undocumented];
}

def ObjCIndependentClass : InheritableAttr {
  let Spellings = [Clang<"objc_independent_class">];
  let Documentation = [Undocumented];
}

def ObjCPreciseLifetime : InheritableAttr {
  let Spellings = [Clang<"objc_precise_lifetime">];
  let Subjects = SubjectList<[Var], ErrorDiag>;
  let Documentation = [Undocumented];
}

def ObjCReturnsInnerPointer : InheritableAttr {
  let Spellings = [Clang<"objc_returns_inner_pointer">];
  let Subjects = SubjectList<[ObjCMethod, ObjCProperty], ErrorDiag>;
  let Documentation = [Undocumented];
}

def ObjCRequiresSuper : InheritableAttr {
  let Spellings = [Clang<"objc_requires_super">];
  let Subjects = SubjectList<[ObjCMethod], ErrorDiag>;
  let Documentation = [ObjCRequiresSuperDocs];
}

def ObjCRootClass : InheritableAttr {
  let Spellings = [Clang<"objc_root_class">];
  let Subjects = SubjectList<[ObjCInterface], ErrorDiag>;
  let Documentation = [Undocumented];
  let SimpleHandler = 1;
}

def ObjCNonLazyClass : Attr {
  let Spellings = [Clang<"objc_nonlazy_class">];
  let Subjects = SubjectList<[ObjCInterface, ObjCImpl], ErrorDiag>;
  let LangOpts = [ObjC];
  let Documentation = [ObjCNonLazyClassDocs];
  let SimpleHandler = 1;
}

def ObjCSubclassingRestricted : InheritableAttr {
  let Spellings = [Clang<"objc_subclassing_restricted">];
  let Subjects = SubjectList<[ObjCInterface], ErrorDiag>;
  let Documentation = [ObjCSubclassingRestrictedDocs];
  let SimpleHandler = 1;
}

def ObjCExplicitProtocolImpl : InheritableAttr {
  let Spellings = [Clang<"objc_protocol_requires_explicit_implementation">];
  let Subjects = SubjectList<[ObjCProtocol], ErrorDiag>;
  let Documentation = [Undocumented];
}

def ObjCDesignatedInitializer : Attr {
  let Spellings = [Clang<"objc_designated_initializer">];
  let Subjects = SubjectList<[ObjCMethod], ErrorDiag>;
  let Documentation = [Undocumented];
}

def ObjCDirect : Attr {
  let Spellings = [Clang<"objc_direct">];
  let Subjects = SubjectList<[ObjCMethod], ErrorDiag>;
  let LangOpts = [ObjC];
  let Documentation = [ObjCDirectDocs];
}

def ObjCDirectMembers : Attr {
  let Spellings = [Clang<"objc_direct_members">];
  let Subjects = SubjectList<[ObjCImpl, ObjCInterface, ObjCCategory], ErrorDiag>;
  let LangOpts = [ObjC];
  let Documentation = [ObjCDirectMembersDocs];
}

def ObjCNonRuntimeProtocol : Attr {
  let Spellings = [Clang<"objc_non_runtime_protocol">];
  let Subjects = SubjectList<[ObjCProtocol], ErrorDiag>;
  let LangOpts = [ObjC];
  let Documentation = [ObjCNonRuntimeProtocolDocs];
  let SimpleHandler = 1;
}

def ObjCRuntimeName : Attr {
  let Spellings = [Clang<"objc_runtime_name">];
  let Subjects = SubjectList<[ObjCInterface, ObjCProtocol], ErrorDiag>;
  let Args = [StringArgument<"MetadataName">];
  let Documentation = [ObjCRuntimeNameDocs];
}

def ObjCRuntimeVisible : Attr {
  let Spellings = [Clang<"objc_runtime_visible">];
  let Subjects = SubjectList<[ObjCInterface], ErrorDiag>;
  let Documentation = [ObjCRuntimeVisibleDocs];
  let SimpleHandler = 1;
}

def ObjCClassStub : Attr {
  let Spellings = [Clang<"objc_class_stub">];
  let Subjects = SubjectList<[ObjCInterface], ErrorDiag>;
  let Documentation = [ObjCClassStubDocs];
  let LangOpts = [ObjCNonFragileRuntime];
  let SimpleHandler = 1;
}

def ObjCBoxable : Attr {
  let Spellings = [Clang<"objc_boxable">];
  let Subjects = SubjectList<[Record], ErrorDiag>;
  let Documentation = [ObjCBoxableDocs];
}

def OptimizeNone : InheritableAttr {
  let Spellings = [Clang<"optnone">];
  let Subjects = SubjectList<[Function, ObjCMethod]>;
  let Documentation = [OptnoneDocs];
}

def Overloadable : Attr {
  let Spellings = [Clang<"overloadable">];
  let Subjects = SubjectList<[Function], ErrorDiag>;
  let Documentation = [OverloadableDocs];
  let SimpleHandler = 1;
}

def Override : InheritableAttr {
  let Spellings = [CustomKeyword<"override">];
  let SemaHandler = 0;
  // Omitted from docs, since this is language syntax, not an attribute, as far
  // as users are concerned.
  let Documentation = [InternalOnly];
}

def Ownership : InheritableAttr {
  let Spellings = [Clang<"ownership_holds">, Clang<"ownership_returns">,
                   Clang<"ownership_takes">];
  let Accessors = [Accessor<"isHolds", [Clang<"ownership_holds">]>,
                   Accessor<"isReturns", [Clang<"ownership_returns">]>,
                   Accessor<"isTakes", [Clang<"ownership_takes">]>];
  let AdditionalMembers = [{
    enum OwnershipKind { Holds, Returns, Takes };
    OwnershipKind getOwnKind() const {
      return isHolds() ? Holds :
             isTakes() ? Takes :
             Returns;
    }
  }];
  let Args = [IdentifierArgument<"Module">,
              VariadicParamIdxArgument<"Args">];
  let Subjects = SubjectList<[HasFunctionProto]>;
  let Documentation = [Undocumented];
}

def Packed : InheritableAttr {
  let Spellings = [GCC<"packed">];
//  let Subjects = [Tag, Field];
  let Documentation = [Undocumented];
}

def IntelOclBicc : DeclOrTypeAttr {
  let Spellings = [Clang<"intel_ocl_bicc", 0>];
//  let Subjects = [Function, ObjCMethod];
  let Documentation = [Undocumented];
}

def Pcs : DeclOrTypeAttr {
  let Spellings = [GCC<"pcs">];
  let Args = [EnumArgument<"PCS", "PCSType",
                           ["aapcs", "aapcs-vfp"],
                           ["AAPCS", "AAPCS_VFP"]>];
//  let Subjects = [Function, ObjCMethod];
  let Documentation = [PcsDocs];
}

def AArch64VectorPcs: DeclOrTypeAttr {
  let Spellings = [Clang<"aarch64_vector_pcs">];
  let Documentation = [AArch64VectorPcsDocs];
}

def AArch64SVEPcs: DeclOrTypeAttr {
  let Spellings = [Clang<"aarch64_sve_pcs">];
  let Documentation = [AArch64SVEPcsDocs];
}

def ArmStreaming : TypeAttr, TargetSpecificAttr<TargetAArch64> {
  let Spellings = [RegularKeyword<"__arm_streaming">];
  let Subjects = SubjectList<[HasFunctionProto], ErrorDiag>;
  let Documentation = [ArmSmeStreamingDocs];
}

def ArmStreamingCompatible : TypeAttr, TargetSpecificAttr<TargetAArch64> {
  let Spellings = [RegularKeyword<"__arm_streaming_compatible">];
  let Subjects = SubjectList<[HasFunctionProto], ErrorDiag>;
  let Documentation = [ArmSmeStreamingCompatibleDocs];
}

def ArmSharedZA : TypeAttr, TargetSpecificAttr<TargetAArch64> {
  let Spellings = [RegularKeyword<"__arm_shared_za">];
  let Subjects = SubjectList<[HasFunctionProto], ErrorDiag>;
  let Documentation = [ArmSmeSharedZADocs];
}

def ArmPreservesZA : TypeAttr, TargetSpecificAttr<TargetAArch64> {
  let Spellings = [RegularKeyword<"__arm_preserves_za">];
  let Subjects = SubjectList<[HasFunctionProto], ErrorDiag>;
  let Documentation = [ArmSmePreservesZADocs];
}

def ArmLocallyStreaming : InheritableAttr, TargetSpecificAttr<TargetAArch64> {
  let Spellings = [RegularKeyword<"__arm_locally_streaming">];
  let Subjects = SubjectList<[Function], ErrorDiag>;
  let Documentation = [ArmSmeLocallyStreamingDocs];
}

def ArmNewZA : InheritableAttr, TargetSpecificAttr<TargetAArch64> {
  let Spellings = [RegularKeyword<"__arm_new_za">];
  let Subjects = SubjectList<[Function], ErrorDiag>;
  let Documentation = [ArmSmeNewZADocs];
}
def : MutualExclusions<[ArmNewZA, ArmSharedZA]>;
def : MutualExclusions<[ArmNewZA, ArmPreservesZA]>;


def Pure : InheritableAttr {
  let Spellings = [GCC<"pure">];
  let Documentation = [Undocumented];
  let SimpleHandler = 1;
}

def Regparm : TypeAttr {
  let Spellings = [GCC<"regparm">];
  let Args = [UnsignedArgument<"NumParams">];
  let Documentation = [RegparmDocs];
  // Represented as part of the enclosing function type.
  let ASTNode = 0;
}

def SwiftAsyncName : InheritableAttr {
  let Spellings = [GNU<"swift_async_name">];
  let Args = [StringArgument<"Name">];
  let Subjects = SubjectList<[ObjCMethod, Function], ErrorDiag>;
  let Documentation = [SwiftAsyncNameDocs];
}

def SwiftAttr : InheritableAttr {
  let Spellings = [GNU<"swift_attr">];
  let Args = [StringArgument<"Attribute">];
  let Documentation = [SwiftAttrDocs];
  let PragmaAttributeSupport = 1;
}

def SwiftBridge : InheritableAttr {
  let Spellings = [GNU<"swift_bridge">];
  let Args = [StringArgument<"SwiftType">];
  let Subjects = SubjectList<[Tag, TypedefName, ObjCInterface, ObjCProtocol],
                             ErrorDiag>;
  let Documentation = [SwiftBridgeDocs];
}

def SwiftBridgedTypedef : InheritableAttr {
  let Spellings = [GNU<"swift_bridged_typedef">];
  let Subjects = SubjectList<[TypedefName], ErrorDiag>;
  let Documentation = [SwiftBridgedTypedefDocs];
  let SimpleHandler = 1;
}

def SwiftObjCMembers : Attr {
  let Spellings = [GNU<"swift_objc_members">];
  let Subjects = SubjectList<[ObjCInterface], ErrorDiag>;
  let Documentation = [SwiftObjCMembersDocs];
  let SimpleHandler = 1;
}

def SwiftError : InheritableAttr {
  let Spellings = [GNU<"swift_error">];
  let Args = [
      EnumArgument<"Convention", "ConventionKind",
                   ["none", "nonnull_error", "null_result", "zero_result", "nonzero_result"],
                   ["None", "NonNullError", "NullResult", "ZeroResult", "NonZeroResult"]>
  ];
  let Subjects = SubjectList<[Function, ObjCMethod], ErrorDiag>;
  let Documentation = [SwiftErrorDocs];
}

def SwiftName : InheritableAttr {
  let Spellings = [GNU<"swift_name">];
  let Args = [StringArgument<"Name">];
  let Documentation = [SwiftNameDocs];
}

def SwiftNewType : InheritableAttr {
  let Spellings = [GNU<"swift_newtype">, GNU<"swift_wrapper">];
  let Args = [EnumArgument<"NewtypeKind", "NewtypeKind",
                           ["struct", "enum"], ["NK_Struct", "NK_Enum"]>];
  let Subjects = SubjectList<[TypedefName], ErrorDiag>;
  let Documentation = [SwiftNewTypeDocs];
  let HasCustomParsing = 1;
}

def SwiftPrivate : InheritableAttr {
  let Spellings = [GNU<"swift_private">];
  let Documentation = [SwiftPrivateDocs];
  let SimpleHandler = 1;
}

def NoDeref : TypeAttr {
  let Spellings = [Clang<"noderef">];
  let Documentation = [NoDerefDocs];
}

// Default arguments can only be used with the sycl::reqd_work_group_size
// spelling.
def ReqdWorkGroupSize : InheritableAttr, LanguageOptionsSpecificAttr {
  let Spellings = [GNU<"reqd_work_group_size">,
                   CXX11<"cl", "reqd_work_group_size">,
                   CXX11<"sycl", "reqd_work_group_size">];
  let Args = [UnsignedArgument<"XDim">, UnsignedArgument<"YDim">,
              UnsignedArgument<"ZDim">];
  let Subjects = SubjectList<[Function], ErrorDiag>;
  let LangOpts = [NotSYCL];
  let Documentation = [ReqdWorkGroupSizeAttrDocs];
  let SupportsNonconformingLambdaSyntax = 1;
  let ParseKind = "ReqdWorkGroupSize";
  let HasCustomParsing = 1;
}

def SYCLReqdWorkGroupSize : InheritableAttr, LanguageOptionsSpecificAttr {
  let Spellings = [GNU<"reqd_work_group_size">,
                   CXX11<"cl", "reqd_work_group_size">,
                   CXX11<"sycl", "reqd_work_group_size">];
  let Args = [ExprArgument<"XDim">,
              ExprArgument<"YDim", /*optional*/1>,
              ExprArgument<"ZDim", /*optional*/1>];
  let Subjects = SubjectList<[Function], ErrorDiag>;
  let LangOpts = [SYCLIsDevice, SilentlyIgnoreSYCLIsHost];
  let AdditionalMembers = [{
    std::optional<llvm::APSInt> getXDimVal() const {
      // X-dimension is not optional.
      if (const auto *CE = dyn_cast<ConstantExpr>(getXDim()))
        return CE->getResultAsAPSInt();
      return std::nullopt;
    }
    std::optional<llvm::APSInt> getYDimVal() const {
      // Y-dimension is optional so a nullptr value is allowed.
      if (const auto *CE = dyn_cast_or_null<ConstantExpr>(getYDim()))
        return CE->getResultAsAPSInt();
      return std::nullopt;
    }
    std::optional<llvm::APSInt> getZDimVal() const {
      // Z-dimension is optional so a nullptr value is allowed.
      if (const auto *CE = dyn_cast_or_null<ConstantExpr>(getZDim()))
        return CE->getResultAsAPSInt();
      return std::nullopt;
    }
  }];
  let Documentation = [ReqdWorkGroupSizeAttrDocs];
  let SupportsNonconformingLambdaSyntax = 1;
  let ParseKind = "ReqdWorkGroupSize";
  let HasCustomParsing = 1;
}

def WorkGroupSizeHint :  InheritableAttr, LanguageOptionsSpecificAttr {
  let Spellings = [GNU<"work_group_size_hint">,
                   CXX11<"sycl", "work_group_size_hint">];
  let Args = [UnsignedArgument<"XDim">,
              UnsignedArgument<"YDim">,
              UnsignedArgument<"ZDim">];
  let Subjects = SubjectList<[Function], ErrorDiag>;
  let Documentation = [WorkGroupSizeHintAttrDocs];
  let LangOpts = [NotSYCL];
  let SupportsNonconformingLambdaSyntax = 1;
  let ParseKind = "WorkGroupSizeHint";
  let HasCustomParsing = 1;
}

def SYCLWorkGroupSizeHint :  InheritableAttr, LanguageOptionsSpecificAttr {
  let Spellings = [GNU<"work_group_size_hint">,
                   CXX11<"sycl", "work_group_size_hint">];
  let Args = [ExprArgument<"XDim">,
              ExprArgument<"YDim", /*optional*/1>,
              ExprArgument<"ZDim", /*optional*/1>];
  let Subjects = SubjectList<[Function], ErrorDiag>;
  // In OpenCL C this attribute takes no default values whereas in SYCL it does. 
  // To avoid confusing diagnostics, the checks are deferred to
  // "handleWorkGroupSizeHint". 
  let HasCustomParsing = 1;
  let AdditionalMembers = [{
    std::optional<llvm::APSInt> getXDimVal() const {
      // X-dimension is not optional.
      if (const auto *CE = dyn_cast<ConstantExpr>(getXDim()))
        return CE->getResultAsAPSInt();
      return std::nullopt;
    }
    std::optional<llvm::APSInt> getYDimVal() const {
      // Y-dimension is optional so a nullptr value is allowed.
      if (const auto *CE = dyn_cast_or_null<ConstantExpr>(getYDim()))
        return CE->getResultAsAPSInt();
      return std::nullopt;
    }
    std::optional<llvm::APSInt> getZDimVal() const {
      // Z-dimension is optional so a nullptr value is allowed.
      if (const auto *CE = dyn_cast_or_null<ConstantExpr>(getZDim()))
        return CE->getResultAsAPSInt();
      return std::nullopt;
    }
  }];
  let Documentation = [WorkGroupSizeHintAttrDocs];
  let LangOpts = [SYCLIsDevice, SilentlyIgnoreSYCLIsHost];
  let SupportsNonconformingLambdaSyntax = 1;
  let ParseKind = "WorkGroupSizeHint";
}

def InitPriority : InheritableAttr, TargetSpecificAttr<TargetSupportsInitPriority> {
  let Spellings = [GCC<"init_priority", /*AllowInC*/0>];
  let Args = [UnsignedArgument<"Priority">];
  let Subjects = SubjectList<[Var], ErrorDiag>;
  let Documentation = [InitPriorityDocs];
}

def Section : InheritableAttr {
  let Spellings = [GCC<"section">, Declspec<"allocate">];
  let Args = [StringArgument<"Name">];
  let Subjects =
      SubjectList<[ Function, GlobalVar, ObjCMethod, ObjCProperty ], ErrorDiag>;
  let Documentation = [SectionDocs];
}

// This is used for `__declspec(code_seg("segname"))`, but not for
// `#pragma code_seg("segname")`.
def CodeSeg : InheritableAttr {
  let Spellings = [Declspec<"code_seg">];
  let Args = [StringArgument<"Name">];
  let Subjects = SubjectList<[Function, CXXRecord], ErrorDiag>;
  let Documentation = [CodeSegDocs];
}

def PragmaClangBSSSection : InheritableAttr {
  // This attribute has no spellings as it is only ever created implicitly.
  let Spellings = [];
  let Args = [StringArgument<"Name">];
  let Subjects = SubjectList<[GlobalVar], ErrorDiag>;
  let Documentation = [InternalOnly];
}

def PragmaClangDataSection : InheritableAttr {
  // This attribute has no spellings as it is only ever created implicitly.
  let Spellings = [];
  let Args = [StringArgument<"Name">];
  let Subjects = SubjectList<[GlobalVar], ErrorDiag>;
  let Documentation = [InternalOnly];
}

def PragmaClangRodataSection : InheritableAttr {
  // This attribute has no spellings as it is only ever created implicitly.
  let Spellings = [];
  let Args = [StringArgument<"Name">];
  let Subjects = SubjectList<[GlobalVar], ErrorDiag>;
  let Documentation = [InternalOnly];
}

def PragmaClangRelroSection : InheritableAttr {
  // This attribute has no spellings as it is only ever created implicitly.
  let Spellings = [];
  let Args = [StringArgument<"Name">];
  let Subjects = SubjectList<[GlobalVar], ErrorDiag>;
  let Documentation = [InternalOnly];
}

def StrictFP : InheritableAttr {
  // This attribute has no spellings as it is only ever created implicitly.
  // Function uses strict floating point operations.
  let Spellings = [];
  let Subjects = SubjectList<[Function]>;
  let Documentation = [InternalOnly];
}

def PragmaClangTextSection : InheritableAttr {
  // This attribute has no spellings as it is only ever created implicitly.
  let Spellings = [];
  let Args = [StringArgument<"Name">];
  let Subjects = SubjectList<[Function], ErrorDiag>;
  let Documentation = [InternalOnly];
}

def Sentinel : InheritableAttr {
  let Spellings = [GCC<"sentinel">];
  let Args = [DefaultIntArgument<"Sentinel", 0>,
              DefaultIntArgument<"NullPos", 0>];
//  let Subjects = SubjectList<[Function, ObjCMethod, Block, Var]>;
  let Documentation = [Undocumented];
}

def StdCall : DeclOrTypeAttr {
  let Spellings = [GCC<"stdcall">, CustomKeyword<"__stdcall">,
                   CustomKeyword<"_stdcall">];
//  let Subjects = [Function, ObjCMethod];
  let Documentation = [StdCallDocs];
}

def SwiftCall : DeclOrTypeAttr {
  let Spellings = [Clang<"swiftcall">];
//  let Subjects = SubjectList<[Function]>;
  let Documentation = [SwiftCallDocs];
}

def SwiftAsyncCall : DeclOrTypeAttr {
  let Spellings = [Clang<"swiftasynccall">];
  let Documentation = [SwiftAsyncCallDocs];
}

def SwiftContext : ParameterABIAttr {
  let Spellings = [Clang<"swift_context">];
  let Documentation = [SwiftContextDocs];
}

def SwiftAsyncContext : ParameterABIAttr {
  let Spellings = [Clang<"swift_async_context">];
  let Documentation = [SwiftAsyncContextDocs];
}

def SwiftErrorResult : ParameterABIAttr {
  let Spellings = [Clang<"swift_error_result">];
  let Documentation = [SwiftErrorResultDocs];
}

def SwiftIndirectResult : ParameterABIAttr {
  let Spellings = [Clang<"swift_indirect_result">];
  let Documentation = [SwiftIndirectResultDocs];
}

def SwiftAsync : InheritableAttr {
  let Spellings = [Clang<"swift_async">];
  let Subjects = SubjectList<[Function, ObjCMethod]>;
  let Args = [EnumArgument<"Kind", "Kind",
                ["none", "swift_private", "not_swift_private"],
                ["None", "SwiftPrivate", "NotSwiftPrivate"]>,
              ParamIdxArgument<"CompletionHandlerIndex", /*opt=*/1>];
  let Documentation = [SwiftAsyncDocs];
}

def SwiftAsyncError : InheritableAttr {
  let Spellings = [Clang<"swift_async_error">];
  let Subjects = SubjectList<[Function, ObjCMethod]>;
  let Args = [EnumArgument<"Convention", "ConventionKind",
              ["none", "nonnull_error", "zero_argument", "nonzero_argument"],
              ["None", "NonNullError", "ZeroArgument", "NonZeroArgument"]>,
              UnsignedArgument<"HandlerParamIdx", /*opt=*/1>];
  let Documentation = [SwiftAsyncErrorDocs];
}

def Suppress : StmtAttr {
  let Spellings = [CXX11<"gsl", "suppress">];
  let Args = [VariadicStringArgument<"DiagnosticIdentifiers">];
  let Documentation = [SuppressDocs];
}

def SysVABI : DeclOrTypeAttr {
  let Spellings = [GCC<"sysv_abi">];
//  let Subjects = [Function, ObjCMethod];
  let Documentation = [Undocumented];
}

def ThisCall : DeclOrTypeAttr {
  let Spellings = [GCC<"thiscall">, CustomKeyword<"__thiscall">,
                   CustomKeyword<"_thiscall">];
//  let Subjects = [Function, ObjCMethod];
  let Documentation = [ThisCallDocs];
}

def VectorCall : DeclOrTypeAttr {
  let Spellings = [Clang<"vectorcall">, CustomKeyword<"__vectorcall">,
                   CustomKeyword<"_vectorcall">];
//  let Subjects = [Function, ObjCMethod];
  let Documentation = [VectorCallDocs];
}

def ZeroCallUsedRegs : InheritableAttr {
  let Spellings = [GCC<"zero_call_used_regs">];
  let Subjects = SubjectList<[Function], ErrorDiag>;
  let Args = [
    EnumArgument<"ZeroCallUsedRegs", "ZeroCallUsedRegsKind",
                 ["skip", "used-gpr-arg", "used-gpr", "used-arg", "used",
                  "all-gpr-arg", "all-gpr", "all-arg", "all"],
                 ["Skip", "UsedGPRArg", "UsedGPR", "UsedArg", "Used",
                  "AllGPRArg", "AllGPR", "AllArg", "All"]>
  ];
  let Documentation = [ZeroCallUsedRegsDocs];
}

def Pascal : DeclOrTypeAttr {
  let Spellings = [Clang<"pascal">, CustomKeyword<"__pascal">,
                   CustomKeyword<"_pascal">];
//  let Subjects = [Function, ObjCMethod];
  let Documentation = [Undocumented];
}

def PreferredName : InheritableAttr {
  let Spellings = [Clang<"preferred_name", /*AllowInC*/0>];
  let Subjects = SubjectList<[ClassTmpl]>;
  let Args = [TypeArgument<"TypedefType">];
  let Documentation = [PreferredNameDocs];
  let InheritEvenIfAlreadyPresent = 1;
  let MeaningfulToClassTemplateDefinition = 1;
  let TemplateDependent = 1;
}

def PreserveMost : DeclOrTypeAttr {
  let Spellings = [Clang<"preserve_most">];
  let Documentation = [PreserveMostDocs];
}

def PreserveAll : DeclOrTypeAttr {
  let Spellings = [Clang<"preserve_all">];
  let Documentation = [PreserveAllDocs];
}

def M68kRTD: DeclOrTypeAttr {
  let Spellings = [Clang<"m68k_rtd">];
  let Documentation = [M68kRTDDocs];
}

def Target : InheritableAttr {
  let Spellings = [GCC<"target">];
  let Args = [StringArgument<"featuresStr">];
  let Subjects = SubjectList<[Function], ErrorDiag>;
  let Documentation = [TargetDocs];
  let AdditionalMembers = [{
    StringRef getArchitecture() const {
      StringRef Features = getFeaturesStr();
      if (Features == "default") return {};

      SmallVector<StringRef, 1> AttrFeatures;
      Features.split(AttrFeatures, ",");

      for (auto &Feature : AttrFeatures) {
        Feature = Feature.trim();
        if (Feature.startswith("arch="))
          return Feature.drop_front(sizeof("arch=") - 1);
      }
      return "";
    }

    // Gets the list of features as simple string-refs with no +/- or 'no-'.
    // Only adds the items to 'Out' that are additions.
    void getAddedFeatures(llvm::SmallVectorImpl<StringRef> &Out) const {
      StringRef Features = getFeaturesStr();
      if (Features == "default") return;

      SmallVector<StringRef, 1> AttrFeatures;
      Features.split(AttrFeatures, ",");

      for (auto &Feature : AttrFeatures) {
        Feature = Feature.trim();

        if (!Feature.startswith("no-") && !Feature.startswith("arch=") &&
            !Feature.startswith("fpmath=") && !Feature.startswith("tune="))
          Out.push_back(Feature);
      }
    }

    bool isDefaultVersion() const { return getFeaturesStr() == "default"; }
  }];
}

def TargetVersion : InheritableAttr {
  let Spellings = [GCC<"target_version">];
  let Args = [StringArgument<"NamesStr">];
  let Subjects = SubjectList<[Function], ErrorDiag>;
  let Documentation = [TargetVersionDocs];
  let AdditionalMembers = [{
    StringRef getName() const { return getNamesStr().trim(); }
    bool isDefaultVersion() const {
      return getName() == "default";
    }
    void getFeatures(llvm::SmallVectorImpl<StringRef> &Out) const {
      if (isDefaultVersion()) return;
      StringRef Features = getName();

      SmallVector<StringRef, 8> AttrFeatures;
      Features.split(AttrFeatures, "+");

      for (auto &Feature : AttrFeatures) {
        Feature = Feature.trim();
        Out.push_back(Feature);
      }
    }
  }];
}

def TargetClones : InheritableAttr {
  let Spellings = [GCC<"target_clones">];
  let Args = [VariadicStringArgument<"featuresStrs">];
  let Documentation = [TargetClonesDocs];
  let Subjects = SubjectList<[Function], ErrorDiag>;
  let AdditionalMembers = [{
    StringRef getFeatureStr(unsigned Index) const {
      return *(featuresStrs_begin() + Index);
    }
    // Given an index into the 'featuresStrs' sequence, compute a unique
    // ID to be used with function name mangling for the associated variant.
    // This mapping is necessary due to a requirement that the mangling ID
    // used for the "default" variant be the largest mangling ID in the
    // variant set. Duplicate variants present in 'featuresStrs' are also
    // assigned their own unique ID (the mapping is bijective).
    unsigned getMangledIndex(unsigned Index) const {
      if (getFeatureStr(Index) == "default")
        return std::count_if(featuresStrs_begin(), featuresStrs_end(),
                              [](StringRef S) { return S != "default"; });

      return std::count_if(featuresStrs_begin(), featuresStrs_begin() + Index,
                           [](StringRef S) { return S != "default"; });
    }

    // Given an index into the 'featuresStrs' sequence, determine if the
    // index corresponds to the first instance of the named variant. This
    // is used to skip over duplicate variant instances when iterating over
    // 'featuresStrs'.
    bool isFirstOfVersion(unsigned Index) const {
      StringRef FeatureStr(getFeatureStr(Index));
      return 0 == std::count_if(
                      featuresStrs_begin(), featuresStrs_begin() + Index,
                      [FeatureStr](StringRef S) { return S == FeatureStr; });

    }
  }];
}

def : MutualExclusions<[TargetClones, TargetVersion, Target, CPUDispatch, CPUSpecific]>;

def MinVectorWidth : InheritableAttr {
  let Spellings = [Clang<"min_vector_width">];
  let Args = [UnsignedArgument<"VectorWidth">];
  let Subjects = SubjectList<[Function], ErrorDiag>;
  let Documentation = [MinVectorWidthDocs];
}

def TransparentUnion : InheritableAttr {
  let Spellings = [GCC<"transparent_union">];
//  let Subjects = SubjectList<[Record, TypedefName]>;
  let Documentation = [TransparentUnionDocs];
  let LangOpts = [COnly];
}

def Unavailable : InheritableAttr {
  let Spellings = [Clang<"unavailable">];
  let Args = [StringArgument<"Message", 1>,
              EnumArgument<"ImplicitReason", "ImplicitReason",
                ["", "", "", ""],
                ["IR_None",
                 "IR_ARCForbiddenType",
                 "IR_ForbiddenWeak",
                 "IR_ARCForbiddenConversion",
                 "IR_ARCInitReturnsUnrelated",
                 "IR_ARCFieldWithOwnership"], 1, /*fake*/ 1>];
  let Documentation = [Undocumented];
  let MeaningfulToClassTemplateDefinition = 1;
}

def DiagnoseIf : InheritableAttr {
  let CanPrintOnLeft = 0;
  // Does not have a [[]] spelling because this attribute requires the ability
  // to parse function arguments but the attribute is not written in the type
  // position.
  let Spellings = [GNU<"diagnose_if">];
  let Subjects = SubjectList<[Function, ObjCMethod, ObjCProperty]>;
  let Args = [ExprArgument<"Cond">, StringArgument<"Message">,
              EnumArgument<"DiagnosticType",
                           "DiagnosticType",
                           ["error", "warning"],
                           ["DT_Error", "DT_Warning"]>,
              BoolArgument<"ArgDependent", 0, /*fake*/ 1>,
              DeclArgument<Named, "Parent", 0, /*fake*/ 1>];
  let InheritEvenIfAlreadyPresent = 1;
  let LateParsed = 1;
  let AdditionalMembers = [{
    bool isError() const { return diagnosticType == DT_Error; }
    bool isWarning() const { return diagnosticType == DT_Warning; }
  }];
  let TemplateDependent = 1;
  let Documentation = [DiagnoseIfDocs];
}

def ArcWeakrefUnavailable : InheritableAttr {
  let Spellings = [Clang<"objc_arc_weak_reference_unavailable">];
  let Subjects = SubjectList<[ObjCInterface], ErrorDiag>;
  let Documentation = [Undocumented];
  let SimpleHandler = 1;
}

def ObjCGC : TypeAttr {
  let Spellings = [Clang<"objc_gc">];
  let Args = [IdentifierArgument<"Kind">];
  let Documentation = [Undocumented];
}

def ObjCOwnership : DeclOrTypeAttr {
  let Spellings = [Clang<"objc_ownership">];
  let Args = [IdentifierArgument<"Kind">];
  let Documentation = [Undocumented];
}

def ObjCRequiresPropertyDefs : InheritableAttr {
  let Spellings = [Clang<"objc_requires_property_definitions">];
  let Subjects = SubjectList<[ObjCInterface], ErrorDiag>;
  let Documentation = [Undocumented];
  let SimpleHandler = 1;
}

def Unused : InheritableAttr {
  let Spellings = [CXX11<"", "maybe_unused", 201603>, GCC<"unused">,
                   C23<"", "maybe_unused", 202106>];
  let Subjects = SubjectList<[Var, ObjCIvar, Type, Enum, EnumConstant, Label,
                              Field, ObjCMethod, FunctionLike]>;
  let Documentation = [WarnMaybeUnusedDocs];
}

def Used : InheritableAttr {
  let Spellings = [GCC<"used">];
  let Subjects = SubjectList<[NonLocalVar, Function, ObjCMethod]>;
  let Documentation = [UsedDocs];
  let SimpleHandler = 1;
}

def Retain : InheritableAttr {
  let Spellings = [GCC<"retain">];
  let Subjects = SubjectList<[NonLocalVar, Function, ObjCMethod]>;
  let Documentation = [RetainDocs];
  let SimpleHandler = 1;
}

def Uuid : InheritableAttr {
  let Spellings = [Declspec<"uuid">, Microsoft<"uuid">];
  let Args = [StringArgument<"Guid">,
              DeclArgument<MSGuid, "GuidDecl", 0, /*fake=*/1>];
  let Subjects = SubjectList<[Record, Enum]>;
  // FIXME: Allow expressing logical AND for LangOpts. Our condition should be:
  // CPlusPlus && (MicrosoftExt || Borland)
  let LangOpts = [MicrosoftExt, Borland];
  let Documentation = [Undocumented];
}

def VectorSize : TypeAttr {
  let Spellings = [GCC<"vector_size">];
  let Args = [ExprArgument<"NumBytes">];
  let Documentation = [Undocumented];
  // Represented as VectorType instead.
  let ASTNode = 0;
}

def VecTypeHint : InheritableAttr {
  let Spellings = [GNU<"vec_type_hint">, CXX11<"sycl", "vec_type_hint">];
  let Args = [TypeArgument<"TypeHint">];
  let Subjects = SubjectList<[Function], ErrorDiag>;
  let SupportsNonconformingLambdaSyntax = 1;
  let Documentation = [Undocumented];
}

def MatrixType : TypeAttr {
  let Spellings = [Clang<"matrix_type">];
  let Subjects = SubjectList<[TypedefName], ErrorDiag>;
  let Args = [ExprArgument<"NumRows">, ExprArgument<"NumColumns">];
  let Documentation = [Undocumented];
  let ASTNode = 0;
  let PragmaAttributeSupport = 0;
}

def Visibility : InheritableAttr {
  let Clone = 0;
  let Spellings = [GCC<"visibility">];
  let Args = [EnumArgument<"Visibility", "VisibilityType",
                           ["default", "hidden", "internal", "protected"],
                           ["Default", "Hidden", "Hidden", "Protected"]>];
  let MeaningfulToClassTemplateDefinition = 1;
  let Documentation = [Undocumented];
}

def TypeVisibility : InheritableAttr {
  let Clone = 0;
  let Spellings = [Clang<"type_visibility">];
  let Args = [EnumArgument<"Visibility", "VisibilityType",
                           ["default", "hidden", "internal", "protected"],
                           ["Default", "Hidden", "Hidden", "Protected"]>];
//  let Subjects = [Tag, ObjCInterface, Namespace];
  let Documentation = [Undocumented];
}

def VecReturn : InheritableAttr {
  // This attribute does not have a C [[]] spelling because it only appertains
  // to C++ struct/class/union.
  // FIXME: should this attribute have a CPlusPlus language option?
  let Spellings = [Clang<"vecreturn", 0>];
  let Subjects = SubjectList<[CXXRecord], ErrorDiag>;
  let Documentation = [Undocumented];
}

def WarnUnused : InheritableAttr {
  let Spellings = [GCC<"warn_unused">];
  let Subjects = SubjectList<[Record]>;
  let Documentation = [Undocumented];
  let SimpleHandler = 1;
}

def WarnUnusedResult : InheritableAttr {
  let Spellings = [CXX11<"", "nodiscard", 201907>,
                   C23<"", "nodiscard", 202003>,
                   CXX11<"clang", "warn_unused_result">,
                   GCC<"warn_unused_result">];
  let Subjects = SubjectList<[ObjCMethod, Enum, Record, FunctionLike, TypedefName]>;
  let Args = [StringArgument<"Message", 1>];
  let Documentation = [WarnUnusedResultsDocs];
  let AdditionalMembers = [{
    // Check whether this the C++11 nodiscard version, even in non C++11
    // spellings.
    bool IsCXX11NoDiscard() const {
      return this->getSemanticSpelling() == CXX11_nodiscard;
    }
  }];
}

def Weak : InheritableAttr {
  let Spellings = [GCC<"weak">];
  let Subjects = SubjectList<[Var, Function, CXXRecord]>;
  let Documentation = [WeakDocs];
  let SimpleHandler = 1;
}

def WeakImport : InheritableAttr {
  let Spellings = [Clang<"weak_import">];
  let Documentation = [Undocumented];
}

def WeakRef : InheritableAttr {
  let Spellings = [GCC<"weakref">];
  // A WeakRef that has an argument is treated as being an AliasAttr
  let Args = [StringArgument<"Aliasee", 1>];
  let Subjects = SubjectList<[Var, Function], ErrorDiag>;
  let Documentation = [Undocumented];
}

def LTOVisibilityPublic : InheritableAttr {
  let Spellings = [Clang<"lto_visibility_public">];
  let Subjects = SubjectList<[Record]>;
  let Documentation = [LTOVisibilityDocs];
  let SimpleHandler = 1;
}

def AnyX86Interrupt : InheritableAttr, TargetSpecificAttr<TargetAnyX86> {
  // NOTE: If you add any additional spellings, ARMInterrupt's,
  // M68kInterrupt's, MSP430Interrupt's and MipsInterrupt's spellings must match.
  let Spellings = [GCC<"interrupt">];
  let Subjects = SubjectList<[HasFunctionProto]>;
  let ParseKind = "Interrupt";
  let HasCustomParsing = 1;
  let Documentation = [AnyX86InterruptDocs];
}

def AnyX86NoCallerSavedRegisters : InheritableAttr,
                                   TargetSpecificAttr<TargetAnyX86> {
  let Spellings = [GCC<"no_caller_saved_registers">];
  let Documentation = [AnyX86NoCallerSavedRegistersDocs];
  let SimpleHandler = 1;
}

def AnyX86NoCfCheck : DeclOrTypeAttr, TargetSpecificAttr<TargetAnyX86>{
  let Spellings = [GCC<"nocf_check">];
  let Subjects = SubjectList<[FunctionLike]>;
  let Documentation = [AnyX86NoCfCheckDocs];
}

def X86ForceAlignArgPointer : InheritableAttr, TargetSpecificAttr<TargetAnyX86> {
  let Spellings = [GCC<"force_align_arg_pointer">];
  // Technically, this appertains to a FunctionDecl, but the target-specific
  // code silently allows anything function-like (such as typedefs or function
  // pointers), but does not apply the attribute to them.
  let Documentation = [X86ForceAlignArgPointerDocs];
}

def NoSanitize : InheritableAttr {
  let Spellings = [Clang<"no_sanitize">];
  let Args = [VariadicStringArgument<"Sanitizers">];
  let Subjects = SubjectList<[Function, ObjCMethod, GlobalVar], ErrorDiag>;
  let Documentation = [NoSanitizeDocs];
  let AdditionalMembers = [{
    SanitizerMask getMask() const {
      SanitizerMask Mask;
      for (auto SanitizerName : sanitizers()) {
        SanitizerMask ParsedMask =
            parseSanitizerValue(SanitizerName, /*AllowGroups=*/true);
        Mask |= expandSanitizerGroups(ParsedMask);
      }
      return Mask;
    }

    bool hasCoverage() const {
      return llvm::is_contained(sanitizers(), "coverage");
    }
  }];
}

// Attributes to disable a specific sanitizer. No new sanitizers should be added
// to this list; the no_sanitize attribute should be extended instead.
def NoSanitizeSpecific : InheritableAttr {
  let Spellings = [GCC<"no_address_safety_analysis">,
                   GCC<"no_sanitize_address">,
                   GCC<"no_sanitize_thread">,
                   Clang<"no_sanitize_memory">];
  let Subjects = SubjectList<[Function, GlobalVar], ErrorDiag>;
  let Documentation = [NoSanitizeAddressDocs, NoSanitizeThreadDocs,
                       NoSanitizeMemoryDocs];
  let ASTNode = 0;
}

def DisableSanitizerInstrumentation : InheritableAttr {
  let Spellings = [Clang<"disable_sanitizer_instrumentation">];
  let Subjects = SubjectList<[Function, ObjCMethod, GlobalVar]>;
  let Documentation = [DisableSanitizerInstrumentationDocs];
  let SimpleHandler = 1;
}

def CFICanonicalJumpTable : InheritableAttr {
  let Spellings = [Clang<"cfi_canonical_jump_table">];
  let Subjects = SubjectList<[Function], ErrorDiag>;
  let Documentation = [CFICanonicalJumpTableDocs];
  let SimpleHandler = 1;
}

// C/C++ Thread safety attributes (e.g. for deadlock, data race checking)
// Not all of these attributes will be given a [[]] spelling. The attributes
// which require access to function parameter names cannot use the [[]] spelling
// because they are not written in the type position. Some attributes are given
// an updated captability-based name and the older name will only be supported
// under the GNU-style spelling.
def GuardedVar : InheritableAttr {
  let Spellings = [Clang<"guarded_var", 0>];
  let Subjects = SubjectList<[Field, SharedVar]>;
  let Documentation = [Undocumented];
  let SimpleHandler = 1;
}

def PtGuardedVar : InheritableAttr {
  let Spellings = [Clang<"pt_guarded_var", 0>];
  let Subjects = SubjectList<[Field, SharedVar]>;
  let Documentation = [Undocumented];
}

def Lockable : InheritableAttr {
  let Spellings = [GNU<"lockable">];
  let Subjects = SubjectList<[Record]>;
  let Documentation = [Undocumented];
  let ASTNode = 0;  // Replaced by Capability
}

def ScopedLockable : InheritableAttr {
  let Spellings = [Clang<"scoped_lockable", 0>];
  let Subjects = SubjectList<[Record]>;
  let Documentation = [Undocumented];
  let SimpleHandler = 1;
}

def Capability : InheritableAttr {
  let Spellings = [Clang<"capability", 0>, Clang<"shared_capability", 0>];
  let Subjects = SubjectList<[Record, TypedefName], ErrorDiag>;
  let Args = [StringArgument<"Name">];
  let Accessors = [Accessor<"isShared",
                    [Clang<"shared_capability", 0>]>];
  let Documentation = [Undocumented];
}

def AssertCapability : InheritableAttr {
  let Spellings = [Clang<"assert_capability", 0>,
                   Clang<"assert_shared_capability", 0>];
  let Subjects = SubjectList<[Function]>;
  let LateParsed = 1;
  let TemplateDependent = 1;
  let ParseArgumentsAsUnevaluated = 1;
  let InheritEvenIfAlreadyPresent = 1;
  let Args = [VariadicExprArgument<"Args">];
  let Accessors = [Accessor<"isShared",
                    [Clang<"assert_shared_capability", 0>]>];
  let Documentation = [AssertCapabilityDocs];
}

def AcquireCapability : InheritableAttr {
  let Spellings = [Clang<"acquire_capability", 0>,
                   Clang<"acquire_shared_capability", 0>,
                   GNU<"exclusive_lock_function">,
                   GNU<"shared_lock_function">];
  let Subjects = SubjectList<[Function]>;
  let LateParsed = 1;
  let TemplateDependent = 1;
  let ParseArgumentsAsUnevaluated = 1;
  let InheritEvenIfAlreadyPresent = 1;
  let Args = [VariadicExprArgument<"Args">];
  let Accessors = [Accessor<"isShared",
                    [Clang<"acquire_shared_capability", 0>,
                     GNU<"shared_lock_function">]>];
  let Documentation = [AcquireCapabilityDocs];
}

def TryAcquireCapability : InheritableAttr {
  let Spellings = [Clang<"try_acquire_capability", 0>,
                   Clang<"try_acquire_shared_capability", 0>];
  let Subjects = SubjectList<[Function],
                             ErrorDiag>;
  let LateParsed = 1;
  let TemplateDependent = 1;
  let ParseArgumentsAsUnevaluated = 1;
  let InheritEvenIfAlreadyPresent = 1;
  let Args = [ExprArgument<"SuccessValue">, VariadicExprArgument<"Args">];
  let Accessors = [Accessor<"isShared",
                    [Clang<"try_acquire_shared_capability", 0>]>];
  let Documentation = [TryAcquireCapabilityDocs];
}

def ReleaseCapability : InheritableAttr {
  let Spellings = [Clang<"release_capability", 0>,
                   Clang<"release_shared_capability", 0>,
                   Clang<"release_generic_capability", 0>,
                   Clang<"unlock_function", 0>];
  let Subjects = SubjectList<[Function]>;
  let LateParsed = 1;
  let TemplateDependent = 1;
  let ParseArgumentsAsUnevaluated = 1;
  let InheritEvenIfAlreadyPresent = 1;
  let Args = [VariadicExprArgument<"Args">];
  let Accessors = [Accessor<"isShared",
                    [Clang<"release_shared_capability", 0>]>,
                   Accessor<"isGeneric",
                     [Clang<"release_generic_capability", 0>,
                      Clang<"unlock_function", 0>]>];
  let Documentation = [ReleaseCapabilityDocs];
}

def RequiresCapability : InheritableAttr {
  let Spellings = [Clang<"requires_capability", 0>,
                   Clang<"exclusive_locks_required", 0>,
                   Clang<"requires_shared_capability", 0>,
                   Clang<"shared_locks_required", 0>];
  let Args = [VariadicExprArgument<"Args">];
  let LateParsed = 1;
  let TemplateDependent = 1;
  let ParseArgumentsAsUnevaluated = 1;
  let InheritEvenIfAlreadyPresent = 1;
  let Subjects = SubjectList<[Function]>;
  let Accessors = [Accessor<"isShared", [Clang<"requires_shared_capability", 0>,
                                         Clang<"shared_locks_required", 0>]>];
  let Documentation = [Undocumented];
}

def NoThreadSafetyAnalysis : InheritableAttr {
  let Spellings = [Clang<"no_thread_safety_analysis">];
  let Subjects = SubjectList<[Function]>;
  let Documentation = [Undocumented];
  let SimpleHandler = 1;
}

def GuardedBy : InheritableAttr {
  let Spellings = [GNU<"guarded_by">];
  let Args = [ExprArgument<"Arg">];
  let LateParsed = 1;
  let TemplateDependent = 1;
  let ParseArgumentsAsUnevaluated = 1;
  let InheritEvenIfAlreadyPresent = 1;
  let Subjects = SubjectList<[Field, SharedVar]>;
  let Documentation = [Undocumented];
}

def PtGuardedBy : InheritableAttr {
  let Spellings = [GNU<"pt_guarded_by">];
  let Args = [ExprArgument<"Arg">];
  let LateParsed = 1;
  let TemplateDependent = 1;
  let ParseArgumentsAsUnevaluated = 1;
  let InheritEvenIfAlreadyPresent = 1;
  let Subjects = SubjectList<[Field, SharedVar]>;
  let Documentation = [Undocumented];
}

def AcquiredAfter : InheritableAttr {
  let Spellings = [GNU<"acquired_after">];
  let Args = [VariadicExprArgument<"Args">];
  let LateParsed = 1;
  let TemplateDependent = 1;
  let ParseArgumentsAsUnevaluated = 1;
  let InheritEvenIfAlreadyPresent = 1;
  let Subjects = SubjectList<[Field, SharedVar]>;
  let Documentation = [Undocumented];
}

def AcquiredBefore : InheritableAttr {
  let Spellings = [GNU<"acquired_before">];
  let Args = [VariadicExprArgument<"Args">];
  let LateParsed = 1;
  let TemplateDependent = 1;
  let ParseArgumentsAsUnevaluated = 1;
  let InheritEvenIfAlreadyPresent = 1;
  let Subjects = SubjectList<[Field, SharedVar]>;
  let Documentation = [Undocumented];
}

def AssertExclusiveLock : InheritableAttr {
  let Spellings = [GNU<"assert_exclusive_lock">];
  let Args = [VariadicExprArgument<"Args">];
  let LateParsed = 1;
  let TemplateDependent = 1;
  let ParseArgumentsAsUnevaluated = 1;
  let InheritEvenIfAlreadyPresent = 1;
  let Subjects = SubjectList<[Function]>;
  let Documentation = [Undocumented];
}

def AssertSharedLock : InheritableAttr {
  let Spellings = [GNU<"assert_shared_lock">];
  let Args = [VariadicExprArgument<"Args">];
  let LateParsed = 1;
  let TemplateDependent = 1;
  let ParseArgumentsAsUnevaluated = 1;
  let InheritEvenIfAlreadyPresent = 1;
  let Subjects = SubjectList<[Function]>;
  let Documentation = [Undocumented];
}

// The first argument is an integer or boolean value specifying the return value
// of a successful lock acquisition.
def ExclusiveTrylockFunction : InheritableAttr {
  let Spellings = [GNU<"exclusive_trylock_function">];
  let Args = [ExprArgument<"SuccessValue">, VariadicExprArgument<"Args">];
  let LateParsed = 1;
  let TemplateDependent = 1;
  let ParseArgumentsAsUnevaluated = 1;
  let InheritEvenIfAlreadyPresent = 1;
  let Subjects = SubjectList<[Function]>;
  let Documentation = [Undocumented];
}

// The first argument is an integer or boolean value specifying the return value
// of a successful lock acquisition.
def SharedTrylockFunction : InheritableAttr {
  let Spellings = [GNU<"shared_trylock_function">];
  let Args = [ExprArgument<"SuccessValue">, VariadicExprArgument<"Args">];
  let LateParsed = 1;
  let TemplateDependent = 1;
  let ParseArgumentsAsUnevaluated = 1;
  let InheritEvenIfAlreadyPresent = 1;
  let Subjects = SubjectList<[Function]>;
  let Documentation = [Undocumented];
}

def LockReturned : InheritableAttr {
  let Spellings = [GNU<"lock_returned">];
  let Args = [ExprArgument<"Arg">];
  let LateParsed = 1;
  let TemplateDependent = 1;
  let ParseArgumentsAsUnevaluated = 1;
  let Subjects = SubjectList<[Function]>;
  let Documentation = [Undocumented];
}

def LocksExcluded : InheritableAttr {
  let Spellings = [GNU<"locks_excluded">];
  let Args = [VariadicExprArgument<"Args">];
  let LateParsed = 1;
  let TemplateDependent = 1;
  let ParseArgumentsAsUnevaluated = 1;
  let InheritEvenIfAlreadyPresent = 1;
  let Subjects = SubjectList<[Function]>;
  let Documentation = [Undocumented];
}

// C/C++ consumed attributes.

def Consumable : InheritableAttr {
  // This attribute does not have a C [[]] spelling because it only appertains
  // to C++ struct/class/union.
  // FIXME: should this attribute have a CPlusPlus language option?
  let Spellings = [Clang<"consumable", 0>];
  let Subjects = SubjectList<[CXXRecord]>;
  let Args = [EnumArgument<"DefaultState", "ConsumedState",
                           ["unknown", "consumed", "unconsumed"],
                           ["Unknown", "Consumed", "Unconsumed"]>];
  let Documentation = [ConsumableDocs];
}

def ConsumableAutoCast : InheritableAttr {
  // This attribute does not have a C [[]] spelling because it only appertains
  // to C++ struct/class/union.
  // FIXME: should this attribute have a CPlusPlus language option?
  let Spellings = [Clang<"consumable_auto_cast_state", 0>];
  let Subjects = SubjectList<[CXXRecord]>;
  let Documentation = [Undocumented];
  let SimpleHandler = 1;
}

def ConsumableSetOnRead : InheritableAttr {
  // This attribute does not have a C [[]] spelling because it only appertains
  // to C++ struct/class/union.
  // FIXME: should this attribute have a CPlusPlus language option?
  let Spellings = [Clang<"consumable_set_state_on_read", 0>];
  let Subjects = SubjectList<[CXXRecord]>;
  let Documentation = [Undocumented];
  let SimpleHandler = 1;
}

def CallableWhen : InheritableAttr {
  // This attribute does not have a C [[]] spelling because it only appertains
  // to C++ function (but doesn't require it to be a member function).
  // FIXME: should this attribute have a CPlusPlus language option?
  let Spellings = [Clang<"callable_when", 0>];
  let Subjects = SubjectList<[CXXMethod]>;
  let Args = [VariadicEnumArgument<"CallableStates", "ConsumedState",
                                   ["unknown", "consumed", "unconsumed"],
                                   ["Unknown", "Consumed", "Unconsumed"]>];
  let Documentation = [CallableWhenDocs];
}

def ParamTypestate : InheritableAttr {
  // This attribute does not have a C [[]] spelling because it only appertains
  // to a parameter whose type is a consumable C++ class.
  // FIXME: should this attribute have a CPlusPlus language option?
  let Spellings = [Clang<"param_typestate", 0>];
  let Subjects = SubjectList<[ParmVar]>;
  let Args = [EnumArgument<"ParamState", "ConsumedState",
                           ["unknown", "consumed", "unconsumed"],
                           ["Unknown", "Consumed", "Unconsumed"]>];
  let Documentation = [ParamTypestateDocs];
}

def ReturnTypestate : InheritableAttr {
  // This attribute does not have a C [[]] spelling because it only appertains
  // to a parameter or function return type that is a consumable C++ class.
  // FIXME: should this attribute have a CPlusPlus language option?
  let Spellings = [Clang<"return_typestate", 0>];
  let Subjects = SubjectList<[Function, ParmVar]>;
  let Args = [EnumArgument<"State", "ConsumedState",
                           ["unknown", "consumed", "unconsumed"],
                           ["Unknown", "Consumed", "Unconsumed"]>];
  let Documentation = [ReturnTypestateDocs];
}

def SetTypestate : InheritableAttr {
  // This attribute does not have a C [[]] spelling because it only appertains
  // to C++ function (but doesn't require it to be a member function).
  // FIXME: should this attribute have a CPlusPlus language option?
  let Spellings = [Clang<"set_typestate", 0>];
  let Subjects = SubjectList<[CXXMethod]>;
  let Args = [EnumArgument<"NewState", "ConsumedState",
                           ["unknown", "consumed", "unconsumed"],
                           ["Unknown", "Consumed", "Unconsumed"]>];
  let Documentation = [SetTypestateDocs];
}

def TestTypestate : InheritableAttr {
  // This attribute does not have a C [[]] spelling because it only appertains
  // to C++ function (but doesn't require it to be a member function).
  // FIXME: should this attribute have a CPlusPlus language option?
  let Spellings = [Clang<"test_typestate", 0>];
  let Subjects = SubjectList<[CXXMethod]>;
  let Args = [EnumArgument<"TestState", "ConsumedState",
                           ["consumed", "unconsumed"],
                           ["Consumed", "Unconsumed"]>];
  let Documentation = [TestTypestateDocs];
}

// Type safety attributes for `void *' pointers and type tags.

def ArgumentWithTypeTag : InheritableAttr {
  let Spellings = [Clang<"argument_with_type_tag">,
                   Clang<"pointer_with_type_tag">];
  let Subjects = SubjectList<[HasFunctionProto], ErrorDiag>;
  let Args = [IdentifierArgument<"ArgumentKind">,
              ParamIdxArgument<"ArgumentIdx">,
              ParamIdxArgument<"TypeTagIdx">,
              BoolArgument<"IsPointer", /*opt*/0, /*fake*/1>];
  let Documentation = [ArgumentWithTypeTagDocs, PointerWithTypeTagDocs];
}

def TypeTagForDatatype : InheritableAttr {
  let Spellings = [Clang<"type_tag_for_datatype">];
  let Args = [IdentifierArgument<"ArgumentKind">,
              TypeArgument<"MatchingCType">,
              BoolArgument<"LayoutCompatible">,
              BoolArgument<"MustBeNull">];
//  let Subjects = SubjectList<[Var], ErrorDiag>;
  let HasCustomParsing = 1;
  let Documentation = [TypeTagForDatatypeDocs];
}

def Owner : InheritableAttr {
  let Spellings = [CXX11<"gsl", "Owner">];
  let Subjects = SubjectList<[Struct]>;
  let Args = [TypeArgument<"DerefType", /*opt=*/1>];
  let Documentation = [LifetimeOwnerDocs];
}

def Pointer : InheritableAttr {
  let Spellings = [CXX11<"gsl", "Pointer">];
  let Subjects = SubjectList<[Struct]>;
  let Args = [TypeArgument<"DerefType", /*opt=*/1>];
  let Documentation = [LifetimePointerDocs];
}
def : MutualExclusions<[Owner, Pointer]>;

// Microsoft-related attributes

def MSNoVTable : InheritableAttr, TargetSpecificAttr<TargetMicrosoftCXXABI> {
  let Spellings = [Declspec<"novtable">];
  let Subjects = SubjectList<[CXXRecord]>;
  let Documentation = [MSNoVTableDocs];
  let SimpleHandler = 1;
}

def : IgnoredAttr {
  let Spellings = [Declspec<"property">];
}

def MSAllocator : InheritableAttr {
  let Spellings = [Declspec<"allocator">];
  let Subjects = SubjectList<[Function]>;
  let Documentation = [MSAllocatorDocs];
}

def CFGuard : InheritableAttr, TargetSpecificAttr<TargetWindows> {
  // Currently only the __declspec(guard(nocf)) modifier is supported. In future
  // we might also want to support __declspec(guard(suppress)).
  let Spellings = [Declspec<"guard">, Clang<"guard">];
  let Subjects = SubjectList<[Function]>;
  let Args = [EnumArgument<"Guard", "GuardArg", ["nocf"], ["nocf"]>];
  let Documentation = [CFGuardDocs];
}

def MSStruct : InheritableAttr {
  let Spellings = [GCC<"ms_struct">];
  let Subjects = SubjectList<[Record]>;
  let Documentation = [Undocumented];
  let SimpleHandler = 1;
}

def DLLExport : InheritableAttr, TargetSpecificAttr<TargetHasDLLImportExport> {
  let Spellings = [Declspec<"dllexport">, GCC<"dllexport">];
  let Subjects = SubjectList<[Function, Var, CXXRecord, ObjCInterface]>;
  let Documentation = [DLLExportDocs];
}

def DLLExportStaticLocal : InheritableAttr, TargetSpecificAttr<TargetHasDLLImportExport> {
  // This attribute is used internally only when -fno-dllexport-inlines is
  // passed. This attribute is added to inline functions of a class having the
  // dllexport attribute. If the function has static local variables, this
  // attribute is used to determine whether the variables are exported or not. If
  // the function has local static variables, the function is dllexported too.
  let Spellings = [];
  let Subjects = SubjectList<[Function]>;
  let Documentation = [InternalOnly];
}

def DLLImport : InheritableAttr, TargetSpecificAttr<TargetHasDLLImportExport> {
  let Spellings = [Declspec<"dllimport">, GCC<"dllimport">];
  let Subjects = SubjectList<[Function, Var, CXXRecord, ObjCInterface]>;
  let Documentation = [DLLImportDocs];


  let AdditionalMembers = [{
private:
  bool PropagatedToBaseTemplate = false;

public:
  void setPropagatedToBaseTemplate() { PropagatedToBaseTemplate = true; }
  bool wasPropagatedToBaseTemplate() { return PropagatedToBaseTemplate; }
  }];
}

def DLLImportStaticLocal : InheritableAttr, TargetSpecificAttr<TargetHasDLLImportExport> {
  // This attribute is used internally only when -fno-dllexport-inlines is
  // passed. This attribute is added to inline functions of a class having the
  // dllimport attribute. If the function has static local variables, this
  // attribute is used to determine whether the variables are imported or not.
  let Spellings = [];
  let Subjects = SubjectList<[Function]>;
  let Documentation = [InternalOnly];
}

def SelectAny : InheritableAttr {
  let Spellings = [Declspec<"selectany">, GCC<"selectany">];
  let Documentation = [SelectAnyDocs];
  let SimpleHandler = 1;
}

def Thread : Attr {
  let Spellings = [Declspec<"thread">];
  let LangOpts = [MicrosoftExt];
  let Documentation = [ThreadDocs];
  let Subjects = SubjectList<[Var]>;
}

def Win64 : IgnoredAttr {
  let Spellings = [CustomKeyword<"__w64">];
  let LangOpts = [MicrosoftExt];
}

def Ptr32 : TypeAttr {
  let Spellings = [CustomKeyword<"__ptr32">];
  let Documentation = [Ptr32Docs];
}

def Ptr64 : TypeAttr {
  let Spellings = [CustomKeyword<"__ptr64">];
  let Documentation = [Ptr64Docs];
}

def SPtr : TypeAttr {
  let Spellings = [CustomKeyword<"__sptr">];
  let Documentation = [SPtrDocs];
}

def UPtr : TypeAttr {
  let Spellings = [CustomKeyword<"__uptr">];
  let Documentation = [UPtrDocs];
}

def MSInheritance : InheritableAttr {
  let LangOpts = [MicrosoftExt];
  let Args = [DefaultBoolArgument<"BestCase", /*default*/1, /*fake*/1>];
  let Spellings = [CustomKeyword<"__single_inheritance">,
                   CustomKeyword<"__multiple_inheritance">,
                   CustomKeyword<"__virtual_inheritance">,
                   CustomKeyword<"__unspecified_inheritance">];
  let AdditionalMembers = [{
  MSInheritanceModel getInheritanceModel() const {
    // The spelling enum should agree with MSInheritanceModel.
    return MSInheritanceModel(getSemanticSpelling());
  }
  }];
  let Documentation = [MSInheritanceDocs];
}

def MSVtorDisp : InheritableAttr {
  // This attribute has no spellings as it is only ever created implicitly.
  let Spellings = [];
  let Args = [UnsignedArgument<"vdm">];
  let SemaHandler = 0;

  let AdditionalMembers = [{
  MSVtorDispMode getVtorDispMode() const { return MSVtorDispMode(vdm); }
  }];
  let Documentation = [InternalOnly];
}

def InitSeg : Attr {
  let Spellings = [Pragma<"", "init_seg">];
  let Args = [StringArgument<"Section">];
  let SemaHandler = 0;
  let Documentation = [InitSegDocs];
  let AdditionalMembers = [{
  void printPrettyPragma(raw_ostream &OS, const PrintingPolicy &Policy) const {
    OS << " (" << getSection() << ')';
  }
  }];
}

def LoopHint : Attr {
  /// #pragma clang loop <option> directive
  /// vectorize: vectorizes loop operations if State == Enable.
  /// vectorize_width: vectorize loop operations with width 'Value'.
  /// interleave: interleave multiple loop iterations if State == Enable.
  /// interleave_count: interleaves 'Value' loop iterations.
  /// unroll: fully unroll loop if State == Enable.
  /// unroll_count: unrolls loop 'Value' times.
  /// unroll_and_jam: attempt to unroll and jam loop if State == Enable.
  /// unroll_and_jam_count: unroll and jams loop 'Value' times.
  /// distribute: attempt to distribute loop if State == Enable.
  /// pipeline: disable pipelining loop if State == Disable.
  /// pipeline_initiation_interval: create loop schedule with initiation interval equal to 'Value'.

  /// #pragma unroll <argument> directive
  /// <no arg>: fully unrolls loop.
  /// boolean: fully unrolls loop if State == Enable.
  /// expression: unrolls loop 'Value' times.

  let Spellings = [Pragma<"clang", "loop">, Pragma<"", "unroll">,
                   Pragma<"", "nounroll">, Pragma<"", "unroll_and_jam">,
                   Pragma<"", "nounroll_and_jam">];

  /// State of the loop optimization specified by the spelling.
  let Args = [EnumArgument<"Option", "OptionType",
                          ["vectorize", "vectorize_width", "interleave", "interleave_count",
                           "unroll", "unroll_count", "unroll_and_jam", "unroll_and_jam_count",
                           "pipeline", "pipeline_initiation_interval", "distribute",
                           "vectorize_predicate"],
                          ["Vectorize", "VectorizeWidth", "Interleave", "InterleaveCount",
                           "Unroll", "UnrollCount", "UnrollAndJam", "UnrollAndJamCount",
                           "PipelineDisabled", "PipelineInitiationInterval", "Distribute",
                           "VectorizePredicate"]>,
              EnumArgument<"State", "LoopHintState",
                           ["enable", "disable", "numeric", "fixed_width",
                            "scalable_width", "assume_safety", "full"],
                           ["Enable", "Disable", "Numeric", "FixedWidth",
                            "ScalableWidth", "AssumeSafety", "Full"]>,
              ExprArgument<"Value">];

  let AdditionalMembers = [{
  static const char *getOptionName(int Option) {
    switch(Option) {
    case Vectorize: return "vectorize";
    case VectorizeWidth: return "vectorize_width";
    case Interleave: return "interleave";
    case InterleaveCount: return "interleave_count";
    case Unroll: return "unroll";
    case UnrollCount: return "unroll_count";
    case UnrollAndJam: return "unroll_and_jam";
    case UnrollAndJamCount: return "unroll_and_jam_count";
    case PipelineDisabled: return "pipeline";
    case PipelineInitiationInterval: return "pipeline_initiation_interval";
    case Distribute: return "distribute";
    case VectorizePredicate: return "vectorize_predicate";
    }
    llvm_unreachable("Unhandled LoopHint option.");
  }

  void printPrettyPragma(raw_ostream &OS, const PrintingPolicy &Policy) const;

  // Return a string containing the loop hint argument including the
  // enclosing parentheses.
  std::string getValueString(const PrintingPolicy &Policy) const;

  // Return a string suitable for identifying this attribute in diagnostics.
  std::string getDiagnosticName(const PrintingPolicy &Policy) const;
  }];

  let Documentation = [LoopHintDocs, UnrollHintDocs];
  let HasCustomParsing = 1;
}

def CapturedRecord : InheritableAttr {
  // This attribute has no spellings as it is only ever created implicitly.
  let Spellings = [];
  let SemaHandler = 0;
  let Documentation = [InternalOnly];
}

def OMPThreadPrivateDecl : InheritableAttr {
  // This attribute has no spellings as it is only ever created implicitly.
  let Spellings = [];
  let SemaHandler = 0;
  let Documentation = [InternalOnly];
}

def OMPCaptureNoInit : InheritableAttr {
  // This attribute has no spellings as it is only ever created implicitly.
  let Spellings = [];
  let SemaHandler = 0;
  let Documentation = [InternalOnly];
}

def OMPCaptureKind : Attr {
  // This attribute has no spellings as it is only ever created implicitly.
  let Spellings = [];
  let SemaHandler = 0;
  let Args = [UnsignedArgument<"CaptureKindVal">];
  let Documentation = [InternalOnly];
  let AdditionalMembers = [{
    llvm::omp::Clause getCaptureKind() const {
      return static_cast<llvm::omp::Clause>(getCaptureKindVal());
    }
  }];
}

def OMPReferencedVar : Attr {
  // This attribute has no spellings as it is only ever created implicitly.
  let Spellings = [];
  let SemaHandler = 0;
  let Args = [ExprArgument<"Ref">];
  let Documentation = [InternalOnly];
}

def OMPDeclareSimdDecl : Attr {
  let Spellings = [Pragma<"omp", "declare simd">];
  let Subjects = SubjectList<[Function]>;
  let SemaHandler = 0;
  let HasCustomParsing = 1;
  let Documentation = [OMPDeclareSimdDocs];
  let Args = [
    EnumArgument<"BranchState", "BranchStateTy",
                 [ "", "inbranch", "notinbranch" ],
                 [ "BS_Undefined", "BS_Inbranch", "BS_Notinbranch" ]>,
    ExprArgument<"Simdlen">, VariadicExprArgument<"Uniforms">,
    VariadicExprArgument<"Aligneds">, VariadicExprArgument<"Alignments">,
    VariadicExprArgument<"Linears">, VariadicUnsignedArgument<"Modifiers">,
    VariadicExprArgument<"Steps">
  ];
  let AdditionalMembers = [{
    void printPrettyPragma(raw_ostream & OS, const PrintingPolicy &Policy)
        const;
  }];
}

def OMPDeclareTargetDecl : InheritableAttr {
  let Spellings = [Pragma<"omp", "declare target">];
  let SemaHandler = 0;
  let Subjects = SubjectList<[Function, SharedVar]>;
  let Documentation = [OMPDeclareTargetDocs];
  let Args = [
    EnumArgument<"MapType", "MapTypeTy",
                 [ "to", "enter", "link" ],
                 [ "MT_To", "MT_Enter", "MT_Link" ]>,
    EnumArgument<"DevType", "DevTypeTy",
                 [ "host", "nohost", "any" ],
                 [ "DT_Host", "DT_NoHost", "DT_Any" ]>,
    ExprArgument<"IndirectExpr">,
    BoolArgument<"Indirect">,
    UnsignedArgument<"Level">
  ];
  let AdditionalMembers = [{
    void printPrettyPragma(raw_ostream &OS, const PrintingPolicy &Policy) const;
    static std::optional<MapTypeTy>
    isDeclareTargetDeclaration(const ValueDecl *VD);
    static std::optional<OMPDeclareTargetDeclAttr*> getActiveAttr(const ValueDecl *VD);
    static std::optional<DevTypeTy> getDeviceType(const ValueDecl *VD);
    static std::optional<SourceLocation> getLocation(const ValueDecl *VD);
  }];
}

def OMPAllocateDecl : InheritableAttr {
  // This attribute has no spellings as it is only ever created implicitly.
  let Spellings = [];
  let SemaHandler = 0;
  let Args = [
    EnumArgument<"AllocatorType", "AllocatorTypeTy",
                 [
                   "omp_null_allocator", "omp_default_mem_alloc",
                   "omp_large_cap_mem_alloc", "omp_const_mem_alloc",
                   "omp_high_bw_mem_alloc", "omp_low_lat_mem_alloc",
                   "omp_cgroup_mem_alloc", "omp_pteam_mem_alloc",
                   "omp_thread_mem_alloc", ""
                 ],
                 [
                   "OMPNullMemAlloc", "OMPDefaultMemAlloc",
                   "OMPLargeCapMemAlloc", "OMPConstMemAlloc",
                   "OMPHighBWMemAlloc", "OMPLowLatMemAlloc",
                   "OMPCGroupMemAlloc", "OMPPTeamMemAlloc", "OMPThreadMemAlloc",
                   "OMPUserDefinedMemAlloc"
                 ]>,
    ExprArgument<"Allocator">,
    ExprArgument<"Alignment">
  ];
  let Documentation = [InternalOnly];
}

def OMPDeclareVariant : InheritableAttr {
  let Spellings = [Pragma<"omp", "declare variant">];
  let Subjects = SubjectList<[Function]>;
  let SemaHandler = 0;
  let HasCustomParsing = 1;
  let InheritEvenIfAlreadyPresent = 1;
  let Documentation = [OMPDeclareVariantDocs];
  let Args = [
    ExprArgument<"VariantFuncRef">,
    OMPTraitInfoArgument<"TraitInfos">,
    VariadicExprArgument<"AdjustArgsNothing">,
    VariadicExprArgument<"AdjustArgsNeedDevicePtr">,
    VariadicOMPInteropInfoArgument<"AppendArgs">,
  ];
  let AdditionalMembers = [{
    OMPTraitInfo &getTraitInfo() { return *traitInfos; }
    void printPrettyPragma(raw_ostream & OS, const PrintingPolicy &Policy)
        const;
    static StringRef getInteropTypeString(const OMPInteropInfo *I) {
      if (I->IsTarget && I->IsTargetSync)
        return "target,targetsync";
      if (I->IsTarget)
        return "target";
      return "targetsync";
    }
  }];
}

def Assumption : InheritableAttr {
  let Spellings = [Clang<"assume">];
  let Subjects = SubjectList<[Function, ObjCMethod]>;
  let InheritEvenIfAlreadyPresent = 1;
  let Documentation = [AssumptionDocs];
  let Args = [StringArgument<"Assumption">];
}

def InternalLinkage : InheritableAttr {
  let Spellings = [Clang<"internal_linkage">];
  let Subjects = SubjectList<[Var, Function, CXXRecord]>;
  let Documentation = [InternalLinkageDocs];
}
def : MutualExclusions<[Common, InternalLinkage]>;

def ExcludeFromExplicitInstantiation : InheritableAttr {
  let Spellings = [Clang<"exclude_from_explicit_instantiation">];
  let Subjects = SubjectList<[Var, Function, CXXRecord]>;
  let Documentation = [ExcludeFromExplicitInstantiationDocs];
  let MeaningfulToClassTemplateDefinition = 1;
  let SimpleHandler = 1;
}

def Reinitializes : InheritableAttr {
  let Spellings = [Clang<"reinitializes", 0>];
  let Subjects = SubjectList<[NonStaticNonConstCXXMethod], ErrorDiag>;
  let Documentation = [ReinitializesDocs];
  let SimpleHandler = 1;
}

def NoDestroy : InheritableAttr {
  let Spellings = [Clang<"no_destroy", 0>];
  let Subjects = SubjectList<[Var]>;
  let Documentation = [NoDestroyDocs];
}

def AlwaysDestroy : InheritableAttr {
  let Spellings = [Clang<"always_destroy", 0>];
  let Subjects = SubjectList<[Var]>;
  let Documentation = [AlwaysDestroyDocs];
}
def : MutualExclusions<[NoDestroy, AlwaysDestroy]>;

def SpeculativeLoadHardening : InheritableAttr {
  let Spellings = [Clang<"speculative_load_hardening">];
  let Subjects = SubjectList<[Function, ObjCMethod], ErrorDiag>;
  let Documentation = [SpeculativeLoadHardeningDocs];
  let SimpleHandler = 1;
}

def NoSpeculativeLoadHardening : InheritableAttr {
  let Spellings = [Clang<"no_speculative_load_hardening">];
  let Subjects = SubjectList<[Function, ObjCMethod], ErrorDiag>;
  let Documentation = [NoSpeculativeLoadHardeningDocs];
  let SimpleHandler = 1;
}
def : MutualExclusions<[SpeculativeLoadHardening, NoSpeculativeLoadHardening]>;

def Uninitialized : InheritableAttr {
  let Spellings = [Clang<"uninitialized", 0>];
  let Subjects = SubjectList<[LocalVar]>;
  let PragmaAttributeSupport = 1;
  let Documentation = [UninitializedDocs];
}

def LoaderUninitialized : Attr {
  let Spellings = [Clang<"loader_uninitialized">];
  let Subjects = SubjectList<[GlobalVar]>;
  let Documentation = [LoaderUninitializedDocs];
  let SimpleHandler = 1;
}

def ObjCExternallyRetained : InheritableAttr {
  let LangOpts = [ObjCAutoRefCount];
  let Spellings = [Clang<"objc_externally_retained">];
  let Subjects = SubjectList<[NonParmVar, Function, Block, ObjCMethod]>;
  let Documentation = [ObjCExternallyRetainedDocs];
}

def NoBuiltin : Attr {
  let Spellings = [Clang<"no_builtin">];
  let Args = [VariadicStringArgument<"BuiltinNames">];
  let Subjects = SubjectList<[Function]>;
  let Documentation = [NoBuiltinDocs];
}

def UsingIfExists : InheritableAttr {
  let Spellings = [Clang<"using_if_exists", 0>];
  let Subjects = SubjectList<[Using,
                              UnresolvedUsingTypename,
                              UnresolvedUsingValue], ErrorDiag>;
  let Documentation = [UsingIfExistsDocs];
}

// FIXME: This attribute is not inheritable, it will not be propagated to
// redecls. [[clang::lifetimebound]] has the same problems. This should be
// fixed in TableGen (by probably adding a new inheritable flag).
def AcquireHandle : DeclOrTypeAttr {
  let Spellings = [Clang<"acquire_handle">];
  let Args = [StringArgument<"HandleType">];
  let Subjects = SubjectList<[Function, TypedefName, ParmVar]>;
  let Documentation = [AcquireHandleDocs];
}

def UseHandle : InheritableParamAttr {
  let Spellings = [Clang<"use_handle">];
  let Args = [StringArgument<"HandleType">];
  let Subjects = SubjectList<[ParmVar]>;
  let Documentation = [UseHandleDocs];
}

def ReleaseHandle : InheritableParamAttr {
  let Spellings = [Clang<"release_handle">];
  let Args = [StringArgument<"HandleType">];
  let Subjects = SubjectList<[ParmVar]>;
  let Documentation = [ReleaseHandleDocs];
}

def UnsafeBufferUsage : InheritableAttr {
  let Spellings = [Clang<"unsafe_buffer_usage">];
  let Subjects = SubjectList<[Function]>;
  let Documentation = [UnsafeBufferUsageDocs];
}

def DiagnoseAsBuiltin : InheritableAttr {
  let Spellings = [Clang<"diagnose_as_builtin">];
  let Args = [DeclArgument<Function, "Function">,
              VariadicUnsignedArgument<"ArgIndices">];
  let Subjects = SubjectList<[Function]>;
  let Documentation = [DiagnoseAsBuiltinDocs];
}

def Builtin : InheritableAttr {
  let Spellings = [];
  let Args = [UnsignedArgument<"ID">];
  let Subjects = SubjectList<[Function]>;
  let SemaHandler = 0;
  let Documentation = [InternalOnly];
}

def EnforceTCB : InheritableAttr {
  let Spellings = [Clang<"enforce_tcb">];
  let Subjects = SubjectList<[Function, ObjCMethod]>;
  let Args = [StringArgument<"TCBName">];
  let Documentation = [EnforceTCBDocs];
  bit InheritEvenIfAlreadyPresent = 1;
}

def EnforceTCBLeaf : InheritableAttr {
  let Spellings = [Clang<"enforce_tcb_leaf">];
  let Subjects = SubjectList<[Function, ObjCMethod]>;
  let Args = [StringArgument<"TCBName">];
  let Documentation = [EnforceTCBLeafDocs];
  bit InheritEvenIfAlreadyPresent = 1;
}

def Error : InheritableAttr {
  let Spellings = [GCC<"error">, GCC<"warning">];
  let Accessors = [Accessor<"isError", [GCC<"error">]>,
                   Accessor<"isWarning", [GCC<"warning">]>];
  let Args = [StringArgument<"UserDiagnostic">];
  let Subjects = SubjectList<[Function], ErrorDiag>;
  let Documentation = [ErrorAttrDocs];
}

def HLSLNumThreads: InheritableAttr {
  let Spellings = [Microsoft<"numthreads">];
  let Args = [IntArgument<"X">, IntArgument<"Y">, IntArgument<"Z">];
  let Subjects = SubjectList<[HLSLEntry]>;
  let LangOpts = [HLSL];
  let Documentation = [NumThreadsDocs];
}

def HLSLSV_GroupIndex: HLSLAnnotationAttr {
  let Spellings = [HLSLSemantic<"SV_GroupIndex">];
  let Subjects = SubjectList<[ParmVar, GlobalVar]>;
  let LangOpts = [HLSL];
  let Documentation = [HLSLSV_GroupIndexDocs];
}

def HLSLResourceBinding: InheritableAttr {
  let Spellings = [HLSLSemantic<"register">];
  let Subjects = SubjectList<[HLSLBufferObj, ExternalGlobalVar]>;
  let LangOpts = [HLSL];
  let Args = [StringArgument<"Slot">, StringArgument<"Space", 1>];
  let Documentation = [HLSLResourceBindingDocs];
}

def HLSLSV_DispatchThreadID: HLSLAnnotationAttr {
  let Spellings = [HLSLSemantic<"SV_DispatchThreadID">];
  let Subjects = SubjectList<[ParmVar, Field]>;
  let LangOpts = [HLSL];
  let Documentation = [HLSLSV_DispatchThreadIDDocs];
}

def HLSLShader : InheritableAttr {
  let Spellings = [Microsoft<"shader">];
  let Subjects = SubjectList<[HLSLEntry]>;
  let LangOpts = [HLSL];
  let Args = [
    EnumArgument<"Type", "ShaderType",
                 ["pixel", "vertex", "geometry", "hull", "domain", "compute",
                  "raygeneration", "intersection", "anyhit", "closesthit",
                  "miss", "callable", "mesh", "amplification"],
                 ["Pixel", "Vertex", "Geometry", "Hull", "Domain", "Compute",
                  "RayGeneration", "Intersection", "AnyHit", "ClosestHit",
                  "Miss", "Callable", "Mesh", "Amplification"]>
  ];
  let Documentation = [HLSLSV_ShaderTypeAttrDocs];
}

def HLSLResource : InheritableAttr {
  let Spellings = [];
  let Subjects = SubjectList<[Struct]>;
  let LangOpts = [HLSL];
  let Args = [EnumArgument<"ResourceClass", "llvm::hlsl::ResourceClass",
                           ["SRV", "UAV", "CBuffer", "Sampler"],
                           ["SRV", "UAV", "CBuffer", "Sampler"],
                           /*opt=*/0, /*fake=*/0, /*isExternalType=*/1>,
              EnumArgument<"ResourceKind", "llvm::hlsl::ResourceKind",
                           ["Texture1D", "Texture2D", "Texture2DMS",
                            "Texture3D", "TextureCube", "Texture1DArray",
                            "Texture2DArray", "Texture2DMSArray",
                            "TextureCubeArray", "TypedBuffer", "RawBuffer",
                            "StructuredBuffer", "CBuffer", "Sampler",
                            "TBuffer", "RTAccelerationStructure",
                            "FeedbackTexture2D", "FeedbackTexture2DArray"],
                           ["Texture1D", "Texture2D", "Texture2DMS",
                            "Texture3D", "TextureCube", "Texture1DArray",
                            "Texture2DArray", "Texture2DMSArray",
                            "TextureCubeArray", "TypedBuffer", "RawBuffer",
                            "StructuredBuffer", "CBuffer", "Sampler",
                            "TBuffer", "RTAccelerationStructure",
                            "FeedbackTexture2D", "FeedbackTexture2DArray"],
                           /*opt=*/0, /*fake=*/0, /*isExternalType=*/1>
              ];
  let Documentation = [InternalOnly];
}

def HLSLGroupSharedAddressSpace : TypeAttr {
  let Spellings = [CustomKeyword<"groupshared">];
  let Subjects = SubjectList<[Var]>;
  let Documentation = [HLSLGroupSharedAddressSpaceDocs];
}

def RandomizeLayout : InheritableAttr {
  let Spellings = [GCC<"randomize_layout">];
  let Subjects = SubjectList<[Record]>;
  let Documentation = [ClangRandomizeLayoutDocs];
  let LangOpts = [COnly];
}

def NoRandomizeLayout : InheritableAttr {
  let Spellings = [GCC<"no_randomize_layout">];
  let Subjects = SubjectList<[Record]>;
  let Documentation = [ClangRandomizeLayoutDocs];
  let LangOpts = [COnly];
}
def : MutualExclusions<[RandomizeLayout, NoRandomizeLayout]>;

def FunctionReturnThunks : InheritableAttr,
    TargetSpecificAttr<TargetAnyX86> {
  let Spellings = [GCC<"function_return">];
  let Args = [EnumArgument<"ThunkType", "Kind",
    ["keep", "thunk-extern"],
    ["Keep", "Extern"]
  >];
  let Subjects = SubjectList<[Function]>;
  let Documentation = [FunctionReturnThunksDocs];
}

def WebAssemblyFuncref : TypeAttr, TargetSpecificAttr<TargetWebAssembly> {
  let Spellings = [CustomKeyword<"__funcref">];
  let Documentation = [WebAssemblyExportNameDocs];
  let Subjects = SubjectList<[FunctionPointer], ErrorDiag>;
}

def ReadOnlyPlacement : InheritableAttr {
  let Spellings = [Clang<"enforce_read_only_placement">];
  let Subjects = SubjectList<[Record]>;
  let Documentation = [ReadOnlyPlacementDocs];
}

def AvailableOnlyInDefaultEvalMethod : InheritableAttr {
  let Spellings = [Clang<"available_only_in_default_eval_method">];
  let Subjects = SubjectList<[TypedefName], ErrorDiag>;
  let Documentation = [Undocumented];
}

def CountedBy : InheritableAttr {
  let Spellings = [Clang<"counted_by">];
  let Subjects = SubjectList<[Field]>;
  let Args = [IdentifierArgument<"CountedByField">];
  let Documentation = [CountedByDocs];
  let LangOpts = [COnly];
  // FIXME: This is ugly. Let using a DeclArgument would be nice, but a Decl
  // isn't yet available due to the fact that we're still parsing the
  // structure. Maybe that code could be changed sometime in the future.
  code AdditionalMembers = [{
    private:
      SourceRange CountedByFieldLoc;
    public:
      SourceRange getCountedByFieldLoc() const { return CountedByFieldLoc; }
      void setCountedByFieldLoc(SourceRange Loc) { CountedByFieldLoc = Loc; }
  }];
}

def PreferredType: InheritableAttr {
  let Spellings = [Clang<"preferred_type">];
  let Subjects = SubjectList<[BitField], ErrorDiag>;
  let Args = [TypeArgument<"Type", 1>];
  let Documentation = [PreferredTypeDocumentation];
}<|MERGE_RESOLUTION|>--- conflicted
+++ resolved
@@ -277,18 +277,13 @@
   int Default = default;
 }
 
-<<<<<<< HEAD
 class DefaultUnsignedArgument<string name, int default> : UnsignedArgument<name, 1> {
   int Default = default;
 }
 
-// This argument is more complex, it includes the enumerator type name,
-// a list of strings to accept, and a list of enumerators to map them to.
-=======
 // This argument is more complex, it includes the enumerator type
 // name, whether the enum type is externally defined, a list of
 // strings to accept, and a list of enumerators to map them to.
->>>>>>> 1c6c01fb
 class EnumArgument<string name, string type, list<string> values,
                    list<string> enums, bit opt = 0, bit fake = 0,
                    bit isExternalType = 0>
