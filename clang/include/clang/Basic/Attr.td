--- conflicted
+++ resolved
@@ -1135,8 +1135,6 @@
   let SimpleHandler = 1;
 }
 
-<<<<<<< HEAD
-=======
 def CoroReturnType : InheritableAttr {
   let Spellings = [Clang<"coro_return_type">];
   let Subjects = SubjectList<[CXXRecord]>;
@@ -1153,7 +1151,6 @@
   let SimpleHandler = 1;
 }
 
->>>>>>> 7ca33737
 // OSObject-based attributes.
 def OSConsumed : InheritableParamAttr {
   let Spellings = [Clang<"os_consumed">];
