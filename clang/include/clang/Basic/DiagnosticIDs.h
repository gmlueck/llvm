--- conflicted
+++ resolved
@@ -31,11 +31,7 @@
     // Size of each of the diagnostic categories.
     enum {
       DIAG_SIZE_COMMON        =  300,
-<<<<<<< HEAD
-      DIAG_SIZE_DRIVER        =  350,
-=======
       DIAG_SIZE_DRIVER        =  400,
->>>>>>> 344e735c
       DIAG_SIZE_FRONTEND      =  150,
       DIAG_SIZE_SERIALIZATION =  120,
       DIAG_SIZE_LEX           =  400,
