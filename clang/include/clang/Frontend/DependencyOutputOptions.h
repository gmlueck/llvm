//===--- DependencyOutputOptions.h ------------------------------*- C++ -*-===//
//
// Part of the LLVM Project, under the Apache License v2.0 with LLVM Exceptions.
// See https://llvm.org/LICENSE.txt for license information.
// SPDX-License-Identifier: Apache-2.0 WITH LLVM-exception
//
//===----------------------------------------------------------------------===//

#ifndef LLVM_CLANG_FRONTEND_DEPENDENCYOUTPUTOPTIONS_H
#define LLVM_CLANG_FRONTEND_DEPENDENCYOUTPUTOPTIONS_H

#include <string>
#include <vector>

namespace clang {

/// ShowIncludesDestination - Destination for /showIncludes output.
enum class ShowIncludesDestination { None, Stdout, Stderr };

/// DependencyOutputFormat - Format for the compiler dependency file.
enum class DependencyOutputFormat { Make, NMake };

/// DependencyOutputOptions - Options for controlling the compiler dependency
/// file generation.
class DependencyOutputOptions {
public:
<<<<<<< HEAD
  unsigned IncludeSystemHeaders : 1; ///< Include system header dependencies.
  unsigned ShowHeaderIncludes : 1;   ///< Show header inclusions (-H).
  unsigned UsePhonyTargets : 1;      ///< Include phony targets for each
                                     /// dependency, which can avoid some 'make'
                                     /// problems.
  unsigned AddMissingHeaderDeps : 1; ///< Add missing headers to dependency list
  unsigned IncludeModuleFiles : 1; ///< Include module file dependencies.

  /// Destination of cl.exe style /showIncludes info.
  ShowIncludesDestination ShowIncludesDest = ShowIncludesDestination::None;

  /// The format for the dependency file.
  DependencyOutputFormat OutputFormat = DependencyOutputFormat::Make;

  /// The file to write dependency output to.
  std::string OutputFile;

  /// Dependency output which is prefixed with this string is filtered
  /// from the dependency output.
  std::string DependencyFilter;

  /// The file to write header include output to. This is orthogonal to
  /// ShowHeaderIncludes (-H) and will include headers mentioned in the
  /// predefines buffer. If the output file is "-", output will be sent to
  /// stderr.
  std::string HeaderIncludeOutputFile;

  /// A list of names to use as the targets in the dependency file; this list
  /// must contain at least one entry.
  std::vector<std::string> Targets;

  /// A list of filenames to be used as extra dependencies for every target.
  std::vector<std::string> ExtraDeps;

  /// In /showIncludes mode, pretend the main TU is a header with this name.
  std::string ShowIncludesPretendHeader;

  /// The file to write GraphViz-formatted header dependencies to.
  std::string DOTOutputFile;

  /// The directory to copy module dependencies to when collecting them.
  std::string ModuleDependencyOutputDir;

=======
#define TYPED_DEPENDENCY_OUTPUTOPT(Type, Name, Description) Type Name;
#define DEPENDENCY_OUTPUTOPT(Name, Bits, Description) unsigned Name : Bits;
#include "clang/Frontend/DependencyOutputOptions.def"
>>>>>>> c4a2a130
public:
  DependencyOutputOptions()
      : IncludeSystemHeaders(0), ShowHeaderIncludes(0), UsePhonyTargets(0),
        AddMissingHeaderDeps(0), IncludeModuleFiles(0),
        ShowIncludesDest(ShowIncludesDestination::None),
        OutputFormat(DependencyOutputFormat::Make) {}
};

}  // end namespace clang

#endif<|MERGE_RESOLUTION|>--- conflicted
+++ resolved
@@ -24,55 +24,9 @@
 /// file generation.
 class DependencyOutputOptions {
 public:
-<<<<<<< HEAD
-  unsigned IncludeSystemHeaders : 1; ///< Include system header dependencies.
-  unsigned ShowHeaderIncludes : 1;   ///< Show header inclusions (-H).
-  unsigned UsePhonyTargets : 1;      ///< Include phony targets for each
-                                     /// dependency, which can avoid some 'make'
-                                     /// problems.
-  unsigned AddMissingHeaderDeps : 1; ///< Add missing headers to dependency list
-  unsigned IncludeModuleFiles : 1; ///< Include module file dependencies.
-
-  /// Destination of cl.exe style /showIncludes info.
-  ShowIncludesDestination ShowIncludesDest = ShowIncludesDestination::None;
-
-  /// The format for the dependency file.
-  DependencyOutputFormat OutputFormat = DependencyOutputFormat::Make;
-
-  /// The file to write dependency output to.
-  std::string OutputFile;
-
-  /// Dependency output which is prefixed with this string is filtered
-  /// from the dependency output.
-  std::string DependencyFilter;
-
-  /// The file to write header include output to. This is orthogonal to
-  /// ShowHeaderIncludes (-H) and will include headers mentioned in the
-  /// predefines buffer. If the output file is "-", output will be sent to
-  /// stderr.
-  std::string HeaderIncludeOutputFile;
-
-  /// A list of names to use as the targets in the dependency file; this list
-  /// must contain at least one entry.
-  std::vector<std::string> Targets;
-
-  /// A list of filenames to be used as extra dependencies for every target.
-  std::vector<std::string> ExtraDeps;
-
-  /// In /showIncludes mode, pretend the main TU is a header with this name.
-  std::string ShowIncludesPretendHeader;
-
-  /// The file to write GraphViz-formatted header dependencies to.
-  std::string DOTOutputFile;
-
-  /// The directory to copy module dependencies to when collecting them.
-  std::string ModuleDependencyOutputDir;
-
-=======
 #define TYPED_DEPENDENCY_OUTPUTOPT(Type, Name, Description) Type Name;
 #define DEPENDENCY_OUTPUTOPT(Name, Bits, Description) unsigned Name : Bits;
 #include "clang/Frontend/DependencyOutputOptions.def"
->>>>>>> c4a2a130
 public:
   DependencyOutputOptions()
       : IncludeSystemHeaders(0), ShowHeaderIncludes(0), UsePhonyTargets(0),
