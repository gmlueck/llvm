//===- ToolChain.h - Collections of tools for one platform ------*- C++ -*-===//
//
// Part of the LLVM Project, under the Apache License v2.0 with LLVM Exceptions.
// See https://llvm.org/LICENSE.txt for license information.
// SPDX-License-Identifier: Apache-2.0 WITH LLVM-exception
//
//===----------------------------------------------------------------------===//

#ifndef LLVM_CLANG_DRIVER_TOOLCHAIN_H
#define LLVM_CLANG_DRIVER_TOOLCHAIN_H

#include "clang/Basic/DebugInfoOptions.h"
#include "clang/Basic/LLVM.h"
#include "clang/Basic/LangOptions.h"
#include "clang/Basic/Sanitizers.h"
#include "clang/Driver/Action.h"
#include "clang/Driver/Multilib.h"
#include "clang/Driver/Types.h"
#include "llvm/ADT/APFloat.h"
#include "llvm/ADT/ArrayRef.h"
#include "llvm/ADT/FloatingPointMode.h"
#include "llvm/ADT/SmallVector.h"
#include "llvm/ADT/StringRef.h"
#include "llvm/ADT/Triple.h"
#include "llvm/MC/MCTargetOptions.h"
#include "llvm/Option/Option.h"
#include "llvm/Support/VersionTuple.h"
#include "llvm/Target/TargetOptions.h"
#include <cassert>
#include <climits>
#include <memory>
#include <string>
#include <utility>

namespace llvm {
namespace opt {

class Arg;
class ArgList;
class DerivedArgList;

} // namespace opt
namespace vfs {

class FileSystem;

} // namespace vfs
} // namespace llvm

namespace clang {

class ObjCRuntime;

namespace driver {

class Driver;
class InputInfo;
class SanitizerArgs;
class Tool;
class XRayArgs;

/// Helper structure used to pass information extracted from clang executable
/// name such as `i686-linux-android-g++`.
struct ParsedClangName {
  /// Target part of the executable name, as `i686-linux-android`.
  std::string TargetPrefix;

  /// Driver mode part of the executable name, as `g++`.
  std::string ModeSuffix;

  /// Corresponding driver mode argument, as '--driver-mode=g++'
  const char *DriverMode = nullptr;

  /// True if TargetPrefix is recognized as a registered target name.
  bool TargetIsValid = false;

  ParsedClangName() = default;
  ParsedClangName(std::string Suffix, const char *Mode)
      : ModeSuffix(Suffix), DriverMode(Mode) {}
  ParsedClangName(std::string Target, std::string Suffix, const char *Mode,
                  bool IsRegistered)
      : TargetPrefix(Target), ModeSuffix(Suffix), DriverMode(Mode),
        TargetIsValid(IsRegistered) {}

  bool isEmpty() const {
    return TargetPrefix.empty() && ModeSuffix.empty() && DriverMode == nullptr;
  }
};

/// ToolChain - Access to tools for a single platform.
class ToolChain {
public:
  using path_list = SmallVector<std::string, 16>;

  enum CXXStdlibType {
    CST_Libcxx,
    CST_Libstdcxx
  };

  enum RuntimeLibType {
    RLT_CompilerRT,
    RLT_Libgcc
  };

  enum UnwindLibType {
    UNW_None,
    UNW_CompilerRT,
    UNW_Libgcc
  };

  enum RTTIMode {
    RM_Enabled,
    RM_Disabled,
  };

  struct BitCodeLibraryInfo {
    std::string Path;
    bool ShouldInternalize;
    BitCodeLibraryInfo(StringRef Path, bool ShouldInternalize = true)
        : Path(Path), ShouldInternalize(ShouldInternalize) {}
  };

  enum FileType { FT_Object, FT_Static, FT_Shared };

private:
  friend class RegisterEffectiveTriple;

  const Driver &D;
  llvm::Triple Triple;
  const llvm::opt::ArgList &Args;

  // We need to initialize CachedRTTIArg before CachedRTTIMode
  const llvm::opt::Arg *const CachedRTTIArg;

  const RTTIMode CachedRTTIMode;

  /// The list of toolchain specific path prefixes to search for libraries.
  path_list LibraryPaths;

  /// The list of toolchain specific path prefixes to search for files.
  path_list FilePaths;

  /// The list of toolchain specific path prefixes to search for programs.
  path_list ProgramPaths;

  mutable std::unique_ptr<Tool> Clang;
  mutable std::unique_ptr<Tool> Flang;
  mutable std::unique_ptr<Tool> Assemble;
  mutable std::unique_ptr<Tool> Link;
  mutable std::unique_ptr<Tool> StaticLibTool;
  mutable std::unique_ptr<Tool> IfsMerge;
  mutable std::unique_ptr<Tool> OffloadBundler;
  mutable std::unique_ptr<Tool> OffloadWrapper;
<<<<<<< HEAD
  mutable std::unique_ptr<Tool> OffloadDeps;
  mutable std::unique_ptr<Tool> SPIRVTranslator;
  mutable std::unique_ptr<Tool> SPIRCheck;
  mutable std::unique_ptr<Tool> SYCLPostLink;
  mutable std::unique_ptr<Tool> BackendCompiler;
  mutable std::unique_ptr<Tool> AppendFooter;
  mutable std::unique_ptr<Tool> FileTableTform;
  mutable std::unique_ptr<Tool> SpirvToIrWrapper;
=======
  mutable std::unique_ptr<Tool> LinkerWrapper;
>>>>>>> 95c8f746

  Tool *getClang() const;
  Tool *getFlang() const;
  Tool *getAssemble() const;
  Tool *getLink() const;
  Tool *getStaticLibTool() const;
  Tool *getIfsMerge() const;
  Tool *getClangAs() const;
  Tool *getOffloadBundler() const;
  Tool *getOffloadWrapper() const;
<<<<<<< HEAD
  Tool *getOffloadDeps() const;
  Tool *getSPIRVTranslator() const;
  Tool *getSPIRCheck() const;
  Tool *getSYCLPostLink() const;
  Tool *getBackendCompiler() const;
  Tool *getAppendFooter() const;
  Tool *getTableTform() const;
  Tool *getSpirvToIrWrapper() const;
=======
  Tool *getLinkerWrapper() const;
>>>>>>> 95c8f746

  mutable bool SanitizerArgsChecked = false;
  mutable std::unique_ptr<XRayArgs> XRayArguments;

  /// The effective clang triple for the current Job.
  mutable llvm::Triple EffectiveTriple;

  /// Set the toolchain's effective clang triple.
  void setEffectiveTriple(llvm::Triple ET) const {
    EffectiveTriple = std::move(ET);
  }

  mutable llvm::Optional<CXXStdlibType> cxxStdlibType;
  mutable llvm::Optional<RuntimeLibType> runtimeLibType;
  mutable llvm::Optional<UnwindLibType> unwindLibType;

protected:
  MultilibSet Multilibs;
  Multilib SelectedMultilib;

  ToolChain(const Driver &D, const llvm::Triple &T,
            const llvm::opt::ArgList &Args);

  void setTripleEnvironment(llvm::Triple::EnvironmentType Env);

  virtual Tool *buildAssembler() const;
  virtual Tool *buildLinker() const;
  virtual Tool *buildBackendCompiler() const;
  virtual Tool *buildStaticLibTool() const;
  virtual Tool *getTool(Action::ActionClass AC) const;

  virtual std::string buildCompilerRTBasename(const llvm::opt::ArgList &Args,
                                              StringRef Component,
                                              FileType Type,
                                              bool AddArch) const;

  /// \name Utilities for implementing subclasses.
  ///@{
  static void addSystemInclude(const llvm::opt::ArgList &DriverArgs,
                               llvm::opt::ArgStringList &CC1Args,
                               const Twine &Path);
  static void addExternCSystemInclude(const llvm::opt::ArgList &DriverArgs,
                                      llvm::opt::ArgStringList &CC1Args,
                                      const Twine &Path);
  static void
      addExternCSystemIncludeIfExists(const llvm::opt::ArgList &DriverArgs,
                                      llvm::opt::ArgStringList &CC1Args,
                                      const Twine &Path);
  static void addSystemIncludes(const llvm::opt::ArgList &DriverArgs,
                                llvm::opt::ArgStringList &CC1Args,
                                ArrayRef<StringRef> Paths);
  ///@}

public:
  virtual ~ToolChain();

  // Accessors

  const Driver &getDriver() const { return D; }
  llvm::vfs::FileSystem &getVFS() const;
  const llvm::Triple &getTriple() const { return Triple; }

  /// Get the toolchain's aux triple, if it has one.
  ///
  /// Exactly what the aux triple represents depends on the toolchain, but for
  /// example when compiling CUDA code for the GPU, the triple might be NVPTX,
  /// while the aux triple is the host (CPU) toolchain, e.g. x86-linux-gnu.
  virtual const llvm::Triple *getAuxTriple() const { return nullptr; }

  /// Some toolchains need to modify the file name, for example to replace the
  /// extension for object files with .cubin for OpenMP offloading to Nvidia
  /// GPUs.
  virtual std::string getInputFilename(const InputInfo &Input) const;

  llvm::Triple::ArchType getArch() const { return Triple.getArch(); }
  StringRef getArchName() const { return Triple.getArchName(); }
  StringRef getPlatform() const { return Triple.getVendorName(); }
  StringRef getOS() const { return Triple.getOSName(); }

  /// Provide the default architecture name (as expected by -arch) for
  /// this toolchain.
  StringRef getDefaultUniversalArchName() const;

  std::string getTripleString() const {
    return Triple.getTriple();
  }

  /// Get the toolchain's effective clang triple.
  const llvm::Triple &getEffectiveTriple() const {
    assert(!EffectiveTriple.getTriple().empty() && "No effective triple");
    return EffectiveTriple;
  }

  path_list &getLibraryPaths() { return LibraryPaths; }
  const path_list &getLibraryPaths() const { return LibraryPaths; }

  path_list &getFilePaths() { return FilePaths; }
  const path_list &getFilePaths() const { return FilePaths; }

  path_list &getProgramPaths() { return ProgramPaths; }
  const path_list &getProgramPaths() const { return ProgramPaths; }

  const MultilibSet &getMultilibs() const { return Multilibs; }

  const Multilib &getMultilib() const { return SelectedMultilib; }

  SanitizerArgs getSanitizerArgs(const llvm::opt::ArgList &JobArgs) const;

  const XRayArgs& getXRayArgs() const;

  // Returns the Arg * that explicitly turned on/off rtti, or nullptr.
  const llvm::opt::Arg *getRTTIArg() const { return CachedRTTIArg; }

  // Returns the RTTIMode for the toolchain with the current arguments.
  RTTIMode getRTTIMode() const { return CachedRTTIMode; }

  /// Return any implicit target and/or mode flag for an invocation of
  /// the compiler driver as `ProgName`.
  ///
  /// For example, when called with i686-linux-android-g++, the first element
  /// of the return value will be set to `"i686-linux-android"` and the second
  /// will be set to "--driver-mode=g++"`.
  /// It is OK if the target name is not registered. In this case the return
  /// value contains false in the field TargetIsValid.
  ///
  /// \pre `llvm::InitializeAllTargets()` has been called.
  /// \param ProgName The name the Clang driver was invoked with (from,
  /// e.g., argv[0]).
  /// \return A structure of type ParsedClangName that contains the executable
  /// name parts.
  static ParsedClangName getTargetAndModeFromProgramName(StringRef ProgName);

  // Tool access.

  /// TranslateArgs - Create a new derived argument list for any argument
  /// translations this ToolChain may wish to perform, or 0 if no tool chain
  /// specific translations are needed. If \p DeviceOffloadKind is specified
  /// the translation specific for that offload kind is performed.
  ///
  /// \param BoundArch - The bound architecture name, or 0.
  /// \param DeviceOffloadKind - The device offload kind used for the
  /// translation.
  virtual llvm::opt::DerivedArgList *
  TranslateArgs(const llvm::opt::DerivedArgList &Args, StringRef BoundArch,
                Action::OffloadKind DeviceOffloadKind) const {
    return nullptr;
  }

  /// TranslateOffloadTargetArgs - Create a new derived argument list for
  /// that contains the Offload target specific flags passed via
  /// -Xopenmp-target -opt=val OR -Xopenmp-target=<triple> -opt=val
  /// Also handles -Xsycl-target OR -Xsycl-target=<triple>
  virtual llvm::opt::DerivedArgList *TranslateOffloadTargetArgs(
      const llvm::opt::DerivedArgList &Args, bool SameTripleAsHost,
      SmallVectorImpl<llvm::opt::Arg *> &AllocatedArgs,
      Action::OffloadKind DeviceOffloadKind) const;

  /// Append the argument following \p A to \p DAL assuming \p A is an Xarch
  /// argument. If \p AllocatedArgs is null pointer, synthesized arguments are
  /// added to \p DAL, otherwise they are appended to \p AllocatedArgs.
  virtual void TranslateXarchArgs(
      const llvm::opt::DerivedArgList &Args, llvm::opt::Arg *&A,
      llvm::opt::DerivedArgList *DAL,
      SmallVectorImpl<llvm::opt::Arg *> *AllocatedArgs = nullptr) const;

  /// Translate -Xarch_ arguments. If there are no such arguments, return
  /// a null pointer, otherwise return a DerivedArgList containing the
  /// translated arguments.
  virtual llvm::opt::DerivedArgList *
  TranslateXarchArgs(const llvm::opt::DerivedArgList &Args, StringRef BoundArch,
                     Action::OffloadKind DeviceOffloadKind,
                     SmallVectorImpl<llvm::opt::Arg *> *AllocatedArgs) const;

  /// Choose a tool to use to handle the action \p JA.
  ///
  /// This can be overridden when a particular ToolChain needs to use
  /// a compiler other than Clang.
  virtual Tool *SelectTool(const JobAction &JA) const;

  // Helper methods

  std::string GetFilePath(const char *Name) const;
  std::string GetProgramPath(const char *Name) const;

  /// Returns the linker path, respecting the -fuse-ld= argument to determine
  /// the linker suffix or name.
  /// If LinkerIsLLD is non-nullptr, it is set to true if the returned linker
  /// is LLD. If it's set, it can be assumed that the linker is LLD built
  /// at the same revision as clang, and clang can make assumptions about
  /// LLD's supported flags, error output, etc.
  std::string GetLinkerPath(bool *LinkerIsLLD = nullptr) const;

  /// Returns the linker path for emitting a static library.
  std::string GetStaticLibToolPath() const;

  /// Dispatch to the specific toolchain for verbose printing.
  ///
  /// This is used when handling the verbose option to print detailed,
  /// toolchain-specific information useful for understanding the behavior of
  /// the driver on a specific platform.
  virtual void printVerboseInfo(raw_ostream &OS) const {}

  // Platform defaults information

  /// Returns true if the toolchain is targeting a non-native
  /// architecture.
  virtual bool isCrossCompiling() const;

  /// HasNativeLTOLinker - Check whether the linker and related tools have
  /// native LLVM support.
  virtual bool HasNativeLLVMSupport() const;

  /// LookupTypeForExtension - Return the default language type to use for the
  /// given extension.
  virtual types::ID LookupTypeForExtension(StringRef Ext) const;

  /// IsBlocksDefault - Does this tool chain enable -fblocks by default.
  virtual bool IsBlocksDefault() const { return false; }

  /// IsIntegratedAssemblerDefault - Does this tool chain enable -integrated-as
  /// by default.
  virtual bool IsIntegratedAssemblerDefault() const { return false; }

  /// Check if the toolchain should use the integrated assembler.
  virtual bool useIntegratedAs() const;

  /// Check if the toolchain should use the integrated backend.
  virtual bool useIntegratedBackend() const { return true; }

  /// Check if the toolchain should use AsmParser to parse inlineAsm when
  /// integrated assembler is not default.
  virtual bool parseInlineAsmUsingAsmParser() const { return false; }

  /// IsMathErrnoDefault - Does this tool chain use -fmath-errno by default.
  virtual bool IsMathErrnoDefault() const { return true; }

  /// IsEncodeExtendedBlockSignatureDefault - Does this tool chain enable
  /// -fencode-extended-block-signature by default.
  virtual bool IsEncodeExtendedBlockSignatureDefault() const { return false; }

  /// IsObjCNonFragileABIDefault - Does this tool chain set
  /// -fobjc-nonfragile-abi by default.
  virtual bool IsObjCNonFragileABIDefault() const { return false; }

  /// UseObjCMixedDispatchDefault - When using non-legacy dispatch, should the
  /// mixed dispatch method be used?
  virtual bool UseObjCMixedDispatch() const { return false; }

  /// Check whether to enable x86 relax relocations by default.
  virtual bool useRelaxRelocations() const;

  /// Check whether use IEEE binary128 as long double format by default.
  bool defaultToIEEELongDouble() const;

  /// GetDefaultStackProtectorLevel - Get the default stack protector level for
  /// this tool chain.
  virtual LangOptions::StackProtectorMode
  GetDefaultStackProtectorLevel(bool KernelOrKext) const {
    return LangOptions::SSPOff;
  }

  /// Get the default trivial automatic variable initialization.
  virtual LangOptions::TrivialAutoVarInitKind
  GetDefaultTrivialAutoVarInit() const {
    return LangOptions::TrivialAutoVarInitKind::Uninitialized;
  }

  /// GetDefaultLinker - Get the default linker to use.
  virtual const char *getDefaultLinker() const { return "ld"; }

  /// GetDefaultRuntimeLibType - Get the default runtime library variant to use.
  virtual RuntimeLibType GetDefaultRuntimeLibType() const {
    return ToolChain::RLT_Libgcc;
  }

  virtual CXXStdlibType GetDefaultCXXStdlibType() const {
    return ToolChain::CST_Libstdcxx;
  }

  virtual UnwindLibType GetDefaultUnwindLibType() const {
    return ToolChain::UNW_None;
  }

  virtual std::string getCompilerRTPath() const;

  virtual std::string getCompilerRT(const llvm::opt::ArgList &Args,
                                    StringRef Component,
                                    FileType Type = ToolChain::FT_Static) const;

  const char *
  getCompilerRTArgString(const llvm::opt::ArgList &Args, StringRef Component,
                         FileType Type = ToolChain::FT_Static) const;

  std::string getCompilerRTBasename(const llvm::opt::ArgList &Args,
                                    StringRef Component,
                                    FileType Type = ToolChain::FT_Static) const;

  // Returns target specific runtime paths.
  path_list getRuntimePaths() const;

  // Returns target specific standard library paths.
  path_list getStdlibPaths() const;

  // Returns <ResourceDir>/lib/<OSName>/<arch>.  This is used by runtimes (such
  // as OpenMP) to find arch-specific libraries.
  std::string getArchSpecificLibPath() const;

  // Returns <OSname> part of above.
  virtual StringRef getOSLibName() const;

  /// needsProfileRT - returns true if instrumentation profile is on.
  static bool needsProfileRT(const llvm::opt::ArgList &Args);

  /// Returns true if gcov instrumentation (-fprofile-arcs or --coverage) is on.
  static bool needsGCovInstrumentation(const llvm::opt::ArgList &Args);

  /// IsUnwindTablesDefault - Does this tool chain use -funwind-tables
  /// by default.
  virtual bool IsUnwindTablesDefault(const llvm::opt::ArgList &Args) const;

  /// Test whether this toolchain supports outline atomics by default.
  virtual bool
  IsAArch64OutlineAtomicsDefault(const llvm::opt::ArgList &Args) const {
    return false;
  }

  /// Test whether this toolchain defaults to PIC.
  virtual bool isPICDefault() const = 0;

  /// Test whether this toolchain defaults to PIE.
  virtual bool isPIEDefault(const llvm::opt::ArgList &Args) const = 0;

  /// Tests whether this toolchain forces its default for PIC, PIE or
  /// non-PIC.  If this returns true, any PIC related flags should be ignored
  /// and instead the results of \c isPICDefault() and \c isPIEDefault(const
  /// llvm::opt::ArgList &Args) are used exclusively.
  virtual bool isPICDefaultForced() const = 0;

  /// SupportsProfiling - Does this tool chain support -pg.
  virtual bool SupportsProfiling() const { return true; }

  /// Complain if this tool chain doesn't support Objective-C ARC.
  virtual void CheckObjCARC() const {}

  /// Get the default debug info format. Typically, this is DWARF.
  virtual codegenoptions::DebugInfoFormat getDefaultDebugFormat() const {
    return codegenoptions::DIF_DWARF;
  }

  /// UseDwarfDebugFlags - Embed the compile options to clang into the Dwarf
  /// compile unit information.
  virtual bool UseDwarfDebugFlags() const { return false; }

  // Return the DWARF version to emit, in the absence of arguments
  // to the contrary.
  virtual unsigned GetDefaultDwarfVersion() const { return 5; }

  // Some toolchains may have different restrictions on the DWARF version and
  // may need to adjust it. E.g. NVPTX may need to enforce DWARF2 even when host
  // compilation uses DWARF5.
  virtual unsigned getMaxDwarfVersion() const { return UINT_MAX; }

  // True if the driver should assume "-fstandalone-debug"
  // in the absence of an option specifying otherwise,
  // provided that debugging was requested in the first place.
  // i.e. a value of 'true' does not imply that debugging is wanted.
  virtual bool GetDefaultStandaloneDebug() const { return false; }

  // Return the default debugger "tuning."
  virtual llvm::DebuggerKind getDefaultDebuggerTuning() const {
    return llvm::DebuggerKind::GDB;
  }

  /// Does this toolchain supports given debug info option or not.
  virtual bool supportsDebugInfoOption(const llvm::opt::Arg *) const {
    return true;
  }

  /// Adjust debug information kind considering all passed options.
  virtual void adjustDebugInfoKind(codegenoptions::DebugInfoKind &DebugInfoKind,
                                   const llvm::opt::ArgList &Args) const {}

  /// GetExceptionModel - Return the tool chain exception model.
  virtual llvm::ExceptionHandling
  GetExceptionModel(const llvm::opt::ArgList &Args) const;

  /// SupportsEmbeddedBitcode - Does this tool chain support embedded bitcode.
  virtual bool SupportsEmbeddedBitcode() const { return false; }

  /// getThreadModel() - Which thread model does this target use?
  virtual std::string getThreadModel() const { return "posix"; }

  /// isThreadModelSupported() - Does this target support a thread model?
  virtual bool isThreadModelSupported(const StringRef Model) const;

  virtual std::string getMultiarchTriple(const Driver &D,
                                         const llvm::Triple &TargetTriple,
                                         StringRef SysRoot) const {
    return TargetTriple.str();
  }

  /// ComputeLLVMTriple - Return the LLVM target triple to use, after taking
  /// command line arguments into account.
  virtual std::string
  ComputeLLVMTriple(const llvm::opt::ArgList &Args,
                    types::ID InputType = types::TY_INVALID) const;

  /// ComputeEffectiveClangTriple - Return the Clang triple to use for this
  /// target, which may take into account the command line arguments. For
  /// example, on Darwin the -mmacosx-version-min= command line argument (which
  /// sets the deployment target) determines the version in the triple passed to
  /// Clang.
  virtual std::string ComputeEffectiveClangTriple(
      const llvm::opt::ArgList &Args,
      types::ID InputType = types::TY_INVALID) const;

  /// getDefaultObjCRuntime - Return the default Objective-C runtime
  /// for this platform.
  ///
  /// FIXME: this really belongs on some sort of DeploymentTarget abstraction
  virtual ObjCRuntime getDefaultObjCRuntime(bool isNonFragile) const;

  /// hasBlocksRuntime - Given that the user is compiling with
  /// -fblocks, does this tool chain guarantee the existence of a
  /// blocks runtime?
  ///
  /// FIXME: this really belongs on some sort of DeploymentTarget abstraction
  virtual bool hasBlocksRuntime() const { return true; }

  /// Return the sysroot, possibly searching for a default sysroot using
  /// target-specific logic.
  virtual std::string computeSysRoot() const;

  /// Add the clang cc1 arguments for system include paths.
  ///
  /// This routine is responsible for adding the necessary cc1 arguments to
  /// include headers from standard system header directories.
  virtual void
  AddClangSystemIncludeArgs(const llvm::opt::ArgList &DriverArgs,
                            llvm::opt::ArgStringList &CC1Args) const;

  /// Add options that need to be passed to cc1 for this target.
  virtual void addClangTargetOptions(const llvm::opt::ArgList &DriverArgs,
                                     llvm::opt::ArgStringList &CC1Args,
                                     Action::OffloadKind DeviceOffloadKind) const;

  /// Add warning options that need to be passed to cc1 for this target.
  virtual void addClangWarningOptions(llvm::opt::ArgStringList &CC1Args) const;

  // GetRuntimeLibType - Determine the runtime library type to use with the
  // given compilation arguments.
  virtual RuntimeLibType
  GetRuntimeLibType(const llvm::opt::ArgList &Args) const;

  // GetCXXStdlibType - Determine the C++ standard library type to use with the
  // given compilation arguments.
  virtual CXXStdlibType GetCXXStdlibType(const llvm::opt::ArgList &Args) const;

  // GetUnwindLibType - Determine the unwind library type to use with the
  // given compilation arguments.
  virtual UnwindLibType GetUnwindLibType(const llvm::opt::ArgList &Args) const;

  // Detect the highest available version of libc++ in include path.
  virtual std::string detectLibcxxVersion(StringRef IncludePath) const;

  /// AddClangCXXStdlibIncludeArgs - Add the clang -cc1 level arguments to set
  /// the include paths to use for the given C++ standard library type.
  virtual void
  AddClangCXXStdlibIncludeArgs(const llvm::opt::ArgList &DriverArgs,
                               llvm::opt::ArgStringList &CC1Args) const;

  /// AddClangCXXStdlibIsystemArgs - Add the clang -cc1 level arguments to set
  /// the specified include paths for the C++ standard library.
  void AddClangCXXStdlibIsystemArgs(const llvm::opt::ArgList &DriverArgs,
                                    llvm::opt::ArgStringList &CC1Args) const;

  /// Returns if the C++ standard library should be linked in.
  /// Note that e.g. -lm should still be linked even if this returns false.
  bool ShouldLinkCXXStdlib(const llvm::opt::ArgList &Args) const;

  /// AddCXXStdlibLibArgs - Add the system specific linker arguments to use
  /// for the given C++ standard library type.
  virtual void AddCXXStdlibLibArgs(const llvm::opt::ArgList &Args,
                                   llvm::opt::ArgStringList &CmdArgs) const;

  /// AddFilePathLibArgs - Add each thing in getFilePaths() as a "-L" option.
  void AddFilePathLibArgs(const llvm::opt::ArgList &Args,
                          llvm::opt::ArgStringList &CmdArgs) const;

  /// AddCCKextLibArgs - Add the system specific linker arguments to use
  /// for kernel extensions (Darwin-specific).
  virtual void AddCCKextLibArgs(const llvm::opt::ArgList &Args,
                                llvm::opt::ArgStringList &CmdArgs) const;

  /// If a runtime library exists that sets global flags for unsafe floating
  /// point math, return true.
  ///
  /// This checks for presence of the -Ofast, -ffast-math or -funsafe-math flags.
  virtual bool isFastMathRuntimeAvailable(
    const llvm::opt::ArgList &Args, std::string &Path) const;

  /// AddFastMathRuntimeIfAvailable - If a runtime library exists that sets
  /// global flags for unsafe floating point math, add it and return true.
  ///
  /// This checks for presence of the -Ofast, -ffast-math or -funsafe-math flags.
  bool addFastMathRuntimeIfAvailable(
    const llvm::opt::ArgList &Args, llvm::opt::ArgStringList &CmdArgs) const;

  /// addProfileRTLibs - When -fprofile-instr-profile is specified, try to pass
  /// a suitable profile runtime library to the linker.
  virtual void addProfileRTLibs(const llvm::opt::ArgList &Args,
                                llvm::opt::ArgStringList &CmdArgs) const;

  /// Add arguments to use system-specific CUDA includes.
  virtual void AddCudaIncludeArgs(const llvm::opt::ArgList &DriverArgs,
                                  llvm::opt::ArgStringList &CC1Args) const;

  /// Add arguments to use system-specific HIP includes.
  virtual void AddHIPIncludeArgs(const llvm::opt::ArgList &DriverArgs,
                                 llvm::opt::ArgStringList &CC1Args) const;

  /// Add arguments to use MCU GCC toolchain includes.
  virtual void AddIAMCUIncludeArgs(const llvm::opt::ArgList &DriverArgs,
                                   llvm::opt::ArgStringList &CC1Args) const;

  /// On Windows, returns the MSVC compatibility version.
  virtual VersionTuple computeMSVCVersion(const Driver *D,
                                          const llvm::opt::ArgList &Args) const;

  /// Get paths of HIP device libraries.
  virtual llvm::SmallVector<BitCodeLibraryInfo, 12>
  getHIPDeviceLibs(const llvm::opt::ArgList &Args,
                   const Action::OffloadKind DeviceOffloadingKind) const;

  /// Return sanitizers which are available in this toolchain.
  virtual SanitizerMask getSupportedSanitizers() const;

  /// Return sanitizers which are enabled by default.
  virtual SanitizerMask getDefaultSanitizers() const {
    return SanitizerMask();
  }

  /// Returns true when it's possible to split LTO unit to use whole
  /// program devirtualization and CFI santiizers.
  virtual bool canSplitThinLTOUnit() const { return true; }

  /// Returns the output denormal handling type in the default floating point
  /// environment for the given \p FPType if given. Otherwise, the default
  /// assumed mode for any floating point type.
  virtual llvm::DenormalMode getDefaultDenormalModeForType(
      const llvm::opt::ArgList &DriverArgs, const JobAction &JA,
      const llvm::fltSemantics *FPType = nullptr) const {
    return llvm::DenormalMode::getIEEE();
  }

  // We want to expand the shortened versions of the triples passed in to
  // the values used for the bitcode libraries.
  static llvm::Triple getOpenMPTriple(StringRef TripleStr) {
    llvm::Triple TT(TripleStr);
    if (TT.getVendor() == llvm::Triple::UnknownVendor ||
        TT.getOS() == llvm::Triple::UnknownOS) {
      if (TT.getArch() == llvm::Triple::nvptx)
        return llvm::Triple("nvptx-nvidia-cuda");
      if (TT.getArch() == llvm::Triple::nvptx64)
        return llvm::Triple("nvptx64-nvidia-cuda");
      if (TT.getArch() == llvm::Triple::amdgcn)
        return llvm::Triple("amdgcn-amd-amdhsa");
    }
    return TT;
  }
};

/// Set a ToolChain's effective triple. Reset it when the registration object
/// is destroyed.
class RegisterEffectiveTriple {
  const ToolChain &TC;

public:
  RegisterEffectiveTriple(const ToolChain &TC, llvm::Triple T) : TC(TC) {
    TC.setEffectiveTriple(std::move(T));
  }

  ~RegisterEffectiveTriple() { TC.setEffectiveTriple(llvm::Triple()); }
};

} // namespace driver

} // namespace clang

#endif // LLVM_CLANG_DRIVER_TOOLCHAIN_H<|MERGE_RESOLUTION|>--- conflicted
+++ resolved
@@ -151,7 +151,6 @@
   mutable std::unique_ptr<Tool> IfsMerge;
   mutable std::unique_ptr<Tool> OffloadBundler;
   mutable std::unique_ptr<Tool> OffloadWrapper;
-<<<<<<< HEAD
   mutable std::unique_ptr<Tool> OffloadDeps;
   mutable std::unique_ptr<Tool> SPIRVTranslator;
   mutable std::unique_ptr<Tool> SPIRCheck;
@@ -160,9 +159,7 @@
   mutable std::unique_ptr<Tool> AppendFooter;
   mutable std::unique_ptr<Tool> FileTableTform;
   mutable std::unique_ptr<Tool> SpirvToIrWrapper;
-=======
   mutable std::unique_ptr<Tool> LinkerWrapper;
->>>>>>> 95c8f746
 
   Tool *getClang() const;
   Tool *getFlang() const;
@@ -173,7 +170,6 @@
   Tool *getClangAs() const;
   Tool *getOffloadBundler() const;
   Tool *getOffloadWrapper() const;
-<<<<<<< HEAD
   Tool *getOffloadDeps() const;
   Tool *getSPIRVTranslator() const;
   Tool *getSPIRCheck() const;
@@ -182,9 +178,7 @@
   Tool *getAppendFooter() const;
   Tool *getTableTform() const;
   Tool *getSpirvToIrWrapper() const;
-=======
   Tool *getLinkerWrapper() const;
->>>>>>> 95c8f746
 
   mutable bool SanitizerArgsChecked = false;
   mutable std::unique_ptr<XRayArgs> XRayArguments;
