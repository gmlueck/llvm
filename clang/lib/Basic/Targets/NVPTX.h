//===--- NVPTX.h - Declare NVPTX target feature support ---------*- C++ -*-===//
//
// Part of the LLVM Project, under the Apache License v2.0 with LLVM Exceptions.
// See https://llvm.org/LICENSE.txt for license information.
// SPDX-License-Identifier: Apache-2.0 WITH LLVM-exception
//
//===----------------------------------------------------------------------===//
//
// This file declares NVPTX TargetInfo objects.
//
//===----------------------------------------------------------------------===//

#ifndef LLVM_CLANG_LIB_BASIC_TARGETS_NVPTX_H
#define LLVM_CLANG_LIB_BASIC_TARGETS_NVPTX_H

#include "clang/Basic/Cuda.h"
#include "clang/Basic/TargetInfo.h"
#include "clang/Basic/TargetOptions.h"
#include "llvm/ADT/Triple.h"
#include "llvm/Support/Compiler.h"

namespace clang {
namespace targets {

static const unsigned NVPTXAddrSpaceMap[] = {
    0, // Default
    1, // opencl_global
    3, // opencl_local
    4, // opencl_constant
    0, // opencl_private
    // FIXME: generic has to be added to the target
    0, // opencl_generic
    1, // opencl_global_device
    1, // opencl_global_host
    1, // cuda_device
    4, // cuda_constant
    3, // cuda_shared
    1, // sycl_global
    1, // sycl_global_device
    1, // sycl_global_host
    3, // sycl_local
    0, // sycl_private
    0, // ptr32_sptr
    0, // ptr32_uptr
    0  // ptr64
};

/// The DWARF address class. Taken from
/// https://docs.nvidia.com/cuda/archive/10.0/ptx-writers-guide-to-interoperability/index.html#cuda-specific-dwarf
static const int NVPTXDWARFAddrSpaceMap[] = {
    -1, // Default, opencl_private or opencl_generic - not defined
    5,  // opencl_global
    -1,
    8,  // opencl_local or cuda_shared
    4,  // opencl_constant or cuda_constant
};

class LLVM_LIBRARY_VISIBILITY NVPTXTargetInfo : public TargetInfo {
  static const char *const GCCRegNames[];
  static const Builtin::Info BuiltinInfo[];
  CudaArch GPU;
  uint32_t PTXVersion;
  std::unique_ptr<TargetInfo> HostTarget;

public:
  NVPTXTargetInfo(const llvm::Triple &Triple, const TargetOptions &Opts,
                  unsigned TargetPointerWidth);

  void getTargetDefines(const LangOptions &Opts,
                        MacroBuilder &Builder) const override;

  ArrayRef<Builtin::Info> getTargetBuiltins() const override;

  bool
  initFeatureMap(llvm::StringMap<bool> &Features, DiagnosticsEngine &Diags,
                 StringRef CPU,
                 const std::vector<std::string> &FeaturesVec) const override {
    Features[CudaArchToString(GPU)] = true;
    Features["ptx" + std::to_string(PTXVersion)] = true;
    return TargetInfo::initFeatureMap(Features, Diags, CPU, FeaturesVec);
  }

  bool hasFeature(StringRef Feature) const override;

  ArrayRef<const char *> getGCCRegNames() const override;

  ArrayRef<TargetInfo::GCCRegAlias> getGCCRegAliases() const override {
    // No aliases.
    return None;
  }

  bool validateAsmConstraint(const char *&Name,
                             TargetInfo::ConstraintInfo &Info) const override {
    switch (*Name) {
    default:
      return false;
    case 'c':
    case 'h':
    case 'r':
    case 'l':
    case 'f':
    case 'd':
      Info.setAllowsRegister();
      return true;
    }
  }

  const char *getClobbers() const override {
    // FIXME: Is this really right?
    return "";
  }

  BuiltinVaListKind getBuiltinVaListKind() const override {
    // FIXME: implement
    return TargetInfo::CharPtrBuiltinVaList;
  }

  bool isValidCPUName(StringRef Name) const override {
    return StringToCudaArch(Name) != CudaArch::UNKNOWN;
  }

  void fillValidCPUList(SmallVectorImpl<StringRef> &Values) const override {
    for (int i = static_cast<int>(CudaArch::SM_20);
         i < static_cast<int>(CudaArch::LAST); ++i)
      Values.emplace_back(CudaArchToString(static_cast<CudaArch>(i)));
  }

  bool setCPU(const std::string &Name) override {
    GPU = StringToCudaArch(Name);
    return GPU != CudaArch::UNKNOWN;
  }

  void setSupportedOpenCLOpts() override {
    auto &Opts = getSupportedOpenCLOpts();
    Opts["cl_clang_storage_class_specifiers"] = true;
    Opts["__cl_clang_function_pointers"] = true;
    Opts["__cl_clang_variadic_functions"] = true;
    Opts["__cl_clang_non_portable_kernel_param_types"] = true;
<<<<<<< HEAD
=======
    Opts["__cl_clang_bitfields"] = true;
>>>>>>> 21f3f750

    Opts["cl_khr_fp64"] = true;
    Opts["__opencl_c_fp64"] = true;
    Opts["cl_khr_byte_addressable_store"] = true;
    Opts["cl_khr_global_int32_base_atomics"] = true;
    Opts["cl_khr_global_int32_extended_atomics"] = true;
    Opts["cl_khr_local_int32_base_atomics"] = true;
    Opts["cl_khr_local_int32_extended_atomics"] = true;
    // PTX actually supports 64 bits operations even if the Nvidia OpenCL
    // runtime does not report support for it.
    // This is required for libclc to compile 64 bits atomic functions.
    // FIXME: maybe we should have a way to control this ?
    Opts["cl_khr_int64_base_atomics"] = true;
    Opts["cl_khr_int64_extended_atomics"] = true;
    Opts["cl_khr_fp16"] = true;
    Opts["cl_khr_3d_image_writes"] = true;
  }

  /// \returns If a target requires an address within a target specific address
  /// space \p AddressSpace to be converted in order to be used, then return the
  /// corresponding target specific DWARF address space.
  ///
  /// \returns Otherwise return None and no conversion will be emitted in the
  /// DWARF.
  Optional<unsigned>
  getDWARFAddressSpace(unsigned AddressSpace) const override {
    if (AddressSpace >= llvm::array_lengthof(NVPTXDWARFAddrSpaceMap) ||
        NVPTXDWARFAddrSpaceMap[AddressSpace] < 0)
      return llvm::None;
    return NVPTXDWARFAddrSpaceMap[AddressSpace];
  }

  CallingConvCheckResult checkCallingConvention(CallingConv CC) const override {
    // CUDA compilations support all of the host's calling conventions.
    //
    // TODO: We should warn if you apply a non-default CC to anything other than
    // a host function.
    if (HostTarget)
      return HostTarget->checkCallingConvention(CC);
    return CCCR_Warning;
  }

  void adjust(LangOptions &Opts) override {
    TargetInfo::adjust(Opts);
    // FIXME: Needed for compiling SYCL to PTX.
    TLSSupported = TLSSupported || Opts.SYCLIsDevice;
  }

  bool hasExtIntType() const override { return true; }
};
} // namespace targets
} // namespace clang
#endif // LLVM_CLANG_LIB_BASIC_TARGETS_NVPTX_H<|MERGE_RESOLUTION|>--- conflicted
+++ resolved
@@ -136,10 +136,7 @@
     Opts["__cl_clang_function_pointers"] = true;
     Opts["__cl_clang_variadic_functions"] = true;
     Opts["__cl_clang_non_portable_kernel_param_types"] = true;
-<<<<<<< HEAD
-=======
     Opts["__cl_clang_bitfields"] = true;
->>>>>>> 21f3f750
 
     Opts["cl_khr_fp64"] = true;
     Opts["__opencl_c_fp64"] = true;
