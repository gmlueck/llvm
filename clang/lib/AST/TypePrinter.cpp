--- conflicted
+++ resolved
@@ -2088,28 +2088,16 @@
 void TypePrinter::printHLSLAttributedResourceBefore(
     const HLSLAttributedResourceType *T, raw_ostream &OS) {
   printBefore(T->getWrappedType(), OS);
-<<<<<<< HEAD
-
-=======
 }
 
 void TypePrinter::printHLSLAttributedResourceAfter(
     const HLSLAttributedResourceType *T, raw_ostream &OS) {
   printAfter(T->getWrappedType(), OS);
->>>>>>> 4b409fa5
   const HLSLAttributedResourceType::Attributes &Attrs = T->getAttrs();
   OS << " [[hlsl::resource_class("
      << HLSLResourceClassAttr::ConvertResourceClassToStr(Attrs.ResourceClass)
      << ")]]";
   if (Attrs.IsROV)
-<<<<<<< HEAD
-    OS << " [[hlsl::is_rov()]]";
-}
-
-void TypePrinter::printHLSLAttributedResourceAfter(
-    const HLSLAttributedResourceType *T, raw_ostream &OS) {
-  printAfter(T->getWrappedType(), OS);
-=======
     OS << " [[hlsl::is_rov]]";
   if (Attrs.RawBuffer)
     OS << " [[hlsl::raw_buffer]]";
@@ -2121,7 +2109,6 @@
     printAfter(ContainedTy, OS);
     OS << ")]]";
   }
->>>>>>> 4b409fa5
 }
 
 void TypePrinter::printObjCInterfaceBefore(const ObjCInterfaceType *T,
