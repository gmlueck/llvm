--- conflicted
+++ resolved
@@ -54,10 +54,6 @@
   explicit operator uint32_t() const { return V; }
   explicit operator int64_t() const { return V; }
   explicit operator uint64_t() const { return V; }
-<<<<<<< HEAD
-  explicit operator int() const { return V; }
-=======
->>>>>>> f788a4d7
   explicit operator bool() const { return V; }
 
   APSInt toAPSInt() const {
