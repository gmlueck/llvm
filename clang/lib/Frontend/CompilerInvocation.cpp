--- conflicted
+++ resolved
@@ -1953,13 +1953,6 @@
       Res, Args, Diags, "CodeGenOptions");
 }
 
-<<<<<<< HEAD
-static void ParseDependencyOutputArgs(DependencyOutputOptions &Opts,
-                                      ArgList &Args) {
-  Opts.DependencyFilter =
-      std::string(Args.getLastArgValue(OPT_dependency_filter));
-  Opts.Targets = Args.getAllArgValues(OPT_MT);
-=======
 static void
 GenerateDependencyOutputArgs(const DependencyOutputOptions &Opts,
                              SmallVectorImpl<const char *> &Args,
@@ -2002,6 +1995,10 @@
     DependencyOutputOptions &Opts, ArgList &Args,
     DiagnosticsEngine &Diags,
     frontend::ActionKind Action, bool ShowLineMarkers) {
+    Opts.DependencyFilter =
+      std::string(Args.getLastArgValue(OPT_dependency_filter));
+  Opts.Targets = Args.getAllArgValues(OPT_MT);
+
   unsigned NumErrorsBefore = Diags.getNumErrors();
   bool Success = true;
 
@@ -2018,7 +2015,6 @@
 #include "clang/Driver/Options.inc"
 #undef DEPENDENCY_OUTPUT_OPTION_WITH_MARSHALLING
 
->>>>>>> 17e5c99d
   if (Args.hasArg(OPT_show_includes)) {
     // Writing both /showIncludes and preprocessor output to stdout
     // would produce interleaved output, so use stderr for /showIncludes.
