//===--- BackendUtil.cpp - LLVM Backend Utilities -------------------------===//
//
// Part of the LLVM Project, under the Apache License v2.0 with LLVM Exceptions.
// See https://llvm.org/LICENSE.txt for license information.
// SPDX-License-Identifier: Apache-2.0 WITH LLVM-exception
//
//===----------------------------------------------------------------------===//

#include "clang/CodeGen/BackendUtil.h"
#include "clang/Basic/CodeGenOptions.h"
#include "clang/Basic/Diagnostic.h"
#include "clang/Basic/LangOptions.h"
#include "clang/Basic/TargetOptions.h"
#include "clang/Basic/Targets/SPIR.h"
#include "clang/Frontend/FrontendDiagnostic.h"
#include "clang/Frontend/Utils.h"
#include "clang/Lex/HeaderSearchOptions.h"
#include "llvm/ADT/SmallSet.h"
#include "llvm/ADT/StringExtras.h"
#include "llvm/ADT/StringSwitch.h"
#include "llvm/Analysis/AliasAnalysis.h"
#include "llvm/Analysis/GlobalsModRef.h"
#include "llvm/Analysis/TargetLibraryInfo.h"
#include "llvm/Analysis/TargetTransformInfo.h"
#include "llvm/Bitcode/BitcodeReader.h"
#include "llvm/Bitcode/BitcodeWriter.h"
#include "llvm/Bitcode/BitcodeWriterPass.h"
#include "llvm/CodeGen/RegAllocRegistry.h"
#include "llvm/CodeGen/SchedulerRegistry.h"
#include "llvm/CodeGen/TargetSubtargetInfo.h"
#include "llvm/Frontend/Driver/CodeGenOptions.h"
#include "llvm/IR/DataLayout.h"
#include "llvm/IR/DebugInfo.h"
#include "llvm/IR/LegacyPassManager.h"
#include "llvm/IR/Module.h"
#include "llvm/IR/ModuleSummaryIndex.h"
#include "llvm/IR/PassManager.h"
#include "llvm/IR/Verifier.h"
#include "llvm/IRPrinter/IRPrintingPasses.h"
#include "llvm/LTO/LTOBackend.h"
#include "llvm/MC/MCAsmInfo.h"
#include "llvm/MC/TargetRegistry.h"
#include "llvm/Object/OffloadBinary.h"
#include "llvm/Passes/PassBuilder.h"
#include "llvm/Passes/PassPlugin.h"
#include "llvm/Passes/StandardInstrumentations.h"
#include "llvm/SYCLLowerIR/CleanupSYCLMetadata.h"
#include "llvm/SYCLLowerIR/CompileTimePropertiesPass.h"
#include "llvm/SYCLLowerIR/ESIMD/ESIMDVerifier.h"
#include "llvm/SYCLLowerIR/ESIMD/LowerESIMD.h"
#include "llvm/SYCLLowerIR/LowerWGLocalMemory.h"
#include "llvm/SYCLLowerIR/MutatePrintfAddrspace.h"
#include "llvm/SYCLLowerIR/PrepareSYCLNativeCPU.h"
#include "llvm/SYCLLowerIR/RenameKernelSYCLNativeCPU.h"
#include "llvm/SYCLLowerIR/SYCLAddOptLevelAttribute.h"
#include "llvm/SYCLLowerIR/SYCLPropagateAspectsUsage.h"
#include "llvm/SYCLLowerIR/SYCLPropagateJointMatrixUsage.h"
#include "llvm/Support/BuryPointer.h"
#include "llvm/Support/CommandLine.h"
#include "llvm/Support/MemoryBuffer.h"
#include "llvm/Support/PrettyStackTrace.h"
#include "llvm/Support/TimeProfiler.h"
#include "llvm/Support/Timer.h"
#include "llvm/Support/ToolOutputFile.h"
#include "llvm/Support/VirtualFileSystem.h"
#include "llvm/Support/raw_ostream.h"
#include "llvm/Target/TargetMachine.h"
#include "llvm/Target/TargetOptions.h"
#include "llvm/TargetParser/SubtargetFeature.h"
#include "llvm/TargetParser/Triple.h"
#include "llvm/Transforms/IPO/DeadArgumentElimination.h"
#include "llvm/Transforms/HipStdPar/HipStdPar.h"
#include "llvm/Transforms/IPO/EmbedBitcodePass.h"
#include "llvm/Transforms/IPO/LowerTypeTests.h"
#include "llvm/Transforms/IPO/ThinLTOBitcodeWriter.h"
#include "llvm/Transforms/InstCombine/InstCombine.h"
#include "llvm/Transforms/Instrumentation.h"
#include "llvm/Transforms/Instrumentation/AddressSanitizer.h"
#include "llvm/Transforms/Instrumentation/AddressSanitizerOptions.h"
#include "llvm/Transforms/Instrumentation/BoundsChecking.h"
#include "llvm/Transforms/Instrumentation/DataFlowSanitizer.h"
#include "llvm/Transforms/Instrumentation/GCOVProfiler.h"
#include "llvm/Transforms/Instrumentation/HWAddressSanitizer.h"
#include "llvm/Transforms/Instrumentation/InstrProfiling.h"
#include "llvm/Transforms/Instrumentation/KCFI.h"
#include "llvm/Transforms/Instrumentation/MemProfiler.h"
#include "llvm/Transforms/Instrumentation/MemorySanitizer.h"
#include "llvm/Transforms/Instrumentation/PGOInstrumentation.h"
#include "llvm/Transforms/Instrumentation/SPIRITTAnnotations.h"
#include "llvm/Transforms/Instrumentation/SanitizerBinaryMetadata.h"
#include "llvm/Transforms/Instrumentation/SanitizerCoverage.h"
#include "llvm/Transforms/Instrumentation/ThreadSanitizer.h"
#include "llvm/Transforms/ObjCARC.h"
#include "llvm/Transforms/Scalar/EarlyCSE.h"
#include "llvm/Transforms/Scalar/GVN.h"
#include "llvm/Transforms/Scalar/InferAddressSpaces.h"
#include "llvm/Transforms/Scalar/JumpThreading.h"
#include "llvm/Transforms/Utils/Debugify.h"
#include "llvm/Transforms/Utils/EntryExitInstrumenter.h"
#include "llvm/Transforms/Utils/ModuleUtils.h"
#include <memory>
#include <optional>
using namespace clang;
using namespace llvm;

#define HANDLE_EXTENSION(Ext)                                                  \
  llvm::PassPluginLibraryInfo get##Ext##PluginInfo();
#include "llvm/Support/Extension.def"

namespace llvm {
extern cl::opt<bool> PrintPipelinePasses;

// Experiment to move sanitizers earlier.
static cl::opt<bool> ClSanitizeOnOptimizerEarlyEP(
    "sanitizer-early-opt-ep", cl::Optional,
    cl::desc("Insert sanitizers on OptimizerEarlyEP."), cl::init(false));

<<<<<<< HEAD
static cl::opt<bool> SYCLNativeCPURename(
    "sycl-native-cpu-rename", cl::init(false),
    cl::desc("Rename kernel functions for SYCL Native CPU"));
=======
// Re-link builtin bitcodes after optimization
cl::opt<bool> ClRelinkBuiltinBitcodePostop(
    "relink-builtin-bitcode-postop", cl::Optional,
    cl::desc("Re-link builtin bitcodes after optimization."), cl::init(false));
>>>>>>> 8a4b9032
}

namespace {

// Default filename used for profile generation.
std::string getDefaultProfileGenName() {
  return DebugInfoCorrelate ? "default_%m.proflite" : "default_%m.profraw";
}

class EmitAssemblyHelper {
  DiagnosticsEngine &Diags;
  const HeaderSearchOptions &HSOpts;
  const CodeGenOptions &CodeGenOpts;
  const clang::TargetOptions &TargetOpts;
  const LangOptions &LangOpts;
  Module *TheModule;
  IntrusiveRefCntPtr<llvm::vfs::FileSystem> VFS;

  Timer CodeGenerationTime;

  std::unique_ptr<raw_pwrite_stream> OS;

  Triple TargetTriple;

  TargetIRAnalysis getTargetIRAnalysis() const {
    if (TM)
      return TM->getTargetIRAnalysis();

    return TargetIRAnalysis();
  }

  /// Generates the TargetMachine.
  /// Leaves TM unchanged if it is unable to create the target machine.
  /// Some of our clang tests specify triples which are not built
  /// into clang. This is okay because these tests check the generated
  /// IR, and they require DataLayout which depends on the triple.
  /// In this case, we allow this method to fail and not report an error.
  /// When MustCreateTM is used, we print an error if we are unable to load
  /// the requested target.
  void CreateTargetMachine(bool MustCreateTM);

  /// Add passes necessary to emit assembly or LLVM IR.
  ///
  /// \return True on success.
  bool AddEmitPasses(legacy::PassManager &CodeGenPasses, BackendAction Action,
                     raw_pwrite_stream &OS, raw_pwrite_stream *DwoOS);

  std::unique_ptr<llvm::ToolOutputFile> openOutputFile(StringRef Path) {
    std::error_code EC;
    auto F = std::make_unique<llvm::ToolOutputFile>(Path, EC,
                                                     llvm::sys::fs::OF_None);
    if (EC) {
      Diags.Report(diag::err_fe_unable_to_open_output) << Path << EC.message();
      F.reset();
    }
    return F;
  }

  void
  RunOptimizationPipeline(BackendAction Action,
                          std::unique_ptr<raw_pwrite_stream> &OS,
                          std::unique_ptr<llvm::ToolOutputFile> &ThinLinkOS);
  void RunCodegenPipeline(BackendAction Action,
                          std::unique_ptr<raw_pwrite_stream> &OS,
                          std::unique_ptr<llvm::ToolOutputFile> &DwoOS);

  /// Check whether we should emit a module summary for regular LTO.
  /// The module summary should be emitted by default for regular LTO
  /// except for ld64 targets.
  ///
  /// \return True if the module summary should be emitted.
  bool shouldEmitRegularLTOSummary() const {
    return CodeGenOpts.PrepareForLTO && !CodeGenOpts.DisableLLVMPasses &&
           TargetTriple.getVendor() != llvm::Triple::Apple;
  }

public:
  EmitAssemblyHelper(DiagnosticsEngine &_Diags,
                     const HeaderSearchOptions &HeaderSearchOpts,
                     const CodeGenOptions &CGOpts,
                     const clang::TargetOptions &TOpts,
                     const LangOptions &LOpts, Module *M,
                     IntrusiveRefCntPtr<llvm::vfs::FileSystem> VFS)
      : Diags(_Diags), HSOpts(HeaderSearchOpts), CodeGenOpts(CGOpts),
        TargetOpts(TOpts), LangOpts(LOpts), TheModule(M), VFS(std::move(VFS)),
        CodeGenerationTime("codegen", "Code Generation Time"),
        TargetTriple(TheModule->getTargetTriple()) {}

  ~EmitAssemblyHelper() {
    if (CodeGenOpts.DisableFree)
      BuryPointer(std::move(TM));
  }

  std::unique_ptr<TargetMachine> TM;

  // Emit output using the new pass manager for the optimization pipeline.
  void EmitAssembly(BackendAction Action,
                    std::unique_ptr<raw_pwrite_stream> OS);
};
}

static SanitizerCoverageOptions
getSancovOptsFromCGOpts(const CodeGenOptions &CGOpts) {
  SanitizerCoverageOptions Opts;
  Opts.CoverageType =
      static_cast<SanitizerCoverageOptions::Type>(CGOpts.SanitizeCoverageType);
  Opts.IndirectCalls = CGOpts.SanitizeCoverageIndirectCalls;
  Opts.TraceBB = CGOpts.SanitizeCoverageTraceBB;
  Opts.TraceCmp = CGOpts.SanitizeCoverageTraceCmp;
  Opts.TraceDiv = CGOpts.SanitizeCoverageTraceDiv;
  Opts.TraceGep = CGOpts.SanitizeCoverageTraceGep;
  Opts.Use8bitCounters = CGOpts.SanitizeCoverage8bitCounters;
  Opts.TracePC = CGOpts.SanitizeCoverageTracePC;
  Opts.TracePCGuard = CGOpts.SanitizeCoverageTracePCGuard;
  Opts.NoPrune = CGOpts.SanitizeCoverageNoPrune;
  Opts.Inline8bitCounters = CGOpts.SanitizeCoverageInline8bitCounters;
  Opts.InlineBoolFlag = CGOpts.SanitizeCoverageInlineBoolFlag;
  Opts.PCTable = CGOpts.SanitizeCoveragePCTable;
  Opts.StackDepth = CGOpts.SanitizeCoverageStackDepth;
  Opts.TraceLoads = CGOpts.SanitizeCoverageTraceLoads;
  Opts.TraceStores = CGOpts.SanitizeCoverageTraceStores;
  Opts.CollectControlFlow = CGOpts.SanitizeCoverageControlFlow;
  return Opts;
}

static SanitizerBinaryMetadataOptions
getSanitizerBinaryMetadataOptions(const CodeGenOptions &CGOpts) {
  SanitizerBinaryMetadataOptions Opts;
  Opts.Covered = CGOpts.SanitizeBinaryMetadataCovered;
  Opts.Atomics = CGOpts.SanitizeBinaryMetadataAtomics;
  Opts.UAR = CGOpts.SanitizeBinaryMetadataUAR;
  return Opts;
}

// Check if ASan should use GC-friendly instrumentation for globals.
// First of all, there is no point if -fdata-sections is off (expect for MachO,
// where this is not a factor). Also, on ELF this feature requires an assembler
// extension that only works with -integrated-as at the moment.
static bool asanUseGlobalsGC(const Triple &T, const CodeGenOptions &CGOpts) {
  if (!CGOpts.SanitizeAddressGlobalsDeadStripping)
    return false;
  switch (T.getObjectFormat()) {
  case Triple::MachO:
  case Triple::COFF:
    return true;
  case Triple::ELF:
    return !CGOpts.DisableIntegratedAS;
  case Triple::GOFF:
    llvm::report_fatal_error("ASan not implemented for GOFF");
  case Triple::XCOFF:
    llvm::report_fatal_error("ASan not implemented for XCOFF.");
  case Triple::Wasm:
  case Triple::DXContainer:
  case Triple::SPIRV:
  case Triple::UnknownObjectFormat:
    break;
  }
  return false;
}

static TargetLibraryInfoImpl *createTLII(llvm::Triple &TargetTriple,
                                         const CodeGenOptions &CodeGenOpts) {
  TargetLibraryInfoImpl *TLII =
      llvm::driver::createTLII(TargetTriple, CodeGenOpts.getVecLib());

  switch (CodeGenOpts.getAltMathLib()) {
  case CodeGenOptions::TestAltMathLibrary:
    TLII->addAltMathFunctionsFromLib(
        TargetLibraryInfoImpl::AltMathLibrary::TestAltMathLibrary);
    break;
  case CodeGenOptions::SVMLAltMathLibrary:
    TLII->addAltMathFunctionsFromLib(
        TargetLibraryInfoImpl::AltMathLibrary::SVMLAltMathLibrary);
    break;
  default:
    break;
  }
  return TLII;
}

static std::optional<llvm::CodeModel::Model>
getCodeModel(const CodeGenOptions &CodeGenOpts) {
  unsigned CodeModel = llvm::StringSwitch<unsigned>(CodeGenOpts.CodeModel)
                           .Case("tiny", llvm::CodeModel::Tiny)
                           .Case("small", llvm::CodeModel::Small)
                           .Case("kernel", llvm::CodeModel::Kernel)
                           .Case("medium", llvm::CodeModel::Medium)
                           .Case("large", llvm::CodeModel::Large)
                           .Case("default", ~1u)
                           .Default(~0u);
  assert(CodeModel != ~0u && "invalid code model!");
  if (CodeModel == ~1u)
    return std::nullopt;
  return static_cast<llvm::CodeModel::Model>(CodeModel);
}

static CodeGenFileType getCodeGenFileType(BackendAction Action) {
  if (Action == Backend_EmitObj)
    return CodeGenFileType::ObjectFile;
  else if (Action == Backend_EmitMCNull)
    return CodeGenFileType::Null;
  else {
    assert(Action == Backend_EmitAssembly && "Invalid action!");
    return CodeGenFileType::AssemblyFile;
  }
}

static bool actionRequiresCodeGen(BackendAction Action) {
  return Action != Backend_EmitNothing && Action != Backend_EmitBC &&
         Action != Backend_EmitLL;
}

static bool initTargetOptions(DiagnosticsEngine &Diags,
                              llvm::TargetOptions &Options,
                              const CodeGenOptions &CodeGenOpts,
                              const clang::TargetOptions &TargetOpts,
                              const LangOptions &LangOpts,
                              const HeaderSearchOptions &HSOpts) {
  switch (LangOpts.getThreadModel()) {
  case LangOptions::ThreadModelKind::POSIX:
    Options.ThreadModel = llvm::ThreadModel::POSIX;
    break;
  case LangOptions::ThreadModelKind::Single:
    Options.ThreadModel = llvm::ThreadModel::Single;
    break;
  }

  // Set float ABI type.
  assert((CodeGenOpts.FloatABI == "soft" || CodeGenOpts.FloatABI == "softfp" ||
          CodeGenOpts.FloatABI == "hard" || CodeGenOpts.FloatABI.empty()) &&
         "Invalid Floating Point ABI!");
  Options.FloatABIType =
      llvm::StringSwitch<llvm::FloatABI::ABIType>(CodeGenOpts.FloatABI)
          .Case("soft", llvm::FloatABI::Soft)
          .Case("softfp", llvm::FloatABI::Soft)
          .Case("hard", llvm::FloatABI::Hard)
          .Default(llvm::FloatABI::Default);

  // Set FP fusion mode.
  switch (LangOpts.getDefaultFPContractMode()) {
  case LangOptions::FPM_Off:
    // Preserve any contraction performed by the front-end.  (Strict performs
    // splitting of the muladd intrinsic in the backend.)
    Options.AllowFPOpFusion = llvm::FPOpFusion::Standard;
    break;
  case LangOptions::FPM_On:
  case LangOptions::FPM_FastHonorPragmas:
    Options.AllowFPOpFusion = llvm::FPOpFusion::Standard;
    break;
  case LangOptions::FPM_Fast:
    Options.AllowFPOpFusion = llvm::FPOpFusion::Fast;
    break;
  }

  Options.BinutilsVersion =
      llvm::TargetMachine::parseBinutilsVersion(CodeGenOpts.BinutilsVersion);
  Options.UseInitArray = CodeGenOpts.UseInitArray;
  Options.DisableIntegratedAS = CodeGenOpts.DisableIntegratedAS;
  Options.CompressDebugSections = CodeGenOpts.getCompressDebugSections();
  Options.RelaxELFRelocations = CodeGenOpts.RelaxELFRelocations;

  // Set EABI version.
  Options.EABIVersion = TargetOpts.EABIVersion;

  if (LangOpts.hasSjLjExceptions())
    Options.ExceptionModel = llvm::ExceptionHandling::SjLj;
  if (LangOpts.hasSEHExceptions())
    Options.ExceptionModel = llvm::ExceptionHandling::WinEH;
  if (LangOpts.hasDWARFExceptions())
    Options.ExceptionModel = llvm::ExceptionHandling::DwarfCFI;
  if (LangOpts.hasWasmExceptions())
    Options.ExceptionModel = llvm::ExceptionHandling::Wasm;

  Options.NoInfsFPMath = LangOpts.NoHonorInfs;
  Options.NoNaNsFPMath = LangOpts.NoHonorNaNs;
  Options.NoZerosInBSS = CodeGenOpts.NoZeroInitializedInBSS;
  Options.UnsafeFPMath = LangOpts.AllowFPReassoc && LangOpts.AllowRecip &&
                         LangOpts.NoSignedZero && LangOpts.ApproxFunc &&
                         (LangOpts.getDefaultFPContractMode() ==
                              LangOptions::FPModeKind::FPM_Fast ||
                          LangOpts.getDefaultFPContractMode() ==
                              LangOptions::FPModeKind::FPM_FastHonorPragmas);
  Options.ApproxFuncFPMath = LangOpts.ApproxFunc;

  Options.BBSections =
      llvm::StringSwitch<llvm::BasicBlockSection>(CodeGenOpts.BBSections)
          .Case("all", llvm::BasicBlockSection::All)
          .Case("labels", llvm::BasicBlockSection::Labels)
          .StartsWith("list=", llvm::BasicBlockSection::List)
          .Case("none", llvm::BasicBlockSection::None)
          .Default(llvm::BasicBlockSection::None);

  if (Options.BBSections == llvm::BasicBlockSection::List) {
    ErrorOr<std::unique_ptr<MemoryBuffer>> MBOrErr =
        MemoryBuffer::getFile(CodeGenOpts.BBSections.substr(5));
    if (!MBOrErr) {
      Diags.Report(diag::err_fe_unable_to_load_basic_block_sections_file)
          << MBOrErr.getError().message();
      return false;
    }
    Options.BBSectionsFuncListBuf = std::move(*MBOrErr);
  }

  Options.EnableMachineFunctionSplitter = CodeGenOpts.SplitMachineFunctions;
  Options.FunctionSections = CodeGenOpts.FunctionSections;
  Options.DataSections = CodeGenOpts.DataSections;
  Options.IgnoreXCOFFVisibility = LangOpts.IgnoreXCOFFVisibility;
  Options.UniqueSectionNames = CodeGenOpts.UniqueSectionNames;
  Options.UniqueBasicBlockSectionNames =
      CodeGenOpts.UniqueBasicBlockSectionNames;
  Options.TLSSize = CodeGenOpts.TLSSize;
  Options.EmulatedTLS = CodeGenOpts.EmulatedTLS;
  Options.DebuggerTuning = CodeGenOpts.getDebuggerTuning();
  Options.EmitStackSizeSection = CodeGenOpts.StackSizeSection;
  Options.StackUsageOutput = CodeGenOpts.StackUsageOutput;
  Options.EmitAddrsig = CodeGenOpts.Addrsig;
  Options.ForceDwarfFrameSection = CodeGenOpts.ForceDwarfFrameSection;
  Options.EmitCallSiteInfo = CodeGenOpts.EmitCallSiteInfo;
  Options.EnableAIXExtendedAltivecABI = LangOpts.EnableAIXExtendedAltivecABI;
  Options.XRayFunctionIndex = CodeGenOpts.XRayFunctionIndex;
  Options.LoopAlignment = CodeGenOpts.LoopAlignment;
  Options.DebugStrictDwarf = CodeGenOpts.DebugStrictDwarf;
  Options.ObjectFilenameForDebug = CodeGenOpts.ObjectFilenameForDebug;
  Options.Hotpatch = CodeGenOpts.HotPatch;
  Options.JMCInstrument = CodeGenOpts.JMCInstrument;
  Options.XCOFFReadOnlyPointers = CodeGenOpts.XCOFFReadOnlyPointers;

  switch (CodeGenOpts.getSwiftAsyncFramePointer()) {
  case CodeGenOptions::SwiftAsyncFramePointerKind::Auto:
    Options.SwiftAsyncFramePointer =
        SwiftAsyncFramePointerMode::DeploymentBased;
    break;

  case CodeGenOptions::SwiftAsyncFramePointerKind::Always:
    Options.SwiftAsyncFramePointer = SwiftAsyncFramePointerMode::Always;
    break;

  case CodeGenOptions::SwiftAsyncFramePointerKind::Never:
    Options.SwiftAsyncFramePointer = SwiftAsyncFramePointerMode::Never;
    break;
  }

  Options.MCOptions.SplitDwarfFile = CodeGenOpts.SplitDwarfFile;
  Options.MCOptions.EmitDwarfUnwind = CodeGenOpts.getEmitDwarfUnwind();
  Options.MCOptions.EmitCompactUnwindNonCanonical =
      CodeGenOpts.EmitCompactUnwindNonCanonical;
  Options.MCOptions.MCRelaxAll = CodeGenOpts.RelaxAll;
  Options.MCOptions.MCSaveTempLabels = CodeGenOpts.SaveTempLabels;
  Options.MCOptions.MCUseDwarfDirectory =
      CodeGenOpts.NoDwarfDirectoryAsm
          ? llvm::MCTargetOptions::DisableDwarfDirectory
          : llvm::MCTargetOptions::EnableDwarfDirectory;
  Options.MCOptions.MCNoExecStack = CodeGenOpts.NoExecStack;
  Options.MCOptions.MCIncrementalLinkerCompatible =
      CodeGenOpts.IncrementalLinkerCompatible;
  Options.MCOptions.MCFatalWarnings = CodeGenOpts.FatalWarnings;
  Options.MCOptions.MCNoWarn = CodeGenOpts.NoWarn;
  Options.MCOptions.AsmVerbose = CodeGenOpts.AsmVerbose;
  Options.MCOptions.Dwarf64 = CodeGenOpts.Dwarf64;
  Options.MCOptions.PreserveAsmComments = CodeGenOpts.PreserveAsmComments;
  Options.MCOptions.ABIName = TargetOpts.ABI;
  for (const auto &Entry : HSOpts.UserEntries)
    if (!Entry.IsFramework &&
        (Entry.Group == frontend::IncludeDirGroup::Quoted ||
         Entry.Group == frontend::IncludeDirGroup::Angled ||
         Entry.Group == frontend::IncludeDirGroup::System))
      Options.MCOptions.IASSearchPaths.push_back(
          Entry.IgnoreSysRoot ? Entry.Path : HSOpts.Sysroot + Entry.Path);
  Options.MCOptions.Argv0 = CodeGenOpts.Argv0;
  Options.MCOptions.CommandLineArgs = CodeGenOpts.CommandLineArgs;
  Options.MCOptions.AsSecureLogFile = CodeGenOpts.AsSecureLogFile;
  Options.MCOptions.PPCUseFullRegisterNames =
      CodeGenOpts.PPCUseFullRegisterNames;
  Options.MisExpect = CodeGenOpts.MisExpect;

  return true;
}

static std::optional<GCOVOptions>
getGCOVOptions(const CodeGenOptions &CodeGenOpts, const LangOptions &LangOpts) {
  if (CodeGenOpts.CoverageNotesFile.empty() &&
      CodeGenOpts.CoverageDataFile.empty())
    return std::nullopt;
  // Not using 'GCOVOptions::getDefault' allows us to avoid exiting if
  // LLVM's -default-gcov-version flag is set to something invalid.
  GCOVOptions Options;
  Options.EmitNotes = !CodeGenOpts.CoverageNotesFile.empty();
  Options.EmitData = !CodeGenOpts.CoverageDataFile.empty();
  llvm::copy(CodeGenOpts.CoverageVersion, std::begin(Options.Version));
  Options.NoRedZone = CodeGenOpts.DisableRedZone;
  Options.Filter = CodeGenOpts.ProfileFilterFiles;
  Options.Exclude = CodeGenOpts.ProfileExcludeFiles;
  Options.Atomic = CodeGenOpts.AtomicProfileUpdate;
  return Options;
}

static std::optional<InstrProfOptions>
getInstrProfOptions(const CodeGenOptions &CodeGenOpts,
                    const LangOptions &LangOpts) {
  if (!CodeGenOpts.hasProfileClangInstr())
    return std::nullopt;
  InstrProfOptions Options;
  Options.NoRedZone = CodeGenOpts.DisableRedZone;
  Options.InstrProfileOutput = CodeGenOpts.InstrProfileOutput;
  Options.Atomic = CodeGenOpts.AtomicProfileUpdate;
  return Options;
}

static void setCommandLineOpts(const CodeGenOptions &CodeGenOpts) {
  SmallVector<const char *, 16> BackendArgs;
  BackendArgs.push_back("clang"); // Fake program name.
  if (!CodeGenOpts.DebugPass.empty()) {
    BackendArgs.push_back("-debug-pass");
    BackendArgs.push_back(CodeGenOpts.DebugPass.c_str());
  }
  if (!CodeGenOpts.LimitFloatPrecision.empty()) {
    BackendArgs.push_back("-limit-float-precision");
    BackendArgs.push_back(CodeGenOpts.LimitFloatPrecision.c_str());
  }
  // Check for the default "clang" invocation that won't set any cl::opt values.
  // Skip trying to parse the command line invocation to avoid the issues
  // described below.
  if (BackendArgs.size() == 1)
    return;
  BackendArgs.push_back(nullptr);
  // FIXME: The command line parser below is not thread-safe and shares a global
  // state, so this call might crash or overwrite the options of another Clang
  // instance in the same process.
  llvm::cl::ParseCommandLineOptions(BackendArgs.size() - 1,
                                    BackendArgs.data());
}

void EmitAssemblyHelper::CreateTargetMachine(bool MustCreateTM) {
  // Create the TargetMachine for generating code.
  std::string Error;
  std::string Triple = TheModule->getTargetTriple();
  const llvm::Target *TheTarget = TargetRegistry::lookupTarget(Triple, Error);
  if (!TheTarget) {
    if (MustCreateTM)
      Diags.Report(diag::err_fe_unable_to_create_target) << Error;
    return;
  }

  std::optional<llvm::CodeModel::Model> CM = getCodeModel(CodeGenOpts);
  std::string FeaturesStr =
      llvm::join(TargetOpts.Features.begin(), TargetOpts.Features.end(), ",");
  llvm::Reloc::Model RM = CodeGenOpts.RelocationModel;
  std::optional<CodeGenOptLevel> OptLevelOrNone =
      CodeGenOpt::getLevel(CodeGenOpts.OptimizationLevel);
  assert(OptLevelOrNone && "Invalid optimization level!");
  CodeGenOptLevel OptLevel = *OptLevelOrNone;

  llvm::TargetOptions Options;
  if (!initTargetOptions(Diags, Options, CodeGenOpts, TargetOpts, LangOpts,
                         HSOpts))
    return;
  TM.reset(TheTarget->createTargetMachine(Triple, TargetOpts.CPU, FeaturesStr,
                                          Options, RM, CM, OptLevel));
  TM->setLargeDataThreshold(CodeGenOpts.LargeDataThreshold);
}

bool EmitAssemblyHelper::AddEmitPasses(legacy::PassManager &CodeGenPasses,
                                       BackendAction Action,
                                       raw_pwrite_stream &OS,
                                       raw_pwrite_stream *DwoOS) {
  // Add LibraryInfo.
  std::unique_ptr<TargetLibraryInfoImpl> TLII(
      createTLII(TargetTriple, CodeGenOpts));
  CodeGenPasses.add(new TargetLibraryInfoWrapperPass(*TLII));

  // Normal mode, emit a .s or .o file by running the code generator. Note,
  // this also adds codegenerator level optimization passes.
  CodeGenFileType CGFT = getCodeGenFileType(Action);

  // Add ObjC ARC final-cleanup optimizations. This is done as part of the
  // "codegen" passes so that it isn't run multiple times when there is
  // inlining happening.
  if (CodeGenOpts.OptimizationLevel > 0)
    CodeGenPasses.add(createObjCARCContractPass());

  if (TM->addPassesToEmitFile(CodeGenPasses, OS, DwoOS, CGFT,
                              /*DisableVerify=*/!CodeGenOpts.VerifyModule)) {
    Diags.Report(diag::err_fe_unable_to_interface_with_target);
    return false;
  }

  return true;
}

static OptimizationLevel mapToLevel(const CodeGenOptions &Opts) {
  switch (Opts.OptimizationLevel) {
  default:
    llvm_unreachable("Invalid optimization level!");

  case 0:
    return OptimizationLevel::O0;

  case 1:
    return OptimizationLevel::O1;

  case 2:
    switch (Opts.OptimizeSize) {
    default:
      llvm_unreachable("Invalid optimization level for size!");

    case 0:
      return OptimizationLevel::O2;

    case 1:
      return OptimizationLevel::Os;

    case 2:
      return OptimizationLevel::Oz;
    }

  case 3:
    return OptimizationLevel::O3;
  }
}

static void addKCFIPass(const Triple &TargetTriple, const LangOptions &LangOpts,
                        PassBuilder &PB) {
  // If the back-end supports KCFI operand bundle lowering, skip KCFIPass.
  if (TargetTriple.getArch() == llvm::Triple::x86_64 ||
      TargetTriple.isAArch64(64) || TargetTriple.isRISCV())
    return;

  // Ensure we lower KCFI operand bundles with -O0.
  PB.registerOptimizerLastEPCallback(
      [&](ModulePassManager &MPM, OptimizationLevel Level) {
        if (Level == OptimizationLevel::O0 &&
            LangOpts.Sanitize.has(SanitizerKind::KCFI))
          MPM.addPass(createModuleToFunctionPassAdaptor(KCFIPass()));
      });

  // When optimizations are requested, run KCIFPass after InstCombine to
  // avoid unnecessary checks.
  PB.registerPeepholeEPCallback(
      [&](FunctionPassManager &FPM, OptimizationLevel Level) {
        if (Level != OptimizationLevel::O0 &&
            LangOpts.Sanitize.has(SanitizerKind::KCFI))
          FPM.addPass(KCFIPass());
      });
}

static void addSanitizers(const Triple &TargetTriple,
                          const CodeGenOptions &CodeGenOpts,
                          const LangOptions &LangOpts, PassBuilder &PB) {
  auto SanitizersCallback = [&](ModulePassManager &MPM,
                                OptimizationLevel Level) {
    if (CodeGenOpts.hasSanitizeCoverage()) {
      auto SancovOpts = getSancovOptsFromCGOpts(CodeGenOpts);
      MPM.addPass(SanitizerCoveragePass(
          SancovOpts, CodeGenOpts.SanitizeCoverageAllowlistFiles,
          CodeGenOpts.SanitizeCoverageIgnorelistFiles));
    }

    if (CodeGenOpts.hasSanitizeBinaryMetadata()) {
      MPM.addPass(SanitizerBinaryMetadataPass(
          getSanitizerBinaryMetadataOptions(CodeGenOpts),
          CodeGenOpts.SanitizeMetadataIgnorelistFiles));
    }

    auto MSanPass = [&](SanitizerMask Mask, bool CompileKernel) {
      if (LangOpts.Sanitize.has(Mask)) {
        int TrackOrigins = CodeGenOpts.SanitizeMemoryTrackOrigins;
        bool Recover = CodeGenOpts.SanitizeRecover.has(Mask);

        MemorySanitizerOptions options(TrackOrigins, Recover, CompileKernel,
                                       CodeGenOpts.SanitizeMemoryParamRetval);
        MPM.addPass(MemorySanitizerPass(options));
        if (Level != OptimizationLevel::O0) {
          // MemorySanitizer inserts complex instrumentation that mostly follows
          // the logic of the original code, but operates on "shadow" values. It
          // can benefit from re-running some general purpose optimization
          // passes.
          MPM.addPass(RequireAnalysisPass<GlobalsAA, Module>());
          FunctionPassManager FPM;
          FPM.addPass(EarlyCSEPass(true /* Enable mem-ssa. */));
          FPM.addPass(InstCombinePass());
          FPM.addPass(JumpThreadingPass());
          FPM.addPass(GVNPass());
          FPM.addPass(InstCombinePass());
          MPM.addPass(createModuleToFunctionPassAdaptor(std::move(FPM)));
        }
      }
    };
    MSanPass(SanitizerKind::Memory, false);
    MSanPass(SanitizerKind::KernelMemory, true);

    if (LangOpts.Sanitize.has(SanitizerKind::Thread)) {
      MPM.addPass(ModuleThreadSanitizerPass());
      MPM.addPass(createModuleToFunctionPassAdaptor(ThreadSanitizerPass()));
    }

    auto ASanPass = [&](SanitizerMask Mask, bool CompileKernel) {
      if (LangOpts.Sanitize.has(Mask)) {
        bool UseGlobalGC = asanUseGlobalsGC(TargetTriple, CodeGenOpts);
        bool UseOdrIndicator = CodeGenOpts.SanitizeAddressUseOdrIndicator;
        llvm::AsanDtorKind DestructorKind =
            CodeGenOpts.getSanitizeAddressDtor();
        AddressSanitizerOptions Opts;
        Opts.CompileKernel = CompileKernel;
        Opts.Recover = CodeGenOpts.SanitizeRecover.has(Mask);
        Opts.UseAfterScope = CodeGenOpts.SanitizeAddressUseAfterScope;
        Opts.UseAfterReturn = CodeGenOpts.getSanitizeAddressUseAfterReturn();
        MPM.addPass(AddressSanitizerPass(Opts, UseGlobalGC, UseOdrIndicator,
                                         DestructorKind));
      }
    };
    ASanPass(SanitizerKind::Address, false);
    ASanPass(SanitizerKind::KernelAddress, true);

    auto HWASanPass = [&](SanitizerMask Mask, bool CompileKernel) {
      if (LangOpts.Sanitize.has(Mask)) {
        bool Recover = CodeGenOpts.SanitizeRecover.has(Mask);
        MPM.addPass(HWAddressSanitizerPass(
            {CompileKernel, Recover,
             /*DisableOptimization=*/CodeGenOpts.OptimizationLevel == 0}));
      }
    };
    HWASanPass(SanitizerKind::HWAddress, false);
    HWASanPass(SanitizerKind::KernelHWAddress, true);

    if (LangOpts.Sanitize.has(SanitizerKind::DataFlow)) {
      MPM.addPass(DataFlowSanitizerPass(LangOpts.NoSanitizeFiles));
    }
  };
  if (ClSanitizeOnOptimizerEarlyEP) {
    PB.registerOptimizerEarlyEPCallback(
        [SanitizersCallback](ModulePassManager &MPM, OptimizationLevel Level) {
          ModulePassManager NewMPM;
          SanitizersCallback(NewMPM, Level);
          if (!NewMPM.isEmpty()) {
            // Sanitizers can abandon<GlobalsAA>.
            NewMPM.addPass(RequireAnalysisPass<GlobalsAA, Module>());
            MPM.addPass(std::move(NewMPM));
          }
        });
  } else {
    // LastEP does not need GlobalsAA.
    PB.registerOptimizerLastEPCallback(SanitizersCallback);
  }
}

void EmitAssemblyHelper::RunOptimizationPipeline(
    BackendAction Action, std::unique_ptr<raw_pwrite_stream> &OS,
    std::unique_ptr<llvm::ToolOutputFile> &ThinLinkOS) {
  std::optional<PGOOptions> PGOOpt;

  if (CodeGenOpts.hasProfileIRInstr())
    // -fprofile-generate.
    PGOOpt = PGOOptions(
        CodeGenOpts.InstrProfileOutput.empty() ? getDefaultProfileGenName()
                                               : CodeGenOpts.InstrProfileOutput,
        "", "", CodeGenOpts.MemoryProfileUsePath, nullptr, PGOOptions::IRInstr,
        PGOOptions::NoCSAction, CodeGenOpts.DebugInfoForProfiling,
        /*PseudoProbeForProfiling=*/false, CodeGenOpts.AtomicProfileUpdate);
  else if (CodeGenOpts.hasProfileIRUse()) {
    // -fprofile-use.
    auto CSAction = CodeGenOpts.hasProfileCSIRUse() ? PGOOptions::CSIRUse
                                                    : PGOOptions::NoCSAction;
    PGOOpt = PGOOptions(
        CodeGenOpts.ProfileInstrumentUsePath, "",
        CodeGenOpts.ProfileRemappingFile, CodeGenOpts.MemoryProfileUsePath, VFS,
        PGOOptions::IRUse, CSAction, CodeGenOpts.DebugInfoForProfiling);
  } else if (!CodeGenOpts.SampleProfileFile.empty())
    // -fprofile-sample-use
    PGOOpt = PGOOptions(
        CodeGenOpts.SampleProfileFile, "", CodeGenOpts.ProfileRemappingFile,
        CodeGenOpts.MemoryProfileUsePath, VFS, PGOOptions::SampleUse,
        PGOOptions::NoCSAction, CodeGenOpts.DebugInfoForProfiling,
        CodeGenOpts.PseudoProbeForProfiling);
  else if (!CodeGenOpts.MemoryProfileUsePath.empty())
    // -fmemory-profile-use (without any of the above options)
    PGOOpt = PGOOptions("", "", "", CodeGenOpts.MemoryProfileUsePath, VFS,
                        PGOOptions::NoAction, PGOOptions::NoCSAction,
                        CodeGenOpts.DebugInfoForProfiling);
  else if (CodeGenOpts.PseudoProbeForProfiling)
    // -fpseudo-probe-for-profiling
    PGOOpt = PGOOptions("", "", "", /*MemoryProfile=*/"", nullptr,
                        PGOOptions::NoAction, PGOOptions::NoCSAction,
                        CodeGenOpts.DebugInfoForProfiling, true);
  else if (CodeGenOpts.DebugInfoForProfiling)
    // -fdebug-info-for-profiling
    PGOOpt = PGOOptions("", "", "", /*MemoryProfile=*/"", nullptr,
                        PGOOptions::NoAction, PGOOptions::NoCSAction, true);

  // Check to see if we want to generate a CS profile.
  if (CodeGenOpts.hasProfileCSIRInstr()) {
    assert(!CodeGenOpts.hasProfileCSIRUse() &&
           "Cannot have both CSProfileUse pass and CSProfileGen pass at "
           "the same time");
    if (PGOOpt) {
      assert(PGOOpt->Action != PGOOptions::IRInstr &&
             PGOOpt->Action != PGOOptions::SampleUse &&
             "Cannot run CSProfileGen pass with ProfileGen or SampleUse "
             " pass");
      PGOOpt->CSProfileGenFile = CodeGenOpts.InstrProfileOutput.empty()
                                     ? getDefaultProfileGenName()
                                     : CodeGenOpts.InstrProfileOutput;
      PGOOpt->CSAction = PGOOptions::CSIRInstr;
    } else
      PGOOpt =
          PGOOptions("",
                     CodeGenOpts.InstrProfileOutput.empty()
                         ? getDefaultProfileGenName()
                         : CodeGenOpts.InstrProfileOutput,
                     "", /*MemoryProfile=*/"", nullptr, PGOOptions::NoAction,
                     PGOOptions::CSIRInstr, CodeGenOpts.DebugInfoForProfiling);
  }
  if (TM)
    TM->setPGOOption(PGOOpt);

  PipelineTuningOptions PTO;
  PTO.LoopUnrolling = CodeGenOpts.UnrollLoops;
  // For historical reasons, loop interleaving is set to mirror setting for loop
  // unrolling.
  PTO.LoopInterleaving = CodeGenOpts.UnrollLoops;
  PTO.LoopVectorization = CodeGenOpts.VectorizeLoop;
  PTO.SLPVectorization = CodeGenOpts.VectorizeSLP;
  PTO.MergeFunctions = CodeGenOpts.MergeFunctions;
  // Only enable CGProfilePass when using integrated assembler, since
  // non-integrated assemblers don't recognize .cgprofile section.
  PTO.CallGraphProfile = !CodeGenOpts.DisableIntegratedAS;
  // Enable a custom optimization pipeline for non-user SYCL code.
  PTO.OptimizeSYCLFramework =
      CodeGenOpts.OptimizeSYCLFramework && !CodeGenOpts.DisableLLVMPasses;
  PTO.UnifiedLTO = CodeGenOpts.UnifiedLTO;

  LoopAnalysisManager LAM;
  FunctionAnalysisManager FAM;
  CGSCCAnalysisManager CGAM;
  ModuleAnalysisManager MAM;

  bool DebugPassStructure = CodeGenOpts.DebugPass == "Structure";
  PassInstrumentationCallbacks PIC;
  PrintPassOptions PrintPassOpts;
  PrintPassOpts.Indent = DebugPassStructure;
  PrintPassOpts.SkipAnalyses = DebugPassStructure;
  StandardInstrumentations SI(
      TheModule->getContext(),
      (CodeGenOpts.DebugPassManager || DebugPassStructure),
      CodeGenOpts.VerifyEach, PrintPassOpts);
  SI.registerCallbacks(PIC, &MAM);
  PassBuilder PB(TM.get(), PTO, PGOOpt, &PIC);

  // Handle the assignment tracking feature options.
  switch (CodeGenOpts.getAssignmentTrackingMode()) {
  case CodeGenOptions::AssignmentTrackingOpts::Forced:
    PB.registerPipelineStartEPCallback(
        [&](ModulePassManager &MPM, OptimizationLevel Level) {
          MPM.addPass(AssignmentTrackingPass());
        });
    break;
  case CodeGenOptions::AssignmentTrackingOpts::Enabled:
    // Disable assignment tracking in LTO builds for now as the performance
    // cost is too high. Disable for LLDB tuning due to llvm.org/PR43126.
    if (!CodeGenOpts.PrepareForThinLTO && !CodeGenOpts.PrepareForLTO &&
        CodeGenOpts.getDebuggerTuning() != llvm::DebuggerKind::LLDB) {
      PB.registerPipelineStartEPCallback(
          [&](ModulePassManager &MPM, OptimizationLevel Level) {
            // Only use assignment tracking if optimisations are enabled.
            if (Level != OptimizationLevel::O0)
              MPM.addPass(AssignmentTrackingPass());
          });
    }
    break;
  case CodeGenOptions::AssignmentTrackingOpts::Disabled:
    break;
  }

  // Enable verify-debuginfo-preserve-each for new PM.
  DebugifyEachInstrumentation Debugify;
  DebugInfoPerPass DebugInfoBeforePass;
  if (CodeGenOpts.EnableDIPreservationVerify) {
    Debugify.setDebugifyMode(DebugifyMode::OriginalDebugInfo);
    Debugify.setDebugInfoBeforePass(DebugInfoBeforePass);

    if (!CodeGenOpts.DIBugsReportFilePath.empty())
      Debugify.setOrigDIVerifyBugsReportFilePath(
          CodeGenOpts.DIBugsReportFilePath);
    Debugify.registerCallbacks(PIC, MAM);
  }
  // Attempt to load pass plugins and register their callbacks with PB.
  for (auto &PluginFN : CodeGenOpts.PassPlugins) {
    auto PassPlugin = PassPlugin::Load(PluginFN);
    if (PassPlugin) {
      PassPlugin->registerPassBuilderCallbacks(PB);
    } else {
      Diags.Report(diag::err_fe_unable_to_load_plugin)
          << PluginFN << toString(PassPlugin.takeError());
    }
  }
  for (auto PassCallback : CodeGenOpts.PassBuilderCallbacks)
    PassCallback(PB);
#define HANDLE_EXTENSION(Ext)                                                  \
  get##Ext##PluginInfo().RegisterPassBuilderCallbacks(PB);
#include "llvm/Support/Extension.def"

  // Register the target library analysis directly and give it a customized
  // preset TLI.
  std::unique_ptr<TargetLibraryInfoImpl> TLII(
      createTLII(TargetTriple, CodeGenOpts));
  FAM.registerPass([&] { return TargetLibraryAnalysis(*TLII); });

  // Register all the basic analyses with the managers.
  PB.registerModuleAnalyses(MAM);
  PB.registerCGSCCAnalyses(CGAM);
  PB.registerFunctionAnalyses(FAM);
  PB.registerLoopAnalyses(LAM);
  PB.crossRegisterProxies(LAM, FAM, CGAM, MAM);

  ModulePassManager MPM;
  // Add a verifier pass, before any other passes, to catch CodeGen issues.
  if (CodeGenOpts.VerifyModule)
    MPM.addPass(VerifierPass());

  if (!CodeGenOpts.DisableLLVMPasses) {
    // Map our optimization levels into one of the distinct levels used to
    // configure the pipeline.
    OptimizationLevel Level = mapToLevel(CodeGenOpts);

    if (LangOpts.SYCLIsDevice)
      PB.registerPipelineStartEPCallback([&](ModulePassManager &MPM,
                                             OptimizationLevel Level) {
        MPM.addPass(ESIMDVerifierPass(LangOpts.SYCLESIMDForceStatelessMem));
        MPM.addPass(SYCLPropagateAspectsUsagePass(/*ExcludeAspects=*/{"fp64"}));
        MPM.addPass(SYCLPropagateJointMatrixUsagePass());
      });
    else if (LangOpts.SYCLIsHost && !LangOpts.SYCLESIMDBuildHostCode)
      PB.registerPipelineStartEPCallback(
          [&](ModulePassManager &MPM, OptimizationLevel Level) {
            MPM.addPass(ESIMDRemoveHostCodePass());
          });

    // Add the InferAddressSpaces pass for all the SPIR[V] targets
    if (TargetTriple.isSPIR() || TargetTriple.isSPIRV()) {
      PB.registerOptimizerLastEPCallback(
          [](ModulePassManager &MPM, OptimizationLevel Level) {
            MPM.addPass(createModuleToFunctionPassAdaptor(
                InferAddressSpacesPass(clang::targets::SPIR_GENERIC_AS)));
          });
    }

    const bool PrepareForThinLTO = CodeGenOpts.PrepareForThinLTO;
    const bool PrepareForLTO = CodeGenOpts.PrepareForLTO;

    if (LangOpts.ObjCAutoRefCount) {
      PB.registerPipelineStartEPCallback(
          [](ModulePassManager &MPM, OptimizationLevel Level) {
            if (Level != OptimizationLevel::O0)
              MPM.addPass(
                  createModuleToFunctionPassAdaptor(ObjCARCExpandPass()));
          });
      PB.registerPipelineEarlySimplificationEPCallback(
          [](ModulePassManager &MPM, OptimizationLevel Level) {
            if (Level != OptimizationLevel::O0)
              MPM.addPass(ObjCARCAPElimPass());
          });
      PB.registerScalarOptimizerLateEPCallback(
          [](FunctionPassManager &FPM, OptimizationLevel Level) {
            if (Level != OptimizationLevel::O0)
              FPM.addPass(ObjCARCOptPass());
          });
    }

    // If we reached here with a non-empty index file name, then the index
    // file was empty and we are not performing ThinLTO backend compilation
    // (used in testing in a distributed build environment).
    bool IsThinLTOPostLink = !CodeGenOpts.ThinLTOIndexFile.empty();
    // If so drop any the type test assume sequences inserted for whole program
    // vtables so that codegen doesn't complain.
    if (IsThinLTOPostLink)
      PB.registerPipelineStartEPCallback(
          [](ModulePassManager &MPM, OptimizationLevel Level) {
            MPM.addPass(LowerTypeTestsPass(/*ExportSummary=*/nullptr,
                                           /*ImportSummary=*/nullptr,
                                           /*DropTypeTests=*/true));
          });

    if (CodeGenOpts.InstrumentFunctions ||
        CodeGenOpts.InstrumentFunctionEntryBare ||
        CodeGenOpts.InstrumentFunctionsAfterInlining ||
        CodeGenOpts.InstrumentForProfiling) {
      PB.registerPipelineStartEPCallback(
          [](ModulePassManager &MPM, OptimizationLevel Level) {
            MPM.addPass(createModuleToFunctionPassAdaptor(
                EntryExitInstrumenterPass(/*PostInlining=*/false)));
          });
      PB.registerOptimizerLastEPCallback(
          [](ModulePassManager &MPM, OptimizationLevel Level) {
            MPM.addPass(createModuleToFunctionPassAdaptor(
                EntryExitInstrumenterPass(/*PostInlining=*/true)));
          });
    }

    // Register callbacks to schedule sanitizer passes at the appropriate part
    // of the pipeline.
    if (LangOpts.Sanitize.has(SanitizerKind::LocalBounds))
      PB.registerScalarOptimizerLateEPCallback(
          [](FunctionPassManager &FPM, OptimizationLevel Level) {
            FPM.addPass(BoundsCheckingPass());
          });

    // Don't add sanitizers if we are here from ThinLTO PostLink. That already
    // done on PreLink stage.
    if (!IsThinLTOPostLink) {
      addSanitizers(TargetTriple, CodeGenOpts, LangOpts, PB);
      addKCFIPass(TargetTriple, LangOpts, PB);
    }

    if (std::optional<GCOVOptions> Options =
            getGCOVOptions(CodeGenOpts, LangOpts))
      PB.registerPipelineStartEPCallback(
          [Options](ModulePassManager &MPM, OptimizationLevel Level) {
            MPM.addPass(GCOVProfilerPass(*Options));
          });
    if (std::optional<InstrProfOptions> Options =
            getInstrProfOptions(CodeGenOpts, LangOpts))
      PB.registerPipelineStartEPCallback(
          [Options](ModulePassManager &MPM, OptimizationLevel Level) {
            MPM.addPass(InstrProfiling(*Options, false));
          });

    // TODO: Consider passing the MemoryProfileOutput to the pass builder via
    // the PGOOptions, and set this up there.
    if (!CodeGenOpts.MemoryProfileOutput.empty()) {
      PB.registerOptimizerLastEPCallback(
          [](ModulePassManager &MPM, OptimizationLevel Level) {
            MPM.addPass(createModuleToFunctionPassAdaptor(MemProfilerPass()));
            MPM.addPass(ModuleMemProfilerPass());
          });
    }

    if (CodeGenOpts.DisableSYCLEarlyOpts) {
      MPM.addPass(PB.buildO0DefaultPipeline(OptimizationLevel::O0,
                                      PrepareForLTO || PrepareForThinLTO));
    } else if (CodeGenOpts.FatLTO) {
      MPM.addPass(PB.buildFatLTODefaultPipeline(
          Level, PrepareForThinLTO,
          PrepareForThinLTO || shouldEmitRegularLTOSummary()));
    } else if (PrepareForThinLTO) {
      MPM.addPass(PB.buildThinLTOPreLinkDefaultPipeline(Level));
    } else if (PrepareForLTO) {
      MPM.addPass(PB.buildLTOPreLinkDefaultPipeline(Level));
    } else {
      MPM.addPass(PB.buildPerModuleDefaultPipeline(Level));
    }

    if (SYCLNativeCPURename)
      MPM.addPass(RenameKernelSYCLNativeCPUPass());
    if (LangOpts.SYCLIsDevice) {
      MPM.addPass(SYCLMutatePrintfAddrspacePass());
      if (LangOpts.EnableDAEInSpirKernels)
        MPM.addPass(DeadArgumentEliminationSYCLPass());

      // Rerun aspect propagation without warning diagnostics.
      MPM.addPass(SYCLPropagateAspectsUsagePass(/*ExcludeAspects=*/{},
                                                /*ValidateAspects=*/false));

      // Add attribute corresponding to optimization level.
      MPM.addPass(SYCLAddOptLevelAttributePass(CodeGenOpts.OptimizationLevel));

      // Add SPIRITTAnnotations pass to the pass manager if
      // -fsycl-instrument-device-code option was passed. This option can be
      // used only with spir triple.
      if (CodeGenOpts.SPIRITTAnnotations) {
        assert(
            TargetTriple.isSPIR() &&
            "ITT annotations can only be added to a module with spir target");
        MPM.addPass(SPIRITTAnnotationsPass());
      }

      // Allocate static local memory in SYCL kernel scope for each allocation
      // call.
      MPM.addPass(SYCLLowerWGLocalMemoryPass());

      // Process properties and annotations
      MPM.addPass(CompileTimePropertiesPass());

      if (LangOpts.SYCLIsNativeCPU) {
        MPM.addPass(PrepareSYCLNativeCPUPass());
      }

      // Remove SYCL metadata added by the frontend, like sycl_aspects
      // Note, this pass should be at the end of the pipeline
      MPM.addPass(CleanupSYCLMetadataPass());
    }
  }

  // Add a verifier pass if requested. We don't have to do this if the action
  // requires code generation because there will already be a verifier pass in
  // the code-generation pipeline.
  // Since we already added a verifier pass above, this
  // might even not run the analysis, if previous passes caused no changes.
  if (!actionRequiresCodeGen(Action) && CodeGenOpts.VerifyModule)
    MPM.addPass(VerifierPass());

  if (Action == Backend_EmitBC || Action == Backend_EmitLL) {
    if (CodeGenOpts.PrepareForThinLTO && !CodeGenOpts.DisableLLVMPasses) {
      if (!TheModule->getModuleFlag("EnableSplitLTOUnit"))
        TheModule->addModuleFlag(Module::Error, "EnableSplitLTOUnit",
                                 CodeGenOpts.EnableSplitLTOUnit);
      if (Action == Backend_EmitBC) {
        if (!CodeGenOpts.ThinLinkBitcodeFile.empty()) {
          ThinLinkOS = openOutputFile(CodeGenOpts.ThinLinkBitcodeFile);
          if (!ThinLinkOS)
            return;
        }
        if (CodeGenOpts.UnifiedLTO)
          TheModule->addModuleFlag(Module::Error, "UnifiedLTO", uint32_t(1));
        MPM.addPass(ThinLTOBitcodeWriterPass(
            *OS, ThinLinkOS ? &ThinLinkOS->os() : nullptr));
      } else {
        MPM.addPass(PrintModulePass(*OS, "", CodeGenOpts.EmitLLVMUseLists,
                                    /*EmitLTOSummary=*/true));
      }

    } else {
      // Emit a module summary by default for Regular LTO except for ld64
      // targets
      bool EmitLTOSummary = shouldEmitRegularLTOSummary();
      if (EmitLTOSummary) {
        if (!TheModule->getModuleFlag("ThinLTO") && !CodeGenOpts.UnifiedLTO)
          TheModule->addModuleFlag(Module::Error, "ThinLTO", uint32_t(0));
        if (!TheModule->getModuleFlag("EnableSplitLTOUnit"))
          TheModule->addModuleFlag(Module::Error, "EnableSplitLTOUnit",
                                   uint32_t(1));
        if (CodeGenOpts.UnifiedLTO)
          TheModule->addModuleFlag(Module::Error, "UnifiedLTO", uint32_t(1));
      }
      if (Action == Backend_EmitBC)
        MPM.addPass(BitcodeWriterPass(*OS, CodeGenOpts.EmitLLVMUseLists,
                                      EmitLTOSummary));
      else
        MPM.addPass(PrintModulePass(*OS, "", CodeGenOpts.EmitLLVMUseLists,
                                    EmitLTOSummary));
    }
  }
  if (CodeGenOpts.FatLTO) {
    // Set module flags, like EnableSplitLTOUnit and UnifiedLTO, since FatLTO
    // uses a different action than Backend_EmitBC or Backend_EmitLL.
    if (!TheModule->getModuleFlag("ThinLTO"))
      TheModule->addModuleFlag(Module::Error, "ThinLTO",
                               uint32_t(CodeGenOpts.PrepareForThinLTO));
    if (!TheModule->getModuleFlag("EnableSplitLTOUnit"))
      TheModule->addModuleFlag(Module::Error, "EnableSplitLTOUnit",
                               uint32_t(CodeGenOpts.EnableSplitLTOUnit));
    if (CodeGenOpts.UnifiedLTO && !TheModule->getModuleFlag("UnifiedLTO"))
      TheModule->addModuleFlag(Module::Error, "UnifiedLTO", uint32_t(1));
  }

  // Print a textual, '-passes=' compatible, representation of pipeline if
  // requested.
  if (PrintPipelinePasses) {
    MPM.printPipeline(outs(), [&PIC](StringRef ClassName) {
      auto PassName = PIC.getPassNameForClassName(ClassName);
      return PassName.empty() ? ClassName : PassName;
    });
    outs() << "\n";
    return;
  }

  if (LangOpts.HIPStdPar && !LangOpts.CUDAIsDevice &&
      LangOpts.HIPStdParInterposeAlloc)
    MPM.addPass(HipStdParAllocationInterpositionPass());

  // Now that we have all of the passes ready, run them.
  {
    PrettyStackTraceString CrashInfo("Optimizer");
    llvm::TimeTraceScope TimeScope("Optimizer");
    MPM.run(*TheModule, MAM);
  }
}

void EmitAssemblyHelper::RunCodegenPipeline(
    BackendAction Action, std::unique_ptr<raw_pwrite_stream> &OS,
    std::unique_ptr<llvm::ToolOutputFile> &DwoOS) {
  // We still use the legacy PM to run the codegen pipeline since the new PM
  // does not work with the codegen pipeline.
  // FIXME: make the new PM work with the codegen pipeline.
  legacy::PassManager CodeGenPasses;

  // Append any output we need to the pass manager.
  switch (Action) {
  case Backend_EmitAssembly:
  case Backend_EmitMCNull:
  case Backend_EmitObj:
    CodeGenPasses.add(
        createTargetTransformInfoWrapperPass(getTargetIRAnalysis()));
    if (!CodeGenOpts.SplitDwarfOutput.empty()) {
      DwoOS = openOutputFile(CodeGenOpts.SplitDwarfOutput);
      if (!DwoOS)
        return;
    }
    if (!AddEmitPasses(CodeGenPasses, Action, *OS,
                       DwoOS ? &DwoOS->os() : nullptr))
      // FIXME: Should we handle this error differently?
      return;
    break;
  default:
    return;
  }

  // If -print-pipeline-passes is requested, don't run the legacy pass manager.
  // FIXME: when codegen is switched to use the new pass manager, it should also
  // emit pass names here.
  if (PrintPipelinePasses) {
    return;
  }

  {
    PrettyStackTraceString CrashInfo("Code generation");
    llvm::TimeTraceScope TimeScope("CodeGenPasses");
    CodeGenPasses.run(*TheModule);
  }
}

void EmitAssemblyHelper::EmitAssembly(BackendAction Action,
                                      std::unique_ptr<raw_pwrite_stream> OS) {
  TimeRegion Region(CodeGenOpts.TimePasses ? &CodeGenerationTime : nullptr);
  setCommandLineOpts(CodeGenOpts);

  bool RequiresCodeGen = actionRequiresCodeGen(Action);
  CreateTargetMachine(RequiresCodeGen);

  if (RequiresCodeGen && !TM)
    return;
  if (TM)
    TheModule->setDataLayout(TM->createDataLayout());

  // Before executing passes, print the final values of the LLVM options.
  cl::PrintOptionValues();

  std::unique_ptr<llvm::ToolOutputFile> ThinLinkOS, DwoOS;
  RunOptimizationPipeline(Action, OS, ThinLinkOS);
  RunCodegenPipeline(Action, OS, DwoOS);

  if (ThinLinkOS)
    ThinLinkOS->keep();
  if (DwoOS)
    DwoOS->keep();
}

static void runThinLTOBackend(
    DiagnosticsEngine &Diags, ModuleSummaryIndex *CombinedIndex, Module *M,
    const HeaderSearchOptions &HeaderOpts, const CodeGenOptions &CGOpts,
    const clang::TargetOptions &TOpts, const LangOptions &LOpts,
    std::unique_ptr<raw_pwrite_stream> OS, std::string SampleProfile,
    std::string ProfileRemapping, BackendAction Action) {
  DenseMap<StringRef, DenseMap<GlobalValue::GUID, GlobalValueSummary *>>
      ModuleToDefinedGVSummaries;
  CombinedIndex->collectDefinedGVSummariesPerModule(ModuleToDefinedGVSummaries);

  setCommandLineOpts(CGOpts);

  // We can simply import the values mentioned in the combined index, since
  // we should only invoke this using the individual indexes written out
  // via a WriteIndexesThinBackend.
  FunctionImporter::ImportMapTy ImportList;
  if (!lto::initImportList(*M, *CombinedIndex, ImportList))
    return;

  auto AddStream = [&](size_t Task, const Twine &ModuleName) {
    return std::make_unique<CachedFileStream>(std::move(OS),
                                              CGOpts.ObjectFilenameForDebug);
  };
  lto::Config Conf;
  if (CGOpts.SaveTempsFilePrefix != "") {
    if (Error E = Conf.addSaveTemps(CGOpts.SaveTempsFilePrefix + ".",
                                    /* UseInputModulePath */ false)) {
      handleAllErrors(std::move(E), [&](ErrorInfoBase &EIB) {
        errs() << "Error setting up ThinLTO save-temps: " << EIB.message()
               << '\n';
      });
    }
  }
  Conf.CPU = TOpts.CPU;
  Conf.CodeModel = getCodeModel(CGOpts);
  Conf.MAttrs = TOpts.Features;
  Conf.RelocModel = CGOpts.RelocationModel;
  std::optional<CodeGenOptLevel> OptLevelOrNone =
      CodeGenOpt::getLevel(CGOpts.OptimizationLevel);
  assert(OptLevelOrNone && "Invalid optimization level!");
  Conf.CGOptLevel = *OptLevelOrNone;
  Conf.OptLevel = CGOpts.OptimizationLevel;
  initTargetOptions(Diags, Conf.Options, CGOpts, TOpts, LOpts, HeaderOpts);
  Conf.SampleProfile = std::move(SampleProfile);
  Conf.PTO.LoopUnrolling = CGOpts.UnrollLoops;
  // For historical reasons, loop interleaving is set to mirror setting for loop
  // unrolling.
  Conf.PTO.LoopInterleaving = CGOpts.UnrollLoops;
  Conf.PTO.LoopVectorization = CGOpts.VectorizeLoop;
  Conf.PTO.SLPVectorization = CGOpts.VectorizeSLP;
  // Only enable CGProfilePass when using integrated assembler, since
  // non-integrated assemblers don't recognize .cgprofile section.
  Conf.PTO.CallGraphProfile = !CGOpts.DisableIntegratedAS;

  // Context sensitive profile.
  if (CGOpts.hasProfileCSIRInstr()) {
    Conf.RunCSIRInstr = true;
    Conf.CSIRProfile = std::move(CGOpts.InstrProfileOutput);
  } else if (CGOpts.hasProfileCSIRUse()) {
    Conf.RunCSIRInstr = false;
    Conf.CSIRProfile = std::move(CGOpts.ProfileInstrumentUsePath);
  }

  Conf.ProfileRemapping = std::move(ProfileRemapping);
  Conf.DebugPassManager = CGOpts.DebugPassManager;
  Conf.VerifyEach = CGOpts.VerifyEach;
  Conf.RemarksWithHotness = CGOpts.DiagnosticsWithHotness;
  Conf.RemarksFilename = CGOpts.OptRecordFile;
  Conf.RemarksPasses = CGOpts.OptRecordPasses;
  Conf.RemarksFormat = CGOpts.OptRecordFormat;
  Conf.SplitDwarfFile = CGOpts.SplitDwarfFile;
  Conf.SplitDwarfOutput = CGOpts.SplitDwarfOutput;
  switch (Action) {
  case Backend_EmitNothing:
    Conf.PreCodeGenModuleHook = [](size_t Task, const Module &Mod) {
      return false;
    };
    break;
  case Backend_EmitLL:
    Conf.PreCodeGenModuleHook = [&](size_t Task, const Module &Mod) {
      M->print(*OS, nullptr, CGOpts.EmitLLVMUseLists);
      return false;
    };
    break;
  case Backend_EmitBC:
    Conf.PreCodeGenModuleHook = [&](size_t Task, const Module &Mod) {
      WriteBitcodeToFile(*M, *OS, CGOpts.EmitLLVMUseLists);
      return false;
    };
    break;
  default:
    Conf.CGFileType = getCodeGenFileType(Action);
    break;
  }
  if (Error E =
          thinBackend(Conf, -1, AddStream, *M, *CombinedIndex, ImportList,
                      ModuleToDefinedGVSummaries[M->getModuleIdentifier()],
                      /* ModuleMap */ nullptr, CGOpts.CmdArgs)) {
    handleAllErrors(std::move(E), [&](ErrorInfoBase &EIB) {
      errs() << "Error running ThinLTO backend: " << EIB.message() << '\n';
    });
  }
}

void clang::EmitBackendOutput(DiagnosticsEngine &Diags,
                              const HeaderSearchOptions &HeaderOpts,
                              const CodeGenOptions &CGOpts,
                              const clang::TargetOptions &TOpts,
                              const LangOptions &LOpts, StringRef TDesc,
                              Module *M, BackendAction Action,
                              IntrusiveRefCntPtr<llvm::vfs::FileSystem> VFS,
                              std::unique_ptr<raw_pwrite_stream> OS) {

  llvm::TimeTraceScope TimeScope("Backend");

  std::unique_ptr<llvm::Module> EmptyModule;
  if (!CGOpts.ThinLTOIndexFile.empty()) {
    // If we are performing a ThinLTO importing compile, load the function index
    // into memory and pass it into runThinLTOBackend, which will run the
    // function importer and invoke LTO passes.
    std::unique_ptr<ModuleSummaryIndex> CombinedIndex;
    if (Error E = llvm::getModuleSummaryIndexForFile(
                      CGOpts.ThinLTOIndexFile,
                      /*IgnoreEmptyThinLTOIndexFile*/ true)
                      .moveInto(CombinedIndex)) {
      logAllUnhandledErrors(std::move(E), errs(),
                            "Error loading index file '" +
                            CGOpts.ThinLTOIndexFile + "': ");
      return;
    }

    // A null CombinedIndex means we should skip ThinLTO compilation
    // (LLVM will optionally ignore empty index files, returning null instead
    // of an error).
    if (CombinedIndex) {
      if (!CombinedIndex->skipModuleByDistributedBackend()) {
        runThinLTOBackend(Diags, CombinedIndex.get(), M, HeaderOpts, CGOpts,
                          TOpts, LOpts, std::move(OS), CGOpts.SampleProfileFile,
                          CGOpts.ProfileRemappingFile, Action);
        return;
      }
      // Distributed indexing detected that nothing from the module is needed
      // for the final linking. So we can skip the compilation. We sill need to
      // output an empty object file to make sure that a linker does not fail
      // trying to read it. Also for some features, like CFI, we must skip
      // the compilation as CombinedIndex does not contain all required
      // information.
      EmptyModule = std::make_unique<llvm::Module>("empty", M->getContext());
      EmptyModule->setTargetTriple(M->getTargetTriple());
      M = EmptyModule.get();
    }
  }

  EmitAssemblyHelper AsmHelper(Diags, HeaderOpts, CGOpts, TOpts, LOpts, M, VFS);
  AsmHelper.EmitAssembly(Action, std::move(OS));

  // Verify clang's TargetInfo DataLayout against the LLVM TargetMachine's
  // DataLayout.
  if (AsmHelper.TM) {
    std::string DLDesc = M->getDataLayout().getStringRepresentation();
    if (DLDesc != TDesc) {
      unsigned DiagID = Diags.getCustomDiagID(
          DiagnosticsEngine::Error, "backend data layout '%0' does not match "
                                    "expected target description '%1'");
      Diags.Report(DiagID) << DLDesc << TDesc;
    }
  }
}

// With -fembed-bitcode, save a copy of the llvm IR as data in the
// __LLVM,__bitcode section.
void clang::EmbedBitcode(llvm::Module *M, const CodeGenOptions &CGOpts,
                         llvm::MemoryBufferRef Buf) {
  if (CGOpts.getEmbedBitcode() == CodeGenOptions::Embed_Off)
    return;
  llvm::embedBitcodeInModule(
      *M, Buf, CGOpts.getEmbedBitcode() != CodeGenOptions::Embed_Marker,
      CGOpts.getEmbedBitcode() != CodeGenOptions::Embed_Bitcode,
      CGOpts.CmdArgs);
}

void clang::EmbedObject(llvm::Module *M, const CodeGenOptions &CGOpts,
                        DiagnosticsEngine &Diags) {
  if (CGOpts.OffloadObjects.empty())
    return;

  for (StringRef OffloadObject : CGOpts.OffloadObjects) {
    llvm::ErrorOr<std::unique_ptr<llvm::MemoryBuffer>> ObjectOrErr =
        llvm::MemoryBuffer::getFileOrSTDIN(OffloadObject);
    if (ObjectOrErr.getError()) {
      auto DiagID = Diags.getCustomDiagID(DiagnosticsEngine::Error,
                                          "could not open '%0' for embedding");
      Diags.Report(DiagID) << OffloadObject;
      return;
    }

    llvm::embedBufferInModule(*M, **ObjectOrErr, ".llvm.offloading",
                              Align(object::OffloadBinary::getAlignment()));
  }
}<|MERGE_RESOLUTION|>--- conflicted
+++ resolved
@@ -115,16 +115,14 @@
     "sanitizer-early-opt-ep", cl::Optional,
     cl::desc("Insert sanitizers on OptimizerEarlyEP."), cl::init(false));
 
-<<<<<<< HEAD
-static cl::opt<bool> SYCLNativeCPURename(
-    "sycl-native-cpu-rename", cl::init(false),
-    cl::desc("Rename kernel functions for SYCL Native CPU"));
-=======
 // Re-link builtin bitcodes after optimization
 cl::opt<bool> ClRelinkBuiltinBitcodePostop(
     "relink-builtin-bitcode-postop", cl::Optional,
     cl::desc("Re-link builtin bitcodes after optimization."), cl::init(false));
->>>>>>> 8a4b9032
+
+static cl::opt<bool> SYCLNativeCPURename(
+    "sycl-native-cpu-rename", cl::init(false),
+    cl::desc("Rename kernel functions for SYCL Native CPU"));
 }
 
 namespace {
