//===------- ItaniumCXXABI.cpp - Emit LLVM Code from ASTs for a Module ----===//
//
// Part of the LLVM Project, under the Apache License v2.0 with LLVM Exceptions.
// See https://llvm.org/LICENSE.txt for license information.
// SPDX-License-Identifier: Apache-2.0 WITH LLVM-exception
//
//===----------------------------------------------------------------------===//
//
// This provides C++ code generation targeting the Itanium C++ ABI.  The class
// in this file generates structures that follow the Itanium C++ ABI, which is
// documented at:
//  https://itanium-cxx-abi.github.io/cxx-abi/abi.html
//  https://itanium-cxx-abi.github.io/cxx-abi/abi-eh.html
//
// It also supports the closely-related ARM ABI, documented at:
// https://developer.arm.com/documentation/ihi0041/g/
//
//===----------------------------------------------------------------------===//

#include "CGCXXABI.h"
#include "CGCleanup.h"
#include "CGRecordLayout.h"
#include "CGVTables.h"
#include "CodeGenFunction.h"
#include "CodeGenModule.h"
#include "CodeGenTypeCache.h"
#include "TargetInfo.h"
#include "clang/AST/Attr.h"
#include "clang/AST/Mangle.h"
#include "clang/AST/StmtCXX.h"
#include "clang/AST/Type.h"
#include "clang/CodeGen/ConstantInitBuilder.h"
#include "llvm/IR/DataLayout.h"
#include "llvm/IR/GlobalValue.h"
#include "llvm/IR/Instructions.h"
#include "llvm/IR/Intrinsics.h"
#include "llvm/IR/Value.h"
#include "llvm/Support/ScopedPrinter.h"

#include <optional>

using namespace clang;
using namespace CodeGen;

namespace {
class ItaniumCXXABI : public CodeGen::CGCXXABI {
  /// VTables - All the vtables which have been defined.
  llvm::DenseMap<const CXXRecordDecl *, llvm::GlobalVariable *> VTables;

  /// All the thread wrapper functions that have been used.
  llvm::SmallVector<std::pair<const VarDecl *, llvm::Function *>, 8>
      ThreadWrappers;

protected:
  bool UseARMMethodPtrABI;
  bool UseARMGuardVarABI;
  bool Use32BitVTableOffsetABI;

  ItaniumMangleContext &getMangleContext() {
    return cast<ItaniumMangleContext>(CodeGen::CGCXXABI::getMangleContext());
  }

public:
  ItaniumCXXABI(CodeGen::CodeGenModule &CGM,
                bool UseARMMethodPtrABI = false,
                bool UseARMGuardVarABI = false) :
    CGCXXABI(CGM), UseARMMethodPtrABI(UseARMMethodPtrABI),
    UseARMGuardVarABI(UseARMGuardVarABI),
    Use32BitVTableOffsetABI(false) { }

  bool classifyReturnType(CGFunctionInfo &FI) const override;

  RecordArgABI getRecordArgABI(const CXXRecordDecl *RD) const override {
    // If C++ prohibits us from making a copy, pass by address.
    if (!RD->canPassInRegisters())
      return RAA_Indirect;
    return RAA_Default;
  }

  bool isThisCompleteObject(GlobalDecl GD) const override {
    // The Itanium ABI has separate complete-object vs.  base-object
    // variants of both constructors and destructors.
    if (isa<CXXDestructorDecl>(GD.getDecl())) {
      switch (GD.getDtorType()) {
      case Dtor_Complete:
      case Dtor_Deleting:
        return true;

      case Dtor_Base:
        return false;

      case Dtor_Comdat:
        llvm_unreachable("emitting dtor comdat as function?");
      }
      llvm_unreachable("bad dtor kind");
    }
    if (isa<CXXConstructorDecl>(GD.getDecl())) {
      switch (GD.getCtorType()) {
      case Ctor_Complete:
        return true;

      case Ctor_Base:
        return false;

      case Ctor_CopyingClosure:
      case Ctor_DefaultClosure:
        llvm_unreachable("closure ctors in Itanium ABI?");

      case Ctor_Comdat:
        llvm_unreachable("emitting ctor comdat as function?");
      }
      llvm_unreachable("bad dtor kind");
    }

    // No other kinds.
    return false;
  }

  bool isZeroInitializable(const MemberPointerType *MPT) override;

  llvm::Type *ConvertMemberPointerType(const MemberPointerType *MPT) override;

  CGCallee
    EmitLoadOfMemberFunctionPointer(CodeGenFunction &CGF,
                                    const Expr *E,
                                    Address This,
                                    llvm::Value *&ThisPtrForCall,
                                    llvm::Value *MemFnPtr,
                                    const MemberPointerType *MPT) override;

  llvm::Value *
    EmitMemberDataPointerAddress(CodeGenFunction &CGF, const Expr *E,
                                 Address Base,
                                 llvm::Value *MemPtr,
                                 const MemberPointerType *MPT) override;

  llvm::Value *EmitMemberPointerConversion(CodeGenFunction &CGF,
                                           const CastExpr *E,
                                           llvm::Value *Src) override;
  llvm::Constant *EmitMemberPointerConversion(const CastExpr *E,
                                              llvm::Constant *Src) override;

  llvm::Constant *EmitNullMemberPointer(const MemberPointerType *MPT) override;

  llvm::Constant *EmitMemberFunctionPointer(const CXXMethodDecl *MD) override;
  llvm::Constant *EmitMemberDataPointer(const MemberPointerType *MPT,
                                        CharUnits offset) override;
  llvm::Constant *EmitMemberPointer(const APValue &MP, QualType MPT) override;
  llvm::Constant *BuildMemberPointer(const CXXMethodDecl *MD,
                                     CharUnits ThisAdjustment);

  llvm::Value *EmitMemberPointerComparison(CodeGenFunction &CGF,
                                           llvm::Value *L, llvm::Value *R,
                                           const MemberPointerType *MPT,
                                           bool Inequality) override;

  llvm::Value *EmitMemberPointerIsNotNull(CodeGenFunction &CGF,
                                         llvm::Value *Addr,
                                         const MemberPointerType *MPT) override;

  void emitVirtualObjectDelete(CodeGenFunction &CGF, const CXXDeleteExpr *DE,
                               Address Ptr, QualType ElementType,
                               const CXXDestructorDecl *Dtor) override;

  void emitRethrow(CodeGenFunction &CGF, bool isNoReturn) override;
  void emitThrow(CodeGenFunction &CGF, const CXXThrowExpr *E) override;

  void emitBeginCatch(CodeGenFunction &CGF, const CXXCatchStmt *C) override;

  llvm::CallInst *
  emitTerminateForUnexpectedException(CodeGenFunction &CGF,
                                      llvm::Value *Exn) override;

  void EmitFundamentalRTTIDescriptors(const CXXRecordDecl *RD);
  llvm::Constant *getAddrOfRTTIDescriptor(QualType Ty) override;
  CatchTypeInfo
  getAddrOfCXXCatchHandlerType(QualType Ty,
                               QualType CatchHandlerType) override {
    return CatchTypeInfo{getAddrOfRTTIDescriptor(Ty), 0};
  }

  bool shouldTypeidBeNullChecked(bool IsDeref, QualType SrcRecordTy) override;
  void EmitBadTypeidCall(CodeGenFunction &CGF) override;
  llvm::Value *EmitTypeid(CodeGenFunction &CGF, QualType SrcRecordTy,
                          Address ThisPtr,
                          llvm::Type *StdTypeInfoPtrTy) override;

  bool shouldDynamicCastCallBeNullChecked(bool SrcIsPtr,
                                          QualType SrcRecordTy) override;

  /// Determine whether we know that all instances of type RecordTy will have
  /// the same vtable pointer values, that is distinct from all other vtable
  /// pointers. While this is required by the Itanium ABI, it doesn't happen in
  /// practice in some cases due to language extensions.
  bool hasUniqueVTablePointer(QualType RecordTy) {
    const CXXRecordDecl *RD = RecordTy->getAsCXXRecordDecl();

    // Under -fapple-kext, multiple definitions of the same vtable may be
    // emitted.
    if (!CGM.getCodeGenOpts().AssumeUniqueVTables ||
        getContext().getLangOpts().AppleKext)
      return false;

    // If the type_info* would be null, the vtable might be merged with that of
    // another type.
    if (!CGM.shouldEmitRTTI())
      return false;

    // If there's only one definition of the vtable in the program, it has a
    // unique address.
    if (!llvm::GlobalValue::isWeakForLinker(CGM.getVTableLinkage(RD)))
      return true;

    // Even if there are multiple definitions of the vtable, they are required
    // by the ABI to use the same symbol name, so should be merged at load
    // time. However, if the class has hidden visibility, there can be
    // different versions of the class in different modules, and the ABI
    // library might treat them as being the same.
    if (CGM.GetLLVMVisibility(RD->getVisibility()) !=
        llvm::GlobalValue::DefaultVisibility)
      return false;

    return true;
  }

  bool shouldEmitExactDynamicCast(QualType DestRecordTy) override {
    return hasUniqueVTablePointer(DestRecordTy);
  }

#ifdef INTEL_SYCL_OPAQUEPOINTER_READY
  llvm::Value *emitDynamicCastCall(CodeGenFunction &CGF, Address Value,
                                   QualType SrcRecordTy, QualType DestTy,
                                   QualType DestRecordTy,
                                   llvm::BasicBlock *CastEnd) override;

  llvm::Value *emitDynamicCastToVoid(CodeGenFunction &CGF, Address Value,
                                     QualType SrcRecordTy) override;

#else
  llvm::Value *EmitDynamicCastCall(CodeGenFunction &CGF, Address Value,
                                   QualType SrcRecordTy, QualType DestTy,
                                   QualType DestRecordTy,
                                   llvm::BasicBlock *CastEnd) override;

  llvm::Value *EmitDynamicCastToVoid(CodeGenFunction &CGF, Address Value,
                                     QualType SrcRecordTy,
                                     QualType DestTy) override;
#endif //INTEL_SYCL_OPAQUEPOINTER_READY

  llvm::Value *emitExactDynamicCast(CodeGenFunction &CGF, Address ThisAddr,
                                    QualType SrcRecordTy, QualType DestTy,
                                    QualType DestRecordTy,
                                    llvm::BasicBlock *CastSuccess,
                                    llvm::BasicBlock *CastFail) override;

  bool EmitBadCastCall(CodeGenFunction &CGF) override;

  llvm::Value *
    GetVirtualBaseClassOffset(CodeGenFunction &CGF, Address This,
                              const CXXRecordDecl *ClassDecl,
                              const CXXRecordDecl *BaseClassDecl) override;

  void EmitCXXConstructors(const CXXConstructorDecl *D) override;

  AddedStructorArgCounts
  buildStructorSignature(GlobalDecl GD,
                         SmallVectorImpl<CanQualType> &ArgTys) override;

  bool useThunkForDtorVariant(const CXXDestructorDecl *Dtor,
                              CXXDtorType DT) const override {
    // Itanium does not emit any destructor variant as an inline thunk.
    // Delegating may occur as an optimization, but all variants are either
    // emitted with external linkage or as linkonce if they are inline and used.
    return false;
  }

  void EmitCXXDestructors(const CXXDestructorDecl *D) override;

  void addImplicitStructorParams(CodeGenFunction &CGF, QualType &ResTy,
                                 FunctionArgList &Params) override;

  void EmitInstanceFunctionProlog(CodeGenFunction &CGF) override;

  AddedStructorArgs getImplicitConstructorArgs(CodeGenFunction &CGF,
                                               const CXXConstructorDecl *D,
                                               CXXCtorType Type,
                                               bool ForVirtualBase,
                                               bool Delegating) override;

  llvm::Value *getCXXDestructorImplicitParam(CodeGenFunction &CGF,
                                             const CXXDestructorDecl *DD,
                                             CXXDtorType Type,
                                             bool ForVirtualBase,
                                             bool Delegating) override;

  void EmitDestructorCall(CodeGenFunction &CGF, const CXXDestructorDecl *DD,
                          CXXDtorType Type, bool ForVirtualBase,
                          bool Delegating, Address This,
                          QualType ThisTy) override;

  void emitVTableDefinitions(CodeGenVTables &CGVT,
                             const CXXRecordDecl *RD) override;

  bool isVirtualOffsetNeededForVTableField(CodeGenFunction &CGF,
                                           CodeGenFunction::VPtr Vptr) override;

  bool doStructorsInitializeVPtrs(const CXXRecordDecl *VTableClass) override {
    return true;
  }

  llvm::Constant *
  getVTableAddressPoint(BaseSubobject Base,
                        const CXXRecordDecl *VTableClass) override;

  llvm::Value *getVTableAddressPointInStructor(
      CodeGenFunction &CGF, const CXXRecordDecl *VTableClass,
      BaseSubobject Base, const CXXRecordDecl *NearestVBase) override;

  llvm::Value *getVTableAddressPointInStructorWithVTT(
      CodeGenFunction &CGF, const CXXRecordDecl *VTableClass,
      BaseSubobject Base, const CXXRecordDecl *NearestVBase);

  llvm::Constant *
  getVTableAddressPointForConstExpr(BaseSubobject Base,
                                    const CXXRecordDecl *VTableClass) override;

  llvm::GlobalVariable *getAddrOfVTable(const CXXRecordDecl *RD,
                                        CharUnits VPtrOffset) override;

  CGCallee getVirtualFunctionPointer(CodeGenFunction &CGF, GlobalDecl GD,
                                     Address This, llvm::Type *Ty,
                                     SourceLocation Loc) override;

  llvm::Value *EmitVirtualDestructorCall(CodeGenFunction &CGF,
                                         const CXXDestructorDecl *Dtor,
                                         CXXDtorType DtorType, Address This,
                                         DeleteOrMemberCallExpr E) override;

  void emitVirtualInheritanceTables(const CXXRecordDecl *RD) override;

  bool canSpeculativelyEmitVTable(const CXXRecordDecl *RD) const override;
  bool canSpeculativelyEmitVTableAsBaseClass(const CXXRecordDecl *RD) const;

  void setThunkLinkage(llvm::Function *Thunk, bool ForVTable, GlobalDecl GD,
                       bool ReturnAdjustment) override {
    // Allow inlining of thunks by emitting them with available_externally
    // linkage together with vtables when needed.
    if (ForVTable && !Thunk->hasLocalLinkage())
      Thunk->setLinkage(llvm::GlobalValue::AvailableExternallyLinkage);
    CGM.setGVProperties(Thunk, GD);
  }

  bool exportThunk() override { return true; }

  llvm::Value *performThisAdjustment(CodeGenFunction &CGF, Address This,
                                     const ThisAdjustment &TA) override;

  llvm::Value *performReturnAdjustment(CodeGenFunction &CGF, Address Ret,
                                       const ReturnAdjustment &RA) override;

  size_t getSrcArgforCopyCtor(const CXXConstructorDecl *,
                              FunctionArgList &Args) const override {
    assert(!Args.empty() && "expected the arglist to not be empty!");
    return Args.size() - 1;
  }

  StringRef GetPureVirtualCallName() override { return "__cxa_pure_virtual"; }
  StringRef GetDeletedVirtualCallName() override
    { return "__cxa_deleted_virtual"; }

  CharUnits getArrayCookieSizeImpl(QualType elementType) override;
  Address InitializeArrayCookie(CodeGenFunction &CGF,
                                Address NewPtr,
                                llvm::Value *NumElements,
                                const CXXNewExpr *expr,
                                QualType ElementType) override;
  llvm::Value *readArrayCookieImpl(CodeGenFunction &CGF,
                                   Address allocPtr,
                                   CharUnits cookieSize) override;

  void EmitGuardedInit(CodeGenFunction &CGF, const VarDecl &D,
                       llvm::GlobalVariable *DeclPtr,
                       bool PerformInit) override;
  void registerGlobalDtor(CodeGenFunction &CGF, const VarDecl &D,
                          llvm::FunctionCallee dtor,
                          llvm::Constant *addr) override;

  llvm::Function *getOrCreateThreadLocalWrapper(const VarDecl *VD,
                                                llvm::Value *Val);
  void EmitThreadLocalInitFuncs(
      CodeGenModule &CGM,
      ArrayRef<const VarDecl *> CXXThreadLocals,
      ArrayRef<llvm::Function *> CXXThreadLocalInits,
      ArrayRef<const VarDecl *> CXXThreadLocalInitVars) override;

  bool usesThreadWrapperFunction(const VarDecl *VD) const override {
    return !isEmittedWithConstantInitializer(VD) ||
           mayNeedDestruction(VD);
  }
  LValue EmitThreadLocalVarDeclLValue(CodeGenFunction &CGF, const VarDecl *VD,
                                      QualType LValType) override;

  bool NeedsVTTParameter(GlobalDecl GD) override;

  /**************************** RTTI Uniqueness ******************************/

protected:
  /// Returns true if the ABI requires RTTI type_info objects to be unique
  /// across a program.
  virtual bool shouldRTTIBeUnique() const { return true; }

public:
  /// What sort of unique-RTTI behavior should we use?
  enum RTTIUniquenessKind {
    /// We are guaranteeing, or need to guarantee, that the RTTI string
    /// is unique.
    RUK_Unique,

    /// We are not guaranteeing uniqueness for the RTTI string, so we
    /// can demote to hidden visibility but must use string comparisons.
    RUK_NonUniqueHidden,

    /// We are not guaranteeing uniqueness for the RTTI string, so we
    /// have to use string comparisons, but we also have to emit it with
    /// non-hidden visibility.
    RUK_NonUniqueVisible
  };

  /// Return the required visibility status for the given type and linkage in
  /// the current ABI.
  RTTIUniquenessKind
  classifyRTTIUniqueness(QualType CanTy,
                         llvm::GlobalValue::LinkageTypes Linkage) const;
  friend class ItaniumRTTIBuilder;

  void emitCXXStructor(GlobalDecl GD) override;

  std::pair<llvm::Value *, const CXXRecordDecl *>
  LoadVTablePtr(CodeGenFunction &CGF, Address This,
                const CXXRecordDecl *RD) override;

 private:
   bool hasAnyUnusedVirtualInlineFunction(const CXXRecordDecl *RD) const {
     const auto &VtableLayout =
         CGM.getItaniumVTableContext().getVTableLayout(RD);

     for (const auto &VtableComponent : VtableLayout.vtable_components()) {
       // Skip empty slot.
       if (!VtableComponent.isUsedFunctionPointerKind())
         continue;

       const CXXMethodDecl *Method = VtableComponent.getFunctionDecl();
       if (!Method->getCanonicalDecl()->isInlined())
         continue;

       StringRef Name = CGM.getMangledName(VtableComponent.getGlobalDecl());
       auto *Entry = CGM.GetGlobalValue(Name);
       // This checks if virtual inline function has already been emitted.
       // Note that it is possible that this inline function would be emitted
       // after trying to emit vtable speculatively. Because of this we do
       // an extra pass after emitting all deferred vtables to find and emit
       // these vtables opportunistically.
       if (!Entry || Entry->isDeclaration())
         return true;
     }
     return false;
  }

  bool isVTableHidden(const CXXRecordDecl *RD) const {
    const auto &VtableLayout =
            CGM.getItaniumVTableContext().getVTableLayout(RD);

    for (const auto &VtableComponent : VtableLayout.vtable_components()) {
      if (VtableComponent.isRTTIKind()) {
        const CXXRecordDecl *RTTIDecl = VtableComponent.getRTTIDecl();
        if (RTTIDecl->getVisibility() == Visibility::HiddenVisibility)
          return true;
      } else if (VtableComponent.isUsedFunctionPointerKind()) {
        const CXXMethodDecl *Method = VtableComponent.getFunctionDecl();
        if (Method->getVisibility() == Visibility::HiddenVisibility &&
            !Method->isDefined())
          return true;
      }
    }
    return false;
  }
};

class ARMCXXABI : public ItaniumCXXABI {
public:
  ARMCXXABI(CodeGen::CodeGenModule &CGM) :
    ItaniumCXXABI(CGM, /*UseARMMethodPtrABI=*/true,
                  /*UseARMGuardVarABI=*/true) {}

  bool constructorsAndDestructorsReturnThis() const override { return true; }

  void EmitReturnFromThunk(CodeGenFunction &CGF, RValue RV,
                           QualType ResTy) override;

  CharUnits getArrayCookieSizeImpl(QualType elementType) override;
  Address InitializeArrayCookie(CodeGenFunction &CGF,
                                Address NewPtr,
                                llvm::Value *NumElements,
                                const CXXNewExpr *expr,
                                QualType ElementType) override;
  llvm::Value *readArrayCookieImpl(CodeGenFunction &CGF, Address allocPtr,
                                   CharUnits cookieSize) override;
};

class AppleARM64CXXABI : public ARMCXXABI {
public:
  AppleARM64CXXABI(CodeGen::CodeGenModule &CGM) : ARMCXXABI(CGM) {
    Use32BitVTableOffsetABI = true;
  }

  // ARM64 libraries are prepared for non-unique RTTI.
  bool shouldRTTIBeUnique() const override { return false; }
};

class FuchsiaCXXABI final : public ItaniumCXXABI {
public:
  explicit FuchsiaCXXABI(CodeGen::CodeGenModule &CGM)
      : ItaniumCXXABI(CGM) {}

private:
  bool constructorsAndDestructorsReturnThis() const override { return true; }
};

class WebAssemblyCXXABI final : public ItaniumCXXABI {
public:
  explicit WebAssemblyCXXABI(CodeGen::CodeGenModule &CGM)
      : ItaniumCXXABI(CGM, /*UseARMMethodPtrABI=*/true,
                      /*UseARMGuardVarABI=*/true) {}
  void emitBeginCatch(CodeGenFunction &CGF, const CXXCatchStmt *C) override;
  llvm::CallInst *
  emitTerminateForUnexpectedException(CodeGenFunction &CGF,
                                      llvm::Value *Exn) override;

private:
  bool constructorsAndDestructorsReturnThis() const override { return true; }
  bool canCallMismatchedFunctionType() const override { return false; }
};

class XLCXXABI final : public ItaniumCXXABI {
public:
  explicit XLCXXABI(CodeGen::CodeGenModule &CGM)
      : ItaniumCXXABI(CGM) {}

  void registerGlobalDtor(CodeGenFunction &CGF, const VarDecl &D,
                          llvm::FunctionCallee dtor,
                          llvm::Constant *addr) override;

  bool useSinitAndSterm() const override { return true; }

private:
  void emitCXXStermFinalizer(const VarDecl &D, llvm::Function *dtorStub,
                             llvm::Constant *addr);
};
}

CodeGen::CGCXXABI *CodeGen::CreateItaniumCXXABI(CodeGenModule &CGM) {
  switch (CGM.getContext().getCXXABIKind()) {
  // For IR-generation purposes, there's no significant difference
  // between the ARM and iOS ABIs.
  case TargetCXXABI::GenericARM:
  case TargetCXXABI::iOS:
  case TargetCXXABI::WatchOS:
    return new ARMCXXABI(CGM);

  case TargetCXXABI::AppleARM64:
    return new AppleARM64CXXABI(CGM);

  case TargetCXXABI::Fuchsia:
    return new FuchsiaCXXABI(CGM);

  // Note that AArch64 uses the generic ItaniumCXXABI class since it doesn't
  // include the other 32-bit ARM oddities: constructor/destructor return values
  // and array cookies.
  case TargetCXXABI::GenericAArch64:
    return new ItaniumCXXABI(CGM, /*UseARMMethodPtrABI=*/true,
                             /*UseARMGuardVarABI=*/true);

  case TargetCXXABI::GenericMIPS:
    return new ItaniumCXXABI(CGM, /*UseARMMethodPtrABI=*/true);

  case TargetCXXABI::WebAssembly:
    return new WebAssemblyCXXABI(CGM);

  case TargetCXXABI::XL:
    return new XLCXXABI(CGM);

  case TargetCXXABI::GenericItanium:
    if (CGM.getContext().getTargetInfo().getTriple().getArch()
        == llvm::Triple::le32) {
      // For PNaCl, use ARM-style method pointers so that PNaCl code
      // does not assume anything about the alignment of function
      // pointers.
      return new ItaniumCXXABI(CGM, /*UseARMMethodPtrABI=*/true);
    }
    return new ItaniumCXXABI(CGM);

  case TargetCXXABI::Microsoft:
    llvm_unreachable("Microsoft ABI is not Itanium-based");
  }
  llvm_unreachable("bad ABI kind");
}

llvm::Type *
ItaniumCXXABI::ConvertMemberPointerType(const MemberPointerType *MPT) {
  if (MPT->isMemberDataPointer())
    return CGM.PtrDiffTy;
  return llvm::StructType::get(CGM.PtrDiffTy, CGM.PtrDiffTy);
}

/// In the Itanium and ARM ABIs, method pointers have the form:
///   struct { ptrdiff_t ptr; ptrdiff_t adj; } memptr;
///
/// In the Itanium ABI:
///  - method pointers are virtual if (memptr.ptr & 1) is nonzero
///  - the this-adjustment is (memptr.adj)
///  - the virtual offset is (memptr.ptr - 1)
///
/// In the ARM ABI:
///  - method pointers are virtual if (memptr.adj & 1) is nonzero
///  - the this-adjustment is (memptr.adj >> 1)
///  - the virtual offset is (memptr.ptr)
/// ARM uses 'adj' for the virtual flag because Thumb functions
/// may be only single-byte aligned.
///
/// If the member is virtual, the adjusted 'this' pointer points
/// to a vtable pointer from which the virtual offset is applied.
///
/// If the member is non-virtual, memptr.ptr is the address of
/// the function to call.
CGCallee ItaniumCXXABI::EmitLoadOfMemberFunctionPointer(
    CodeGenFunction &CGF, const Expr *E, Address ThisAddr,
    llvm::Value *&ThisPtrForCall,
    llvm::Value *MemFnPtr, const MemberPointerType *MPT) {
  CGBuilderTy &Builder = CGF.Builder;

  const FunctionProtoType *FPT =
      MPT->getPointeeType()->castAs<FunctionProtoType>();
  auto *RD =
      cast<CXXRecordDecl>(MPT->getClass()->castAs<RecordType>()->getDecl());

  llvm::FunctionType *FTy = CGM.getTypes().GetFunctionType(
      CGM.getTypes().arrangeCXXMethodType(RD, FPT, /*FD=*/nullptr));

  llvm::Constant *ptrdiff_1 = llvm::ConstantInt::get(CGM.PtrDiffTy, 1);

  llvm::BasicBlock *FnVirtual = CGF.createBasicBlock("memptr.virtual");
  llvm::BasicBlock *FnNonVirtual = CGF.createBasicBlock("memptr.nonvirtual");
  llvm::BasicBlock *FnEnd = CGF.createBasicBlock("memptr.end");

  // Extract memptr.adj, which is in the second field.
  llvm::Value *RawAdj = Builder.CreateExtractValue(MemFnPtr, 1, "memptr.adj");

  // Compute the true adjustment.
  llvm::Value *Adj = RawAdj;
  if (UseARMMethodPtrABI)
    Adj = Builder.CreateAShr(Adj, ptrdiff_1, "memptr.adj.shifted");

  // Apply the adjustment and cast back to the original struct type
  // for consistency.
  llvm::Value *This = ThisAddr.getPointer();
#ifdef INTEL_SYCL_OPAQUEPOINTER_READY
  This = Builder.CreateInBoundsGEP(Builder.getInt8Ty(), This, Adj);
#else // INTEL_SYCL_OPAQUEPOINTER_READY
  llvm::Value *Ptr = Builder.CreateBitCast(This, Builder.getInt8PtrTy());
  Ptr = Builder.CreateInBoundsGEP(Builder.getInt8Ty(), Ptr, Adj);
  This = Builder.CreateBitCast(Ptr, This->getType(), "this.adjusted");
#endif // INTEL_SYCL_OPAQUEPOINTER_READY
  ThisPtrForCall = This;

  // Load the function pointer.
  llvm::Value *FnAsInt = Builder.CreateExtractValue(MemFnPtr, 0, "memptr.ptr");

  // If the LSB in the function pointer is 1, the function pointer points to
  // a virtual function.
  llvm::Value *IsVirtual;
  if (UseARMMethodPtrABI)
    IsVirtual = Builder.CreateAnd(RawAdj, ptrdiff_1);
  else
    IsVirtual = Builder.CreateAnd(FnAsInt, ptrdiff_1);
  IsVirtual = Builder.CreateIsNotNull(IsVirtual, "memptr.isvirtual");
  Builder.CreateCondBr(IsVirtual, FnVirtual, FnNonVirtual);

  // In the virtual path, the adjustment left 'This' pointing to the
  // vtable of the correct base subobject.  The "function pointer" is an
  // offset within the vtable (+1 for the virtual flag on non-ARM).
  CGF.EmitBlock(FnVirtual);

  // Cast the adjusted this to a pointer to vtable pointer and load.
  llvm::Type *VTableTy = CGF.CGM.GlobalsInt8PtrTy;
  CharUnits VTablePtrAlign =
    CGF.CGM.getDynamicOffsetAlignment(ThisAddr.getAlignment(), RD,
                                      CGF.getPointerAlign());
  llvm::Value *VTable = CGF.GetVTablePtr(
      Address(This, ThisAddr.getElementType(), VTablePtrAlign), VTableTy, RD);

  // Apply the offset.
  // On ARM64, to reserve extra space in virtual member function pointers,
  // we only pay attention to the low 32 bits of the offset.
  llvm::Value *VTableOffset = FnAsInt;
  if (!UseARMMethodPtrABI)
    VTableOffset = Builder.CreateSub(VTableOffset, ptrdiff_1);
  if (Use32BitVTableOffsetABI) {
    VTableOffset = Builder.CreateTrunc(VTableOffset, CGF.Int32Ty);
    VTableOffset = Builder.CreateZExt(VTableOffset, CGM.PtrDiffTy);
  }

  // Check the address of the function pointer if CFI on member function
  // pointers is enabled.
  llvm::Constant *CheckSourceLocation;
  llvm::Constant *CheckTypeDesc;
  bool ShouldEmitCFICheck = CGF.SanOpts.has(SanitizerKind::CFIMFCall) &&
                            CGM.HasHiddenLTOVisibility(RD);
  bool ShouldEmitVFEInfo = CGM.getCodeGenOpts().VirtualFunctionElimination &&
                           CGM.HasHiddenLTOVisibility(RD);
  bool ShouldEmitWPDInfo =
      CGM.getCodeGenOpts().WholeProgramVTables &&
      // Don't insert type tests if we are forcing public visibility.
      !CGM.AlwaysHasLTOVisibilityPublic(RD);
  llvm::Value *VirtualFn = nullptr;

  {
    CodeGenFunction::SanitizerScope SanScope(&CGF);
    llvm::Value *TypeId = nullptr;
    llvm::Value *CheckResult = nullptr;

    if (ShouldEmitCFICheck || ShouldEmitVFEInfo || ShouldEmitWPDInfo) {
      // If doing CFI, VFE or WPD, we will need the metadata node to check
      // against.
      llvm::Metadata *MD =
          CGM.CreateMetadataIdentifierForVirtualMemPtrType(QualType(MPT, 0));
      TypeId = llvm::MetadataAsValue::get(CGF.getLLVMContext(), MD);
    }

    if (ShouldEmitVFEInfo) {
      llvm::Value *VFPAddr =
          Builder.CreateGEP(CGF.Int8Ty, VTable, VTableOffset);

      // If doing VFE, load from the vtable with a type.checked.load intrinsic
      // call. Note that we use the GEP to calculate the address to load from
      // and pass 0 as the offset to the intrinsic. This is because every
      // vtable slot of the correct type is marked with matching metadata, and
      // we know that the load must be from one of these slots.
      llvm::Value *CheckedLoad = Builder.CreateCall(
          CGM.getIntrinsic(llvm::Intrinsic::type_checked_load),
          {VFPAddr, llvm::ConstantInt::get(CGM.Int32Ty, 0), TypeId});
      CheckResult = Builder.CreateExtractValue(CheckedLoad, 1);
      VirtualFn = Builder.CreateExtractValue(CheckedLoad, 0);
      VirtualFn = Builder.CreateBitCast(VirtualFn, FTy->getPointerTo(),
                                        "memptr.virtualfn");
    } else {
      // When not doing VFE, emit a normal load, as it allows more
      // optimisations than type.checked.load.
      if (ShouldEmitCFICheck || ShouldEmitWPDInfo) {
        llvm::Value *VFPAddr =
            Builder.CreateGEP(CGF.Int8Ty, VTable, VTableOffset);
        llvm::Intrinsic::ID IID = CGM.HasHiddenLTOVisibility(RD)
                                      ? llvm::Intrinsic::type_test
                                      : llvm::Intrinsic::public_type_test;

#ifdef INTEL_SYCL_OPAQUEPOINTER_READY
        CheckResult =
            Builder.CreateCall(CGM.getIntrinsic(IID), {VFPAddr, TypeId});
#else // INTEL_SYCL_OPAQUEPOINTER_READY
        CheckResult = Builder.CreateCall(
            CGM.getIntrinsic(IID),
            {Builder.CreateBitCast(VFPAddr, CGF.Int8PtrTy), TypeId});
#endif // INTEL_SYCL_OPAQUEPOINTER_READY
      }

      if (CGM.getItaniumVTableContext().isRelativeLayout()) {
        VirtualFn = CGF.Builder.CreateCall(
            CGM.getIntrinsic(llvm::Intrinsic::load_relative,
                             {VTableOffset->getType()}),
            {VTable, VTableOffset});
        VirtualFn = CGF.Builder.CreateBitCast(VirtualFn, FTy->getPointerTo());
      } else {
        llvm::Value *VFPAddr =
            CGF.Builder.CreateGEP(CGF.Int8Ty, VTable, VTableOffset);
        VFPAddr = CGF.Builder.CreateBitCast(
            VFPAddr, FTy->getPointerTo()->getPointerTo());
        VirtualFn = CGF.Builder.CreateAlignedLoad(
            FTy->getPointerTo(), VFPAddr, CGF.getPointerAlign(),
            "memptr.virtualfn");
      }
    }
    assert(VirtualFn && "Virtual fuction pointer not created!");
    assert((!ShouldEmitCFICheck || !ShouldEmitVFEInfo || !ShouldEmitWPDInfo ||
            CheckResult) &&
           "Check result required but not created!");

    if (ShouldEmitCFICheck) {
      // If doing CFI, emit the check.
      CheckSourceLocation = CGF.EmitCheckSourceLocation(E->getBeginLoc());
      CheckTypeDesc = CGF.EmitCheckTypeDescriptor(QualType(MPT, 0));
      llvm::Constant *StaticData[] = {
          llvm::ConstantInt::get(CGF.Int8Ty, CodeGenFunction::CFITCK_VMFCall),
          CheckSourceLocation,
          CheckTypeDesc,
      };

      if (CGM.getCodeGenOpts().SanitizeTrap.has(SanitizerKind::CFIMFCall)) {
        CGF.EmitTrapCheck(CheckResult, SanitizerHandler::CFICheckFail);
      } else {
        llvm::Value *AllVtables = llvm::MetadataAsValue::get(
            CGM.getLLVMContext(),
            llvm::MDString::get(CGM.getLLVMContext(), "all-vtables"));
        llvm::Value *ValidVtable = Builder.CreateCall(
            CGM.getIntrinsic(llvm::Intrinsic::type_test), {VTable, AllVtables});
        CGF.EmitCheck(std::make_pair(CheckResult, SanitizerKind::CFIMFCall),
                      SanitizerHandler::CFICheckFail, StaticData,
                      {VTable, ValidVtable});
      }

      FnVirtual = Builder.GetInsertBlock();
    }
  } // End of sanitizer scope

  CGF.EmitBranch(FnEnd);

  // In the non-virtual path, the function pointer is actually a
  // function pointer.
  CGF.EmitBlock(FnNonVirtual);
  llvm::Value *NonVirtualFn =
    Builder.CreateIntToPtr(FnAsInt, FTy->getPointerTo(), "memptr.nonvirtualfn");

  // Check the function pointer if CFI on member function pointers is enabled.
  if (ShouldEmitCFICheck) {
    CXXRecordDecl *RD = MPT->getClass()->getAsCXXRecordDecl();
    if (RD->hasDefinition()) {
      CodeGenFunction::SanitizerScope SanScope(&CGF);

      llvm::Constant *StaticData[] = {
          llvm::ConstantInt::get(CGF.Int8Ty, CodeGenFunction::CFITCK_NVMFCall),
          CheckSourceLocation,
          CheckTypeDesc,
      };

      llvm::Value *Bit = Builder.getFalse();
#ifndef INTEL_SYCL_OPAQUEPOINTER_READY
      llvm::Value *CastedNonVirtualFn =
          Builder.CreateBitCast(NonVirtualFn, CGF.Int8PtrTy);
#endif // INTEL_SYCL_OPAQUEPOINTER_READY
      for (const CXXRecordDecl *Base : CGM.getMostBaseClasses(RD)) {
        llvm::Metadata *MD = CGM.CreateMetadataIdentifierForType(
            getContext().getMemberPointerType(
                MPT->getPointeeType(),
                getContext().getRecordType(Base).getTypePtr()));
        llvm::Value *TypeId =
            llvm::MetadataAsValue::get(CGF.getLLVMContext(), MD);

        llvm::Value *TypeTest =
            Builder.CreateCall(CGM.getIntrinsic(llvm::Intrinsic::type_test),
#ifdef INTEL_SYCL_OPAQUEPOINTER_READY
                               {NonVirtualFn, TypeId});
#else // INTEL_SYCL_OPAQUEPOINTER_READY
                               {CastedNonVirtualFn, TypeId});
#endif // INTEL_SYCL_OPAQUEPOINTER_READY
        Bit = Builder.CreateOr(Bit, TypeTest);
      }

      CGF.EmitCheck(std::make_pair(Bit, SanitizerKind::CFIMFCall),
                    SanitizerHandler::CFICheckFail, StaticData,
#ifdef INTEL_SYCL_OPAQUEPOINTER_READY
                    {NonVirtualFn, llvm::UndefValue::get(CGF.IntPtrTy)});
#else // INTEL_SYCL_OPAQUEPOINTER_READY
                    {CastedNonVirtualFn, llvm::UndefValue::get(CGF.IntPtrTy)});
#endif // INTEL_SYCL_OPAQUEPOINTER_READY

      FnNonVirtual = Builder.GetInsertBlock();
    }
  }

  // We're done.
  CGF.EmitBlock(FnEnd);
  llvm::PHINode *CalleePtr = Builder.CreatePHI(FTy->getPointerTo(), 2);
  CalleePtr->addIncoming(VirtualFn, FnVirtual);
  CalleePtr->addIncoming(NonVirtualFn, FnNonVirtual);

  CGCallee Callee(FPT, CalleePtr);
  return Callee;
}

/// Compute an l-value by applying the given pointer-to-member to a
/// base object.
llvm::Value *ItaniumCXXABI::EmitMemberDataPointerAddress(
    CodeGenFunction &CGF, const Expr *E, Address Base, llvm::Value *MemPtr,
    const MemberPointerType *MPT) {
  assert(MemPtr->getType() == CGM.PtrDiffTy);

  CGBuilderTy &Builder = CGF.Builder;

  // Apply the offset, which we assume is non-null.
  llvm::Value *Addr = Builder.CreateInBoundsGEP(
      CGF.Int8Ty, Base.getPointer(), MemPtr, "memptr.offset");

  // Cast the address to the appropriate pointer type, adopting the
  // address space of the base pointer.
  llvm::Type *PType = CGF.ConvertTypeForMem(MPT->getPointeeType())
                            ->getPointerTo(Base.getAddressSpace());
  return Builder.CreateBitCast(Addr, PType);
}

/// Perform a bitcast, derived-to-base, or base-to-derived member pointer
/// conversion.
///
/// Bitcast conversions are always a no-op under Itanium.
///
/// Obligatory offset/adjustment diagram:
///         <-- offset -->          <-- adjustment -->
///   |--------------------------|----------------------|--------------------|
///   ^Derived address point     ^Base address point    ^Member address point
///
/// So when converting a base member pointer to a derived member pointer,
/// we add the offset to the adjustment because the address point has
/// decreased;  and conversely, when converting a derived MP to a base MP
/// we subtract the offset from the adjustment because the address point
/// has increased.
///
/// The standard forbids (at compile time) conversion to and from
/// virtual bases, which is why we don't have to consider them here.
///
/// The standard forbids (at run time) casting a derived MP to a base
/// MP when the derived MP does not point to a member of the base.
/// This is why -1 is a reasonable choice for null data member
/// pointers.
llvm::Value *
ItaniumCXXABI::EmitMemberPointerConversion(CodeGenFunction &CGF,
                                           const CastExpr *E,
                                           llvm::Value *src) {
  assert(E->getCastKind() == CK_DerivedToBaseMemberPointer ||
         E->getCastKind() == CK_BaseToDerivedMemberPointer ||
         E->getCastKind() == CK_ReinterpretMemberPointer);

  // Under Itanium, reinterprets don't require any additional processing.
  if (E->getCastKind() == CK_ReinterpretMemberPointer) return src;

  // Use constant emission if we can.
  if (isa<llvm::Constant>(src))
    return EmitMemberPointerConversion(E, cast<llvm::Constant>(src));

  llvm::Constant *adj = getMemberPointerAdjustment(E);
  if (!adj) return src;

  CGBuilderTy &Builder = CGF.Builder;
  bool isDerivedToBase = (E->getCastKind() == CK_DerivedToBaseMemberPointer);

  const MemberPointerType *destTy =
    E->getType()->castAs<MemberPointerType>();

  // For member data pointers, this is just a matter of adding the
  // offset if the source is non-null.
  if (destTy->isMemberDataPointer()) {
    llvm::Value *dst;
    if (isDerivedToBase)
      dst = Builder.CreateNSWSub(src, adj, "adj");
    else
      dst = Builder.CreateNSWAdd(src, adj, "adj");

    // Null check.
    llvm::Value *null = llvm::Constant::getAllOnesValue(src->getType());
    llvm::Value *isNull = Builder.CreateICmpEQ(src, null, "memptr.isnull");
    return Builder.CreateSelect(isNull, src, dst);
  }

  // The this-adjustment is left-shifted by 1 on ARM.
  if (UseARMMethodPtrABI) {
    uint64_t offset = cast<llvm::ConstantInt>(adj)->getZExtValue();
    offset <<= 1;
    adj = llvm::ConstantInt::get(adj->getType(), offset);
  }

  llvm::Value *srcAdj = Builder.CreateExtractValue(src, 1, "src.adj");
  llvm::Value *dstAdj;
  if (isDerivedToBase)
    dstAdj = Builder.CreateNSWSub(srcAdj, adj, "adj");
  else
    dstAdj = Builder.CreateNSWAdd(srcAdj, adj, "adj");

  return Builder.CreateInsertValue(src, dstAdj, 1);
}

llvm::Constant *
ItaniumCXXABI::EmitMemberPointerConversion(const CastExpr *E,
                                           llvm::Constant *src) {
  assert(E->getCastKind() == CK_DerivedToBaseMemberPointer ||
         E->getCastKind() == CK_BaseToDerivedMemberPointer ||
         E->getCastKind() == CK_ReinterpretMemberPointer);

  // Under Itanium, reinterprets don't require any additional processing.
  if (E->getCastKind() == CK_ReinterpretMemberPointer) return src;

  // If the adjustment is trivial, we don't need to do anything.
  llvm::Constant *adj = getMemberPointerAdjustment(E);
  if (!adj) return src;

  bool isDerivedToBase = (E->getCastKind() == CK_DerivedToBaseMemberPointer);

  const MemberPointerType *destTy =
    E->getType()->castAs<MemberPointerType>();

  // For member data pointers, this is just a matter of adding the
  // offset if the source is non-null.
  if (destTy->isMemberDataPointer()) {
    // null maps to null.
    if (src->isAllOnesValue()) return src;

    if (isDerivedToBase)
      return llvm::ConstantExpr::getNSWSub(src, adj);
    else
      return llvm::ConstantExpr::getNSWAdd(src, adj);
  }

  // The this-adjustment is left-shifted by 1 on ARM.
  if (UseARMMethodPtrABI) {
    uint64_t offset = cast<llvm::ConstantInt>(adj)->getZExtValue();
    offset <<= 1;
    adj = llvm::ConstantInt::get(adj->getType(), offset);
  }

  llvm::Constant *srcAdj = src->getAggregateElement(1);
  llvm::Constant *dstAdj;
  if (isDerivedToBase)
    dstAdj = llvm::ConstantExpr::getNSWSub(srcAdj, adj);
  else
    dstAdj = llvm::ConstantExpr::getNSWAdd(srcAdj, adj);

  llvm::Constant *res = ConstantFoldInsertValueInstruction(src, dstAdj, 1);
  assert(res != nullptr && "Folding must succeed");
  return res;
}

llvm::Constant *
ItaniumCXXABI::EmitNullMemberPointer(const MemberPointerType *MPT) {
  // Itanium C++ ABI 2.3:
  //   A NULL pointer is represented as -1.
  if (MPT->isMemberDataPointer())
    return llvm::ConstantInt::get(CGM.PtrDiffTy, -1ULL, /*isSigned=*/true);

  llvm::Constant *Zero = llvm::ConstantInt::get(CGM.PtrDiffTy, 0);
  llvm::Constant *Values[2] = { Zero, Zero };
  return llvm::ConstantStruct::getAnon(Values);
}

llvm::Constant *
ItaniumCXXABI::EmitMemberDataPointer(const MemberPointerType *MPT,
                                     CharUnits offset) {
  // Itanium C++ ABI 2.3:
  //   A pointer to data member is an offset from the base address of
  //   the class object containing it, represented as a ptrdiff_t
  return llvm::ConstantInt::get(CGM.PtrDiffTy, offset.getQuantity());
}

llvm::Constant *
ItaniumCXXABI::EmitMemberFunctionPointer(const CXXMethodDecl *MD) {
  return BuildMemberPointer(MD, CharUnits::Zero());
}

llvm::Constant *ItaniumCXXABI::BuildMemberPointer(const CXXMethodDecl *MD,
                                                  CharUnits ThisAdjustment) {
  assert(MD->isInstance() && "Member function must not be static!");

  CodeGenTypes &Types = CGM.getTypes();

  // Get the function pointer (or index if this is a virtual function).
  llvm::Constant *MemPtr[2];
  if (MD->isVirtual()) {
    uint64_t Index = CGM.getItaniumVTableContext().getMethodVTableIndex(MD);
    uint64_t VTableOffset;
    if (CGM.getItaniumVTableContext().isRelativeLayout()) {
      // Multiply by 4-byte relative offsets.
      VTableOffset = Index * 4;
    } else {
      const ASTContext &Context = getContext();
      CharUnits PointerWidth = Context.toCharUnitsFromBits(
          Context.getTargetInfo().getPointerWidth(LangAS::Default));
      VTableOffset = Index * PointerWidth.getQuantity();
    }

    if (UseARMMethodPtrABI) {
      // ARM C++ ABI 3.2.1:
      //   This ABI specifies that adj contains twice the this
      //   adjustment, plus 1 if the member function is virtual. The
      //   least significant bit of adj then makes exactly the same
      //   discrimination as the least significant bit of ptr does for
      //   Itanium.
      MemPtr[0] = llvm::ConstantInt::get(CGM.PtrDiffTy, VTableOffset);
      MemPtr[1] = llvm::ConstantInt::get(CGM.PtrDiffTy,
                                         2 * ThisAdjustment.getQuantity() + 1);
    } else {
      // Itanium C++ ABI 2.3:
      //   For a virtual function, [the pointer field] is 1 plus the
      //   virtual table offset (in bytes) of the function,
      //   represented as a ptrdiff_t.
      MemPtr[0] = llvm::ConstantInt::get(CGM.PtrDiffTy, VTableOffset + 1);
      MemPtr[1] = llvm::ConstantInt::get(CGM.PtrDiffTy,
                                         ThisAdjustment.getQuantity());
    }
  } else {
    const FunctionProtoType *FPT = MD->getType()->castAs<FunctionProtoType>();
    llvm::Type *Ty;
    // Check whether the function has a computable LLVM signature.
    if (Types.isFuncTypeConvertible(FPT)) {
      // The function has a computable LLVM signature; use the correct type.
      Ty = Types.GetFunctionType(Types.arrangeCXXMethodDeclaration(MD));
    } else {
      // Use an arbitrary non-function type to tell GetAddrOfFunction that the
      // function type is incomplete.
      Ty = CGM.PtrDiffTy;
    }
    llvm::Constant *addr = CGM.GetAddrOfFunction(MD, Ty);

    MemPtr[0] = llvm::ConstantExpr::getPtrToInt(addr, CGM.PtrDiffTy);
    MemPtr[1] = llvm::ConstantInt::get(CGM.PtrDiffTy,
                                       (UseARMMethodPtrABI ? 2 : 1) *
                                       ThisAdjustment.getQuantity());
  }

  return llvm::ConstantStruct::getAnon(MemPtr);
}

llvm::Constant *ItaniumCXXABI::EmitMemberPointer(const APValue &MP,
                                                 QualType MPType) {
  const MemberPointerType *MPT = MPType->castAs<MemberPointerType>();
  const ValueDecl *MPD = MP.getMemberPointerDecl();
  if (!MPD)
    return EmitNullMemberPointer(MPT);

  CharUnits ThisAdjustment = getContext().getMemberPointerPathAdjustment(MP);

  if (const CXXMethodDecl *MD = dyn_cast<CXXMethodDecl>(MPD))
    return BuildMemberPointer(MD, ThisAdjustment);

  CharUnits FieldOffset =
    getContext().toCharUnitsFromBits(getContext().getFieldOffset(MPD));
  return EmitMemberDataPointer(MPT, ThisAdjustment + FieldOffset);
}

/// The comparison algorithm is pretty easy: the member pointers are
/// the same if they're either bitwise identical *or* both null.
///
/// ARM is different here only because null-ness is more complicated.
llvm::Value *
ItaniumCXXABI::EmitMemberPointerComparison(CodeGenFunction &CGF,
                                           llvm::Value *L,
                                           llvm::Value *R,
                                           const MemberPointerType *MPT,
                                           bool Inequality) {
  CGBuilderTy &Builder = CGF.Builder;

  llvm::ICmpInst::Predicate Eq;
  llvm::Instruction::BinaryOps And, Or;
  if (Inequality) {
    Eq = llvm::ICmpInst::ICMP_NE;
    And = llvm::Instruction::Or;
    Or = llvm::Instruction::And;
  } else {
    Eq = llvm::ICmpInst::ICMP_EQ;
    And = llvm::Instruction::And;
    Or = llvm::Instruction::Or;
  }

  // Member data pointers are easy because there's a unique null
  // value, so it just comes down to bitwise equality.
  if (MPT->isMemberDataPointer())
    return Builder.CreateICmp(Eq, L, R);

  // For member function pointers, the tautologies are more complex.
  // The Itanium tautology is:
  //   (L == R) <==> (L.ptr == R.ptr && (L.ptr == 0 || L.adj == R.adj))
  // The ARM tautology is:
  //   (L == R) <==> (L.ptr == R.ptr &&
  //                  (L.adj == R.adj ||
  //                   (L.ptr == 0 && ((L.adj|R.adj) & 1) == 0)))
  // The inequality tautologies have exactly the same structure, except
  // applying De Morgan's laws.

  llvm::Value *LPtr = Builder.CreateExtractValue(L, 0, "lhs.memptr.ptr");
  llvm::Value *RPtr = Builder.CreateExtractValue(R, 0, "rhs.memptr.ptr");

  // This condition tests whether L.ptr == R.ptr.  This must always be
  // true for equality to hold.
  llvm::Value *PtrEq = Builder.CreateICmp(Eq, LPtr, RPtr, "cmp.ptr");

  // This condition, together with the assumption that L.ptr == R.ptr,
  // tests whether the pointers are both null.  ARM imposes an extra
  // condition.
  llvm::Value *Zero = llvm::Constant::getNullValue(LPtr->getType());
  llvm::Value *EqZero = Builder.CreateICmp(Eq, LPtr, Zero, "cmp.ptr.null");

  // This condition tests whether L.adj == R.adj.  If this isn't
  // true, the pointers are unequal unless they're both null.
  llvm::Value *LAdj = Builder.CreateExtractValue(L, 1, "lhs.memptr.adj");
  llvm::Value *RAdj = Builder.CreateExtractValue(R, 1, "rhs.memptr.adj");
  llvm::Value *AdjEq = Builder.CreateICmp(Eq, LAdj, RAdj, "cmp.adj");

  // Null member function pointers on ARM clear the low bit of Adj,
  // so the zero condition has to check that neither low bit is set.
  if (UseARMMethodPtrABI) {
    llvm::Value *One = llvm::ConstantInt::get(LPtr->getType(), 1);

    // Compute (l.adj | r.adj) & 1 and test it against zero.
    llvm::Value *OrAdj = Builder.CreateOr(LAdj, RAdj, "or.adj");
    llvm::Value *OrAdjAnd1 = Builder.CreateAnd(OrAdj, One);
    llvm::Value *OrAdjAnd1EqZero = Builder.CreateICmp(Eq, OrAdjAnd1, Zero,
                                                      "cmp.or.adj");
    EqZero = Builder.CreateBinOp(And, EqZero, OrAdjAnd1EqZero);
  }

  // Tie together all our conditions.
  llvm::Value *Result = Builder.CreateBinOp(Or, EqZero, AdjEq);
  Result = Builder.CreateBinOp(And, PtrEq, Result,
                               Inequality ? "memptr.ne" : "memptr.eq");
  return Result;
}

llvm::Value *
ItaniumCXXABI::EmitMemberPointerIsNotNull(CodeGenFunction &CGF,
                                          llvm::Value *MemPtr,
                                          const MemberPointerType *MPT) {
  CGBuilderTy &Builder = CGF.Builder;

  /// For member data pointers, this is just a check against -1.
  if (MPT->isMemberDataPointer()) {
    assert(MemPtr->getType() == CGM.PtrDiffTy);
    llvm::Value *NegativeOne =
      llvm::Constant::getAllOnesValue(MemPtr->getType());
    return Builder.CreateICmpNE(MemPtr, NegativeOne, "memptr.tobool");
  }

  // In Itanium, a member function pointer is not null if 'ptr' is not null.
  llvm::Value *Ptr = Builder.CreateExtractValue(MemPtr, 0, "memptr.ptr");

  llvm::Constant *Zero = llvm::ConstantInt::get(Ptr->getType(), 0);
  llvm::Value *Result = Builder.CreateICmpNE(Ptr, Zero, "memptr.tobool");

  // On ARM, a member function pointer is also non-null if the low bit of 'adj'
  // (the virtual bit) is set.
  if (UseARMMethodPtrABI) {
    llvm::Constant *One = llvm::ConstantInt::get(Ptr->getType(), 1);
    llvm::Value *Adj = Builder.CreateExtractValue(MemPtr, 1, "memptr.adj");
    llvm::Value *VirtualBit = Builder.CreateAnd(Adj, One, "memptr.virtualbit");
    llvm::Value *IsVirtual = Builder.CreateICmpNE(VirtualBit, Zero,
                                                  "memptr.isvirtual");
    Result = Builder.CreateOr(Result, IsVirtual);
  }

  return Result;
}

bool ItaniumCXXABI::classifyReturnType(CGFunctionInfo &FI) const {
  const CXXRecordDecl *RD = FI.getReturnType()->getAsCXXRecordDecl();
  if (!RD)
    return false;

  // If C++ prohibits us from making a copy, return by address.
  if (!RD->canPassInRegisters()) {
    auto Align = CGM.getContext().getTypeAlignInChars(FI.getReturnType());
    FI.getReturnInfo() = ABIArgInfo::getIndirect(Align, /*ByVal=*/false);
    return true;
  }
  return false;
}

/// The Itanium ABI requires non-zero initialization only for data
/// member pointers, for which '0' is a valid offset.
bool ItaniumCXXABI::isZeroInitializable(const MemberPointerType *MPT) {
  return MPT->isMemberFunctionPointer();
}

/// The Itanium ABI always places an offset to the complete object
/// at entry -2 in the vtable.
void ItaniumCXXABI::emitVirtualObjectDelete(CodeGenFunction &CGF,
                                            const CXXDeleteExpr *DE,
                                            Address Ptr,
                                            QualType ElementType,
                                            const CXXDestructorDecl *Dtor) {
  bool UseGlobalDelete = DE->isGlobalDelete();
  if (UseGlobalDelete) {
    // Derive the complete-object pointer, which is what we need
    // to pass to the deallocation function.

    // Grab the vtable pointer as an intptr_t*.
    auto *ClassDecl =
        cast<CXXRecordDecl>(ElementType->castAs<RecordType>()->getDecl());
    llvm::Value *VTable =
        CGF.GetVTablePtr(Ptr, CGF.IntPtrTy->getPointerTo(), ClassDecl);

    // Track back to entry -2 and pull out the offset there.
    llvm::Value *OffsetPtr = CGF.Builder.CreateConstInBoundsGEP1_64(
        CGF.IntPtrTy, VTable, -2, "complete-offset.ptr");
    llvm::Value *Offset = CGF.Builder.CreateAlignedLoad(CGF.IntPtrTy, OffsetPtr,
                                                        CGF.getPointerAlign());

    // Apply the offset.
#ifdef INTEL_SYCL_OPAQUEPOINTER_READY
    llvm::Value *CompletePtr = Ptr.getPointer();
#else // INTEL_SYCL_OPAQUEPOINTER_READY
    llvm::Value *CompletePtr =
      CGF.Builder.CreateBitCast(Ptr.getPointer(), CGF.Int8PtrTy);
#endif // INTEL_SYCL_OPAQUEPOINTER_READY
    CompletePtr =
        CGF.Builder.CreateInBoundsGEP(CGF.Int8Ty, CompletePtr, Offset);

    // If we're supposed to call the global delete, make sure we do so
    // even if the destructor throws.
    CGF.pushCallObjectDeleteCleanup(DE->getOperatorDelete(), CompletePtr,
                                    ElementType);
  }

  // FIXME: Provide a source location here even though there's no
  // CXXMemberCallExpr for dtor call.
  CXXDtorType DtorType = UseGlobalDelete ? Dtor_Complete : Dtor_Deleting;
  EmitVirtualDestructorCall(CGF, Dtor, DtorType, Ptr, DE);

  if (UseGlobalDelete)
    CGF.PopCleanupBlock();
}

void ItaniumCXXABI::emitRethrow(CodeGenFunction &CGF, bool isNoReturn) {
  // void __cxa_rethrow();

  llvm::FunctionType *FTy =
    llvm::FunctionType::get(CGM.VoidTy, /*isVarArg=*/false);

  llvm::FunctionCallee Fn = CGM.CreateRuntimeFunction(FTy, "__cxa_rethrow");

  if (isNoReturn)
    CGF.EmitNoreturnRuntimeCallOrInvoke(Fn, std::nullopt);
  else
    CGF.EmitRuntimeCallOrInvoke(Fn);
}

static llvm::FunctionCallee getAllocateExceptionFn(CodeGenModule &CGM) {
  // void *__cxa_allocate_exception(size_t thrown_size);

  llvm::FunctionType *FTy =
    llvm::FunctionType::get(CGM.Int8PtrTy, CGM.SizeTy, /*isVarArg=*/false);

  return CGM.CreateRuntimeFunction(FTy, "__cxa_allocate_exception");
}

static llvm::FunctionCallee getThrowFn(CodeGenModule &CGM) {
  // void __cxa_throw(void *thrown_exception, std::type_info *tinfo,
  //                  void (*dest) (void *));

  llvm::Type *Args[3] = { CGM.Int8PtrTy, CGM.GlobalsInt8PtrTy, CGM.Int8PtrTy };
  llvm::FunctionType *FTy =
    llvm::FunctionType::get(CGM.VoidTy, Args, /*isVarArg=*/false);

  return CGM.CreateRuntimeFunction(FTy, "__cxa_throw");
}

void ItaniumCXXABI::emitThrow(CodeGenFunction &CGF, const CXXThrowExpr *E) {
  QualType ThrowType = E->getSubExpr()->getType();
  // Now allocate the exception object.
  llvm::Type *SizeTy = CGF.ConvertType(getContext().getSizeType());
  uint64_t TypeSize = getContext().getTypeSizeInChars(ThrowType).getQuantity();

  llvm::FunctionCallee AllocExceptionFn = getAllocateExceptionFn(CGM);
  llvm::CallInst *ExceptionPtr = CGF.EmitNounwindRuntimeCall(
      AllocExceptionFn, llvm::ConstantInt::get(SizeTy, TypeSize), "exception");

  CharUnits ExnAlign = CGF.getContext().getExnObjectAlignment();
  CGF.EmitAnyExprToExn(
      E->getSubExpr(), Address(ExceptionPtr, CGM.Int8Ty, ExnAlign));

  // Now throw the exception.
  llvm::Constant *TypeInfo = CGM.GetAddrOfRTTIDescriptor(ThrowType,
                                                         /*ForEH=*/true);

  // The address of the destructor.  If the exception type has a
  // trivial destructor (or isn't a record), we just pass null.
  llvm::Constant *Dtor = nullptr;
  if (const RecordType *RecordTy = ThrowType->getAs<RecordType>()) {
    CXXRecordDecl *Record = cast<CXXRecordDecl>(RecordTy->getDecl());
    if (!Record->hasTrivialDestructor()) {
      CXXDestructorDecl *DtorD = Record->getDestructor();
      Dtor = CGM.getAddrOfCXXStructor(GlobalDecl(DtorD, Dtor_Complete));
      Dtor = llvm::ConstantExpr::getBitCast(Dtor, CGM.Int8PtrTy);
    }
  }
  if (!Dtor) Dtor = llvm::Constant::getNullValue(CGM.Int8PtrTy);

  llvm::Value *args[] = { ExceptionPtr, TypeInfo, Dtor };
  CGF.EmitNoreturnRuntimeCallOrInvoke(getThrowFn(CGM), args);
}

static llvm::FunctionCallee getItaniumDynamicCastFn(CodeGenFunction &CGF) {
  // void *__dynamic_cast(const void *sub,
  //                      global_as const abi::__class_type_info *src,
  //                      global_as const abi::__class_type_info *dst,
  //                      std::ptrdiff_t src2dst_offset);

  llvm::Type *Int8PtrTy = CGF.Int8PtrTy;
  llvm::Type *GlobInt8PtrTy = CGF.GlobalsInt8PtrTy;
  llvm::Type *PtrDiffTy =
    CGF.ConvertType(CGF.getContext().getPointerDiffType());

  llvm::Type *Args[4] = { Int8PtrTy, GlobInt8PtrTy, GlobInt8PtrTy, PtrDiffTy };

  llvm::FunctionType *FTy = llvm::FunctionType::get(Int8PtrTy, Args, false);

  // Mark the function as nounwind readonly.
  llvm::AttrBuilder FuncAttrs(CGF.getLLVMContext());
  FuncAttrs.addAttribute(llvm::Attribute::NoUnwind);
  FuncAttrs.addMemoryAttr(llvm::MemoryEffects::readOnly());
  llvm::AttributeList Attrs = llvm::AttributeList::get(
      CGF.getLLVMContext(), llvm::AttributeList::FunctionIndex, FuncAttrs);

  return CGF.CGM.CreateRuntimeFunction(FTy, "__dynamic_cast", Attrs);
}

static llvm::FunctionCallee getBadCastFn(CodeGenFunction &CGF) {
  // void __cxa_bad_cast();
  llvm::FunctionType *FTy = llvm::FunctionType::get(CGF.VoidTy, false);
  return CGF.CGM.CreateRuntimeFunction(FTy, "__cxa_bad_cast");
}

/// Compute the src2dst_offset hint as described in the
/// Itanium C++ ABI [2.9.7]
static CharUnits computeOffsetHint(ASTContext &Context,
                                   const CXXRecordDecl *Src,
                                   const CXXRecordDecl *Dst) {
  CXXBasePaths Paths(/*FindAmbiguities=*/true, /*RecordPaths=*/true,
                     /*DetectVirtual=*/false);

  // If Dst is not derived from Src we can skip the whole computation below and
  // return that Src is not a public base of Dst.  Record all inheritance paths.
  if (!Dst->isDerivedFrom(Src, Paths))
    return CharUnits::fromQuantity(-2ULL);

  unsigned NumPublicPaths = 0;
  CharUnits Offset;

  // Now walk all possible inheritance paths.
  for (const CXXBasePath &Path : Paths) {
    if (Path.Access != AS_public)  // Ignore non-public inheritance.
      continue;

    ++NumPublicPaths;

    for (const CXXBasePathElement &PathElement : Path) {
      // If the path contains a virtual base class we can't give any hint.
      // -1: no hint.
      if (PathElement.Base->isVirtual())
        return CharUnits::fromQuantity(-1ULL);

      if (NumPublicPaths > 1) // Won't use offsets, skip computation.
        continue;

      // Accumulate the base class offsets.
      const ASTRecordLayout &L = Context.getASTRecordLayout(PathElement.Class);
      Offset += L.getBaseClassOffset(
          PathElement.Base->getType()->getAsCXXRecordDecl());
    }
  }

  // -2: Src is not a public base of Dst.
  if (NumPublicPaths == 0)
    return CharUnits::fromQuantity(-2ULL);

  // -3: Src is a multiple public base type but never a virtual base type.
  if (NumPublicPaths > 1)
    return CharUnits::fromQuantity(-3ULL);

  // Otherwise, the Src type is a unique public nonvirtual base type of Dst.
  // Return the offset of Src from the origin of Dst.
  return Offset;
}

static llvm::FunctionCallee getBadTypeidFn(CodeGenFunction &CGF) {
  // void __cxa_bad_typeid();
  llvm::FunctionType *FTy = llvm::FunctionType::get(CGF.VoidTy, false);

  return CGF.CGM.CreateRuntimeFunction(FTy, "__cxa_bad_typeid");
}

bool ItaniumCXXABI::shouldTypeidBeNullChecked(bool IsDeref,
                                              QualType SrcRecordTy) {
  return IsDeref;
}

void ItaniumCXXABI::EmitBadTypeidCall(CodeGenFunction &CGF) {
  llvm::FunctionCallee Fn = getBadTypeidFn(CGF);
  llvm::CallBase *Call = CGF.EmitRuntimeCallOrInvoke(Fn);
  Call->setDoesNotReturn();
  CGF.Builder.CreateUnreachable();
}

llvm::Value *ItaniumCXXABI::EmitTypeid(CodeGenFunction &CGF,
                                       QualType SrcRecordTy,
                                       Address ThisPtr,
                                       llvm::Type *StdTypeInfoPtrTy) {
  auto *ClassDecl =
      cast<CXXRecordDecl>(SrcRecordTy->castAs<RecordType>()->getDecl());
  llvm::Value *Value =
      CGF.GetVTablePtr(ThisPtr, StdTypeInfoPtrTy->getPointerTo(), ClassDecl);

  if (CGM.getItaniumVTableContext().isRelativeLayout()) {
    // Load the type info.
#ifndef INTEL_SYCL_OPAQUEPOINTER_READY
    Value = CGF.Builder.CreateBitCast(Value, CGM.Int8PtrTy);
#endif // INTEL_SYCL_OPAQUEPOINTER_READY
    Value = CGF.Builder.CreateCall(
        CGM.getIntrinsic(llvm::Intrinsic::load_relative, {CGM.Int32Ty}),
        {Value, llvm::ConstantInt::get(CGM.Int32Ty, -4)});

    // Setup to dereference again since this is a proxy we accessed.
    Value = CGF.Builder.CreateBitCast(Value, StdTypeInfoPtrTy->getPointerTo());
  } else {
    // Load the type info.
    Value =
        CGF.Builder.CreateConstInBoundsGEP1_64(StdTypeInfoPtrTy, Value, -1ULL);
  }
  return CGF.Builder.CreateAlignedLoad(StdTypeInfoPtrTy, Value,
                                       CGF.getPointerAlign());
}

bool ItaniumCXXABI::shouldDynamicCastCallBeNullChecked(bool SrcIsPtr,
                                                       QualType SrcRecordTy) {
  return SrcIsPtr;
}

#ifdef INTEL_SYCL_OPAQUEPOINTER_READY
llvm::Value *ItaniumCXXABI::emitDynamicCastCall(
#else
llvm::Value *ItaniumCXXABI::EmitDynamicCastCall(
#endif //INTEL_SYCL_OPAQUEPOINTER_READY
    CodeGenFunction &CGF, Address ThisAddr, QualType SrcRecordTy,
    QualType DestTy, QualType DestRecordTy, llvm::BasicBlock *CastEnd) {
  llvm::Type *PtrDiffLTy =
      CGF.ConvertType(CGF.getContext().getPointerDiffType());
#ifndef INTEL_SYCL_OPAQUEPOINTER_READY
  llvm::Type *DestLTy = CGF.ConvertType(DestTy);
#endif

  llvm::Value *SrcRTTI =
      CGF.CGM.GetAddrOfRTTIDescriptor(SrcRecordTy.getUnqualifiedType());
  llvm::Value *DestRTTI =
      CGF.CGM.GetAddrOfRTTIDescriptor(DestRecordTy.getUnqualifiedType());

  // Compute the offset hint.
  const CXXRecordDecl *SrcDecl = SrcRecordTy->getAsCXXRecordDecl();
  const CXXRecordDecl *DestDecl = DestRecordTy->getAsCXXRecordDecl();
  llvm::Value *OffsetHint = llvm::ConstantInt::get(
      PtrDiffLTy,
      computeOffsetHint(CGF.getContext(), SrcDecl, DestDecl).getQuantity());

  // Emit the call to __dynamic_cast.
#ifdef INTEL_SYCL_OPAQUEPOINTER_READY
  llvm::Value *Args[] = {ThisAddr.getPointer(), SrcRTTI, DestRTTI, OffsetHint};
  llvm::Value *Value =
      CGF.EmitNounwindRuntimeCall(getItaniumDynamicCastFn(CGF), Args);
#else
  llvm::Value *Value = ThisAddr.getPointer();
  Value = CGF.EmitCastToVoidPtr(Value);

  llvm::Value *args[] = {Value, SrcRTTI, DestRTTI, OffsetHint};
  Value = CGF.EmitNounwindRuntimeCall(getItaniumDynamicCastFn(CGF), args);
  Value = CGF.Builder.CreateBitCast(Value, DestLTy);
#endif //INTEL_SYCL_OPAQUEPOINTER_READY

  /// C++ [expr.dynamic.cast]p9:
  ///   A failed cast to reference type throws std::bad_cast
  if (DestTy->isReferenceType()) {
    llvm::BasicBlock *BadCastBlock =
        CGF.createBasicBlock("dynamic_cast.bad_cast");

    llvm::Value *IsNull = CGF.Builder.CreateIsNull(Value);
    CGF.Builder.CreateCondBr(IsNull, BadCastBlock, CastEnd);

    CGF.EmitBlock(BadCastBlock);
    EmitBadCastCall(CGF);
  }

  return Value;
}

llvm::Value *ItaniumCXXABI::emitExactDynamicCast(
    CodeGenFunction &CGF, Address ThisAddr, QualType SrcRecordTy,
    QualType DestTy, QualType DestRecordTy, llvm::BasicBlock *CastSuccess,
    llvm::BasicBlock *CastFail) {
  ASTContext &Context = getContext();

  // Find all the inheritance paths.
  const CXXRecordDecl *SrcDecl = SrcRecordTy->getAsCXXRecordDecl();
  const CXXRecordDecl *DestDecl = DestRecordTy->getAsCXXRecordDecl();
  CXXBasePaths Paths(/*FindAmbiguities=*/true, /*RecordPaths=*/true,
                     /*DetectVirtual=*/false);
  (void)DestDecl->isDerivedFrom(SrcDecl, Paths);

  // Find an offset within `DestDecl` where a `SrcDecl` instance and its vptr
  // might appear.
  std::optional<CharUnits> Offset;
  for (const CXXBasePath &Path : Paths) {
    // dynamic_cast only finds public inheritance paths.
    if (Path.Access != AS_public)
      continue;

    CharUnits PathOffset;
    for (const CXXBasePathElement &PathElement : Path) {
      // Find the offset along this inheritance step.
      const CXXRecordDecl *Base =
          PathElement.Base->getType()->getAsCXXRecordDecl();
      if (PathElement.Base->isVirtual()) {
        // For a virtual base class, we know that the derived class is exactly
        // DestDecl, so we can use the vbase offset from its layout.
        const ASTRecordLayout &L = Context.getASTRecordLayout(DestDecl);
        PathOffset = L.getVBaseClassOffset(Base);
      } else {
        const ASTRecordLayout &L =
            Context.getASTRecordLayout(PathElement.Class);
        PathOffset += L.getBaseClassOffset(Base);
      }
    }

    if (!Offset)
      Offset = PathOffset;
    else if (Offset != PathOffset) {
      // Base appears in at least two different places. Find the most-derived
      // object and see if it's a DestDecl. Note that the most-derived object
      // must be at least as aligned as this base class subobject, and must
      // have a vptr at offset 0.
#ifdef INTEL_SYCL_OPAQUEPOINTER_READY
      ThisAddr = Address(emitDynamicCastToVoid(CGF, ThisAddr, SrcRecordTy),
                         CGF.VoidPtrTy, ThisAddr.getAlignment());
#else // INTEL_SYCL_OPAQUEPOINTER_READY
      ThisAddr = Address(EmitDynamicCastToVoid(CGF, ThisAddr, SrcRecordTy, DestRecordTy),
                         CGF.VoidPtrTy, ThisAddr.getAlignment());
#endif // INTEL_SYCL_OPAQUEPOINTER_READY
      SrcDecl = DestDecl;
      Offset = CharUnits::Zero();
      break;
    }
  }

  if (!Offset) {
    // If there are no public inheritance paths, the cast always fails.
    CGF.EmitBranch(CastFail);
    return llvm::PoisonValue::get(CGF.VoidPtrTy);
  }

  // Compare the vptr against the expected vptr for the destination type at
  // this offset. Note that we do not know what type ThisAddr points to in
  // the case where the derived class multiply inherits from the base class
  // so we can't use GetVTablePtr, so we load the vptr directly instead.
  llvm::Instruction *VPtr = CGF.Builder.CreateLoad(
      ThisAddr.withElementType(CGF.VoidPtrPtrTy), "vtable");
  CGM.DecorateInstructionWithTBAA(
      VPtr, CGM.getTBAAVTablePtrAccessInfo(CGF.VoidPtrPtrTy));
  llvm::Value *Success = CGF.Builder.CreateICmpEQ(
      VPtr, getVTableAddressPoint(BaseSubobject(SrcDecl, *Offset), DestDecl));
  llvm::Value *Result = ThisAddr.getPointer();
  if (!Offset->isZero())
    Result = CGF.Builder.CreateInBoundsGEP(
        CGF.CharTy, Result,
        {llvm::ConstantInt::get(CGF.PtrDiffTy, -Offset->getQuantity())});
  CGF.Builder.CreateCondBr(Success, CastSuccess, CastFail);
  return Result;
}

#ifdef INTEL_SYCL_OPAQUEPOINTER_READY
llvm::Value *ItaniumCXXABI::emitDynamicCastToVoid(CodeGenFunction &CGF,
                                                  Address ThisAddr,
                                                  QualType SrcRecordTy) {

#else
llvm::Value *ItaniumCXXABI::EmitDynamicCastToVoid(CodeGenFunction &CGF,
                                                  Address ThisAddr,
                                                  QualType SrcRecordTy,
                                                  QualType DestTy) {
  llvm::Type *DestLTy = CGF.ConvertType(DestTy);
  if (!DestLTy->isPointerTy())
    DestLTy = DestLTy->getPointerTo();
#endif //INTEL_SYCL_OPAQUEPOINTER_READY
  auto *ClassDecl =
      cast<CXXRecordDecl>(SrcRecordTy->castAs<RecordType>()->getDecl());
  llvm::Value *OffsetToTop;
  if (CGM.getItaniumVTableContext().isRelativeLayout()) {
    // Get the vtable pointer.
    llvm::Value *VTable =
        CGF.GetVTablePtr(ThisAddr, CGM.Int32Ty->getPointerTo(), ClassDecl);

    // Get the offset-to-top from the vtable.
    OffsetToTop =
        CGF.Builder.CreateConstInBoundsGEP1_32(CGM.Int32Ty, VTable, -2U);
    OffsetToTop = CGF.Builder.CreateAlignedLoad(
        CGM.Int32Ty, OffsetToTop, CharUnits::fromQuantity(4), "offset.to.top");
  } else {
    llvm::Type *PtrDiffLTy =
        CGF.ConvertType(CGF.getContext().getPointerDiffType());

    // Get the vtable pointer.
    llvm::Value *VTable =
        CGF.GetVTablePtr(ThisAddr, PtrDiffLTy->getPointerTo(), ClassDecl);

    // Get the offset-to-top from the vtable.
    OffsetToTop =
        CGF.Builder.CreateConstInBoundsGEP1_64(PtrDiffLTy, VTable, -2ULL);
    OffsetToTop = CGF.Builder.CreateAlignedLoad(
        PtrDiffLTy, OffsetToTop, CGF.getPointerAlign(), "offset.to.top");
  }
  // Finally, add the offset to the pointer.
#ifdef INTEL_SYCL_OPAQUEPOINTER_READY
  return CGF.Builder.CreateInBoundsGEP(CGF.Int8Ty, ThisAddr.getPointer(),
                                       OffsetToTop);
#else
  llvm::Value *Value = ThisAddr.getPointer();
  Value = CGF.EmitCastToVoidPtr(Value);
  Value = CGF.Builder.CreateInBoundsGEP(CGF.Int8Ty, Value, OffsetToTop);
  return CGF.Builder.CreateBitCast(Value, DestLTy);
#endif //INTEL_SYCL_OPAQUEPOINTER_READY
}

bool ItaniumCXXABI::EmitBadCastCall(CodeGenFunction &CGF) {
  llvm::FunctionCallee Fn = getBadCastFn(CGF);
  llvm::CallBase *Call = CGF.EmitRuntimeCallOrInvoke(Fn);
  Call->setDoesNotReturn();
  CGF.Builder.CreateUnreachable();
  return true;
}

llvm::Value *
ItaniumCXXABI::GetVirtualBaseClassOffset(CodeGenFunction &CGF,
                                         Address This,
                                         const CXXRecordDecl *ClassDecl,
                                         const CXXRecordDecl *BaseClassDecl) {
  llvm::Value *VTablePtr = CGF.GetVTablePtr(This, CGM.Int8PtrTy, ClassDecl);
  CharUnits VBaseOffsetOffset =
      CGM.getItaniumVTableContext().getVirtualBaseOffsetOffset(ClassDecl,
                                                               BaseClassDecl);
  llvm::Value *VBaseOffsetPtr =
    CGF.Builder.CreateConstGEP1_64(
        CGF.Int8Ty, VTablePtr, VBaseOffsetOffset.getQuantity(),
        "vbase.offset.ptr");

  llvm::Value *VBaseOffset;
  if (CGM.getItaniumVTableContext().isRelativeLayout()) {
    VBaseOffsetPtr =
        CGF.Builder.CreateBitCast(VBaseOffsetPtr, CGF.Int32Ty->getPointerTo());
    VBaseOffset = CGF.Builder.CreateAlignedLoad(
        CGF.Int32Ty, VBaseOffsetPtr, CharUnits::fromQuantity(4),
        "vbase.offset");
  } else {
    VBaseOffsetPtr = CGF.Builder.CreateBitCast(VBaseOffsetPtr,
                                               CGM.PtrDiffTy->getPointerTo());
    VBaseOffset = CGF.Builder.CreateAlignedLoad(
        CGM.PtrDiffTy, VBaseOffsetPtr, CGF.getPointerAlign(), "vbase.offset");
  }
  return VBaseOffset;
}

void ItaniumCXXABI::EmitCXXConstructors(const CXXConstructorDecl *D) {
  // Just make sure we're in sync with TargetCXXABI.
  assert(CGM.getTarget().getCXXABI().hasConstructorVariants());

  // The constructor used for constructing this as a base class;
  // ignores virtual bases.
  CGM.EmitGlobal(GlobalDecl(D, Ctor_Base));

  // The constructor used for constructing this as a complete class;
  // constructs the virtual bases, then calls the base constructor.
  if (!D->getParent()->isAbstract()) {
    // We don't need to emit the complete ctor if the class is abstract.
    CGM.EmitGlobal(GlobalDecl(D, Ctor_Complete));
  }
}

CGCXXABI::AddedStructorArgCounts
ItaniumCXXABI::buildStructorSignature(GlobalDecl GD,
                                      SmallVectorImpl<CanQualType> &ArgTys) {
  ASTContext &Context = getContext();

  // All parameters are already in place except VTT, which goes after 'this'.
  // These are Clang types, so we don't need to worry about sret yet.

  // Check if we need to add a VTT parameter (which has type global void **).
  if ((isa<CXXConstructorDecl>(GD.getDecl()) ? GD.getCtorType() == Ctor_Base
                                             : GD.getDtorType() == Dtor_Base) &&
      cast<CXXMethodDecl>(GD.getDecl())->getParent()->getNumVBases() != 0) {
    LangAS AS = CGM.GetGlobalVarAddressSpace(nullptr);
    QualType Q = Context.getAddrSpaceQualType(Context.VoidPtrTy, AS);
    ArgTys.insert(ArgTys.begin() + 1,
                  Context.getPointerType(CanQualType::CreateUnsafe(Q)));
    return AddedStructorArgCounts::prefix(1);
  }
  return AddedStructorArgCounts{};
}

void ItaniumCXXABI::EmitCXXDestructors(const CXXDestructorDecl *D) {
  // The destructor used for destructing this as a base class; ignores
  // virtual bases.
  CGM.EmitGlobal(GlobalDecl(D, Dtor_Base));

  // The destructor used for destructing this as a most-derived class;
  // call the base destructor and then destructs any virtual bases.
  CGM.EmitGlobal(GlobalDecl(D, Dtor_Complete));

  // The destructor in a virtual table is always a 'deleting'
  // destructor, which calls the complete destructor and then uses the
  // appropriate operator delete.
  if (D->isVirtual())
    CGM.EmitGlobal(GlobalDecl(D, Dtor_Deleting));
}

void ItaniumCXXABI::addImplicitStructorParams(CodeGenFunction &CGF,
                                              QualType &ResTy,
                                              FunctionArgList &Params) {
  const CXXMethodDecl *MD = cast<CXXMethodDecl>(CGF.CurGD.getDecl());
  assert(isa<CXXConstructorDecl>(MD) || isa<CXXDestructorDecl>(MD));

  // Check if we need a VTT parameter as well.
  if (NeedsVTTParameter(CGF.CurGD)) {
    ASTContext &Context = getContext();

    // FIXME: avoid the fake decl
    LangAS AS = CGM.GetGlobalVarAddressSpace(nullptr);
    QualType Q = Context.getAddrSpaceQualType(Context.VoidPtrTy, AS);
    QualType T = Context.getPointerType(Q);
    auto *VTTDecl = ImplicitParamDecl::Create(
        Context, /*DC=*/nullptr, MD->getLocation(), &Context.Idents.get("vtt"),
        T, ImplicitParamDecl::CXXVTT);
    Params.insert(Params.begin() + 1, VTTDecl);
    getStructorImplicitParamDecl(CGF) = VTTDecl;
  }
}

void ItaniumCXXABI::EmitInstanceFunctionProlog(CodeGenFunction &CGF) {
  // Naked functions have no prolog.
  if (CGF.CurFuncDecl && CGF.CurFuncDecl->hasAttr<NakedAttr>())
    return;

  /// Initialize the 'this' slot. In the Itanium C++ ABI, no prologue
  /// adjustments are required, because they are all handled by thunks.
  setCXXABIThisValue(CGF, loadIncomingCXXThis(CGF));

  /// Initialize the 'vtt' slot if needed.
  if (getStructorImplicitParamDecl(CGF)) {
    getStructorImplicitParamValue(CGF) = CGF.Builder.CreateLoad(
        CGF.GetAddrOfLocalVar(getStructorImplicitParamDecl(CGF)), "vtt");
  }

  /// If this is a function that the ABI specifies returns 'this', initialize
  /// the return slot to 'this' at the start of the function.
  ///
  /// Unlike the setting of return types, this is done within the ABI
  /// implementation instead of by clients of CGCXXABI because:
  /// 1) getThisValue is currently protected
  /// 2) in theory, an ABI could implement 'this' returns some other way;
  ///    HasThisReturn only specifies a contract, not the implementation
  if (HasThisReturn(CGF.CurGD))
    CGF.Builder.CreateStore(getThisValue(CGF), CGF.ReturnValue);
}

CGCXXABI::AddedStructorArgs ItaniumCXXABI::getImplicitConstructorArgs(
    CodeGenFunction &CGF, const CXXConstructorDecl *D, CXXCtorType Type,
    bool ForVirtualBase, bool Delegating) {
  if (!NeedsVTTParameter(GlobalDecl(D, Type)))
    return AddedStructorArgs{};

  // Insert the implicit 'vtt' argument as the second argument. Make sure to
  // correctly reflect its address space, which can differ from generic on
  // some targets.
  llvm::Value *VTT =
      CGF.GetVTTParameter(GlobalDecl(D, Type), ForVirtualBase, Delegating);
  LangAS AS = CGM.GetGlobalVarAddressSpace(nullptr);
  QualType Q = getContext().getAddrSpaceQualType(getContext().VoidPtrTy, AS);
  QualType VTTTy = getContext().getPointerType(Q);
  return AddedStructorArgs::prefix({{VTT, VTTTy}});
}

llvm::Value *ItaniumCXXABI::getCXXDestructorImplicitParam(
    CodeGenFunction &CGF, const CXXDestructorDecl *DD, CXXDtorType Type,
    bool ForVirtualBase, bool Delegating) {
  GlobalDecl GD(DD, Type);
  return CGF.GetVTTParameter(GD, ForVirtualBase, Delegating);
}

void ItaniumCXXABI::EmitDestructorCall(CodeGenFunction &CGF,
                                       const CXXDestructorDecl *DD,
                                       CXXDtorType Type, bool ForVirtualBase,
                                       bool Delegating, Address This,
                                       QualType ThisTy) {
  GlobalDecl GD(DD, Type);
  llvm::Value *VTT =
      getCXXDestructorImplicitParam(CGF, DD, Type, ForVirtualBase, Delegating);
  QualType VTTTy = getContext().getPointerType(getContext().VoidPtrTy);

  CGCallee Callee;
  if (getContext().getLangOpts().AppleKext &&
      Type != Dtor_Base && DD->isVirtual())
    Callee = CGF.BuildAppleKextVirtualDestructorCall(DD, Type, DD->getParent());
  else
    Callee = CGCallee::forDirect(CGM.getAddrOfCXXStructor(GD), GD);

  CGF.EmitCXXDestructorCall(GD, Callee, This.getPointer(), ThisTy, VTT, VTTTy,
                            nullptr);
}

void ItaniumCXXABI::emitVTableDefinitions(CodeGenVTables &CGVT,
                                          const CXXRecordDecl *RD) {
  llvm::GlobalVariable *VTable = getAddrOfVTable(RD, CharUnits());
  if (VTable->hasInitializer())
    return;

  ItaniumVTableContext &VTContext = CGM.getItaniumVTableContext();
  const VTableLayout &VTLayout = VTContext.getVTableLayout(RD);
  llvm::GlobalVariable::LinkageTypes Linkage = CGM.getVTableLinkage(RD);
  llvm::Constant *RTTI =
      CGM.GetAddrOfRTTIDescriptor(CGM.getContext().getTagDeclType(RD));

  // Create and set the initializer.
  ConstantInitBuilder builder(CGM);
  auto components = builder.beginStruct();
  CGVT.createVTableInitializer(components, VTLayout, RTTI,
                               llvm::GlobalValue::isLocalLinkage(Linkage));
  components.finishAndSetAsInitializer(VTable);

  // Set the correct linkage.
  VTable->setLinkage(Linkage);

  if (CGM.supportsCOMDAT() && VTable->isWeakForLinker())
    VTable->setComdat(CGM.getModule().getOrInsertComdat(VTable->getName()));

  // Set the right visibility.
  CGM.setGVProperties(VTable, RD);

  // If this is the magic class __cxxabiv1::__fundamental_type_info,
  // we will emit the typeinfo for the fundamental types. This is the
  // same behaviour as GCC.
  const DeclContext *DC = RD->getDeclContext();
  if (RD->getIdentifier() &&
      RD->getIdentifier()->isStr("__fundamental_type_info") &&
      isa<NamespaceDecl>(DC) && cast<NamespaceDecl>(DC)->getIdentifier() &&
      cast<NamespaceDecl>(DC)->getIdentifier()->isStr("__cxxabiv1") &&
      DC->getParent()->isTranslationUnit())
    EmitFundamentalRTTIDescriptors(RD);

  // Always emit type metadata on non-available_externally definitions, and on
  // available_externally definitions if we are performing whole program
  // devirtualization. For WPD we need the type metadata on all vtable
  // definitions to ensure we associate derived classes with base classes
  // defined in headers but with a strong definition only in a shared library.
  if (!VTable->isDeclarationForLinker() ||
      CGM.getCodeGenOpts().WholeProgramVTables) {
    CGM.EmitVTableTypeMetadata(RD, VTable, VTLayout);
    // For available_externally definitions, add the vtable to
    // @llvm.compiler.used so that it isn't deleted before whole program
    // analysis.
    if (VTable->isDeclarationForLinker()) {
      assert(CGM.getCodeGenOpts().WholeProgramVTables);
      CGM.addCompilerUsedGlobal(VTable);
    }
  }

  if (VTContext.isRelativeLayout()) {
    CGVT.RemoveHwasanMetadata(VTable);
    if (!VTable->isDSOLocal())
      CGVT.GenerateRelativeVTableAlias(VTable, VTable->getName());
  }
}

bool ItaniumCXXABI::isVirtualOffsetNeededForVTableField(
    CodeGenFunction &CGF, CodeGenFunction::VPtr Vptr) {
  if (Vptr.NearestVBase == nullptr)
    return false;
  return NeedsVTTParameter(CGF.CurGD);
}

llvm::Value *ItaniumCXXABI::getVTableAddressPointInStructor(
    CodeGenFunction &CGF, const CXXRecordDecl *VTableClass, BaseSubobject Base,
    const CXXRecordDecl *NearestVBase) {

  if ((Base.getBase()->getNumVBases() || NearestVBase != nullptr) &&
      NeedsVTTParameter(CGF.CurGD)) {
    return getVTableAddressPointInStructorWithVTT(CGF, VTableClass, Base,
                                                  NearestVBase);
  }
  return getVTableAddressPoint(Base, VTableClass);
}

llvm::Constant *
ItaniumCXXABI::getVTableAddressPoint(BaseSubobject Base,
                                     const CXXRecordDecl *VTableClass) {
  llvm::GlobalValue *VTable = getAddrOfVTable(VTableClass, CharUnits());

  // Find the appropriate vtable within the vtable group, and the address point
  // within that vtable.
  VTableLayout::AddressPointLocation AddressPoint =
      CGM.getItaniumVTableContext()
          .getVTableLayout(VTableClass)
          .getAddressPoint(Base);
  llvm::Value *Indices[] = {
    llvm::ConstantInt::get(CGM.Int32Ty, 0),
    llvm::ConstantInt::get(CGM.Int32Ty, AddressPoint.VTableIndex),
    llvm::ConstantInt::get(CGM.Int32Ty, AddressPoint.AddressPointIndex),
  };

  return llvm::ConstantExpr::getGetElementPtr(VTable->getValueType(), VTable,
                                              Indices, /*InBounds=*/true,
                                              /*InRangeIndex=*/1);
}

// Check whether all the non-inline virtual methods for the class have the
// specified attribute.
template <typename T>
static bool CXXRecordAllNonInlineVirtualsHaveAttr(const CXXRecordDecl *RD) {
  bool FoundNonInlineVirtualMethodWithAttr = false;
  for (const auto *D : RD->noload_decls()) {
    if (const auto *FD = dyn_cast<FunctionDecl>(D)) {
      if (!FD->isVirtualAsWritten() || FD->isInlineSpecified() ||
          FD->doesThisDeclarationHaveABody())
        continue;
      if (!D->hasAttr<T>())
        return false;
      FoundNonInlineVirtualMethodWithAttr = true;
    }
  }

  // We didn't find any non-inline virtual methods missing the attribute.  We
  // will return true when we found at least one non-inline virtual with the
  // attribute.  (This lets our caller know that the attribute needs to be
  // propagated up to the vtable.)
  return FoundNonInlineVirtualMethodWithAttr;
}

llvm::Value *ItaniumCXXABI::getVTableAddressPointInStructorWithVTT(
    CodeGenFunction &CGF, const CXXRecordDecl *VTableClass, BaseSubobject Base,
    const CXXRecordDecl *NearestVBase) {
  assert((Base.getBase()->getNumVBases() || NearestVBase != nullptr) &&
         NeedsVTTParameter(CGF.CurGD) && "This class doesn't have VTT");

  // Get the secondary vpointer index.
  uint64_t VirtualPointerIndex =
      CGM.getVTables().getSecondaryVirtualPointerIndex(VTableClass, Base);

  /// Load the VTT.
  llvm::Value *VTT = CGF.LoadCXXVTT();
  if (VirtualPointerIndex)
    VTT = CGF.Builder.CreateConstInBoundsGEP1_64(CGF.GlobalsVoidPtrTy, VTT,
                                                 VirtualPointerIndex);

  // And load the address point from the VTT.
  return CGF.Builder.CreateAlignedLoad(CGF.GlobalsVoidPtrTy, VTT,
                                       CGF.getPointerAlign());
}

llvm::Constant *ItaniumCXXABI::getVTableAddressPointForConstExpr(
    BaseSubobject Base, const CXXRecordDecl *VTableClass) {
  return getVTableAddressPoint(Base, VTableClass);
}

llvm::GlobalVariable *ItaniumCXXABI::getAddrOfVTable(const CXXRecordDecl *RD,
                                                     CharUnits VPtrOffset) {
  assert(VPtrOffset.isZero() && "Itanium ABI only supports zero vptr offsets");

  llvm::GlobalVariable *&VTable = VTables[RD];
  if (VTable)
    return VTable;

  // Queue up this vtable for possible deferred emission.
  CGM.addDeferredVTable(RD);

  SmallString<256> Name;
  llvm::raw_svector_ostream Out(Name);
  getMangleContext().mangleCXXVTable(RD, Out);

  const VTableLayout &VTLayout =
      CGM.getItaniumVTableContext().getVTableLayout(RD);
  llvm::Type *VTableType = CGM.getVTables().getVTableType(VTLayout);

  // Use pointer to global alignment for the vtable. Otherwise we would align
  // them based on the size of the initializer which doesn't make sense as only
  // single values are read.
  LangAS AS = CGM.GetGlobalVarAddressSpace(nullptr);
  unsigned PAlign = CGM.getItaniumVTableContext().isRelativeLayout()
                        ? 32
                        : CGM.getTarget().getPointerAlign(AS);

  VTable = CGM.CreateOrReplaceCXXRuntimeVariable(
      Name, VTableType, llvm::GlobalValue::ExternalLinkage,
      getContext().toCharUnitsFromBits(PAlign).getAsAlign());
  VTable->setUnnamedAddr(llvm::GlobalValue::UnnamedAddr::Global);

  // In MS C++ if you have a class with virtual functions in which you are using
  // selective member import/export, then all virtual functions must be exported
  // unless they are inline, otherwise a link error will result. To match this
  // behavior, for such classes, we dllimport the vtable if it is defined
  // externally and all the non-inline virtual methods are marked dllimport, and
  // we dllexport the vtable if it is defined in this TU and all the non-inline
  // virtual methods are marked dllexport.
  if (CGM.getTarget().hasPS4DLLImportExport()) {
    if ((!RD->hasAttr<DLLImportAttr>()) && (!RD->hasAttr<DLLExportAttr>())) {
      if (CGM.getVTables().isVTableExternal(RD)) {
        if (CXXRecordAllNonInlineVirtualsHaveAttr<DLLImportAttr>(RD))
          VTable->setDLLStorageClass(llvm::GlobalValue::DLLImportStorageClass);
      } else {
        if (CXXRecordAllNonInlineVirtualsHaveAttr<DLLExportAttr>(RD))
          VTable->setDLLStorageClass(llvm::GlobalValue::DLLExportStorageClass);
      }
    }
  }
  CGM.setGVProperties(VTable, RD);

  return VTable;
}

CGCallee ItaniumCXXABI::getVirtualFunctionPointer(CodeGenFunction &CGF,
                                                  GlobalDecl GD,
                                                  Address This,
                                                  llvm::Type *Ty,
                                                  SourceLocation Loc) {
#ifdef INTEL_SYCL_OPAQUEPOINTER_READY
  llvm::Type *TyPtr = CGM.GlobalsInt8PtrTy;
#else  // INTEL_SYCL_OPAQUEPOINTER_READY
  llvm::Type *TyPtr = Ty->getPointerTo();
#endif // INTEL_SYCL_OPAQUEPOINTER_READY
  auto *MethodDecl = cast<CXXMethodDecl>(GD.getDecl());
  llvm::Value *VTable = CGF.GetVTablePtr(
      This, TyPtr->getPointerTo(), MethodDecl->getParent());

  uint64_t VTableIndex = CGM.getItaniumVTableContext().getMethodVTableIndex(GD);
  llvm::Value *VFunc;
  if (CGF.ShouldEmitVTableTypeCheckedLoad(MethodDecl->getParent())) {
    VFunc = CGF.EmitVTableTypeCheckedLoad(
        MethodDecl->getParent(), VTable, TyPtr,
        VTableIndex *
            CGM.getContext().getTargetInfo().getPointerWidth(LangAS::Default) /
            8);
  } else {
    CGF.EmitTypeMetadataCodeForVCall(MethodDecl->getParent(), VTable, Loc);

    llvm::Value *VFuncLoad;
    if (CGM.getItaniumVTableContext().isRelativeLayout()) {
      VTable = CGF.Builder.CreateBitCast(VTable, CGM.Int8PtrTy);
      llvm::Value *Load = CGF.Builder.CreateCall(
          CGM.getIntrinsic(llvm::Intrinsic::load_relative, {CGM.Int32Ty}),
          {VTable, llvm::ConstantInt::get(CGM.Int32Ty, 4 * VTableIndex)});
      VFuncLoad = CGF.Builder.CreateBitCast(Load, TyPtr);
    } else {
      VTable =
          CGF.Builder.CreateBitCast(VTable, TyPtr->getPointerTo());
      llvm::Value *VTableSlotPtr = CGF.Builder.CreateConstInBoundsGEP1_64(
          TyPtr, VTable, VTableIndex, "vfn");
      VFuncLoad =
          CGF.Builder.CreateAlignedLoad(TyPtr, VTableSlotPtr,
                                        CGF.getPointerAlign());
    }

    // Add !invariant.load md to virtual function load to indicate that
    // function didn't change inside vtable.
    // It's safe to add it without -fstrict-vtable-pointers, but it would not
    // help in devirtualization because it will only matter if we will have 2
    // the same virtual function loads from the same vtable load, which won't
    // happen without enabled devirtualization with -fstrict-vtable-pointers.
    if (CGM.getCodeGenOpts().OptimizationLevel > 0 &&
        CGM.getCodeGenOpts().StrictVTablePointers) {
      if (auto *VFuncLoadInstr = dyn_cast<llvm::Instruction>(VFuncLoad)) {
        VFuncLoadInstr->setMetadata(
            llvm::LLVMContext::MD_invariant_load,
            llvm::MDNode::get(CGM.getLLVMContext(),
                              llvm::ArrayRef<llvm::Metadata *>()));
      }
    }
    VFunc = VFuncLoad;
  }

  CGCallee Callee(GD, VFunc);
  return Callee;
}

llvm::Value *ItaniumCXXABI::EmitVirtualDestructorCall(
    CodeGenFunction &CGF, const CXXDestructorDecl *Dtor, CXXDtorType DtorType,
    Address This, DeleteOrMemberCallExpr E) {
  auto *CE = E.dyn_cast<const CXXMemberCallExpr *>();
  auto *D = E.dyn_cast<const CXXDeleteExpr *>();
  assert((CE != nullptr) ^ (D != nullptr));
  assert(CE == nullptr || CE->arg_begin() == CE->arg_end());
  assert(DtorType == Dtor_Deleting || DtorType == Dtor_Complete);

  GlobalDecl GD(Dtor, DtorType);
  const CGFunctionInfo *FInfo =
      &CGM.getTypes().arrangeCXXStructorDeclaration(GD);
  llvm::FunctionType *Ty = CGF.CGM.getTypes().GetFunctionType(*FInfo);
  CGCallee Callee = CGCallee::forVirtual(CE, GD, This, Ty);

  QualType ThisTy;
  if (CE) {
    ThisTy = CE->getObjectType();
  } else {
    ThisTy = D->getDestroyedType();
  }

  CGF.EmitCXXDestructorCall(GD, Callee, This.getPointer(), ThisTy, nullptr,
                            QualType(), nullptr);
  return nullptr;
}

void ItaniumCXXABI::emitVirtualInheritanceTables(const CXXRecordDecl *RD) {
  CodeGenVTables &VTables = CGM.getVTables();
  llvm::GlobalVariable *VTT = VTables.GetAddrOfVTT(RD);
  VTables.EmitVTTDefinition(VTT, CGM.getVTableLinkage(RD), RD);
}

bool ItaniumCXXABI::canSpeculativelyEmitVTableAsBaseClass(
    const CXXRecordDecl *RD) const {
  // We don't emit available_externally vtables if we are in -fapple-kext mode
  // because kext mode does not permit devirtualization.
  if (CGM.getLangOpts().AppleKext)
    return false;

  // If the vtable is hidden then it is not safe to emit an available_externally
  // copy of vtable.
  if (isVTableHidden(RD))
    return false;

  if (CGM.getCodeGenOpts().ForceEmitVTables)
    return true;

  // If we don't have any not emitted inline virtual function then we are safe
  // to emit an available_externally copy of vtable.
  // FIXME we can still emit a copy of the vtable if we
  // can emit definition of the inline functions.
  if (hasAnyUnusedVirtualInlineFunction(RD))
    return false;

  // For a class with virtual bases, we must also be able to speculatively
  // emit the VTT, because CodeGen doesn't have separate notions of "can emit
  // the vtable" and "can emit the VTT". For a base subobject, this means we
  // need to be able to emit non-virtual base vtables.
  if (RD->getNumVBases()) {
    for (const auto &B : RD->bases()) {
      auto *BRD = B.getType()->getAsCXXRecordDecl();
      assert(BRD && "no class for base specifier");
      if (B.isVirtual() || !BRD->isDynamicClass())
        continue;
      if (!canSpeculativelyEmitVTableAsBaseClass(BRD))
        return false;
    }
  }

  return true;
}

bool ItaniumCXXABI::canSpeculativelyEmitVTable(const CXXRecordDecl *RD) const {
  if (!canSpeculativelyEmitVTableAsBaseClass(RD))
    return false;

  // For a complete-object vtable (or more specifically, for the VTT), we need
  // to be able to speculatively emit the vtables of all dynamic virtual bases.
  for (const auto &B : RD->vbases()) {
    auto *BRD = B.getType()->getAsCXXRecordDecl();
    assert(BRD && "no class for base specifier");
    if (!BRD->isDynamicClass())
      continue;
    if (!canSpeculativelyEmitVTableAsBaseClass(BRD))
      return false;
  }

  return true;
}
static llvm::Value *performTypeAdjustment(CodeGenFunction &CGF,
                                          Address InitialPtr,
                                          int64_t NonVirtualAdjustment,
                                          int64_t VirtualAdjustment,
                                          bool IsReturnAdjustment) {
  if (!NonVirtualAdjustment && !VirtualAdjustment)
    return InitialPtr.getPointer();

#ifdef INTEL_SYCL_OPAQUEPOINTER_READY
  Address V = InitialPtr.withElementType(CGF.Int8Ty);
#else // INTEL_SYCL_OPAQUEPOINTER_READY
  Address V = CGF.Builder.CreateElementBitCast(InitialPtr, CGF.Int8Ty);
#endif // INTEL_SYCL_OPAQUEPOINTER_READY

  // In a base-to-derived cast, the non-virtual adjustment is applied first.
  if (NonVirtualAdjustment && !IsReturnAdjustment) {
    V = CGF.Builder.CreateConstInBoundsByteGEP(V,
                              CharUnits::fromQuantity(NonVirtualAdjustment));
  }

  // Perform the virtual adjustment if we have one.
  llvm::Value *ResultPtr;
  if (VirtualAdjustment) {
#ifdef INTEL_SYCL_OPAQUEPOINTER_READY
    Address VTablePtrPtr = V.withElementType(CGF.Int8PtrTy);
#else // INTEL_SYCL_OPAQUEPOINTER_READY
    Address VTablePtrPtr = CGF.Builder.CreateElementBitCast(V, CGF.Int8PtrTy);
#endif // INTEL_SYCL_OPAQUEPOINTER_READY
    llvm::Value *VTablePtr = CGF.Builder.CreateLoad(VTablePtrPtr);

    llvm::Value *Offset;
    llvm::Value *OffsetPtr = CGF.Builder.CreateConstInBoundsGEP1_64(
        CGF.Int8Ty, VTablePtr, VirtualAdjustment);
    if (CGF.CGM.getItaniumVTableContext().isRelativeLayout()) {
      // Load the adjustment offset from the vtable as a 32-bit int.
      OffsetPtr =
          CGF.Builder.CreateBitCast(OffsetPtr, CGF.Int32Ty->getPointerTo());
      Offset =
          CGF.Builder.CreateAlignedLoad(CGF.Int32Ty, OffsetPtr,
                                        CharUnits::fromQuantity(4));
    } else {
      llvm::Type *PtrDiffTy =
          CGF.ConvertType(CGF.getContext().getPointerDiffType());

      OffsetPtr =
          CGF.Builder.CreateBitCast(OffsetPtr, PtrDiffTy->getPointerTo());

      // Load the adjustment offset from the vtable.
      Offset = CGF.Builder.CreateAlignedLoad(PtrDiffTy, OffsetPtr,
                                             CGF.getPointerAlign());
    }
    // Adjust our pointer.
    ResultPtr = CGF.Builder.CreateInBoundsGEP(
        V.getElementType(), V.getPointer(), Offset);
  } else {
    ResultPtr = V.getPointer();
  }

  // In a derived-to-base conversion, the non-virtual adjustment is
  // applied second.
  if (NonVirtualAdjustment && IsReturnAdjustment) {
    ResultPtr = CGF.Builder.CreateConstInBoundsGEP1_64(CGF.Int8Ty, ResultPtr,
                                                       NonVirtualAdjustment);
  }

#ifdef INTEL_SYCL_OPAQUEPOINTER_READY
  return ResultPtr;
#else // INTEL_SYCL_OPAQUEPOINTER_READY
  // Cast back to the original type.
  return CGF.Builder.CreateBitCast(ResultPtr, InitialPtr.getType());
#endif // INTEL_SYCL_OPAQUEPOINTER_READY
}

llvm::Value *ItaniumCXXABI::performThisAdjustment(CodeGenFunction &CGF,
                                                  Address This,
                                                  const ThisAdjustment &TA) {
  return performTypeAdjustment(CGF, This, TA.NonVirtual,
                               TA.Virtual.Itanium.VCallOffsetOffset,
                               /*IsReturnAdjustment=*/false);
}

llvm::Value *
ItaniumCXXABI::performReturnAdjustment(CodeGenFunction &CGF, Address Ret,
                                       const ReturnAdjustment &RA) {
  return performTypeAdjustment(CGF, Ret, RA.NonVirtual,
                               RA.Virtual.Itanium.VBaseOffsetOffset,
                               /*IsReturnAdjustment=*/true);
}

void ARMCXXABI::EmitReturnFromThunk(CodeGenFunction &CGF,
                                    RValue RV, QualType ResultType) {
  if (!isa<CXXDestructorDecl>(CGF.CurGD.getDecl()))
    return ItaniumCXXABI::EmitReturnFromThunk(CGF, RV, ResultType);

  // Destructor thunks in the ARM ABI have indeterminate results.
  llvm::Type *T = CGF.ReturnValue.getElementType();
  RValue Undef = RValue::get(llvm::UndefValue::get(T));
  return ItaniumCXXABI::EmitReturnFromThunk(CGF, Undef, ResultType);
}

/************************** Array allocation cookies **************************/

CharUnits ItaniumCXXABI::getArrayCookieSizeImpl(QualType elementType) {
  // The array cookie is a size_t; pad that up to the element alignment.
  // The cookie is actually right-justified in that space.
  return std::max(CharUnits::fromQuantity(CGM.SizeSizeInBytes),
                  CGM.getContext().getPreferredTypeAlignInChars(elementType));
}

Address ItaniumCXXABI::InitializeArrayCookie(CodeGenFunction &CGF,
                                             Address NewPtr,
                                             llvm::Value *NumElements,
                                             const CXXNewExpr *expr,
                                             QualType ElementType) {
  assert(requiresArrayCookie(expr));

  unsigned AS = NewPtr.getAddressSpace();

  ASTContext &Ctx = getContext();
  CharUnits SizeSize = CGF.getSizeSize();

  // The size of the cookie.
  CharUnits CookieSize =
      std::max(SizeSize, Ctx.getPreferredTypeAlignInChars(ElementType));
  assert(CookieSize == getArrayCookieSizeImpl(ElementType));

  // Compute an offset to the cookie.
  Address CookiePtr = NewPtr;
  CharUnits CookieOffset = CookieSize - SizeSize;
  if (!CookieOffset.isZero())
    CookiePtr = CGF.Builder.CreateConstInBoundsByteGEP(CookiePtr, CookieOffset);

  // Write the number of elements into the appropriate slot.
#ifdef INTEL_SYCL_OPAQUEPOINTER_READY
  Address NumElementsPtr = CookiePtr.withElementType(CGF.SizeTy);
#else // INTEL_SYCL_OPAQUEPOINTER_READY
  Address NumElementsPtr =
      CGF.Builder.CreateElementBitCast(CookiePtr, CGF.SizeTy);
#endif // INTEL_SYCL_OPAQUEPOINTER_READY
  llvm::Instruction *SI = CGF.Builder.CreateStore(NumElements, NumElementsPtr);

  // Handle the array cookie specially in ASan.
  if (CGM.getLangOpts().Sanitize.has(SanitizerKind::Address) && AS == 0 &&
      (expr->getOperatorNew()->isReplaceableGlobalAllocationFunction() ||
       CGM.getCodeGenOpts().SanitizeAddressPoisonCustomArrayCookie)) {
    // The store to the CookiePtr does not need to be instrumented.
    SI->setNoSanitizeMetadata();
    llvm::FunctionType *FTy =
        llvm::FunctionType::get(CGM.VoidTy, NumElementsPtr.getType(), false);
    llvm::FunctionCallee F =
        CGM.CreateRuntimeFunction(FTy, "__asan_poison_cxx_array_cookie");
    CGF.Builder.CreateCall(F, NumElementsPtr.getPointer());
  }

  // Finally, compute a pointer to the actual data buffer by skipping
  // over the cookie completely.
  return CGF.Builder.CreateConstInBoundsByteGEP(NewPtr, CookieSize);
}

llvm::Value *ItaniumCXXABI::readArrayCookieImpl(CodeGenFunction &CGF,
                                                Address allocPtr,
                                                CharUnits cookieSize) {
  // The element size is right-justified in the cookie.
  Address numElementsPtr = allocPtr;
  CharUnits numElementsOffset = cookieSize - CGF.getSizeSize();
  if (!numElementsOffset.isZero())
    numElementsPtr =
      CGF.Builder.CreateConstInBoundsByteGEP(numElementsPtr, numElementsOffset);

  unsigned AS = allocPtr.getAddressSpace();
#ifdef INTEL_SYCL_OPAQUEPOINTER_READY
  numElementsPtr = numElementsPtr.withElementType(CGF.SizeTy);
#else // INTEL_SYCL_OPAQUEPOINTER_READY
  numElementsPtr = CGF.Builder.CreateElementBitCast(numElementsPtr, CGF.SizeTy);
#endif // INTEL_SYCL_OPAQUEPOINTER_READY
  if (!CGM.getLangOpts().Sanitize.has(SanitizerKind::Address) || AS != 0)
    return CGF.Builder.CreateLoad(numElementsPtr);
  // In asan mode emit a function call instead of a regular load and let the
  // run-time deal with it: if the shadow is properly poisoned return the
  // cookie, otherwise return 0 to avoid an infinite loop calling DTORs.
  // We can't simply ignore this load using nosanitize metadata because
  // the metadata may be lost.
  llvm::FunctionType *FTy =
      llvm::FunctionType::get(CGF.SizeTy, CGF.SizeTy->getPointerTo(0), false);
  llvm::FunctionCallee F =
      CGM.CreateRuntimeFunction(FTy, "__asan_load_cxx_array_cookie");
  return CGF.Builder.CreateCall(F, numElementsPtr.getPointer());
}

CharUnits ARMCXXABI::getArrayCookieSizeImpl(QualType elementType) {
  // ARM says that the cookie is always:
  //   struct array_cookie {
  //     std::size_t element_size; // element_size != 0
  //     std::size_t element_count;
  //   };
  // But the base ABI doesn't give anything an alignment greater than
  // 8, so we can dismiss this as typical ABI-author blindness to
  // actual language complexity and round up to the element alignment.
  return std::max(CharUnits::fromQuantity(2 * CGM.SizeSizeInBytes),
                  CGM.getContext().getTypeAlignInChars(elementType));
}

Address ARMCXXABI::InitializeArrayCookie(CodeGenFunction &CGF,
                                         Address newPtr,
                                         llvm::Value *numElements,
                                         const CXXNewExpr *expr,
                                         QualType elementType) {
  assert(requiresArrayCookie(expr));

  // The cookie is always at the start of the buffer.
  Address cookie = newPtr;

  // The first element is the element size.
#ifdef INTEL_SYCL_OPAQUEPOINTER_READY
  cookie = cookie.withElementType(CGF.SizeTy);
#else // INTEL_SYCL_OPAQUEPOINTER_READY
  cookie = CGF.Builder.CreateElementBitCast(cookie, CGF.SizeTy);
#endif // INTEL_SYCL_OPAQUEPOINTER_READY
  llvm::Value *elementSize = llvm::ConstantInt::get(CGF.SizeTy,
                 getContext().getTypeSizeInChars(elementType).getQuantity());
  CGF.Builder.CreateStore(elementSize, cookie);

  // The second element is the element count.
  cookie = CGF.Builder.CreateConstInBoundsGEP(cookie, 1);
  CGF.Builder.CreateStore(numElements, cookie);

  // Finally, compute a pointer to the actual data buffer by skipping
  // over the cookie completely.
  CharUnits cookieSize = ARMCXXABI::getArrayCookieSizeImpl(elementType);
  return CGF.Builder.CreateConstInBoundsByteGEP(newPtr, cookieSize);
}

llvm::Value *ARMCXXABI::readArrayCookieImpl(CodeGenFunction &CGF,
                                            Address allocPtr,
                                            CharUnits cookieSize) {
  // The number of elements is at offset sizeof(size_t) relative to
  // the allocated pointer.
  Address numElementsPtr
    = CGF.Builder.CreateConstInBoundsByteGEP(allocPtr, CGF.getSizeSize());

#ifdef INTEL_SYCL_OPAQUEPOINTER_READY
  numElementsPtr = numElementsPtr.withElementType(CGF.SizeTy);
#else // INTEL_SYCL_OPAQUEPOINTER_READY
  numElementsPtr = CGF.Builder.CreateElementBitCast(numElementsPtr, CGF.SizeTy);
#endif // INTEL_SYCL_OPAQUEPOINTER_READY
  return CGF.Builder.CreateLoad(numElementsPtr);
}

/*********************** Static local initialization **************************/

static llvm::FunctionCallee getGuardAcquireFn(CodeGenModule &CGM,
                                              llvm::PointerType *GuardPtrTy) {
  // int __cxa_guard_acquire(__guard *guard_object);
  llvm::FunctionType *FTy =
    llvm::FunctionType::get(CGM.getTypes().ConvertType(CGM.getContext().IntTy),
                            GuardPtrTy, /*isVarArg=*/false);
  return CGM.CreateRuntimeFunction(
      FTy, "__cxa_guard_acquire",
      llvm::AttributeList::get(CGM.getLLVMContext(),
                               llvm::AttributeList::FunctionIndex,
                               llvm::Attribute::NoUnwind));
}

static llvm::FunctionCallee getGuardReleaseFn(CodeGenModule &CGM,
                                              llvm::PointerType *GuardPtrTy) {
  // void __cxa_guard_release(__guard *guard_object);
  llvm::FunctionType *FTy =
    llvm::FunctionType::get(CGM.VoidTy, GuardPtrTy, /*isVarArg=*/false);
  return CGM.CreateRuntimeFunction(
      FTy, "__cxa_guard_release",
      llvm::AttributeList::get(CGM.getLLVMContext(),
                               llvm::AttributeList::FunctionIndex,
                               llvm::Attribute::NoUnwind));
}

static llvm::FunctionCallee getGuardAbortFn(CodeGenModule &CGM,
                                            llvm::PointerType *GuardPtrTy) {
  // void __cxa_guard_abort(__guard *guard_object);
  llvm::FunctionType *FTy =
    llvm::FunctionType::get(CGM.VoidTy, GuardPtrTy, /*isVarArg=*/false);
  return CGM.CreateRuntimeFunction(
      FTy, "__cxa_guard_abort",
      llvm::AttributeList::get(CGM.getLLVMContext(),
                               llvm::AttributeList::FunctionIndex,
                               llvm::Attribute::NoUnwind));
}

namespace {
  struct CallGuardAbort final : EHScopeStack::Cleanup {
    llvm::GlobalVariable *Guard;
    CallGuardAbort(llvm::GlobalVariable *Guard) : Guard(Guard) {}

    void Emit(CodeGenFunction &CGF, Flags flags) override {
      CGF.EmitNounwindRuntimeCall(getGuardAbortFn(CGF.CGM, Guard->getType()),
                                  Guard);
    }
  };
}

/// The ARM code here follows the Itanium code closely enough that we
/// just special-case it at particular places.
void ItaniumCXXABI::EmitGuardedInit(CodeGenFunction &CGF,
                                    const VarDecl &D,
                                    llvm::GlobalVariable *var,
                                    bool shouldPerformInit) {
  CGBuilderTy &Builder = CGF.Builder;

  // Inline variables that weren't instantiated from variable templates have
  // partially-ordered initialization within their translation unit.
  bool NonTemplateInline =
      D.isInline() &&
      !isTemplateInstantiation(D.getTemplateSpecializationKind());

  // We only need to use thread-safe statics for local non-TLS variables and
  // inline variables; other global initialization is always single-threaded
  // or (through lazy dynamic loading in multiple threads) unsequenced.
  bool threadsafe = getContext().getLangOpts().ThreadsafeStatics &&
                    (D.isLocalVarDecl() || NonTemplateInline) &&
                    !D.getTLSKind();

  // If we have a global variable with internal linkage and thread-safe statics
  // are disabled, we can just let the guard variable be of type i8.
  bool useInt8GuardVariable = !threadsafe && var->hasInternalLinkage();

  llvm::IntegerType *guardTy;
  CharUnits guardAlignment;
  if (useInt8GuardVariable) {
    guardTy = CGF.Int8Ty;
    guardAlignment = CharUnits::One();
  } else {
    // Guard variables are 64 bits in the generic ABI and size width on ARM
    // (i.e. 32-bit on AArch32, 64-bit on AArch64).
    if (UseARMGuardVarABI) {
      guardTy = CGF.SizeTy;
      guardAlignment = CGF.getSizeAlign();
    } else {
      guardTy = CGF.Int64Ty;
      guardAlignment =
          CharUnits::fromQuantity(CGM.getDataLayout().getABITypeAlign(guardTy));
    }
  }
  llvm::PointerType *guardPtrTy = guardTy->getPointerTo(
      CGF.CGM.getDataLayout().getDefaultGlobalsAddressSpace());

  // Create the guard variable if we don't already have it (as we
  // might if we're double-emitting this function body).
  llvm::GlobalVariable *guard = CGM.getStaticLocalDeclGuardAddress(&D);
  if (!guard) {
    // Mangle the name for the guard.
    SmallString<256> guardName;
    {
      llvm::raw_svector_ostream out(guardName);
      getMangleContext().mangleStaticGuardVariable(&D, out);
    }

    // Create the guard variable with a zero-initializer.
    // Just absorb linkage, visibility and dll storage class  from the guarded
    // variable.
    guard = new llvm::GlobalVariable(CGM.getModule(), guardTy,
                                     false, var->getLinkage(),
                                     llvm::ConstantInt::get(guardTy, 0),
                                     guardName.str());
    guard->setDSOLocal(var->isDSOLocal());
    guard->setVisibility(var->getVisibility());
    guard->setDLLStorageClass(var->getDLLStorageClass());
    // If the variable is thread-local, so is its guard variable.
    guard->setThreadLocalMode(var->getThreadLocalMode());
    guard->setAlignment(guardAlignment.getAsAlign());

    // The ABI says: "It is suggested that it be emitted in the same COMDAT
    // group as the associated data object." In practice, this doesn't work for
    // non-ELF and non-Wasm object formats, so only do it for ELF and Wasm.
    llvm::Comdat *C = var->getComdat();
    if (!D.isLocalVarDecl() && C &&
        (CGM.getTarget().getTriple().isOSBinFormatELF() ||
         CGM.getTarget().getTriple().isOSBinFormatWasm())) {
      guard->setComdat(C);
    } else if (CGM.supportsCOMDAT() && guard->isWeakForLinker()) {
      guard->setComdat(CGM.getModule().getOrInsertComdat(guard->getName()));
    }

    CGM.setStaticLocalDeclGuardAddress(&D, guard);
  }

  Address guardAddr = Address(guard, guard->getValueType(), guardAlignment);

  // Test whether the variable has completed initialization.
  //
  // Itanium C++ ABI 3.3.2:
  //   The following is pseudo-code showing how these functions can be used:
  //     if (obj_guard.first_byte == 0) {
  //       if ( __cxa_guard_acquire (&obj_guard) ) {
  //         try {
  //           ... initialize the object ...;
  //         } catch (...) {
  //            __cxa_guard_abort (&obj_guard);
  //            throw;
  //         }
  //         ... queue object destructor with __cxa_atexit() ...;
  //         __cxa_guard_release (&obj_guard);
  //       }
  //     }
  //
  // If threadsafe statics are enabled, but we don't have inline atomics, just
  // call __cxa_guard_acquire unconditionally.  The "inline" check isn't
  // actually inline, and the user might not expect calls to __atomic libcalls.

  unsigned MaxInlineWidthInBits = CGF.getTarget().getMaxAtomicInlineWidth();
  llvm::BasicBlock *EndBlock = CGF.createBasicBlock("init.end");
  if (!threadsafe || MaxInlineWidthInBits) {
    // Load the first byte of the guard variable.
#ifdef INTEL_SYCL_OPAQUEPOINTER_READY
    llvm::LoadInst *LI =
        Builder.CreateLoad(guardAddr.withElementType(CGM.Int8Ty));
#else // INTEL_SYCL_OPAQUEPOINTER_READY
    llvm::LoadInst *LI =
        Builder.CreateLoad(Builder.CreateElementBitCast(guardAddr, CGM.Int8Ty));
#endif // INTEL_SYCL_OPAQUEPOINTER_READY

    // Itanium ABI:
    //   An implementation supporting thread-safety on multiprocessor
    //   systems must also guarantee that references to the initialized
    //   object do not occur before the load of the initialization flag.
    //
    // In LLVM, we do this by marking the load Acquire.
    if (threadsafe)
      LI->setAtomic(llvm::AtomicOrdering::Acquire);

    // For ARM, we should only check the first bit, rather than the entire byte:
    //
    // ARM C++ ABI 3.2.3.1:
    //   To support the potential use of initialization guard variables
    //   as semaphores that are the target of ARM SWP and LDREX/STREX
    //   synchronizing instructions we define a static initialization
    //   guard variable to be a 4-byte aligned, 4-byte word with the
    //   following inline access protocol.
    //     #define INITIALIZED 1
    //     if ((obj_guard & INITIALIZED) != INITIALIZED) {
    //       if (__cxa_guard_acquire(&obj_guard))
    //         ...
    //     }
    //
    // and similarly for ARM64:
    //
    // ARM64 C++ ABI 3.2.2:
    //   This ABI instead only specifies the value bit 0 of the static guard
    //   variable; all other bits are platform defined. Bit 0 shall be 0 when the
    //   variable is not initialized and 1 when it is.
    llvm::Value *V =
        (UseARMGuardVarABI && !useInt8GuardVariable)
            ? Builder.CreateAnd(LI, llvm::ConstantInt::get(CGM.Int8Ty, 1))
            : LI;
    llvm::Value *NeedsInit = Builder.CreateIsNull(V, "guard.uninitialized");

    llvm::BasicBlock *InitCheckBlock = CGF.createBasicBlock("init.check");

    // Check if the first byte of the guard variable is zero.
    CGF.EmitCXXGuardedInitBranch(NeedsInit, InitCheckBlock, EndBlock,
                                 CodeGenFunction::GuardKind::VariableGuard, &D);

    CGF.EmitBlock(InitCheckBlock);
  }

  // The semantics of dynamic initialization of variables with static or thread
  // storage duration depends on whether they are declared at block-scope. The
  // initialization of such variables at block-scope can be aborted with an
  // exception and later retried (per C++20 [stmt.dcl]p4), and recursive entry
  // to their initialization has undefined behavior (also per C++20
  // [stmt.dcl]p4). For such variables declared at non-block scope, exceptions
  // lead to termination (per C++20 [except.terminate]p1), and recursive
  // references to the variables are governed only by the lifetime rules (per
  // C++20 [class.cdtor]p2), which means such references are perfectly fine as
  // long as they avoid touching memory. As a result, block-scope variables must
  // not be marked as initialized until after initialization completes (unless
  // the mark is reverted following an exception), but non-block-scope variables
  // must be marked prior to initialization so that recursive accesses during
  // initialization do not restart initialization.

  // Variables used when coping with thread-safe statics and exceptions.
  if (threadsafe) {
    // Call __cxa_guard_acquire.
    llvm::Value *V
      = CGF.EmitNounwindRuntimeCall(getGuardAcquireFn(CGM, guardPtrTy), guard);

    llvm::BasicBlock *InitBlock = CGF.createBasicBlock("init");

    Builder.CreateCondBr(Builder.CreateIsNotNull(V, "tobool"),
                         InitBlock, EndBlock);

    // Call __cxa_guard_abort along the exceptional edge.
    CGF.EHStack.pushCleanup<CallGuardAbort>(EHCleanup, guard);

    CGF.EmitBlock(InitBlock);
  } else if (!D.isLocalVarDecl()) {
    // For non-local variables, store 1 into the first byte of the guard
    // variable before the object initialization begins so that references
    // to the variable during initialization don't restart initialization.
#ifdef INTEL_SYCL_OPAQUEPOINTER_READY
    Builder.CreateStore(llvm::ConstantInt::get(CGM.Int8Ty, 1),
                        guardAddr.withElementType(CGM.Int8Ty));
#else // INTEL_SYCL_OPAQUEPOINTER_READY
    Builder.CreateStore(llvm::ConstantInt::get(CGM.Int8Ty, 1),
                        Builder.CreateElementBitCast(guardAddr, CGM.Int8Ty));
#endif // INTEL_SYCL_OPAQUEPOINTER_READY
  }

  // Emit the initializer and add a global destructor if appropriate.
  CGF.EmitCXXGlobalVarDeclInit(D, var, shouldPerformInit);

  if (threadsafe) {
    // Pop the guard-abort cleanup if we pushed one.
    CGF.PopCleanupBlock();

    // Call __cxa_guard_release.  This cannot throw.
    CGF.EmitNounwindRuntimeCall(getGuardReleaseFn(CGM, guardPtrTy),
                                guardAddr.getPointer());
  } else if (D.isLocalVarDecl()) {
    // For local variables, store 1 into the first byte of the guard variable
    // after the object initialization completes so that initialization is
    // retried if initialization is interrupted by an exception.
#ifdef INTEL_SYCL_OPAQUEPOINTER_READY
    Builder.CreateStore(llvm::ConstantInt::get(CGM.Int8Ty, 1),
                        guardAddr.withElementType(CGM.Int8Ty));
#else // INTEL_SYCL_OPAQUEPOINTER_READY
    Builder.CreateStore(llvm::ConstantInt::get(CGM.Int8Ty, 1),
                        Builder.CreateElementBitCast(guardAddr, CGM.Int8Ty));
#endif // INTEL_SYCL_OPAQUEPOINTER_READY
  }

  CGF.EmitBlock(EndBlock);
}

/// Register a global destructor using __cxa_atexit.
static void emitGlobalDtorWithCXAAtExit(CodeGenFunction &CGF,
                                        llvm::FunctionCallee dtor,
                                        llvm::Constant *addr, bool TLS) {
  assert(!CGF.getTarget().getTriple().isOSAIX() &&
         "unexpected call to emitGlobalDtorWithCXAAtExit");
  assert((TLS || CGF.getTypes().getCodeGenOpts().CXAAtExit) &&
         "__cxa_atexit is disabled");
  const char *Name = "__cxa_atexit";
  if (TLS) {
    const llvm::Triple &T = CGF.getTarget().getTriple();
    Name = T.isOSDarwin() ?  "_tlv_atexit" : "__cxa_thread_atexit";
  }

  // We're assuming that the destructor function is something we can
  // reasonably call with the default CC.  Go ahead and cast it to the
  // right prototype.
  llvm::Type *dtorTy =
    llvm::FunctionType::get(CGF.VoidTy, CGF.Int8PtrTy, false)->getPointerTo();

  // Preserve address space of addr.
  auto AddrAS = addr ? addr->getType()->getPointerAddressSpace() : 0;
  auto AddrInt8PtrTy =
      AddrAS ? CGF.Int8Ty->getPointerTo(AddrAS) : CGF.Int8PtrTy;

  // Create a variable that binds the atexit to this shared object.
  llvm::Constant *handle =
      CGF.CGM.CreateRuntimeVariable(CGF.Int8Ty, "__dso_handle");
  auto *GV = cast<llvm::GlobalValue>(handle->stripPointerCasts());
  GV->setVisibility(llvm::GlobalValue::HiddenVisibility);

  // extern "C" int __cxa_atexit(void (*f)(void *), void *p, void *d);
  llvm::Type *paramTys[] = {dtorTy, AddrInt8PtrTy, handle->getType()};
  llvm::FunctionType *atexitTy =
    llvm::FunctionType::get(CGF.IntTy, paramTys, false);

  // Fetch the actual function.
  llvm::FunctionCallee atexit = CGF.CGM.CreateRuntimeFunction(atexitTy, Name);
  if (llvm::Function *fn = dyn_cast<llvm::Function>(atexit.getCallee()))
    fn->setDoesNotThrow();

  if (!addr)
    // addr is null when we are trying to register a dtor annotated with
    // __attribute__((destructor)) in a constructor function. Using null here is
    // okay because this argument is just passed back to the destructor
    // function.
    addr = llvm::Constant::getNullValue(CGF.Int8PtrTy);

  llvm::Value *args[] = {llvm::ConstantExpr::getBitCast(
                             cast<llvm::Constant>(dtor.getCallee()), dtorTy),
                         llvm::ConstantExpr::getBitCast(addr, AddrInt8PtrTy),
                         handle};
  CGF.EmitNounwindRuntimeCall(atexit, args);
}

static llvm::Function *createGlobalInitOrCleanupFn(CodeGen::CodeGenModule &CGM,
                                                   StringRef FnName) {
  // Create a function that registers/unregisters destructors that have the same
  // priority.
  llvm::FunctionType *FTy = llvm::FunctionType::get(CGM.VoidTy, false);
  llvm::Function *GlobalInitOrCleanupFn = CGM.CreateGlobalInitOrCleanUpFunction(
      FTy, FnName, CGM.getTypes().arrangeNullaryFunction(), SourceLocation());

  return GlobalInitOrCleanupFn;
}

void CodeGenModule::unregisterGlobalDtorsWithUnAtExit() {
  for (const auto &I : DtorsUsingAtExit) {
    int Priority = I.first;
    std::string GlobalCleanupFnName =
        std::string("__GLOBAL_cleanup_") + llvm::to_string(Priority);

    llvm::Function *GlobalCleanupFn =
        createGlobalInitOrCleanupFn(*this, GlobalCleanupFnName);

    CodeGenFunction CGF(*this);
    CGF.StartFunction(GlobalDecl(), getContext().VoidTy, GlobalCleanupFn,
                      getTypes().arrangeNullaryFunction(), FunctionArgList(),
                      SourceLocation(), SourceLocation());
    auto AL = ApplyDebugLocation::CreateArtificial(CGF);

    // Get the destructor function type, void(*)(void).
    llvm::FunctionType *dtorFuncTy = llvm::FunctionType::get(CGF.VoidTy, false);
    llvm::Type *dtorTy = dtorFuncTy->getPointerTo();

    // Destructor functions are run/unregistered in non-ascending
    // order of their priorities.
    const llvm::TinyPtrVector<llvm::Function *> &Dtors = I.second;
    auto itv = Dtors.rbegin();
    while (itv != Dtors.rend()) {
      llvm::Function *Dtor = *itv;

      // We're assuming that the destructor function is something we can
      // reasonably call with the correct CC.  Go ahead and cast it to the
      // right prototype.
      llvm::Constant *dtor = llvm::ConstantExpr::getBitCast(Dtor, dtorTy);
      llvm::Value *V = CGF.unregisterGlobalDtorWithUnAtExit(dtor);
      llvm::Value *NeedsDestruct =
          CGF.Builder.CreateIsNull(V, "needs_destruct");

      llvm::BasicBlock *DestructCallBlock =
          CGF.createBasicBlock("destruct.call");
      llvm::BasicBlock *EndBlock = CGF.createBasicBlock(
          (itv + 1) != Dtors.rend() ? "unatexit.call" : "destruct.end");
      // Check if unatexit returns a value of 0. If it does, jump to
      // DestructCallBlock, otherwise jump to EndBlock directly.
      CGF.Builder.CreateCondBr(NeedsDestruct, DestructCallBlock, EndBlock);

      CGF.EmitBlock(DestructCallBlock);

      // Emit the call to casted Dtor.
      llvm::CallInst *CI = CGF.Builder.CreateCall(dtorFuncTy, dtor);
      // Make sure the call and the callee agree on calling convention.
      CI->setCallingConv(Dtor->getCallingConv());

      CGF.EmitBlock(EndBlock);

      itv++;
    }

    CGF.FinishFunction();
    AddGlobalDtor(GlobalCleanupFn, Priority);
  }
}

void CodeGenModule::registerGlobalDtorsWithAtExit() {
  for (const auto &I : DtorsUsingAtExit) {
    int Priority = I.first;
    std::string GlobalInitFnName =
        std::string("__GLOBAL_init_") + llvm::to_string(Priority);
    llvm::Function *GlobalInitFn =
        createGlobalInitOrCleanupFn(*this, GlobalInitFnName);

    CodeGenFunction CGF(*this);
    CGF.StartFunction(GlobalDecl(), getContext().VoidTy, GlobalInitFn,
                      getTypes().arrangeNullaryFunction(), FunctionArgList(),
                      SourceLocation(), SourceLocation());
    auto AL = ApplyDebugLocation::CreateArtificial(CGF);

    // Since constructor functions are run in non-descending order of their
    // priorities, destructors are registered in non-descending order of their
    // priorities, and since destructor functions are run in the reverse order
    // of their registration, destructor functions are run in non-ascending
    // order of their priorities.
    const llvm::TinyPtrVector<llvm::Function *> &Dtors = I.second;
    for (auto *Dtor : Dtors) {
      // Register the destructor function calling __cxa_atexit if it is
      // available. Otherwise fall back on calling atexit.
      if (getCodeGenOpts().CXAAtExit) {
        emitGlobalDtorWithCXAAtExit(CGF, Dtor, nullptr, false);
      } else {
        // Get the destructor function type, void(*)(void).
        llvm::Type *dtorTy =
            llvm::FunctionType::get(CGF.VoidTy, false)->getPointerTo();

        // We're assuming that the destructor function is something we can
        // reasonably call with the correct CC.  Go ahead and cast it to the
        // right prototype.
        CGF.registerGlobalDtorWithAtExit(
            llvm::ConstantExpr::getBitCast(Dtor, dtorTy));
      }
    }

    CGF.FinishFunction();
    AddGlobalCtor(GlobalInitFn, Priority);
  }

  if (getCXXABI().useSinitAndSterm())
    unregisterGlobalDtorsWithUnAtExit();
}

/// Register a global destructor as best as we know how.
void ItaniumCXXABI::registerGlobalDtor(CodeGenFunction &CGF, const VarDecl &D,
                                       llvm::FunctionCallee dtor,
                                       llvm::Constant *addr) {
  if (D.isNoDestroy(CGM.getContext()))
    return;

  // emitGlobalDtorWithCXAAtExit will emit a call to either __cxa_thread_atexit
  // or __cxa_atexit depending on whether this VarDecl is a thread-local storage
  // or not. CXAAtExit controls only __cxa_atexit, so use it if it is enabled.
  // We can always use __cxa_thread_atexit.
  if (CGM.getCodeGenOpts().CXAAtExit || D.getTLSKind())
    return emitGlobalDtorWithCXAAtExit(CGF, dtor, addr, D.getTLSKind());

  // In Apple kexts, we want to add a global destructor entry.
  // FIXME: shouldn't this be guarded by some variable?
  if (CGM.getLangOpts().AppleKext) {
    // Generate a global destructor entry.
    return CGM.AddCXXDtorEntry(dtor, addr);
  }

  CGF.registerGlobalDtorWithAtExit(D, dtor, addr);
}

static bool isThreadWrapperReplaceable(const VarDecl *VD,
                                       CodeGen::CodeGenModule &CGM) {
  assert(!VD->isStaticLocal() && "static local VarDecls don't need wrappers!");
  // Darwin prefers to have references to thread local variables to go through
  // the thread wrapper instead of directly referencing the backing variable.
  return VD->getTLSKind() == VarDecl::TLS_Dynamic &&
         CGM.getTarget().getTriple().isOSDarwin();
}

/// Get the appropriate linkage for the wrapper function. This is essentially
/// the weak form of the variable's linkage; every translation unit which needs
/// the wrapper emits a copy, and we want the linker to merge them.
static llvm::GlobalValue::LinkageTypes
getThreadLocalWrapperLinkage(const VarDecl *VD, CodeGen::CodeGenModule &CGM) {
  llvm::GlobalValue::LinkageTypes VarLinkage =
      CGM.getLLVMLinkageVarDefinition(VD, /*IsConstant=*/false);

  // For internal linkage variables, we don't need an external or weak wrapper.
  if (llvm::GlobalValue::isLocalLinkage(VarLinkage))
    return VarLinkage;

  // If the thread wrapper is replaceable, give it appropriate linkage.
  if (isThreadWrapperReplaceable(VD, CGM))
    if (!llvm::GlobalVariable::isLinkOnceLinkage(VarLinkage) &&
        !llvm::GlobalVariable::isWeakODRLinkage(VarLinkage))
      return VarLinkage;
  return llvm::GlobalValue::WeakODRLinkage;
}

llvm::Function *
ItaniumCXXABI::getOrCreateThreadLocalWrapper(const VarDecl *VD,
                                             llvm::Value *Val) {
  // Mangle the name for the thread_local wrapper function.
  SmallString<256> WrapperName;
  {
    llvm::raw_svector_ostream Out(WrapperName);
    getMangleContext().mangleItaniumThreadLocalWrapper(VD, Out);
  }

  // FIXME: If VD is a definition, we should regenerate the function attributes
  // before returning.
  if (llvm::Value *V = CGM.getModule().getNamedValue(WrapperName))
    return cast<llvm::Function>(V);

  QualType RetQT = VD->getType();
  if (RetQT->isReferenceType())
    RetQT = RetQT.getNonReferenceType();

  const CGFunctionInfo &FI = CGM.getTypes().arrangeBuiltinFunctionDeclaration(
      getContext().getPointerType(RetQT), FunctionArgList());

  llvm::FunctionType *FnTy = CGM.getTypes().GetFunctionType(FI);
  llvm::Function *Wrapper =
      llvm::Function::Create(FnTy, getThreadLocalWrapperLinkage(VD, CGM),
                             WrapperName.str(), &CGM.getModule());

  if (CGM.supportsCOMDAT() && Wrapper->isWeakForLinker())
    Wrapper->setComdat(CGM.getModule().getOrInsertComdat(Wrapper->getName()));

  CGM.SetLLVMFunctionAttributes(GlobalDecl(), FI, Wrapper, /*IsThunk=*/false);

  // Always resolve references to the wrapper at link time.
  if (!Wrapper->hasLocalLinkage())
    if (!isThreadWrapperReplaceable(VD, CGM) ||
        llvm::GlobalVariable::isLinkOnceLinkage(Wrapper->getLinkage()) ||
        llvm::GlobalVariable::isWeakODRLinkage(Wrapper->getLinkage()) ||
        VD->getVisibility() == HiddenVisibility)
      Wrapper->setVisibility(llvm::GlobalValue::HiddenVisibility);

  if (isThreadWrapperReplaceable(VD, CGM)) {
    Wrapper->setCallingConv(llvm::CallingConv::CXX_FAST_TLS);
    Wrapper->addFnAttr(llvm::Attribute::NoUnwind);
  }

  ThreadWrappers.push_back({VD, Wrapper});
  return Wrapper;
}

void ItaniumCXXABI::EmitThreadLocalInitFuncs(
    CodeGenModule &CGM, ArrayRef<const VarDecl *> CXXThreadLocals,
    ArrayRef<llvm::Function *> CXXThreadLocalInits,
    ArrayRef<const VarDecl *> CXXThreadLocalInitVars) {
  llvm::Function *InitFunc = nullptr;

  // Separate initializers into those with ordered (or partially-ordered)
  // initialization and those with unordered initialization.
  llvm::SmallVector<llvm::Function *, 8> OrderedInits;
  llvm::SmallDenseMap<const VarDecl *, llvm::Function *> UnorderedInits;
  for (unsigned I = 0; I != CXXThreadLocalInits.size(); ++I) {
    if (isTemplateInstantiation(
            CXXThreadLocalInitVars[I]->getTemplateSpecializationKind()))
      UnorderedInits[CXXThreadLocalInitVars[I]->getCanonicalDecl()] =
          CXXThreadLocalInits[I];
    else
      OrderedInits.push_back(CXXThreadLocalInits[I]);
  }

  if (!OrderedInits.empty()) {
    // Generate a guarded initialization function.
    llvm::FunctionType *FTy =
        llvm::FunctionType::get(CGM.VoidTy, /*isVarArg=*/false);
    const CGFunctionInfo &FI = CGM.getTypes().arrangeNullaryFunction();
    InitFunc = CGM.CreateGlobalInitOrCleanUpFunction(FTy, "__tls_init", FI,
                                                     SourceLocation(),
                                                     /*TLS=*/true);
    llvm::GlobalVariable *Guard = new llvm::GlobalVariable(
        CGM.getModule(), CGM.Int8Ty, /*isConstant=*/false,
        llvm::GlobalVariable::InternalLinkage,
        llvm::ConstantInt::get(CGM.Int8Ty, 0), "__tls_guard");
    Guard->setThreadLocal(true);
    Guard->setThreadLocalMode(CGM.GetDefaultLLVMTLSModel());

    CharUnits GuardAlign = CharUnits::One();
    Guard->setAlignment(GuardAlign.getAsAlign());

    CodeGenFunction(CGM).GenerateCXXGlobalInitFunc(
        InitFunc, OrderedInits, ConstantAddress(Guard, CGM.Int8Ty, GuardAlign));
    // On Darwin platforms, use CXX_FAST_TLS calling convention.
    if (CGM.getTarget().getTriple().isOSDarwin()) {
      InitFunc->setCallingConv(llvm::CallingConv::CXX_FAST_TLS);
      InitFunc->addFnAttr(llvm::Attribute::NoUnwind);
    }
  }

  // Create declarations for thread wrappers for all thread-local variables
  // with non-discardable definitions in this translation unit.
  for (const VarDecl *VD : CXXThreadLocals) {
    if (VD->hasDefinition() &&
        !isDiscardableGVALinkage(getContext().GetGVALinkageForVariable(VD))) {
      llvm::GlobalValue *GV = CGM.GetGlobalValue(CGM.getMangledName(VD));
      getOrCreateThreadLocalWrapper(VD, GV);
    }
  }

  // Emit all referenced thread wrappers.
  for (auto VDAndWrapper : ThreadWrappers) {
    const VarDecl *VD = VDAndWrapper.first;
    llvm::GlobalVariable *Var =
        cast<llvm::GlobalVariable>(CGM.GetGlobalValue(CGM.getMangledName(VD)));
    llvm::Function *Wrapper = VDAndWrapper.second;

    // Some targets require that all access to thread local variables go through
    // the thread wrapper.  This means that we cannot attempt to create a thread
    // wrapper or a thread helper.
    if (!VD->hasDefinition()) {
      if (isThreadWrapperReplaceable(VD, CGM)) {
        Wrapper->setLinkage(llvm::Function::ExternalLinkage);
        continue;
      }

      // If this isn't a TU in which this variable is defined, the thread
      // wrapper is discardable.
      if (Wrapper->getLinkage() == llvm::Function::WeakODRLinkage)
        Wrapper->setLinkage(llvm::Function::LinkOnceODRLinkage);
    }

    CGM.SetLLVMFunctionAttributesForDefinition(nullptr, Wrapper);

    // Mangle the name for the thread_local initialization function.
    SmallString<256> InitFnName;
    {
      llvm::raw_svector_ostream Out(InitFnName);
      getMangleContext().mangleItaniumThreadLocalInit(VD, Out);
    }

    llvm::FunctionType *InitFnTy = llvm::FunctionType::get(CGM.VoidTy, false);

    // If we have a definition for the variable, emit the initialization
    // function as an alias to the global Init function (if any). Otherwise,
    // produce a declaration of the initialization function.
    llvm::GlobalValue *Init = nullptr;
    bool InitIsInitFunc = false;
    bool HasConstantInitialization = false;
    if (!usesThreadWrapperFunction(VD)) {
      HasConstantInitialization = true;
    } else if (VD->hasDefinition()) {
      InitIsInitFunc = true;
      llvm::Function *InitFuncToUse = InitFunc;
      if (isTemplateInstantiation(VD->getTemplateSpecializationKind()))
        InitFuncToUse = UnorderedInits.lookup(VD->getCanonicalDecl());
      if (InitFuncToUse)
        Init = llvm::GlobalAlias::create(Var->getLinkage(), InitFnName.str(),
                                         InitFuncToUse);
    } else {
      // Emit a weak global function referring to the initialization function.
      // This function will not exist if the TU defining the thread_local
      // variable in question does not need any dynamic initialization for
      // its thread_local variables.
      Init = llvm::Function::Create(InitFnTy,
                                    llvm::GlobalVariable::ExternalWeakLinkage,
                                    InitFnName.str(), &CGM.getModule());
      const CGFunctionInfo &FI = CGM.getTypes().arrangeNullaryFunction();
      CGM.SetLLVMFunctionAttributes(
          GlobalDecl(), FI, cast<llvm::Function>(Init), /*IsThunk=*/false);
    }

    if (Init) {
      Init->setVisibility(Var->getVisibility());
      // Don't mark an extern_weak function DSO local on windows.
      if (!CGM.getTriple().isOSWindows() || !Init->hasExternalWeakLinkage())
        Init->setDSOLocal(Var->isDSOLocal());
    }

    llvm::LLVMContext &Context = CGM.getModule().getContext();

    // The linker on AIX is not happy with missing weak symbols.  However,
    // other TUs will not know whether the initialization routine exists
    // so create an empty, init function to satisfy the linker.
    // This is needed whenever a thread wrapper function is not used, and
    // also when the symbol is weak.
    if (CGM.getTriple().isOSAIX() && VD->hasDefinition() &&
        isEmittedWithConstantInitializer(VD, true) &&
        !mayNeedDestruction(VD)) {
      // Init should be null.  If it were non-null, then the logic above would
      // either be defining the function to be an alias or declaring the
      // function with the expectation that the definition of the variable
      // is elsewhere.
      assert(Init == nullptr && "Expected Init to be null.");

      llvm::Function *Func = llvm::Function::Create(
          InitFnTy, Var->getLinkage(), InitFnName.str(), &CGM.getModule());
      const CGFunctionInfo &FI = CGM.getTypes().arrangeNullaryFunction();
      CGM.SetLLVMFunctionAttributes(GlobalDecl(), FI,
                                    cast<llvm::Function>(Func),
                                    /*IsThunk=*/false);
      // Create a function body that just returns
      llvm::BasicBlock *Entry = llvm::BasicBlock::Create(Context, "", Func);
      CGBuilderTy Builder(CGM, Entry);
      Builder.CreateRetVoid();
    }

    llvm::BasicBlock *Entry = llvm::BasicBlock::Create(Context, "", Wrapper);
    CGBuilderTy Builder(CGM, Entry);
    if (HasConstantInitialization) {
      // No dynamic initialization to invoke.
    } else if (InitIsInitFunc) {
      if (Init) {
        llvm::CallInst *CallVal = Builder.CreateCall(InitFnTy, Init);
        if (isThreadWrapperReplaceable(VD, CGM)) {
          CallVal->setCallingConv(llvm::CallingConv::CXX_FAST_TLS);
          llvm::Function *Fn =
              cast<llvm::Function>(cast<llvm::GlobalAlias>(Init)->getAliasee());
          Fn->setCallingConv(llvm::CallingConv::CXX_FAST_TLS);
        }
      }
    } else if (CGM.getTriple().isOSAIX()) {
      // On AIX, except if constinit and also neither of class type or of
      // (possibly multi-dimensional) array of class type, thread_local vars
      // will have init routines regardless of whether they are
      // const-initialized.  Since the routine is guaranteed to exist, we can
      // unconditionally call it without testing for its existance.  This
      // avoids potentially unresolved weak symbols which the AIX linker
      // isn't happy with.
      Builder.CreateCall(InitFnTy, Init);
    } else {
      // Don't know whether we have an init function. Call it if it exists.
      llvm::Value *Have = Builder.CreateIsNotNull(Init);
      llvm::BasicBlock *InitBB = llvm::BasicBlock::Create(Context, "", Wrapper);
      llvm::BasicBlock *ExitBB = llvm::BasicBlock::Create(Context, "", Wrapper);
      Builder.CreateCondBr(Have, InitBB, ExitBB);

      Builder.SetInsertPoint(InitBB);
      Builder.CreateCall(InitFnTy, Init);
      Builder.CreateBr(ExitBB);

      Builder.SetInsertPoint(ExitBB);
    }

    // For a reference, the result of the wrapper function is a pointer to
    // the referenced object.
    llvm::Value *Val = Builder.CreateThreadLocalAddress(Var);

    if (VD->getType()->isReferenceType()) {
      CharUnits Align = CGM.getContext().getDeclAlign(VD);
      Val = Builder.CreateAlignedLoad(Var->getValueType(), Val, Align);
    }
    if (Val->getType() != Wrapper->getReturnType())
      Val = Builder.CreatePointerBitCastOrAddrSpaceCast(
          Val, Wrapper->getReturnType(), "");

    Builder.CreateRet(Val);
  }
}

LValue ItaniumCXXABI::EmitThreadLocalVarDeclLValue(CodeGenFunction &CGF,
                                                   const VarDecl *VD,
                                                   QualType LValType) {
  llvm::Value *Val = CGF.CGM.GetAddrOfGlobalVar(VD);
  llvm::Function *Wrapper = getOrCreateThreadLocalWrapper(VD, Val);

  llvm::CallInst *CallVal = CGF.Builder.CreateCall(Wrapper);
  CallVal->setCallingConv(Wrapper->getCallingConv());

  LValue LV;
  if (VD->getType()->isReferenceType())
    LV = CGF.MakeNaturalAlignAddrLValue(CallVal, LValType);
  else
    LV = CGF.MakeAddrLValue(CallVal, LValType,
                            CGF.getContext().getDeclAlign(VD));
  // FIXME: need setObjCGCLValueClass?
  return LV;
}

/// Return whether the given global decl needs a VTT parameter, which it does
/// if it's a base constructor or destructor with virtual bases.
bool ItaniumCXXABI::NeedsVTTParameter(GlobalDecl GD) {
  const CXXMethodDecl *MD = cast<CXXMethodDecl>(GD.getDecl());

  // We don't have any virtual bases, just return early.
  if (!MD->getParent()->getNumVBases())
    return false;

  // Check if we have a base constructor.
  if (isa<CXXConstructorDecl>(MD) && GD.getCtorType() == Ctor_Base)
    return true;

  // Check if we have a base destructor.
  if (isa<CXXDestructorDecl>(MD) && GD.getDtorType() == Dtor_Base)
    return true;

  return false;
}

namespace {
class ItaniumRTTIBuilder {
  CodeGenModule &CGM;  // Per-module state.
  llvm::LLVMContext &VMContext;
  const ItaniumCXXABI &CXXABI;  // Per-module state.

  /// Fields - The fields of the RTTI descriptor currently being built.
  SmallVector<llvm::Constant *, 16> Fields;

  /// GetAddrOfTypeName - Returns the mangled type name of the given type.
  llvm::GlobalVariable *
  GetAddrOfTypeName(QualType Ty, llvm::GlobalVariable::LinkageTypes Linkage);

  /// GetAddrOfExternalRTTIDescriptor - Returns the constant for the RTTI
  /// descriptor of the given type.
  llvm::Constant *GetAddrOfExternalRTTIDescriptor(QualType Ty);

  /// BuildVTablePointer - Build the vtable pointer for the given type.
  void BuildVTablePointer(const Type *Ty);

  /// BuildSIClassTypeInfo - Build an abi::__si_class_type_info, used for single
  /// inheritance, according to the Itanium C++ ABI, 2.9.5p6b.
  void BuildSIClassTypeInfo(const CXXRecordDecl *RD);

  /// BuildVMIClassTypeInfo - Build an abi::__vmi_class_type_info, used for
  /// classes with bases that do not satisfy the abi::__si_class_type_info
  /// constraints, according ti the Itanium C++ ABI, 2.9.5p5c.
  void BuildVMIClassTypeInfo(const CXXRecordDecl *RD);

  /// BuildPointerTypeInfo - Build an abi::__pointer_type_info struct, used
  /// for pointer types.
  void BuildPointerTypeInfo(QualType PointeeTy);

  /// BuildObjCObjectTypeInfo - Build the appropriate kind of
  /// type_info for an object type.
  void BuildObjCObjectTypeInfo(const ObjCObjectType *Ty);

  /// BuildPointerToMemberTypeInfo - Build an abi::__pointer_to_member_type_info
  /// struct, used for member pointer types.
  void BuildPointerToMemberTypeInfo(const MemberPointerType *Ty);

public:
  ItaniumRTTIBuilder(const ItaniumCXXABI &ABI)
      : CGM(ABI.CGM), VMContext(CGM.getModule().getContext()), CXXABI(ABI) {}

  // Pointer type info flags.
  enum {
    /// PTI_Const - Type has const qualifier.
    PTI_Const = 0x1,

    /// PTI_Volatile - Type has volatile qualifier.
    PTI_Volatile = 0x2,

    /// PTI_Restrict - Type has restrict qualifier.
    PTI_Restrict = 0x4,

    /// PTI_Incomplete - Type is incomplete.
    PTI_Incomplete = 0x8,

    /// PTI_ContainingClassIncomplete - Containing class is incomplete.
    /// (in pointer to member).
    PTI_ContainingClassIncomplete = 0x10,

    /// PTI_TransactionSafe - Pointee is transaction_safe function (C++ TM TS).
    //PTI_TransactionSafe = 0x20,

    /// PTI_Noexcept - Pointee is noexcept function (C++1z).
    PTI_Noexcept = 0x40,
  };

  // VMI type info flags.
  enum {
    /// VMI_NonDiamondRepeat - Class has non-diamond repeated inheritance.
    VMI_NonDiamondRepeat = 0x1,

    /// VMI_DiamondShaped - Class is diamond shaped.
    VMI_DiamondShaped = 0x2
  };

  // Base class type info flags.
  enum {
    /// BCTI_Virtual - Base class is virtual.
    BCTI_Virtual = 0x1,

    /// BCTI_Public - Base class is public.
    BCTI_Public = 0x2
  };

  /// BuildTypeInfo - Build the RTTI type info struct for the given type, or
  /// link to an existing RTTI descriptor if one already exists.
  llvm::Constant *BuildTypeInfo(QualType Ty);

  /// BuildTypeInfo - Build the RTTI type info struct for the given type.
  llvm::Constant *BuildTypeInfo(
      QualType Ty,
      llvm::GlobalVariable::LinkageTypes Linkage,
      llvm::GlobalValue::VisibilityTypes Visibility,
      llvm::GlobalValue::DLLStorageClassTypes DLLStorageClass);
};
}

llvm::GlobalVariable *ItaniumRTTIBuilder::GetAddrOfTypeName(
    QualType Ty, llvm::GlobalVariable::LinkageTypes Linkage) {
  SmallString<256> Name;
  llvm::raw_svector_ostream Out(Name);
  CGM.getCXXABI().getMangleContext().mangleCXXRTTIName(Ty, Out);

  // We know that the mangled name of the type starts at index 4 of the
  // mangled name of the typename, so we can just index into it in order to
  // get the mangled name of the type.
  llvm::Constant *Init = llvm::ConstantDataArray::getString(VMContext,
                                                            Name.substr(4));
  auto Align = CGM.getContext().getTypeAlignInChars(CGM.getContext().CharTy);

  llvm::GlobalVariable *GV = CGM.CreateOrReplaceCXXRuntimeVariable(
      Name, Init->getType(), Linkage, Align.getAsAlign());

  GV->setInitializer(Init);

  return GV;
}

llvm::Constant *
ItaniumRTTIBuilder::GetAddrOfExternalRTTIDescriptor(QualType Ty) {
  // Mangle the RTTI name.
  SmallString<256> Name;
  llvm::raw_svector_ostream Out(Name);
  CGM.getCXXABI().getMangleContext().mangleCXXRTTI(Ty, Out);

  // Look for an existing global.
  llvm::GlobalVariable *GV = CGM.getModule().getNamedGlobal(Name);

  if (!GV) {
    // Create a new global variable.
    // Note for the future: If we would ever like to do deferred emission of
    // RTTI, check if emitting vtables opportunistically need any adjustment.

    GV = new llvm::GlobalVariable(
        CGM.getModule(), CGM.GlobalsInt8PtrTy,
        /*isConstant=*/true, llvm::GlobalValue::ExternalLinkage, nullptr, Name);
    const CXXRecordDecl *RD = Ty->getAsCXXRecordDecl();
    CGM.setGVProperties(GV, RD);
    // Import the typeinfo symbol when all non-inline virtual methods are
    // imported.
    if (CGM.getTarget().hasPS4DLLImportExport()) {
      if (RD && CXXRecordAllNonInlineVirtualsHaveAttr<DLLImportAttr>(RD)) {
        GV->setDLLStorageClass(llvm::GlobalVariable::DLLImportStorageClass);
        CGM.setDSOLocal(GV);
      }
    }
  }

  return GV;
}

/// TypeInfoIsInStandardLibrary - Given a builtin type, returns whether the type
/// info for that type is defined in the standard library.
static bool TypeInfoIsInStandardLibrary(const BuiltinType *Ty) {
  // Itanium C++ ABI 2.9.2:
  //   Basic type information (e.g. for "int", "bool", etc.) will be kept in
  //   the run-time support library. Specifically, the run-time support
  //   library should contain type_info objects for the types X, X* and
  //   X const*, for every X in: void, std::nullptr_t, bool, wchar_t, char,
  //   unsigned char, signed char, short, unsigned short, int, unsigned int,
  //   long, unsigned long, long long, unsigned long long, float, double,
  //   long double, char16_t, char32_t, and the IEEE 754r decimal and
  //   half-precision floating point types.
  //
  // GCC also emits RTTI for __int128.
  // FIXME: We do not emit RTTI information for decimal types here.

  // Types added here must also be added to EmitFundamentalRTTIDescriptors.
  switch (Ty->getKind()) {
    case BuiltinType::Void:
    case BuiltinType::NullPtr:
    case BuiltinType::Bool:
    case BuiltinType::WChar_S:
    case BuiltinType::WChar_U:
    case BuiltinType::Char_U:
    case BuiltinType::Char_S:
    case BuiltinType::UChar:
    case BuiltinType::SChar:
    case BuiltinType::Short:
    case BuiltinType::UShort:
    case BuiltinType::Int:
    case BuiltinType::UInt:
    case BuiltinType::Long:
    case BuiltinType::ULong:
    case BuiltinType::LongLong:
    case BuiltinType::ULongLong:
    case BuiltinType::Half:
    case BuiltinType::Float:
    case BuiltinType::Double:
    case BuiltinType::LongDouble:
    case BuiltinType::Float16:
    case BuiltinType::Float128:
    case BuiltinType::Ibm128:
    case BuiltinType::Char8:
    case BuiltinType::Char16:
    case BuiltinType::Char32:
    case BuiltinType::Int128:
    case BuiltinType::UInt128:
      return true;

#define IMAGE_TYPE(ImgType, Id, SingletonId, Access, Suffix) \
    case BuiltinType::Id:
#include "clang/Basic/OpenCLImageTypes.def"
#define IMAGE_TYPE(ImgType, Id, SingletonId, Access, Suffix)                   \
  case BuiltinType::Sampled##Id:
#define IMAGE_WRITE_TYPE(Type, Id, Ext)
#define IMAGE_READ_WRITE_TYPE(Type, Id, Ext)
#include "clang/Basic/OpenCLImageTypes.def"
#define EXT_OPAQUE_TYPE(ExtType, Id, Ext) \
    case BuiltinType::Id:
#include "clang/Basic/OpenCLExtensionTypes.def"
    case BuiltinType::OCLSampler:
    case BuiltinType::OCLEvent:
    case BuiltinType::OCLClkEvent:
    case BuiltinType::OCLQueue:
    case BuiltinType::OCLReserveID:
#define SVE_TYPE(Name, Id, SingletonId) \
    case BuiltinType::Id:
#include "clang/Basic/AArch64SVEACLETypes.def"
#define PPC_VECTOR_TYPE(Name, Id, Size) \
    case BuiltinType::Id:
#include "clang/Basic/PPCTypes.def"
#define RVV_TYPE(Name, Id, SingletonId) case BuiltinType::Id:
#include "clang/Basic/RISCVVTypes.def"
#define WASM_TYPE(Name, Id, SingletonId) case BuiltinType::Id:
#include "clang/Basic/WebAssemblyReferenceTypes.def"
    case BuiltinType::ShortAccum:
    case BuiltinType::Accum:
    case BuiltinType::LongAccum:
    case BuiltinType::UShortAccum:
    case BuiltinType::UAccum:
    case BuiltinType::ULongAccum:
    case BuiltinType::ShortFract:
    case BuiltinType::Fract:
    case BuiltinType::LongFract:
    case BuiltinType::UShortFract:
    case BuiltinType::UFract:
    case BuiltinType::ULongFract:
    case BuiltinType::SatShortAccum:
    case BuiltinType::SatAccum:
    case BuiltinType::SatLongAccum:
    case BuiltinType::SatUShortAccum:
    case BuiltinType::SatUAccum:
    case BuiltinType::SatULongAccum:
    case BuiltinType::SatShortFract:
    case BuiltinType::SatFract:
    case BuiltinType::SatLongFract:
    case BuiltinType::SatUShortFract:
    case BuiltinType::SatUFract:
    case BuiltinType::SatULongFract:
    case BuiltinType::BFloat16:
      return false;

    case BuiltinType::Dependent:
#define BUILTIN_TYPE(Id, SingletonId)
#define PLACEHOLDER_TYPE(Id, SingletonId) \
    case BuiltinType::Id:
#include "clang/AST/BuiltinTypes.def"
      llvm_unreachable("asking for RRTI for a placeholder type!");

    case BuiltinType::ObjCId:
    case BuiltinType::ObjCClass:
    case BuiltinType::ObjCSel:
      llvm_unreachable("FIXME: Objective-C types are unsupported!");
  }

  llvm_unreachable("Invalid BuiltinType Kind!");
}

static bool TypeInfoIsInStandardLibrary(const PointerType *PointerTy) {
  QualType PointeeTy = PointerTy->getPointeeType();
  const BuiltinType *BuiltinTy = dyn_cast<BuiltinType>(PointeeTy);
  if (!BuiltinTy)
    return false;

  // Check the qualifiers.
  Qualifiers Quals = PointeeTy.getQualifiers();
  Quals.removeConst();

  if (!Quals.empty())
    return false;

  return TypeInfoIsInStandardLibrary(BuiltinTy);
}

/// IsStandardLibraryRTTIDescriptor - Returns whether the type
/// information for the given type exists in the standard library.
static bool IsStandardLibraryRTTIDescriptor(QualType Ty) {
  // Type info for builtin types is defined in the standard library.
  if (const BuiltinType *BuiltinTy = dyn_cast<BuiltinType>(Ty))
    return TypeInfoIsInStandardLibrary(BuiltinTy);

  // Type info for some pointer types to builtin types is defined in the
  // standard library.
  if (const PointerType *PointerTy = dyn_cast<PointerType>(Ty))
    return TypeInfoIsInStandardLibrary(PointerTy);

  return false;
}

/// ShouldUseExternalRTTIDescriptor - Returns whether the type information for
/// the given type exists somewhere else, and that we should not emit the type
/// information in this translation unit.  Assumes that it is not a
/// standard-library type.
static bool ShouldUseExternalRTTIDescriptor(CodeGenModule &CGM,
                                            QualType Ty) {
  ASTContext &Context = CGM.getContext();

  // If RTTI is disabled, assume it might be disabled in the
  // translation unit that defines any potential key function, too.
  if (!Context.getLangOpts().RTTI) return false;

  if (const RecordType *RecordTy = dyn_cast<RecordType>(Ty)) {
    const CXXRecordDecl *RD = cast<CXXRecordDecl>(RecordTy->getDecl());
    if (!RD->hasDefinition())
      return false;

    if (!RD->isDynamicClass())
      return false;

    // FIXME: this may need to be reconsidered if the key function
    // changes.
    // N.B. We must always emit the RTTI data ourselves if there exists a key
    // function.
    bool IsDLLImport = RD->hasAttr<DLLImportAttr>();

    // Don't import the RTTI but emit it locally.
    if (CGM.getTriple().isWindowsGNUEnvironment())
      return false;

    if (CGM.getVTables().isVTableExternal(RD)) {
      if (CGM.getTarget().hasPS4DLLImportExport())
        return true;

      return IsDLLImport && !CGM.getTriple().isWindowsItaniumEnvironment()
                 ? false
                 : true;
    }
    if (IsDLLImport)
      return true;
  }

  return false;
}

/// IsIncompleteClassType - Returns whether the given record type is incomplete.
static bool IsIncompleteClassType(const RecordType *RecordTy) {
  return !RecordTy->getDecl()->isCompleteDefinition();
}

/// ContainsIncompleteClassType - Returns whether the given type contains an
/// incomplete class type. This is true if
///
///   * The given type is an incomplete class type.
///   * The given type is a pointer type whose pointee type contains an
///     incomplete class type.
///   * The given type is a member pointer type whose class is an incomplete
///     class type.
///   * The given type is a member pointer type whoise pointee type contains an
///     incomplete class type.
/// is an indirect or direct pointer to an incomplete class type.
static bool ContainsIncompleteClassType(QualType Ty) {
  if (const RecordType *RecordTy = dyn_cast<RecordType>(Ty)) {
    if (IsIncompleteClassType(RecordTy))
      return true;
  }

  if (const PointerType *PointerTy = dyn_cast<PointerType>(Ty))
    return ContainsIncompleteClassType(PointerTy->getPointeeType());

  if (const MemberPointerType *MemberPointerTy =
      dyn_cast<MemberPointerType>(Ty)) {
    // Check if the class type is incomplete.
    const RecordType *ClassType = cast<RecordType>(MemberPointerTy->getClass());
    if (IsIncompleteClassType(ClassType))
      return true;

    return ContainsIncompleteClassType(MemberPointerTy->getPointeeType());
  }

  return false;
}

// CanUseSingleInheritance - Return whether the given record decl has a "single,
// public, non-virtual base at offset zero (i.e. the derived class is dynamic
// iff the base is)", according to Itanium C++ ABI, 2.95p6b.
static bool CanUseSingleInheritance(const CXXRecordDecl *RD) {
  // Check the number of bases.
  if (RD->getNumBases() != 1)
    return false;

  // Get the base.
  CXXRecordDecl::base_class_const_iterator Base = RD->bases_begin();

  // Check that the base is not virtual.
  if (Base->isVirtual())
    return false;

  // Check that the base is public.
  if (Base->getAccessSpecifier() != AS_public)
    return false;

  // Check that the class is dynamic iff the base is.
  auto *BaseDecl =
      cast<CXXRecordDecl>(Base->getType()->castAs<RecordType>()->getDecl());
  if (!BaseDecl->isEmpty() &&
      BaseDecl->isDynamicClass() != RD->isDynamicClass())
    return false;

  return true;
}

void ItaniumRTTIBuilder::BuildVTablePointer(const Type *Ty) {
  // abi::__class_type_info.
  static const char * const ClassTypeInfo =
    "_ZTVN10__cxxabiv117__class_type_infoE";
  // abi::__si_class_type_info.
  static const char * const SIClassTypeInfo =
    "_ZTVN10__cxxabiv120__si_class_type_infoE";
  // abi::__vmi_class_type_info.
  static const char * const VMIClassTypeInfo =
    "_ZTVN10__cxxabiv121__vmi_class_type_infoE";

  const char *VTableName = nullptr;

  switch (Ty->getTypeClass()) {
#define TYPE(Class, Base)
#define ABSTRACT_TYPE(Class, Base)
#define NON_CANONICAL_UNLESS_DEPENDENT_TYPE(Class, Base) case Type::Class:
#define NON_CANONICAL_TYPE(Class, Base) case Type::Class:
#define DEPENDENT_TYPE(Class, Base) case Type::Class:
#include "clang/AST/TypeNodes.inc"
    llvm_unreachable("Non-canonical and dependent types shouldn't get here");

  case Type::LValueReference:
  case Type::RValueReference:
    llvm_unreachable("References shouldn't get here");

  case Type::Auto:
  case Type::DeducedTemplateSpecialization:
    llvm_unreachable("Undeduced type shouldn't get here");

  case Type::Pipe:
    llvm_unreachable("Pipe types shouldn't get here");

  case Type::Builtin:
  case Type::BitInt:
  // GCC treats vector and complex types as fundamental types.
  case Type::Vector:
  case Type::ExtVector:
  case Type::ConstantMatrix:
  case Type::Complex:
  case Type::Atomic:
  // FIXME: GCC treats block pointers as fundamental types?!
  case Type::BlockPointer:
    // abi::__fundamental_type_info.
    VTableName = "_ZTVN10__cxxabiv123__fundamental_type_infoE";
    break;

  case Type::ConstantArray:
  case Type::IncompleteArray:
  case Type::VariableArray:
    // abi::__array_type_info.
    VTableName = "_ZTVN10__cxxabiv117__array_type_infoE";
    break;

  case Type::FunctionNoProto:
  case Type::FunctionProto:
    // abi::__function_type_info.
    VTableName = "_ZTVN10__cxxabiv120__function_type_infoE";
    break;

  case Type::Enum:
    // abi::__enum_type_info.
    VTableName = "_ZTVN10__cxxabiv116__enum_type_infoE";
    break;

  case Type::Record: {
    const CXXRecordDecl *RD =
      cast<CXXRecordDecl>(cast<RecordType>(Ty)->getDecl());

    if (!RD->hasDefinition() || !RD->getNumBases()) {
      VTableName = ClassTypeInfo;
    } else if (CanUseSingleInheritance(RD)) {
      VTableName = SIClassTypeInfo;
    } else {
      VTableName = VMIClassTypeInfo;
    }

    break;
  }

  case Type::ObjCObject:
    // Ignore protocol qualifiers.
    Ty = cast<ObjCObjectType>(Ty)->getBaseType().getTypePtr();

    // Handle id and Class.
    if (isa<BuiltinType>(Ty)) {
      VTableName = ClassTypeInfo;
      break;
    }

    assert(isa<ObjCInterfaceType>(Ty));
    [[fallthrough]];

  case Type::ObjCInterface:
    if (cast<ObjCInterfaceType>(Ty)->getDecl()->getSuperClass()) {
      VTableName = SIClassTypeInfo;
    } else {
      VTableName = ClassTypeInfo;
    }
    break;

  case Type::ObjCObjectPointer:
  case Type::Pointer:
    // abi::__pointer_type_info.
    VTableName = "_ZTVN10__cxxabiv119__pointer_type_infoE";
    break;

  case Type::MemberPointer:
    // abi::__pointer_to_member_type_info.
    VTableName = "_ZTVN10__cxxabiv129__pointer_to_member_type_infoE";
    break;
  }

  llvm::Constant *VTable = nullptr;

  // Check if the alias exists. If it doesn't, then get or create the global.
  if (CGM.getItaniumVTableContext().isRelativeLayout())
    VTable = CGM.getModule().getNamedAlias(VTableName);

  if (!VTable)
#ifdef INTEL_SYCL_OPAQUEPOINTER_READY
    VTable = CGM.getModule().getOrInsertGlobal(VTableName, CGM.Int8PtrTy);
#else  // INTEL_SYCL_OPAQUEPOINTER_READY
    VTable = CGM.CreateRuntimeVariable(CGM.DefaultInt8PtrTy, VTableName);
#endif // INTEL_SYCL_OPAQUEPOINTER_READY

  CGM.setDSOLocal(cast<llvm::GlobalValue>(VTable->stripPointerCasts()));

  llvm::Type *PtrDiffTy =
      CGM.getTypes().ConvertType(CGM.getContext().getPointerDiffType());

  // The vtable address point is 2.
  if (CGM.getItaniumVTableContext().isRelativeLayout()) {
    // The vtable address point is 8 bytes after its start:
    // 4 for the offset to top + 4 for the relative offset to rtti.
    llvm::Constant *Eight = llvm::ConstantInt::get(CGM.Int32Ty, 8);
<<<<<<< HEAD
    VTable = llvm::ConstantExpr::getBitCast(VTable, CGM.GlobalsInt8PtrTy);
=======
#ifndef INTEL_SYCL_OPAQUEPOINTER_READY
    VTable = llvm::ConstantExpr::getBitCast(VTable, CGM.DefaultInt8PtrTy);
#endif // INTEL_SYCL_OPAQUEPOINTER_READY
>>>>>>> 8e921930
    VTable =
        llvm::ConstantExpr::getInBoundsGetElementPtr(CGM.Int8Ty, VTable, Eight);
  } else {
    llvm::Constant *Two = llvm::ConstantInt::get(PtrDiffTy, 2);
#ifdef INTEL_SYCL_OPAQUEPOINTER_READY
    VTable = llvm::ConstantExpr::getInBoundsGetElementPtr(CGM.Int8PtrTy,
#else  // INTEL_SYCL_OPAQUEPOINTER_READY
    VTable = llvm::ConstantExpr::getInBoundsGetElementPtr(CGM.DefaultInt8PtrTy,
#endif // INTEL_SYCL_OPAQUEPOINTER_READY
                                                          VTable, Two);
  }
<<<<<<< HEAD
#ifdef INTEL_SYCL_OPAQUEPOINTER_READY
  VTable = llvm::ConstantExpr::getBitCast(VTable, CGM.GlobalsInt8PtrTy);
#else  // INTEL_SYCL_OPAQUEPOINTER_READY
=======
#ifndef INTEL_SYCL_OPAQUEPOINTER_READY
>>>>>>> 8e921930
  VTable = llvm::ConstantExpr::getBitCast(VTable, CGM.DefaultInt8PtrTy);
#endif // INTEL_SYCL_OPAQUEPOINTER_READY

  Fields.push_back(VTable);
}

/// Return the linkage that the type info and type info name constants
/// should have for the given type.
static llvm::GlobalVariable::LinkageTypes getTypeInfoLinkage(CodeGenModule &CGM,
                                                             QualType Ty) {
  // Itanium C++ ABI 2.9.5p7:
  //   In addition, it and all of the intermediate abi::__pointer_type_info
  //   structs in the chain down to the abi::__class_type_info for the
  //   incomplete class type must be prevented from resolving to the
  //   corresponding type_info structs for the complete class type, possibly
  //   by making them local static objects. Finally, a dummy class RTTI is
  //   generated for the incomplete type that will not resolve to the final
  //   complete class RTTI (because the latter need not exist), possibly by
  //   making it a local static object.
  if (ContainsIncompleteClassType(Ty))
    return llvm::GlobalValue::InternalLinkage;

  switch (Ty->getLinkage()) {
  case NoLinkage:
  case InternalLinkage:
  case UniqueExternalLinkage:
    return llvm::GlobalValue::InternalLinkage;

  case VisibleNoLinkage:
  case ModuleLinkage:
  case ExternalLinkage:
    // RTTI is not enabled, which means that this type info struct is going
    // to be used for exception handling. Give it linkonce_odr linkage.
    if (!CGM.getLangOpts().RTTI)
      return llvm::GlobalValue::LinkOnceODRLinkage;

    if (const RecordType *Record = dyn_cast<RecordType>(Ty)) {
      const CXXRecordDecl *RD = cast<CXXRecordDecl>(Record->getDecl());
      if (RD->hasAttr<WeakAttr>())
        return llvm::GlobalValue::WeakODRLinkage;
      if (CGM.getTriple().isWindowsItaniumEnvironment())
        if (RD->hasAttr<DLLImportAttr>() &&
            ShouldUseExternalRTTIDescriptor(CGM, Ty))
          return llvm::GlobalValue::ExternalLinkage;
      // MinGW always uses LinkOnceODRLinkage for type info.
      if (RD->isDynamicClass() &&
          !CGM.getContext()
               .getTargetInfo()
               .getTriple()
               .isWindowsGNUEnvironment())
        return CGM.getVTableLinkage(RD);
    }

    return llvm::GlobalValue::LinkOnceODRLinkage;
  }

  llvm_unreachable("Invalid linkage!");
}

llvm::Constant *ItaniumRTTIBuilder::BuildTypeInfo(QualType Ty) {
  // We want to operate on the canonical type.
  Ty = Ty.getCanonicalType();

  // Check if we've already emitted an RTTI descriptor for this type.
  SmallString<256> Name;
  llvm::raw_svector_ostream Out(Name);
  CGM.getCXXABI().getMangleContext().mangleCXXRTTI(Ty, Out);

  llvm::GlobalVariable *OldGV = CGM.getModule().getNamedGlobal(Name);
  if (OldGV && !OldGV->isDeclaration()) {
    assert(!OldGV->hasAvailableExternallyLinkage() &&
           "available_externally typeinfos not yet implemented");

    return OldGV;
  }

  // Check if there is already an external RTTI descriptor for this type.
  if (IsStandardLibraryRTTIDescriptor(Ty) ||
      ShouldUseExternalRTTIDescriptor(CGM, Ty))
    return GetAddrOfExternalRTTIDescriptor(Ty);

  // Emit the standard library with external linkage.
  llvm::GlobalVariable::LinkageTypes Linkage = getTypeInfoLinkage(CGM, Ty);

  // Give the type_info object and name the formal visibility of the
  // type itself.
  llvm::GlobalValue::VisibilityTypes llvmVisibility;
  if (llvm::GlobalValue::isLocalLinkage(Linkage))
    // If the linkage is local, only default visibility makes sense.
    llvmVisibility = llvm::GlobalValue::DefaultVisibility;
  else if (CXXABI.classifyRTTIUniqueness(Ty, Linkage) ==
           ItaniumCXXABI::RUK_NonUniqueHidden)
    llvmVisibility = llvm::GlobalValue::HiddenVisibility;
  else
    llvmVisibility = CodeGenModule::GetLLVMVisibility(Ty->getVisibility());

  llvm::GlobalValue::DLLStorageClassTypes DLLStorageClass =
      llvm::GlobalValue::DefaultStorageClass;
  if (auto RD = Ty->getAsCXXRecordDecl()) {
    if ((CGM.getTriple().isWindowsItaniumEnvironment() &&
         RD->hasAttr<DLLExportAttr>()) ||
        (CGM.shouldMapVisibilityToDLLExport(RD) &&
         !llvm::GlobalValue::isLocalLinkage(Linkage) &&
         llvmVisibility == llvm::GlobalValue::DefaultVisibility))
      DLLStorageClass = llvm::GlobalValue::DLLExportStorageClass;
  }
  return BuildTypeInfo(Ty, Linkage, llvmVisibility, DLLStorageClass);
}

llvm::Constant *ItaniumRTTIBuilder::BuildTypeInfo(
      QualType Ty,
      llvm::GlobalVariable::LinkageTypes Linkage,
      llvm::GlobalValue::VisibilityTypes Visibility,
      llvm::GlobalValue::DLLStorageClassTypes DLLStorageClass) {
  // Add the vtable pointer.
  BuildVTablePointer(cast<Type>(Ty));

  // And the name.
  llvm::GlobalVariable *TypeName = GetAddrOfTypeName(Ty, Linkage);
  llvm::Constant *TypeNameField;

  // If we're supposed to demote the visibility, be sure to set a flag
  // to use a string comparison for type_info comparisons.
  ItaniumCXXABI::RTTIUniquenessKind RTTIUniqueness =
      CXXABI.classifyRTTIUniqueness(Ty, Linkage);
  if (RTTIUniqueness != ItaniumCXXABI::RUK_Unique) {
    // The flag is the sign bit, which on ARM64 is defined to be clear
    // for global pointers.  This is very ARM64-specific.
    TypeNameField = llvm::ConstantExpr::getPtrToInt(TypeName, CGM.Int64Ty);
    llvm::Constant *flag =
        llvm::ConstantInt::get(CGM.Int64Ty, ((uint64_t)1) << 63);
    TypeNameField = llvm::ConstantExpr::getAdd(TypeNameField, flag);
    TypeNameField =
        llvm::ConstantExpr::getIntToPtr(TypeNameField, CGM.GlobalsInt8PtrTy);
  } else {
    TypeNameField = TypeName;
  }
  Fields.push_back(TypeNameField);

  switch (Ty->getTypeClass()) {
#define TYPE(Class, Base)
#define ABSTRACT_TYPE(Class, Base)
#define NON_CANONICAL_UNLESS_DEPENDENT_TYPE(Class, Base) case Type::Class:
#define NON_CANONICAL_TYPE(Class, Base) case Type::Class:
#define DEPENDENT_TYPE(Class, Base) case Type::Class:
#include "clang/AST/TypeNodes.inc"
    llvm_unreachable("Non-canonical and dependent types shouldn't get here");

  // GCC treats vector types as fundamental types.
  case Type::Builtin:
  case Type::Vector:
  case Type::ExtVector:
  case Type::ConstantMatrix:
  case Type::Complex:
  case Type::BlockPointer:
    // Itanium C++ ABI 2.9.5p4:
    // abi::__fundamental_type_info adds no data members to std::type_info.
    break;

  case Type::LValueReference:
  case Type::RValueReference:
    llvm_unreachable("References shouldn't get here");

  case Type::Auto:
  case Type::DeducedTemplateSpecialization:
    llvm_unreachable("Undeduced type shouldn't get here");

  case Type::Pipe:
    break;

  case Type::BitInt:
    break;

  case Type::ConstantArray:
  case Type::IncompleteArray:
  case Type::VariableArray:
    // Itanium C++ ABI 2.9.5p5:
    // abi::__array_type_info adds no data members to std::type_info.
    break;

  case Type::FunctionNoProto:
  case Type::FunctionProto:
    // Itanium C++ ABI 2.9.5p5:
    // abi::__function_type_info adds no data members to std::type_info.
    break;

  case Type::Enum:
    // Itanium C++ ABI 2.9.5p5:
    // abi::__enum_type_info adds no data members to std::type_info.
    break;

  case Type::Record: {
    const CXXRecordDecl *RD =
      cast<CXXRecordDecl>(cast<RecordType>(Ty)->getDecl());
    if (!RD->hasDefinition() || !RD->getNumBases()) {
      // We don't need to emit any fields.
      break;
    }

    if (CanUseSingleInheritance(RD))
      BuildSIClassTypeInfo(RD);
    else
      BuildVMIClassTypeInfo(RD);

    break;
  }

  case Type::ObjCObject:
  case Type::ObjCInterface:
    BuildObjCObjectTypeInfo(cast<ObjCObjectType>(Ty));
    break;

  case Type::ObjCObjectPointer:
    BuildPointerTypeInfo(cast<ObjCObjectPointerType>(Ty)->getPointeeType());
    break;

  case Type::Pointer:
    BuildPointerTypeInfo(cast<PointerType>(Ty)->getPointeeType());
    break;

  case Type::MemberPointer:
    BuildPointerToMemberTypeInfo(cast<MemberPointerType>(Ty));
    break;

  case Type::Atomic:
    // No fields, at least for the moment.
    break;
  }

  llvm::Constant *Init = llvm::ConstantStruct::getAnon(Fields);

  SmallString<256> Name;
  llvm::raw_svector_ostream Out(Name);
  CGM.getCXXABI().getMangleContext().mangleCXXRTTI(Ty, Out);
  llvm::Module &M = CGM.getModule();
  llvm::GlobalVariable *OldGV = M.getNamedGlobal(Name);
  llvm::GlobalVariable *GV =
      new llvm::GlobalVariable(M, Init->getType(),
                               /*isConstant=*/true, Linkage, Init, Name);

  // Export the typeinfo in the same circumstances as the vtable is exported.
  auto GVDLLStorageClass = DLLStorageClass;
  if (CGM.getTarget().hasPS4DLLImportExport()) {
    if (const RecordType *RecordTy = dyn_cast<RecordType>(Ty)) {
      const CXXRecordDecl *RD = cast<CXXRecordDecl>(RecordTy->getDecl());
      if (RD->hasAttr<DLLExportAttr>() ||
          CXXRecordAllNonInlineVirtualsHaveAttr<DLLExportAttr>(RD)) {
        GVDLLStorageClass = llvm::GlobalVariable::DLLExportStorageClass;
      }
    }
  }

  // If there's already an old global variable, replace it with the new one.
  if (OldGV) {
    GV->takeName(OldGV);
    llvm::Constant *NewPtr =
      llvm::ConstantExpr::getBitCast(GV, OldGV->getType());
    OldGV->replaceAllUsesWith(NewPtr);
    OldGV->eraseFromParent();
  }

  if (CGM.supportsCOMDAT() && GV->isWeakForLinker())
    GV->setComdat(M.getOrInsertComdat(GV->getName()));

  CharUnits Align = CGM.getContext().toCharUnitsFromBits(
      CGM.getTarget().getPointerAlign(CGM.GetGlobalVarAddressSpace(nullptr)));
  GV->setAlignment(Align.getAsAlign());

  // The Itanium ABI specifies that type_info objects must be globally
  // unique, with one exception: if the type is an incomplete class
  // type or a (possibly indirect) pointer to one.  That exception
  // affects the general case of comparing type_info objects produced
  // by the typeid operator, which is why the comparison operators on
  // std::type_info generally use the type_info name pointers instead
  // of the object addresses.  However, the language's built-in uses
  // of RTTI generally require class types to be complete, even when
  // manipulating pointers to those class types.  This allows the
  // implementation of dynamic_cast to rely on address equality tests,
  // which is much faster.

  // All of this is to say that it's important that both the type_info
  // object and the type_info name be uniqued when weakly emitted.

  TypeName->setVisibility(Visibility);
  CGM.setDSOLocal(TypeName);

  GV->setVisibility(Visibility);
  CGM.setDSOLocal(GV);

  TypeName->setDLLStorageClass(DLLStorageClass);
  GV->setDLLStorageClass(CGM.getTarget().hasPS4DLLImportExport()
                             ? GVDLLStorageClass
                             : DLLStorageClass);

  TypeName->setPartition(CGM.getCodeGenOpts().SymbolPartition);
  GV->setPartition(CGM.getCodeGenOpts().SymbolPartition);

  return GV;
}

/// BuildObjCObjectTypeInfo - Build the appropriate kind of type_info
/// for the given Objective-C object type.
void ItaniumRTTIBuilder::BuildObjCObjectTypeInfo(const ObjCObjectType *OT) {
  // Drop qualifiers.
  const Type *T = OT->getBaseType().getTypePtr();
  assert(isa<BuiltinType>(T) || isa<ObjCInterfaceType>(T));

  // The builtin types are abi::__class_type_infos and don't require
  // extra fields.
  if (isa<BuiltinType>(T)) return;

  ObjCInterfaceDecl *Class = cast<ObjCInterfaceType>(T)->getDecl();
  ObjCInterfaceDecl *Super = Class->getSuperClass();

  // Root classes are also __class_type_info.
  if (!Super) return;

  QualType SuperTy = CGM.getContext().getObjCInterfaceType(Super);

  // Everything else is single inheritance.
  llvm::Constant *BaseTypeInfo =
      ItaniumRTTIBuilder(CXXABI).BuildTypeInfo(SuperTy);
  Fields.push_back(BaseTypeInfo);
}

/// BuildSIClassTypeInfo - Build an abi::__si_class_type_info, used for single
/// inheritance, according to the Itanium C++ ABI, 2.95p6b.
void ItaniumRTTIBuilder::BuildSIClassTypeInfo(const CXXRecordDecl *RD) {
  // Itanium C++ ABI 2.9.5p6b:
  // It adds to abi::__class_type_info a single member pointing to the
  // type_info structure for the base type,
  llvm::Constant *BaseTypeInfo =
    ItaniumRTTIBuilder(CXXABI).BuildTypeInfo(RD->bases_begin()->getType());
  Fields.push_back(BaseTypeInfo);
}

namespace {
  /// SeenBases - Contains virtual and non-virtual bases seen when traversing
  /// a class hierarchy.
  struct SeenBases {
    llvm::SmallPtrSet<const CXXRecordDecl *, 16> NonVirtualBases;
    llvm::SmallPtrSet<const CXXRecordDecl *, 16> VirtualBases;
  };
}

/// ComputeVMIClassTypeInfoFlags - Compute the value of the flags member in
/// abi::__vmi_class_type_info.
///
static unsigned ComputeVMIClassTypeInfoFlags(const CXXBaseSpecifier *Base,
                                             SeenBases &Bases) {

  unsigned Flags = 0;

  auto *BaseDecl =
      cast<CXXRecordDecl>(Base->getType()->castAs<RecordType>()->getDecl());

  if (Base->isVirtual()) {
    // Mark the virtual base as seen.
    if (!Bases.VirtualBases.insert(BaseDecl).second) {
      // If this virtual base has been seen before, then the class is diamond
      // shaped.
      Flags |= ItaniumRTTIBuilder::VMI_DiamondShaped;
    } else {
      if (Bases.NonVirtualBases.count(BaseDecl))
        Flags |= ItaniumRTTIBuilder::VMI_NonDiamondRepeat;
    }
  } else {
    // Mark the non-virtual base as seen.
    if (!Bases.NonVirtualBases.insert(BaseDecl).second) {
      // If this non-virtual base has been seen before, then the class has non-
      // diamond shaped repeated inheritance.
      Flags |= ItaniumRTTIBuilder::VMI_NonDiamondRepeat;
    } else {
      if (Bases.VirtualBases.count(BaseDecl))
        Flags |= ItaniumRTTIBuilder::VMI_NonDiamondRepeat;
    }
  }

  // Walk all bases.
  for (const auto &I : BaseDecl->bases())
    Flags |= ComputeVMIClassTypeInfoFlags(&I, Bases);

  return Flags;
}

static unsigned ComputeVMIClassTypeInfoFlags(const CXXRecordDecl *RD) {
  unsigned Flags = 0;
  SeenBases Bases;

  // Walk all bases.
  for (const auto &I : RD->bases())
    Flags |= ComputeVMIClassTypeInfoFlags(&I, Bases);

  return Flags;
}

/// BuildVMIClassTypeInfo - Build an abi::__vmi_class_type_info, used for
/// classes with bases that do not satisfy the abi::__si_class_type_info
/// constraints, according ti the Itanium C++ ABI, 2.9.5p5c.
void ItaniumRTTIBuilder::BuildVMIClassTypeInfo(const CXXRecordDecl *RD) {
  llvm::Type *UnsignedIntLTy =
    CGM.getTypes().ConvertType(CGM.getContext().UnsignedIntTy);

  // Itanium C++ ABI 2.9.5p6c:
  //   __flags is a word with flags describing details about the class
  //   structure, which may be referenced by using the __flags_masks
  //   enumeration. These flags refer to both direct and indirect bases.
  unsigned Flags = ComputeVMIClassTypeInfoFlags(RD);
  Fields.push_back(llvm::ConstantInt::get(UnsignedIntLTy, Flags));

  // Itanium C++ ABI 2.9.5p6c:
  //   __base_count is a word with the number of direct proper base class
  //   descriptions that follow.
  Fields.push_back(llvm::ConstantInt::get(UnsignedIntLTy, RD->getNumBases()));

  if (!RD->getNumBases())
    return;

  // Now add the base class descriptions.

  // Itanium C++ ABI 2.9.5p6c:
  //   __base_info[] is an array of base class descriptions -- one for every
  //   direct proper base. Each description is of the type:
  //
  //   struct abi::__base_class_type_info {
  //   public:
  //     const __class_type_info *__base_type;
  //     long __offset_flags;
  //
  //     enum __offset_flags_masks {
  //       __virtual_mask = 0x1,
  //       __public_mask = 0x2,
  //       __offset_shift = 8
  //     };
  //   };

  // If we're in mingw and 'long' isn't wide enough for a pointer, use 'long
  // long' instead of 'long' for __offset_flags. libstdc++abi uses long long on
  // LLP64 platforms.
  // FIXME: Consider updating libc++abi to match, and extend this logic to all
  // LLP64 platforms.
  QualType OffsetFlagsTy = CGM.getContext().LongTy;
  const TargetInfo &TI = CGM.getContext().getTargetInfo();
  if (TI.getTriple().isOSCygMing() &&
      TI.getPointerWidth(LangAS::Default) > TI.getLongWidth())
    OffsetFlagsTy = CGM.getContext().LongLongTy;
  llvm::Type *OffsetFlagsLTy =
      CGM.getTypes().ConvertType(OffsetFlagsTy);

  for (const auto &Base : RD->bases()) {
    // The __base_type member points to the RTTI for the base type.
    Fields.push_back(ItaniumRTTIBuilder(CXXABI).BuildTypeInfo(Base.getType()));

    auto *BaseDecl =
        cast<CXXRecordDecl>(Base.getType()->castAs<RecordType>()->getDecl());

    int64_t OffsetFlags = 0;

    // All but the lower 8 bits of __offset_flags are a signed offset.
    // For a non-virtual base, this is the offset in the object of the base
    // subobject. For a virtual base, this is the offset in the virtual table of
    // the virtual base offset for the virtual base referenced (negative).
    CharUnits Offset;
    if (Base.isVirtual())
      Offset =
        CGM.getItaniumVTableContext().getVirtualBaseOffsetOffset(RD, BaseDecl);
    else {
      const ASTRecordLayout &Layout = CGM.getContext().getASTRecordLayout(RD);
      Offset = Layout.getBaseClassOffset(BaseDecl);
    };

    OffsetFlags = uint64_t(Offset.getQuantity()) << 8;

    // The low-order byte of __offset_flags contains flags, as given by the
    // masks from the enumeration __offset_flags_masks.
    if (Base.isVirtual())
      OffsetFlags |= BCTI_Virtual;
    if (Base.getAccessSpecifier() == AS_public)
      OffsetFlags |= BCTI_Public;

    Fields.push_back(llvm::ConstantInt::get(OffsetFlagsLTy, OffsetFlags));
  }
}

/// Compute the flags for a __pbase_type_info, and remove the corresponding
/// pieces from \p Type.
static unsigned extractPBaseFlags(ASTContext &Ctx, QualType &Type) {
  unsigned Flags = 0;

  if (Type.isConstQualified())
    Flags |= ItaniumRTTIBuilder::PTI_Const;
  if (Type.isVolatileQualified())
    Flags |= ItaniumRTTIBuilder::PTI_Volatile;
  if (Type.isRestrictQualified())
    Flags |= ItaniumRTTIBuilder::PTI_Restrict;
  Type = Type.getUnqualifiedType();

  // Itanium C++ ABI 2.9.5p7:
  //   When the abi::__pbase_type_info is for a direct or indirect pointer to an
  //   incomplete class type, the incomplete target type flag is set.
  if (ContainsIncompleteClassType(Type))
    Flags |= ItaniumRTTIBuilder::PTI_Incomplete;

  if (auto *Proto = Type->getAs<FunctionProtoType>()) {
    if (Proto->isNothrow()) {
      Flags |= ItaniumRTTIBuilder::PTI_Noexcept;
      Type = Ctx.getFunctionTypeWithExceptionSpec(Type, EST_None);
    }
  }

  return Flags;
}

/// BuildPointerTypeInfo - Build an abi::__pointer_type_info struct,
/// used for pointer types.
void ItaniumRTTIBuilder::BuildPointerTypeInfo(QualType PointeeTy) {
  // Itanium C++ ABI 2.9.5p7:
  //   __flags is a flag word describing the cv-qualification and other
  //   attributes of the type pointed to
  unsigned Flags = extractPBaseFlags(CGM.getContext(), PointeeTy);

  llvm::Type *UnsignedIntLTy =
    CGM.getTypes().ConvertType(CGM.getContext().UnsignedIntTy);
  Fields.push_back(llvm::ConstantInt::get(UnsignedIntLTy, Flags));

  // Itanium C++ ABI 2.9.5p7:
  //  __pointee is a pointer to the std::type_info derivation for the
  //  unqualified type being pointed to.
  llvm::Constant *PointeeTypeInfo =
      ItaniumRTTIBuilder(CXXABI).BuildTypeInfo(PointeeTy);
  Fields.push_back(PointeeTypeInfo);
}

/// BuildPointerToMemberTypeInfo - Build an abi::__pointer_to_member_type_info
/// struct, used for member pointer types.
void
ItaniumRTTIBuilder::BuildPointerToMemberTypeInfo(const MemberPointerType *Ty) {
  QualType PointeeTy = Ty->getPointeeType();

  // Itanium C++ ABI 2.9.5p7:
  //   __flags is a flag word describing the cv-qualification and other
  //   attributes of the type pointed to.
  unsigned Flags = extractPBaseFlags(CGM.getContext(), PointeeTy);

  const RecordType *ClassType = cast<RecordType>(Ty->getClass());
  if (IsIncompleteClassType(ClassType))
    Flags |= PTI_ContainingClassIncomplete;

  llvm::Type *UnsignedIntLTy =
    CGM.getTypes().ConvertType(CGM.getContext().UnsignedIntTy);
  Fields.push_back(llvm::ConstantInt::get(UnsignedIntLTy, Flags));

  // Itanium C++ ABI 2.9.5p7:
  //   __pointee is a pointer to the std::type_info derivation for the
  //   unqualified type being pointed to.
  llvm::Constant *PointeeTypeInfo =
      ItaniumRTTIBuilder(CXXABI).BuildTypeInfo(PointeeTy);
  Fields.push_back(PointeeTypeInfo);

  // Itanium C++ ABI 2.9.5p9:
  //   __context is a pointer to an abi::__class_type_info corresponding to the
  //   class type containing the member pointed to
  //   (e.g., the "A" in "int A::*").
  Fields.push_back(
      ItaniumRTTIBuilder(CXXABI).BuildTypeInfo(QualType(ClassType, 0)));
}

llvm::Constant *ItaniumCXXABI::getAddrOfRTTIDescriptor(QualType Ty) {
  return ItaniumRTTIBuilder(*this).BuildTypeInfo(Ty);
}

void ItaniumCXXABI::EmitFundamentalRTTIDescriptors(const CXXRecordDecl *RD) {
  // Types added here must also be added to TypeInfoIsInStandardLibrary.
  QualType FundamentalTypes[] = {
      getContext().VoidTy,             getContext().NullPtrTy,
      getContext().BoolTy,             getContext().WCharTy,
      getContext().CharTy,             getContext().UnsignedCharTy,
      getContext().SignedCharTy,       getContext().ShortTy,
      getContext().UnsignedShortTy,    getContext().IntTy,
      getContext().UnsignedIntTy,      getContext().LongTy,
      getContext().UnsignedLongTy,     getContext().LongLongTy,
      getContext().UnsignedLongLongTy, getContext().Int128Ty,
      getContext().UnsignedInt128Ty,   getContext().HalfTy,
      getContext().FloatTy,            getContext().DoubleTy,
      getContext().LongDoubleTy,       getContext().Float128Ty,
      getContext().Char8Ty,            getContext().Char16Ty,
      getContext().Char32Ty
  };
  llvm::GlobalValue::DLLStorageClassTypes DLLStorageClass =
      RD->hasAttr<DLLExportAttr>() || CGM.shouldMapVisibilityToDLLExport(RD)
          ? llvm::GlobalValue::DLLExportStorageClass
          : llvm::GlobalValue::DefaultStorageClass;
  llvm::GlobalValue::VisibilityTypes Visibility =
      CodeGenModule::GetLLVMVisibility(RD->getVisibility());
  for (const QualType &FundamentalType : FundamentalTypes) {
    QualType PointerType = getContext().getPointerType(FundamentalType);
    QualType PointerTypeConst = getContext().getPointerType(
        FundamentalType.withConst());
    for (QualType Type : {FundamentalType, PointerType, PointerTypeConst})
      ItaniumRTTIBuilder(*this).BuildTypeInfo(
          Type, llvm::GlobalValue::ExternalLinkage,
          Visibility, DLLStorageClass);
  }
}

/// What sort of uniqueness rules should we use for the RTTI for the
/// given type?
ItaniumCXXABI::RTTIUniquenessKind ItaniumCXXABI::classifyRTTIUniqueness(
    QualType CanTy, llvm::GlobalValue::LinkageTypes Linkage) const {
  if (shouldRTTIBeUnique())
    return RUK_Unique;

  // It's only necessary for linkonce_odr or weak_odr linkage.
  if (Linkage != llvm::GlobalValue::LinkOnceODRLinkage &&
      Linkage != llvm::GlobalValue::WeakODRLinkage)
    return RUK_Unique;

  // It's only necessary with default visibility.
  if (CanTy->getVisibility() != DefaultVisibility)
    return RUK_Unique;

  // If we're not required to publish this symbol, hide it.
  if (Linkage == llvm::GlobalValue::LinkOnceODRLinkage)
    return RUK_NonUniqueHidden;

  // If we're required to publish this symbol, as we might be under an
  // explicit instantiation, leave it with default visibility but
  // enable string-comparisons.
  assert(Linkage == llvm::GlobalValue::WeakODRLinkage);
  return RUK_NonUniqueVisible;
}

// Find out how to codegen the complete destructor and constructor
namespace {
enum class StructorCodegen { Emit, RAUW, Alias, COMDAT };
}
static StructorCodegen getCodegenToUse(CodeGenModule &CGM,
                                       const CXXMethodDecl *MD) {
  if (!CGM.getCodeGenOpts().CXXCtorDtorAliases)
    return StructorCodegen::Emit;

  // The complete and base structors are not equivalent if there are any virtual
  // bases, so emit separate functions.
  if (MD->getParent()->getNumVBases())
    return StructorCodegen::Emit;

  GlobalDecl AliasDecl;
  if (const auto *DD = dyn_cast<CXXDestructorDecl>(MD)) {
    AliasDecl = GlobalDecl(DD, Dtor_Complete);
  } else {
    const auto *CD = cast<CXXConstructorDecl>(MD);
    AliasDecl = GlobalDecl(CD, Ctor_Complete);
  }
  llvm::GlobalValue::LinkageTypes Linkage = CGM.getFunctionLinkage(AliasDecl);

  if (llvm::GlobalValue::isDiscardableIfUnused(Linkage))
    return StructorCodegen::RAUW;

  // FIXME: Should we allow available_externally aliases?
  if (!llvm::GlobalAlias::isValidLinkage(Linkage))
    return StructorCodegen::RAUW;

  if (llvm::GlobalValue::isWeakForLinker(Linkage)) {
    // Only ELF and wasm support COMDATs with arbitrary names (C5/D5).
    if (CGM.getTarget().getTriple().isOSBinFormatELF() ||
        CGM.getTarget().getTriple().isOSBinFormatWasm())
      return StructorCodegen::COMDAT;
    return StructorCodegen::Emit;
  }

  return StructorCodegen::Alias;
}

static void emitConstructorDestructorAlias(CodeGenModule &CGM,
                                           GlobalDecl AliasDecl,
                                           GlobalDecl TargetDecl) {
  llvm::GlobalValue::LinkageTypes Linkage = CGM.getFunctionLinkage(AliasDecl);

  StringRef MangledName = CGM.getMangledName(AliasDecl);
  llvm::GlobalValue *Entry = CGM.GetGlobalValue(MangledName);
  if (Entry && !Entry->isDeclaration())
    return;

  auto *Aliasee = cast<llvm::GlobalValue>(CGM.GetAddrOfGlobal(TargetDecl));

  // Create the alias with no name.
  auto *Alias = llvm::GlobalAlias::create(Linkage, "", Aliasee);

  // Constructors and destructors are always unnamed_addr.
  Alias->setUnnamedAddr(llvm::GlobalValue::UnnamedAddr::Global);

  // Switch any previous uses to the alias.
  if (Entry) {
    assert(Entry->getType() == Aliasee->getType() &&
           "declaration exists with different type");
    Alias->takeName(Entry);
    Entry->replaceAllUsesWith(Alias);
    Entry->eraseFromParent();
  } else {
    Alias->setName(MangledName);
  }

  // Finally, set up the alias with its proper name and attributes.
  CGM.SetCommonAttributes(AliasDecl, Alias);
}

void ItaniumCXXABI::emitCXXStructor(GlobalDecl GD) {
  auto *MD = cast<CXXMethodDecl>(GD.getDecl());
  auto *CD = dyn_cast<CXXConstructorDecl>(MD);
  const CXXDestructorDecl *DD = CD ? nullptr : cast<CXXDestructorDecl>(MD);

  StructorCodegen CGType = getCodegenToUse(CGM, MD);

  if (CD ? GD.getCtorType() == Ctor_Complete
         : GD.getDtorType() == Dtor_Complete) {
    GlobalDecl BaseDecl;
    if (CD)
      BaseDecl = GD.getWithCtorType(Ctor_Base);
    else
      BaseDecl = GD.getWithDtorType(Dtor_Base);

    if (CGType == StructorCodegen::Alias || CGType == StructorCodegen::COMDAT) {
      emitConstructorDestructorAlias(CGM, GD, BaseDecl);
      return;
    }

    if (CGType == StructorCodegen::RAUW) {
      StringRef MangledName = CGM.getMangledName(GD);
      auto *Aliasee = CGM.GetAddrOfGlobal(BaseDecl);
      CGM.addReplacement(MangledName, Aliasee);
      return;
    }
  }

  // The base destructor is equivalent to the base destructor of its
  // base class if there is exactly one non-virtual base class with a
  // non-trivial destructor, there are no fields with a non-trivial
  // destructor, and the body of the destructor is trivial.
  if (DD && GD.getDtorType() == Dtor_Base &&
      CGType != StructorCodegen::COMDAT &&
      !CGM.TryEmitBaseDestructorAsAlias(DD))
    return;

  // FIXME: The deleting destructor is equivalent to the selected operator
  // delete if:
  //  * either the delete is a destroying operator delete or the destructor
  //    would be trivial if it weren't virtual,
  //  * the conversion from the 'this' parameter to the first parameter of the
  //    destructor is equivalent to a bitcast,
  //  * the destructor does not have an implicit "this" return, and
  //  * the operator delete has the same calling convention and IR function type
  //    as the destructor.
  // In such cases we should try to emit the deleting dtor as an alias to the
  // selected 'operator delete'.

  llvm::Function *Fn = CGM.codegenCXXStructor(GD);

  if (CGType == StructorCodegen::COMDAT) {
    SmallString<256> Buffer;
    llvm::raw_svector_ostream Out(Buffer);
    if (DD)
      getMangleContext().mangleCXXDtorComdat(DD, Out);
    else
      getMangleContext().mangleCXXCtorComdat(CD, Out);
    llvm::Comdat *C = CGM.getModule().getOrInsertComdat(Out.str());
    Fn->setComdat(C);
  } else {
    CGM.maybeSetTrivialComdat(*MD, *Fn);
  }
}

static llvm::FunctionCallee getBeginCatchFn(CodeGenModule &CGM) {
  // void *__cxa_begin_catch(void*);
  llvm::FunctionType *FTy = llvm::FunctionType::get(
      CGM.Int8PtrTy, CGM.Int8PtrTy, /*isVarArg=*/false);

  return CGM.CreateRuntimeFunction(FTy, "__cxa_begin_catch");
}

static llvm::FunctionCallee getEndCatchFn(CodeGenModule &CGM) {
  // void __cxa_end_catch();
  llvm::FunctionType *FTy =
      llvm::FunctionType::get(CGM.VoidTy, /*isVarArg=*/false);

  return CGM.CreateRuntimeFunction(FTy, "__cxa_end_catch");
}

static llvm::FunctionCallee getGetExceptionPtrFn(CodeGenModule &CGM) {
  // void *__cxa_get_exception_ptr(void*);
  llvm::FunctionType *FTy = llvm::FunctionType::get(
      CGM.Int8PtrTy, CGM.Int8PtrTy, /*isVarArg=*/false);

  return CGM.CreateRuntimeFunction(FTy, "__cxa_get_exception_ptr");
}

namespace {
  /// A cleanup to call __cxa_end_catch.  In many cases, the caught
  /// exception type lets us state definitively that the thrown exception
  /// type does not have a destructor.  In particular:
  ///   - Catch-alls tell us nothing, so we have to conservatively
  ///     assume that the thrown exception might have a destructor.
  ///   - Catches by reference behave according to their base types.
  ///   - Catches of non-record types will only trigger for exceptions
  ///     of non-record types, which never have destructors.
  ///   - Catches of record types can trigger for arbitrary subclasses
  ///     of the caught type, so we have to assume the actual thrown
  ///     exception type might have a throwing destructor, even if the
  ///     caught type's destructor is trivial or nothrow.
  struct CallEndCatch final : EHScopeStack::Cleanup {
    CallEndCatch(bool MightThrow) : MightThrow(MightThrow) {}
    bool MightThrow;

    void Emit(CodeGenFunction &CGF, Flags flags) override {
      if (!MightThrow) {
        CGF.EmitNounwindRuntimeCall(getEndCatchFn(CGF.CGM));
        return;
      }

      CGF.EmitRuntimeCallOrInvoke(getEndCatchFn(CGF.CGM));
    }
  };
}

/// Emits a call to __cxa_begin_catch and enters a cleanup to call
/// __cxa_end_catch.
///
/// \param EndMightThrow - true if __cxa_end_catch might throw
static llvm::Value *CallBeginCatch(CodeGenFunction &CGF,
                                   llvm::Value *Exn,
                                   bool EndMightThrow) {
  llvm::CallInst *call =
    CGF.EmitNounwindRuntimeCall(getBeginCatchFn(CGF.CGM), Exn);

  CGF.EHStack.pushCleanup<CallEndCatch>(NormalAndEHCleanup, EndMightThrow);

  return call;
}

/// A "special initializer" callback for initializing a catch
/// parameter during catch initialization.
static void InitCatchParam(CodeGenFunction &CGF,
                           const VarDecl &CatchParam,
                           Address ParamAddr,
                           SourceLocation Loc) {
  // Load the exception from where the landing pad saved it.
  llvm::Value *Exn = CGF.getExceptionFromSlot();

  CanQualType CatchType =
    CGF.CGM.getContext().getCanonicalType(CatchParam.getType());
  llvm::Type *LLVMCatchTy = CGF.ConvertTypeForMem(CatchType);

  // If we're catching by reference, we can just cast the object
  // pointer to the appropriate pointer.
  if (isa<ReferenceType>(CatchType)) {
    QualType CaughtType = cast<ReferenceType>(CatchType)->getPointeeType();
    bool EndCatchMightThrow = CaughtType->isRecordType();

    // __cxa_begin_catch returns the adjusted object pointer.
    llvm::Value *AdjustedExn = CallBeginCatch(CGF, Exn, EndCatchMightThrow);

    // We have no way to tell the personality function that we're
    // catching by reference, so if we're catching a pointer,
    // __cxa_begin_catch will actually return that pointer by value.
    if (const PointerType *PT = dyn_cast<PointerType>(CaughtType)) {
      QualType PointeeType = PT->getPointeeType();

      // When catching by reference, generally we should just ignore
      // this by-value pointer and use the exception object instead.
      if (!PointeeType->isRecordType()) {

        // Exn points to the struct _Unwind_Exception header, which
        // we have to skip past in order to reach the exception data.
        unsigned HeaderSize =
          CGF.CGM.getTargetCodeGenInfo().getSizeOfUnwindException();
        AdjustedExn =
            CGF.Builder.CreateConstGEP1_32(CGF.Int8Ty, Exn, HeaderSize);

      // However, if we're catching a pointer-to-record type that won't
      // work, because the personality function might have adjusted
      // the pointer.  There's actually no way for us to fully satisfy
      // the language/ABI contract here:  we can't use Exn because it
      // might have the wrong adjustment, but we can't use the by-value
      // pointer because it's off by a level of abstraction.
      //
      // The current solution is to dump the adjusted pointer into an
      // alloca, which breaks language semantics (because changing the
      // pointer doesn't change the exception) but at least works.
      // The better solution would be to filter out non-exact matches
      // and rethrow them, but this is tricky because the rethrow
      // really needs to be catchable by other sites at this landing
      // pad.  The best solution is to fix the personality function.
      } else {
        // Pull the pointer for the reference type off.
        llvm::Type *PtrTy = CGF.ConvertTypeForMem(CaughtType);

        // Create the temporary and write the adjusted pointer into it.
        Address ExnPtrTmp =
          CGF.CreateTempAlloca(PtrTy, CGF.getPointerAlign(), "exn.byref.tmp");
        llvm::Value *Casted = CGF.Builder.CreateBitCast(AdjustedExn, PtrTy);
        CGF.Builder.CreateStore(Casted, ExnPtrTmp);

        // Bind the reference to the temporary.
        AdjustedExn = ExnPtrTmp.getPointer();
      }
    }

    llvm::Value *ExnCast =
      CGF.Builder.CreateBitCast(AdjustedExn, LLVMCatchTy, "exn.byref");
    CGF.Builder.CreateStore(ExnCast, ParamAddr);
    return;
  }

  // Scalars and complexes.
  TypeEvaluationKind TEK = CGF.getEvaluationKind(CatchType);
  if (TEK != TEK_Aggregate) {
    llvm::Value *AdjustedExn = CallBeginCatch(CGF, Exn, false);

    // If the catch type is a pointer type, __cxa_begin_catch returns
    // the pointer by value.
    if (CatchType->hasPointerRepresentation()) {
      llvm::Value *CastExn =
        CGF.Builder.CreateBitCast(AdjustedExn, LLVMCatchTy, "exn.casted");

      switch (CatchType.getQualifiers().getObjCLifetime()) {
      case Qualifiers::OCL_Strong:
        CastExn = CGF.EmitARCRetainNonBlock(CastExn);
        [[fallthrough]];

      case Qualifiers::OCL_None:
      case Qualifiers::OCL_ExplicitNone:
      case Qualifiers::OCL_Autoreleasing:
        CGF.Builder.CreateStore(CastExn, ParamAddr);
        return;

      case Qualifiers::OCL_Weak:
        CGF.EmitARCInitWeak(ParamAddr, CastExn);
        return;
      }
      llvm_unreachable("bad ownership qualifier!");
    }

    // Otherwise, it returns a pointer into the exception object.

    llvm::Type *PtrTy = LLVMCatchTy->getPointerTo(0); // addrspace 0 ok
    llvm::Value *Cast = CGF.Builder.CreateBitCast(AdjustedExn, PtrTy);

    LValue srcLV = CGF.MakeNaturalAlignAddrLValue(Cast, CatchType);
    LValue destLV = CGF.MakeAddrLValue(ParamAddr, CatchType);
    switch (TEK) {
    case TEK_Complex:
      CGF.EmitStoreOfComplex(CGF.EmitLoadOfComplex(srcLV, Loc), destLV,
                             /*init*/ true);
      return;
    case TEK_Scalar: {
      llvm::Value *ExnLoad = CGF.EmitLoadOfScalar(srcLV, Loc);
      CGF.EmitStoreOfScalar(ExnLoad, destLV, /*init*/ true);
      return;
    }
    case TEK_Aggregate:
      llvm_unreachable("evaluation kind filtered out!");
    }
    llvm_unreachable("bad evaluation kind");
  }

  assert(isa<RecordType>(CatchType) && "unexpected catch type!");
  auto catchRD = CatchType->getAsCXXRecordDecl();
  CharUnits caughtExnAlignment = CGF.CGM.getClassPointerAlignment(catchRD);

  llvm::Type *PtrTy = LLVMCatchTy->getPointerTo(0); // addrspace 0 ok

  // Check for a copy expression.  If we don't have a copy expression,
  // that means a trivial copy is okay.
  const Expr *copyExpr = CatchParam.getInit();
  if (!copyExpr) {
    llvm::Value *rawAdjustedExn = CallBeginCatch(CGF, Exn, true);
    Address adjustedExn(CGF.Builder.CreateBitCast(rawAdjustedExn, PtrTy),
                        LLVMCatchTy, caughtExnAlignment);
    LValue Dest = CGF.MakeAddrLValue(ParamAddr, CatchType);
    LValue Src = CGF.MakeAddrLValue(adjustedExn, CatchType);
    CGF.EmitAggregateCopy(Dest, Src, CatchType, AggValueSlot::DoesNotOverlap);
    return;
  }

  // We have to call __cxa_get_exception_ptr to get the adjusted
  // pointer before copying.
  llvm::CallInst *rawAdjustedExn =
    CGF.EmitNounwindRuntimeCall(getGetExceptionPtrFn(CGF.CGM), Exn);

  // Cast that to the appropriate type.
  Address adjustedExn(CGF.Builder.CreateBitCast(rawAdjustedExn, PtrTy),
                      LLVMCatchTy, caughtExnAlignment);

  // The copy expression is defined in terms of an OpaqueValueExpr.
  // Find it and map it to the adjusted expression.
  CodeGenFunction::OpaqueValueMapping
    opaque(CGF, OpaqueValueExpr::findInCopyConstruct(copyExpr),
           CGF.MakeAddrLValue(adjustedExn, CatchParam.getType()));

  // Call the copy ctor in a terminate scope.
  CGF.EHStack.pushTerminate();

  // Perform the copy construction.
  CGF.EmitAggExpr(copyExpr,
                  AggValueSlot::forAddr(ParamAddr, Qualifiers(),
                                        AggValueSlot::IsNotDestructed,
                                        AggValueSlot::DoesNotNeedGCBarriers,
                                        AggValueSlot::IsNotAliased,
                                        AggValueSlot::DoesNotOverlap));

  // Leave the terminate scope.
  CGF.EHStack.popTerminate();

  // Undo the opaque value mapping.
  opaque.pop();

  // Finally we can call __cxa_begin_catch.
  CallBeginCatch(CGF, Exn, true);
}

/// Begins a catch statement by initializing the catch variable and
/// calling __cxa_begin_catch.
void ItaniumCXXABI::emitBeginCatch(CodeGenFunction &CGF,
                                   const CXXCatchStmt *S) {
  // We have to be very careful with the ordering of cleanups here:
  //   C++ [except.throw]p4:
  //     The destruction [of the exception temporary] occurs
  //     immediately after the destruction of the object declared in
  //     the exception-declaration in the handler.
  //
  // So the precise ordering is:
  //   1.  Construct catch variable.
  //   2.  __cxa_begin_catch
  //   3.  Enter __cxa_end_catch cleanup
  //   4.  Enter dtor cleanup
  //
  // We do this by using a slightly abnormal initialization process.
  // Delegation sequence:
  //   - ExitCXXTryStmt opens a RunCleanupsScope
  //     - EmitAutoVarAlloca creates the variable and debug info
  //       - InitCatchParam initializes the variable from the exception
  //       - CallBeginCatch calls __cxa_begin_catch
  //       - CallBeginCatch enters the __cxa_end_catch cleanup
  //     - EmitAutoVarCleanups enters the variable destructor cleanup
  //   - EmitCXXTryStmt emits the code for the catch body
  //   - EmitCXXTryStmt close the RunCleanupsScope

  VarDecl *CatchParam = S->getExceptionDecl();
  if (!CatchParam) {
    llvm::Value *Exn = CGF.getExceptionFromSlot();
    CallBeginCatch(CGF, Exn, true);
    return;
  }

  // Emit the local.
  CodeGenFunction::AutoVarEmission var = CGF.EmitAutoVarAlloca(*CatchParam);
  InitCatchParam(CGF, *CatchParam, var.getObjectAddress(CGF), S->getBeginLoc());
  CGF.EmitAutoVarCleanups(var);
}

/// Get or define the following function:
///   void @__clang_call_terminate(i8* %exn) nounwind noreturn
/// This code is used only in C++.
static llvm::FunctionCallee getClangCallTerminateFn(CodeGenModule &CGM) {
  ASTContext &C = CGM.getContext();
  const CGFunctionInfo &FI = CGM.getTypes().arrangeBuiltinFunctionDeclaration(
      C.VoidTy, {C.getPointerType(C.CharTy)});
  llvm::FunctionType *fnTy = CGM.getTypes().GetFunctionType(FI);
  llvm::FunctionCallee fnRef = CGM.CreateRuntimeFunction(
      fnTy, "__clang_call_terminate", llvm::AttributeList(), /*Local=*/true);
  llvm::Function *fn =
      cast<llvm::Function>(fnRef.getCallee()->stripPointerCasts());
  if (fn->empty()) {
    CGM.SetLLVMFunctionAttributes(GlobalDecl(), FI, fn, /*IsThunk=*/false);
    CGM.SetLLVMFunctionAttributesForDefinition(nullptr, fn);
    fn->setDoesNotThrow();
    fn->setDoesNotReturn();

    // What we really want is to massively penalize inlining without
    // forbidding it completely.  The difference between that and
    // 'noinline' is negligible.
    fn->addFnAttr(llvm::Attribute::NoInline);

    // Allow this function to be shared across translation units, but
    // we don't want it to turn into an exported symbol.
    fn->setLinkage(llvm::Function::LinkOnceODRLinkage);
    fn->setVisibility(llvm::Function::HiddenVisibility);
    if (CGM.supportsCOMDAT())
      fn->setComdat(CGM.getModule().getOrInsertComdat(fn->getName()));

    // Set up the function.
    llvm::BasicBlock *entry =
        llvm::BasicBlock::Create(CGM.getLLVMContext(), "", fn);
    CGBuilderTy builder(CGM, entry);

    // Pull the exception pointer out of the parameter list.
    llvm::Value *exn = &*fn->arg_begin();

    // Call __cxa_begin_catch(exn).
    llvm::CallInst *catchCall = builder.CreateCall(getBeginCatchFn(CGM), exn);
    catchCall->setDoesNotThrow();
    catchCall->setCallingConv(CGM.getRuntimeCC());

    // Call std::terminate().
    llvm::CallInst *termCall = builder.CreateCall(CGM.getTerminateFn());
    termCall->setDoesNotThrow();
    termCall->setDoesNotReturn();
    termCall->setCallingConv(CGM.getRuntimeCC());

    // std::terminate cannot return.
    builder.CreateUnreachable();
  }
  return fnRef;
}

llvm::CallInst *
ItaniumCXXABI::emitTerminateForUnexpectedException(CodeGenFunction &CGF,
                                                   llvm::Value *Exn) {
  // In C++, we want to call __cxa_begin_catch() before terminating.
  if (Exn) {
    assert(CGF.CGM.getLangOpts().CPlusPlus);
    return CGF.EmitNounwindRuntimeCall(getClangCallTerminateFn(CGF.CGM), Exn);
  }
  return CGF.EmitNounwindRuntimeCall(CGF.CGM.getTerminateFn());
}

std::pair<llvm::Value *, const CXXRecordDecl *>
ItaniumCXXABI::LoadVTablePtr(CodeGenFunction &CGF, Address This,
                             const CXXRecordDecl *RD) {
  return {CGF.GetVTablePtr(This, CGM.Int8PtrTy, RD), RD};
}

void WebAssemblyCXXABI::emitBeginCatch(CodeGenFunction &CGF,
                                       const CXXCatchStmt *C) {
  if (CGF.getTarget().hasFeature("exception-handling"))
    CGF.EHStack.pushCleanup<CatchRetScope>(
        NormalCleanup, cast<llvm::CatchPadInst>(CGF.CurrentFuncletPad));
  ItaniumCXXABI::emitBeginCatch(CGF, C);
}

llvm::CallInst *
WebAssemblyCXXABI::emitTerminateForUnexpectedException(CodeGenFunction &CGF,
                                                       llvm::Value *Exn) {
  // Itanium ABI calls __clang_call_terminate(), which __cxa_begin_catch() on
  // the violating exception to mark it handled, but it is currently hard to do
  // with wasm EH instruction structure with catch/catch_all, we just call
  // std::terminate and ignore the violating exception as in CGCXXABI.
  // TODO Consider code transformation that makes calling __clang_call_terminate
  // possible.
  return CGCXXABI::emitTerminateForUnexpectedException(CGF, Exn);
}

/// Register a global destructor as best as we know how.
void XLCXXABI::registerGlobalDtor(CodeGenFunction &CGF, const VarDecl &D,
                                  llvm::FunctionCallee Dtor,
                                  llvm::Constant *Addr) {
  if (D.getTLSKind() != VarDecl::TLS_None) {
    // atexit routine expects "int(*)(int,...)"
    llvm::FunctionType *FTy =
        llvm::FunctionType::get(CGM.IntTy, CGM.IntTy, true);
    llvm::PointerType *FpTy = FTy->getPointerTo();

    // extern "C" int __pt_atexit_np(int flags, int(*)(int,...), ...);
    llvm::FunctionType *AtExitTy =
        llvm::FunctionType::get(CGM.IntTy, {CGM.IntTy, FpTy}, true);

    // Fetch the actual function.
    llvm::FunctionCallee AtExit =
        CGM.CreateRuntimeFunction(AtExitTy, "__pt_atexit_np");

    // Create __dtor function for the var decl.
    llvm::Function *DtorStub = CGF.createTLSAtExitStub(D, Dtor, Addr, AtExit);

    // Register above __dtor with atexit().
    // First param is flags and must be 0, second param is function ptr
    llvm::Value *NV = llvm::Constant::getNullValue(CGM.IntTy);
    CGF.EmitNounwindRuntimeCall(AtExit, {NV, DtorStub});

    // Cannot unregister TLS __dtor so done
    return;
  }

  // Create __dtor function for the var decl.
  llvm::Function *DtorStub = CGF.createAtExitStub(D, Dtor, Addr);

  // Register above __dtor with atexit().
  CGF.registerGlobalDtorWithAtExit(DtorStub);

  // Emit __finalize function to unregister __dtor and (as appropriate) call
  // __dtor.
  emitCXXStermFinalizer(D, DtorStub, Addr);
}

void XLCXXABI::emitCXXStermFinalizer(const VarDecl &D, llvm::Function *dtorStub,
                                     llvm::Constant *addr) {
  llvm::FunctionType *FTy = llvm::FunctionType::get(CGM.VoidTy, false);
  SmallString<256> FnName;
  {
    llvm::raw_svector_ostream Out(FnName);
    getMangleContext().mangleDynamicStermFinalizer(&D, Out);
  }

  // Create the finalization action associated with a variable.
  const CGFunctionInfo &FI = CGM.getTypes().arrangeNullaryFunction();
  llvm::Function *StermFinalizer = CGM.CreateGlobalInitOrCleanUpFunction(
      FTy, FnName.str(), FI, D.getLocation());

  CodeGenFunction CGF(CGM);

  CGF.StartFunction(GlobalDecl(), CGM.getContext().VoidTy, StermFinalizer, FI,
                    FunctionArgList(), D.getLocation(),
                    D.getInit()->getExprLoc());

  // The unatexit subroutine unregisters __dtor functions that were previously
  // registered by the atexit subroutine. If the referenced function is found,
  // the unatexit returns a value of 0, meaning that the cleanup is still
  // pending (and we should call the __dtor function).
  llvm::Value *V = CGF.unregisterGlobalDtorWithUnAtExit(dtorStub);

  llvm::Value *NeedsDestruct = CGF.Builder.CreateIsNull(V, "needs_destruct");

  llvm::BasicBlock *DestructCallBlock = CGF.createBasicBlock("destruct.call");
  llvm::BasicBlock *EndBlock = CGF.createBasicBlock("destruct.end");

  // Check if unatexit returns a value of 0. If it does, jump to
  // DestructCallBlock, otherwise jump to EndBlock directly.
  CGF.Builder.CreateCondBr(NeedsDestruct, DestructCallBlock, EndBlock);

  CGF.EmitBlock(DestructCallBlock);

  // Emit the call to dtorStub.
  llvm::CallInst *CI = CGF.Builder.CreateCall(dtorStub);

  // Make sure the call and the callee agree on calling convention.
  CI->setCallingConv(dtorStub->getCallingConv());

  CGF.EmitBlock(EndBlock);

  CGF.FinishFunction();

  if (auto *IPA = D.getAttr<InitPriorityAttr>()) {
    CGM.AddCXXPrioritizedStermFinalizerEntry(StermFinalizer,
                                             IPA->getPriority());
  } else if (isTemplateInstantiation(D.getTemplateSpecializationKind()) ||
             getContext().GetGVALinkageForVariable(&D) == GVA_DiscardableODR) {
    // According to C++ [basic.start.init]p2, class template static data
    // members (i.e., implicitly or explicitly instantiated specializations)
    // have unordered initialization. As a consequence, we can put them into
    // their own llvm.global_dtors entry.
    CGM.AddCXXStermFinalizerToGlobalDtor(StermFinalizer, 65535);
  } else {
    CGM.AddCXXStermFinalizerEntry(StermFinalizer);
  }
}<|MERGE_RESOLUTION|>--- conflicted
+++ resolved
@@ -691,7 +691,7 @@
   CGF.EmitBlock(FnVirtual);
 
   // Cast the adjusted this to a pointer to vtable pointer and load.
-  llvm::Type *VTableTy = CGF.CGM.GlobalsInt8PtrTy;
+  llvm::Type *VTableTy = Builder.getInt8PtrTy();
   CharUnits VTablePtrAlign =
     CGF.CGM.getDynamicOffsetAlignment(ThisAddr.getAlignment(), RD,
                                       CGF.getPointerAlign());
@@ -2042,11 +2042,11 @@
   /// Load the VTT.
   llvm::Value *VTT = CGF.LoadCXXVTT();
   if (VirtualPointerIndex)
-    VTT = CGF.Builder.CreateConstInBoundsGEP1_64(CGF.GlobalsVoidPtrTy, VTT,
-                                                 VirtualPointerIndex);
+    VTT = CGF.Builder.CreateConstInBoundsGEP1_64(
+        CGF.VoidPtrTy, VTT, VirtualPointerIndex);
 
   // And load the address point from the VTT.
-  return CGF.Builder.CreateAlignedLoad(CGF.GlobalsVoidPtrTy, VTT,
+  return CGF.Builder.CreateAlignedLoad(CGF.VoidPtrTy, VTT,
                                        CGF.getPointerAlign());
 }
 
@@ -2074,13 +2074,12 @@
       CGM.getItaniumVTableContext().getVTableLayout(RD);
   llvm::Type *VTableType = CGM.getVTables().getVTableType(VTLayout);
 
-  // Use pointer to global alignment for the vtable. Otherwise we would align
-  // them based on the size of the initializer which doesn't make sense as only
-  // single values are read.
-  LangAS AS = CGM.GetGlobalVarAddressSpace(nullptr);
+  // Use pointer alignment for the vtable. Otherwise we would align them based
+  // on the size of the initializer which doesn't make sense as only single
+  // values are read.
   unsigned PAlign = CGM.getItaniumVTableContext().isRelativeLayout()
                         ? 32
-                        : CGM.getTarget().getPointerAlign(AS);
+                        : CGM.getTarget().getPointerAlign(LangAS::Default);
 
   VTable = CGM.CreateOrReplaceCXXRuntimeVariable(
       Name, VTableType, llvm::GlobalValue::ExternalLinkage,
@@ -3451,9 +3450,10 @@
     // Note for the future: If we would ever like to do deferred emission of
     // RTTI, check if emitting vtables opportunistically need any adjustment.
 
-    GV = new llvm::GlobalVariable(
-        CGM.getModule(), CGM.GlobalsInt8PtrTy,
-        /*isConstant=*/true, llvm::GlobalValue::ExternalLinkage, nullptr, Name);
+    GV = new llvm::GlobalVariable(CGM.getModule(), CGM.Int8PtrTy,
+                                  /*isConstant=*/true,
+                                  llvm::GlobalValue::ExternalLinkage, nullptr,
+                                  Name);
     const CXXRecordDecl *RD = Ty->getAsCXXRecordDecl();
     CGM.setGVProperties(GV, RD);
     // Import the typeinfo symbol when all non-inline virtual methods are
@@ -3466,7 +3466,7 @@
     }
   }
 
-  return GV;
+  return llvm::ConstantExpr::getBitCast(GV, CGM.Int8PtrTy);
 }
 
 /// TypeInfoIsInStandardLibrary - Given a builtin type, returns whether the type
@@ -3866,13 +3866,9 @@
     // The vtable address point is 8 bytes after its start:
     // 4 for the offset to top + 4 for the relative offset to rtti.
     llvm::Constant *Eight = llvm::ConstantInt::get(CGM.Int32Ty, 8);
-<<<<<<< HEAD
-    VTable = llvm::ConstantExpr::getBitCast(VTable, CGM.GlobalsInt8PtrTy);
-=======
 #ifndef INTEL_SYCL_OPAQUEPOINTER_READY
     VTable = llvm::ConstantExpr::getBitCast(VTable, CGM.DefaultInt8PtrTy);
 #endif // INTEL_SYCL_OPAQUEPOINTER_READY
->>>>>>> 8e921930
     VTable =
         llvm::ConstantExpr::getInBoundsGetElementPtr(CGM.Int8Ty, VTable, Eight);
   } else {
@@ -3884,13 +3880,9 @@
 #endif // INTEL_SYCL_OPAQUEPOINTER_READY
                                                           VTable, Two);
   }
-<<<<<<< HEAD
 #ifdef INTEL_SYCL_OPAQUEPOINTER_READY
   VTable = llvm::ConstantExpr::getBitCast(VTable, CGM.GlobalsInt8PtrTy);
 #else  // INTEL_SYCL_OPAQUEPOINTER_READY
-=======
-#ifndef INTEL_SYCL_OPAQUEPOINTER_READY
->>>>>>> 8e921930
   VTable = llvm::ConstantExpr::getBitCast(VTable, CGM.DefaultInt8PtrTy);
 #endif // INTEL_SYCL_OPAQUEPOINTER_READY
 
@@ -3964,7 +3956,7 @@
     assert(!OldGV->hasAvailableExternallyLinkage() &&
            "available_externally typeinfos not yet implemented");
 
-    return OldGV;
+    return llvm::ConstantExpr::getBitCast(OldGV, CGM.Int8PtrTy);
   }
 
   // Check if there is already an external RTTI descriptor for this type.
@@ -4024,9 +4016,9 @@
         llvm::ConstantInt::get(CGM.Int64Ty, ((uint64_t)1) << 63);
     TypeNameField = llvm::ConstantExpr::getAdd(TypeNameField, flag);
     TypeNameField =
-        llvm::ConstantExpr::getIntToPtr(TypeNameField, CGM.GlobalsInt8PtrTy);
+        llvm::ConstantExpr::getIntToPtr(TypeNameField, CGM.Int8PtrTy);
   } else {
-    TypeNameField = TypeName;
+    TypeNameField = llvm::ConstantExpr::getBitCast(TypeName, CGM.Int8PtrTy);
   }
   Fields.push_back(TypeNameField);
 
@@ -4156,7 +4148,7 @@
     GV->setComdat(M.getOrInsertComdat(GV->getName()));
 
   CharUnits Align = CGM.getContext().toCharUnitsFromBits(
-      CGM.getTarget().getPointerAlign(CGM.GetGlobalVarAddressSpace(nullptr)));
+      CGM.getTarget().getPointerAlign(LangAS::Default));
   GV->setAlignment(Align.getAsAlign());
 
   // The Itanium ABI specifies that type_info objects must be globally
@@ -4188,7 +4180,7 @@
   TypeName->setPartition(CGM.getCodeGenOpts().SymbolPartition);
   GV->setPartition(CGM.getCodeGenOpts().SymbolPartition);
 
-  return GV;
+  return llvm::ConstantExpr::getBitCast(GV, CGM.Int8PtrTy);
 }
 
 /// BuildObjCObjectTypeInfo - Build the appropriate kind of type_info
