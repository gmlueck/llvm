//===--- CodeGenFunction.cpp - Emit LLVM Code from ASTs for a Function ----===//
//
// Part of the LLVM Project, under the Apache License v2.0 with LLVM Exceptions.
// See https://llvm.org/LICENSE.txt for license information.
// SPDX-License-Identifier: Apache-2.0 WITH LLVM-exception
//
//===----------------------------------------------------------------------===//
//
// This coordinates the per-function state used while generating code.
//
//===----------------------------------------------------------------------===//

#include "CodeGenFunction.h"
#include "CGBlocks.h"
#include "CGCUDARuntime.h"
#include "CGCXXABI.h"
#include "CGCleanup.h"
#include "CGDebugInfo.h"
#include "CGHLSLRuntime.h"
#include "CGOpenMPRuntime.h"
#include "CGSYCLRuntime.h"
#include "CodeGenModule.h"
#include "CodeGenPGO.h"
#include "TargetInfo.h"
#include "clang/AST/ASTContext.h"
#include "clang/AST/ASTLambda.h"
#include "clang/AST/Attr.h"
#include "clang/AST/Decl.h"
#include "clang/AST/DeclCXX.h"
#include "clang/AST/Expr.h"
#include "clang/AST/StmtCXX.h"
#include "clang/AST/StmtObjC.h"
#include "clang/Basic/Builtins.h"
#include "clang/Basic/CodeGenOptions.h"
#include "clang/Basic/TargetInfo.h"
#include "clang/CodeGen/CGFunctionInfo.h"
#include "clang/Frontend/FrontendDiagnostic.h"
#include "llvm/ADT/ArrayRef.h"
#include "llvm/Analysis/OptimizationRemarkEmitter.h"
#include "llvm/Frontend/OpenMP/OMPIRBuilder.h"
#include "llvm/IR/DataLayout.h"
#include "llvm/IR/Dominators.h"
#include "llvm/IR/FPEnv.h"
#include "llvm/IR/IntrinsicInst.h"
#include "llvm/IR/Intrinsics.h"
#include "llvm/IR/MDBuilder.h"
#include "llvm/IR/Operator.h"
#include "llvm/Support/CRC.h"
#include "llvm/Support/xxhash.h"
#include "llvm/Transforms/Scalar/LowerExpectIntrinsic.h"
#include "llvm/Transforms/Utils/PromoteMemToReg.h"
#include <optional>

using namespace clang;
using namespace CodeGen;

/// shouldEmitLifetimeMarkers - Decide whether we need emit the life-time
/// markers.
static bool shouldEmitLifetimeMarkers(const CodeGenOptions &CGOpts,
                                      const LangOptions &LangOpts) {
  if (CGOpts.DisableLifetimeMarkers)
    return false;

  // Sanitizers may use markers.
  if (CGOpts.SanitizeAddressUseAfterScope ||
      LangOpts.Sanitize.has(SanitizerKind::HWAddress) ||
      LangOpts.Sanitize.has(SanitizerKind::Memory))
    return true;

  // For now, only in optimized builds.
  return CGOpts.OptimizationLevel != 0;
}

CodeGenFunction::CodeGenFunction(CodeGenModule &cgm, bool suppressNewContext)
    : CodeGenTypeCache(cgm), CGM(cgm), Target(cgm.getTarget()),
      Builder(cgm, cgm.getModule().getContext(), llvm::ConstantFolder(),
              CGBuilderInserterTy(this)),
      SanOpts(CGM.getLangOpts().Sanitize), CurFPFeatures(CGM.getLangOpts()),
      DebugInfo(CGM.getModuleDebugInfo()), PGO(cgm),
      ShouldEmitLifetimeMarkers(
          shouldEmitLifetimeMarkers(CGM.getCodeGenOpts(), CGM.getLangOpts())) {
  if (!suppressNewContext)
    CGM.getCXXABI().getMangleContext().startNewFunction();
  EHStack.setCGF(this);

  SetFastMathFlags(CurFPFeatures);
}

CodeGenFunction::~CodeGenFunction() {
  assert(LifetimeExtendedCleanupStack.empty() && "failed to emit a cleanup");

  if (getLangOpts().OpenMP && CurFn)
    CGM.getOpenMPRuntime().functionFinished(*this);

  // If we have an OpenMPIRBuilder we want to finalize functions (incl.
  // outlining etc) at some point. Doing it once the function codegen is done
  // seems to be a reasonable spot. We do it here, as opposed to the deletion
  // time of the CodeGenModule, because we have to ensure the IR has not yet
  // been "emitted" to the outside, thus, modifications are still sensible.
  if (CGM.getLangOpts().OpenMPIRBuilder && CurFn)
    CGM.getOpenMPRuntime().getOMPBuilder().finalize(CurFn);
}

// Map the LangOption for exception behavior into
// the corresponding enum in the IR.
llvm::fp::ExceptionBehavior
clang::ToConstrainedExceptMD(LangOptions::FPExceptionModeKind Kind) {

  switch (Kind) {
  case LangOptions::FPE_Ignore:  return llvm::fp::ebIgnore;
  case LangOptions::FPE_MayTrap: return llvm::fp::ebMayTrap;
  case LangOptions::FPE_Strict:  return llvm::fp::ebStrict;
  default:
    llvm_unreachable("Unsupported FP Exception Behavior");
  }
}

void CodeGenFunction::SetFastMathFlags(FPOptions FPFeatures) {
  llvm::FastMathFlags FMF;
  FMF.setAllowReassoc(FPFeatures.getAllowFPReassociate());
  FMF.setNoNaNs(FPFeatures.getNoHonorNaNs());
  FMF.setNoInfs(FPFeatures.getNoHonorInfs());
  FMF.setNoSignedZeros(FPFeatures.getNoSignedZero());
  FMF.setAllowReciprocal(FPFeatures.getAllowReciprocal());
  FMF.setApproxFunc(FPFeatures.getAllowApproxFunc());
  FMF.setAllowContract(FPFeatures.allowFPContractAcrossStatement());
  Builder.setFastMathFlags(FMF);
}

CodeGenFunction::CGFPOptionsRAII::CGFPOptionsRAII(CodeGenFunction &CGF,
                                                  const Expr *E)
    : CGF(CGF) {
  ConstructorHelper(E->getFPFeaturesInEffect(CGF.getLangOpts()));
}

CodeGenFunction::CGFPOptionsRAII::CGFPOptionsRAII(CodeGenFunction &CGF,
                                                  FPOptions FPFeatures)
    : CGF(CGF) {
  ConstructorHelper(FPFeatures);
}

void CodeGenFunction::CGFPOptionsRAII::ConstructorHelper(FPOptions FPFeatures) {
  OldFPFeatures = CGF.CurFPFeatures;
  CGF.CurFPFeatures = FPFeatures;

  OldExcept = CGF.Builder.getDefaultConstrainedExcept();
  OldRounding = CGF.Builder.getDefaultConstrainedRounding();

  if (OldFPFeatures == FPFeatures)
    return;

  FMFGuard.emplace(CGF.Builder);

  llvm::RoundingMode NewRoundingBehavior = FPFeatures.getRoundingMode();
  CGF.Builder.setDefaultConstrainedRounding(NewRoundingBehavior);
  auto NewExceptionBehavior =
      ToConstrainedExceptMD(static_cast<LangOptions::FPExceptionModeKind>(
          FPFeatures.getExceptionMode()));
  CGF.Builder.setDefaultConstrainedExcept(NewExceptionBehavior);

  CGF.SetFastMathFlags(FPFeatures);

  assert((CGF.CurFuncDecl == nullptr || CGF.Builder.getIsFPConstrained() ||
          isa<CXXConstructorDecl>(CGF.CurFuncDecl) ||
          isa<CXXDestructorDecl>(CGF.CurFuncDecl) ||
          (NewExceptionBehavior == llvm::fp::ebIgnore &&
           NewRoundingBehavior == llvm::RoundingMode::NearestTiesToEven)) &&
         "FPConstrained should be enabled on entire function");

  auto mergeFnAttrValue = [&](StringRef Name, bool Value) {
    auto OldValue =
        CGF.CurFn->getFnAttribute(Name).getValueAsBool();
    auto NewValue = OldValue & Value;
    if (OldValue != NewValue)
      CGF.CurFn->addFnAttr(Name, llvm::toStringRef(NewValue));
  };
  mergeFnAttrValue("no-infs-fp-math", FPFeatures.getNoHonorInfs());
  mergeFnAttrValue("no-nans-fp-math", FPFeatures.getNoHonorNaNs());
  mergeFnAttrValue("no-signed-zeros-fp-math", FPFeatures.getNoSignedZero());
  mergeFnAttrValue(
      "unsafe-fp-math",
      FPFeatures.getAllowFPReassociate() && FPFeatures.getAllowReciprocal() &&
          FPFeatures.getAllowApproxFunc() && FPFeatures.getNoSignedZero() &&
          FPFeatures.allowFPContractAcrossStatement());
}

CodeGenFunction::CGFPOptionsRAII::~CGFPOptionsRAII() {
  CGF.CurFPFeatures = OldFPFeatures;
  CGF.Builder.setDefaultConstrainedExcept(OldExcept);
  CGF.Builder.setDefaultConstrainedRounding(OldRounding);
}

LValue CodeGenFunction::MakeNaturalAlignAddrLValue(llvm::Value *V, QualType T) {
  LValueBaseInfo BaseInfo;
  TBAAAccessInfo TBAAInfo;
  CharUnits Alignment = CGM.getNaturalTypeAlignment(T, &BaseInfo, &TBAAInfo);
  Address Addr(V, ConvertTypeForMem(T), Alignment);
  return LValue::MakeAddr(Addr, T, getContext(), BaseInfo, TBAAInfo);
}

/// Given a value of type T* that may not be to a complete object,
/// construct an l-value with the natural pointee alignment of T.
LValue
CodeGenFunction::MakeNaturalAlignPointeeAddrLValue(llvm::Value *V, QualType T) {
  LValueBaseInfo BaseInfo;
  TBAAAccessInfo TBAAInfo;
  CharUnits Align = CGM.getNaturalTypeAlignment(T, &BaseInfo, &TBAAInfo,
                                                /* forPointeeType= */ true);
  Address Addr(V, ConvertTypeForMem(T), Align);
  return MakeAddrLValue(Addr, T, BaseInfo, TBAAInfo);
}


llvm::Type *CodeGenFunction::ConvertTypeForMem(QualType T) {
  return CGM.getTypes().ConvertTypeForMem(T);
}

llvm::Type *CodeGenFunction::ConvertType(QualType T) {
  return CGM.getTypes().ConvertType(T);
}

TypeEvaluationKind CodeGenFunction::getEvaluationKind(QualType type) {
  type = type.getCanonicalType();
  while (true) {
    switch (type->getTypeClass()) {
#define TYPE(name, parent)
#define ABSTRACT_TYPE(name, parent)
#define NON_CANONICAL_TYPE(name, parent) case Type::name:
#define DEPENDENT_TYPE(name, parent) case Type::name:
#define NON_CANONICAL_UNLESS_DEPENDENT_TYPE(name, parent) case Type::name:
#include "clang/AST/TypeNodes.inc"
      llvm_unreachable("non-canonical or dependent type in IR-generation");

    case Type::Auto:
    case Type::DeducedTemplateSpecialization:
      llvm_unreachable("undeduced type in IR-generation");

    // Various scalar types.
    case Type::Builtin:
    case Type::Pointer:
    case Type::BlockPointer:
    case Type::LValueReference:
    case Type::RValueReference:
    case Type::MemberPointer:
    case Type::Vector:
    case Type::ExtVector:
    case Type::ConstantMatrix:
    case Type::FunctionProto:
    case Type::FunctionNoProto:
    case Type::Enum:
    case Type::ObjCObjectPointer:
    case Type::Pipe:
    case Type::BitInt:
      return TEK_Scalar;

    // Complexes.
    case Type::Complex:
      return TEK_Complex;

    // Arrays, records, and Objective-C objects.
    case Type::ConstantArray:
    case Type::IncompleteArray:
    case Type::VariableArray:
    case Type::Record:
    case Type::ObjCObject:
    case Type::ObjCInterface:
      return TEK_Aggregate;

    // We operate on atomic values according to their underlying type.
    case Type::Atomic:
      type = cast<AtomicType>(type)->getValueType();
      continue;
    }
    llvm_unreachable("unknown type kind!");
  }
}

llvm::DebugLoc CodeGenFunction::EmitReturnBlock() {
  // For cleanliness, we try to avoid emitting the return block for
  // simple cases.
  llvm::BasicBlock *CurBB = Builder.GetInsertBlock();

  if (CurBB) {
    assert(!CurBB->getTerminator() && "Unexpected terminated block.");

    // We have a valid insert point, reuse it if it is empty or there are no
    // explicit jumps to the return block.
    if (CurBB->empty() || ReturnBlock.getBlock()->use_empty()) {
      ReturnBlock.getBlock()->replaceAllUsesWith(CurBB);
      delete ReturnBlock.getBlock();
      ReturnBlock = JumpDest();
    } else
      EmitBlock(ReturnBlock.getBlock());
    return llvm::DebugLoc();
  }

  // Otherwise, if the return block is the target of a single direct
  // branch then we can just put the code in that block instead. This
  // cleans up functions which started with a unified return block.
  if (ReturnBlock.getBlock()->hasOneUse()) {
    llvm::BranchInst *BI =
      dyn_cast<llvm::BranchInst>(*ReturnBlock.getBlock()->user_begin());
    if (BI && BI->isUnconditional() &&
        BI->getSuccessor(0) == ReturnBlock.getBlock()) {
      // Record/return the DebugLoc of the simple 'return' expression to be used
      // later by the actual 'ret' instruction.
      llvm::DebugLoc Loc = BI->getDebugLoc();
      Builder.SetInsertPoint(BI->getParent());
      BI->eraseFromParent();
      delete ReturnBlock.getBlock();
      ReturnBlock = JumpDest();
      return Loc;
    }
  }

  // FIXME: We are at an unreachable point, there is no reason to emit the block
  // unless it has uses. However, we still need a place to put the debug
  // region.end for now.

  EmitBlock(ReturnBlock.getBlock());
  return llvm::DebugLoc();
}

static void EmitIfUsed(CodeGenFunction &CGF, llvm::BasicBlock *BB) {
  if (!BB) return;
  if (!BB->use_empty()) {
    CGF.CurFn->insert(CGF.CurFn->end(), BB);
    return;
  }
  delete BB;
}

void CodeGenFunction::FinishFunction(SourceLocation EndLoc) {
  assert(BreakContinueStack.empty() &&
         "mismatched push/pop in break/continue stack!");

  bool OnlySimpleReturnStmts = NumSimpleReturnExprs > 0
    && NumSimpleReturnExprs == NumReturnExprs
    && ReturnBlock.getBlock()->use_empty();
  // Usually the return expression is evaluated before the cleanup
  // code.  If the function contains only a simple return statement,
  // such as a constant, the location before the cleanup code becomes
  // the last useful breakpoint in the function, because the simple
  // return expression will be evaluated after the cleanup code. To be
  // safe, set the debug location for cleanup code to the location of
  // the return statement.  Otherwise the cleanup code should be at the
  // end of the function's lexical scope.
  //
  // If there are multiple branches to the return block, the branch
  // instructions will get the location of the return statements and
  // all will be fine.
  if (CGDebugInfo *DI = getDebugInfo()) {
    if (OnlySimpleReturnStmts)
      DI->EmitLocation(Builder, LastStopPoint);
    else
      DI->EmitLocation(Builder, EndLoc);
  }

  // Pop any cleanups that might have been associated with the
  // parameters.  Do this in whatever block we're currently in; it's
  // important to do this before we enter the return block or return
  // edges will be *really* confused.
  bool HasCleanups = EHStack.stable_begin() != PrologueCleanupDepth;
  bool HasOnlyLifetimeMarkers =
      HasCleanups && EHStack.containsOnlyLifetimeMarkers(PrologueCleanupDepth);
  bool EmitRetDbgLoc = !HasCleanups || HasOnlyLifetimeMarkers;

  std::optional<ApplyDebugLocation> OAL;
  if (HasCleanups) {
    // Make sure the line table doesn't jump back into the body for
    // the ret after it's been at EndLoc.
    if (CGDebugInfo *DI = getDebugInfo()) {
      if (OnlySimpleReturnStmts)
        DI->EmitLocation(Builder, EndLoc);
      else
        // We may not have a valid end location. Try to apply it anyway, and
        // fall back to an artificial location if needed.
        OAL = ApplyDebugLocation::CreateDefaultArtificial(*this, EndLoc);
    }

    PopCleanupBlocks(PrologueCleanupDepth);
  }

  // Emit function epilog (to return).
  llvm::DebugLoc Loc = EmitReturnBlock();

  if (ShouldInstrumentFunction()) {
    if (CGM.getCodeGenOpts().InstrumentFunctions)
      CurFn->addFnAttr("instrument-function-exit", "__cyg_profile_func_exit");
    if (CGM.getCodeGenOpts().InstrumentFunctionsAfterInlining)
      CurFn->addFnAttr("instrument-function-exit-inlined",
                       "__cyg_profile_func_exit");
  }

  // Emit debug descriptor for function end.
  if (CGDebugInfo *DI = getDebugInfo())
    DI->EmitFunctionEnd(Builder, CurFn);

  // Reset the debug location to that of the simple 'return' expression, if any
  // rather than that of the end of the function's scope '}'.
  ApplyDebugLocation AL(*this, Loc);
  EmitFunctionEpilog(*CurFnInfo, EmitRetDbgLoc, EndLoc);
  EmitEndEHSpec(CurCodeDecl);

  assert(EHStack.empty() &&
         "did not remove all scopes from cleanup stack!");

  // If someone did an indirect goto, emit the indirect goto block at the end of
  // the function.
  if (IndirectBranch) {
    EmitBlock(IndirectBranch->getParent());
    Builder.ClearInsertionPoint();
  }

  // If some of our locals escaped, insert a call to llvm.localescape in the
  // entry block.
  if (!EscapedLocals.empty()) {
    // Invert the map from local to index into a simple vector. There should be
    // no holes.
    SmallVector<llvm::Value *, 4> EscapeArgs;
    EscapeArgs.resize(EscapedLocals.size());
    for (auto &Pair : EscapedLocals)
      EscapeArgs[Pair.second] = Pair.first;
    llvm::Function *FrameEscapeFn = llvm::Intrinsic::getDeclaration(
        &CGM.getModule(), llvm::Intrinsic::localescape);
    CGBuilderTy(*this, AllocaInsertPt).CreateCall(FrameEscapeFn, EscapeArgs);
  }

  // Remove the AllocaInsertPt instruction, which is just a convenience for us.
  llvm::Instruction *Ptr = AllocaInsertPt;
  AllocaInsertPt = nullptr;
  Ptr->eraseFromParent();

  // PostAllocaInsertPt, if created, was lazily created when it was required,
  // remove it now since it was just created for our own convenience.
  if (PostAllocaInsertPt) {
    llvm::Instruction *PostPtr = PostAllocaInsertPt;
    PostAllocaInsertPt = nullptr;
    PostPtr->eraseFromParent();
  }

  // If someone took the address of a label but never did an indirect goto, we
  // made a zero entry PHI node, which is illegal, zap it now.
  if (IndirectBranch) {
    llvm::PHINode *PN = cast<llvm::PHINode>(IndirectBranch->getAddress());
    if (PN->getNumIncomingValues() == 0) {
      PN->replaceAllUsesWith(llvm::UndefValue::get(PN->getType()));
      PN->eraseFromParent();
    }
  }

  EmitIfUsed(*this, EHResumeBlock);
  EmitIfUsed(*this, TerminateLandingPad);
  EmitIfUsed(*this, TerminateHandler);
  EmitIfUsed(*this, UnreachableBlock);

  for (const auto &FuncletAndParent : TerminateFunclets)
    EmitIfUsed(*this, FuncletAndParent.second);

  if (CGM.getCodeGenOpts().EmitDeclMetadata)
    EmitDeclMetadata();

  for (const auto &R : DeferredReplacements) {
    if (llvm::Value *Old = R.first) {
      Old->replaceAllUsesWith(R.second);
      cast<llvm::Instruction>(Old)->eraseFromParent();
    }
  }
  DeferredReplacements.clear();

  // Eliminate CleanupDestSlot alloca by replacing it with SSA values and
  // PHIs if the current function is a coroutine. We don't do it for all
  // functions as it may result in slight increase in numbers of instructions
  // if compiled with no optimizations. We do it for coroutine as the lifetime
  // of CleanupDestSlot alloca make correct coroutine frame building very
  // difficult.
  if (NormalCleanupDest.isValid() && isCoroutine()) {
    llvm::DominatorTree DT(*CurFn);
    llvm::PromoteMemToReg(
        cast<llvm::AllocaInst>(NormalCleanupDest.getPointer()), DT);
    NormalCleanupDest = Address::invalid();
  }

  // Scan function arguments for vector width.
  for (llvm::Argument &A : CurFn->args())
    if (auto *VT = dyn_cast<llvm::VectorType>(A.getType()))
      LargestVectorWidth =
          std::max((uint64_t)LargestVectorWidth,
                   VT->getPrimitiveSizeInBits().getKnownMinValue());

  // Update vector width based on return type.
  if (auto *VT = dyn_cast<llvm::VectorType>(CurFn->getReturnType()))
    LargestVectorWidth =
        std::max((uint64_t)LargestVectorWidth,
                 VT->getPrimitiveSizeInBits().getKnownMinValue());

  if (CurFnInfo->getMaxVectorWidth() > LargestVectorWidth)
    LargestVectorWidth = CurFnInfo->getMaxVectorWidth();

  // Add the required-vector-width attribute. This contains the max width from:
  // 1. min-vector-width attribute used in the source program.
  // 2. Any builtins used that have a vector width specified.
  // 3. Values passed in and out of inline assembly.
  // 4. Width of vector arguments and return types for this function.
  // 5. Width of vector aguments and return types for functions called by this
  //    function.
  if (getContext().getTargetInfo().getTriple().isX86())
    CurFn->addFnAttr("min-legal-vector-width",
                     llvm::utostr(LargestVectorWidth));

  // Add vscale_range attribute if appropriate.
  std::optional<std::pair<unsigned, unsigned>> VScaleRange =
      getContext().getTargetInfo().getVScaleRange(getLangOpts());
  if (VScaleRange) {
    CurFn->addFnAttr(llvm::Attribute::getWithVScaleRangeArgs(
        getLLVMContext(), VScaleRange->first, VScaleRange->second));
  }

  // If we generated an unreachable return block, delete it now.
  if (ReturnBlock.isValid() && ReturnBlock.getBlock()->use_empty()) {
    Builder.ClearInsertionPoint();
    ReturnBlock.getBlock()->eraseFromParent();
  }
  if (ReturnValue.isValid()) {
    auto *RetAlloca = dyn_cast<llvm::AllocaInst>(ReturnValue.getPointer());
    if (RetAlloca && RetAlloca->use_empty()) {
      RetAlloca->eraseFromParent();
      ReturnValue = Address::invalid();
    }
  }
}

/// ShouldInstrumentFunction - Return true if the current function should be
/// instrumented with __cyg_profile_func_* calls
bool CodeGenFunction::ShouldInstrumentFunction() {
  if (!CGM.getCodeGenOpts().InstrumentFunctions &&
      !CGM.getCodeGenOpts().InstrumentFunctionsAfterInlining &&
      !CGM.getCodeGenOpts().InstrumentFunctionEntryBare)
    return false;
  if (!CurFuncDecl || CurFuncDecl->hasAttr<NoInstrumentFunctionAttr>())
    return false;
  return true;
}

bool CodeGenFunction::ShouldSkipSanitizerInstrumentation() {
  if (!CurFuncDecl)
    return false;
  return CurFuncDecl->hasAttr<DisableSanitizerInstrumentationAttr>();
}

/// ShouldXRayInstrument - Return true if the current function should be
/// instrumented with XRay nop sleds.
bool CodeGenFunction::ShouldXRayInstrumentFunction() const {
  return CGM.getCodeGenOpts().XRayInstrumentFunctions;
}

/// AlwaysEmitXRayCustomEvents - Return true if we should emit IR for calls to
/// the __xray_customevent(...) builtin calls, when doing XRay instrumentation.
bool CodeGenFunction::AlwaysEmitXRayCustomEvents() const {
  return CGM.getCodeGenOpts().XRayInstrumentFunctions &&
         (CGM.getCodeGenOpts().XRayAlwaysEmitCustomEvents ||
          CGM.getCodeGenOpts().XRayInstrumentationBundle.Mask ==
              XRayInstrKind::Custom);
}

bool CodeGenFunction::AlwaysEmitXRayTypedEvents() const {
  return CGM.getCodeGenOpts().XRayInstrumentFunctions &&
         (CGM.getCodeGenOpts().XRayAlwaysEmitTypedEvents ||
          CGM.getCodeGenOpts().XRayInstrumentationBundle.Mask ==
              XRayInstrKind::Typed);
}

llvm::ConstantInt *
CodeGenFunction::getUBSanFunctionTypeHash(QualType Ty) const {
  // Remove any (C++17) exception specifications, to allow calling e.g. a
  // noexcept function through a non-noexcept pointer.
  if (!isa<FunctionNoProtoType>(Ty))
    Ty = getContext().getFunctionTypeWithExceptionSpec(Ty, EST_None);
  std::string Mangled;
  llvm::raw_string_ostream Out(Mangled);
  CGM.getCXXABI().getMangleContext().mangleTypeName(Ty, Out, false);
  return llvm::ConstantInt::get(CGM.Int32Ty,
                                static_cast<uint32_t>(llvm::xxHash64(Mangled)));
}

void CodeGenFunction::EmitKernelMetadata(const FunctionDecl *FD,
                                         llvm::Function *Fn) {
  if (!FD->hasAttr<OpenCLKernelAttr>() && !FD->hasAttr<CUDAGlobalAttr>()
    && !FD->hasAttr<SYCLDeviceAttr>())
    return;

  // TODO Module identifier is not reliable for this purpose since two modules
  // can have the same ID, needs improvement
  if (getLangOpts().SYCLIsDevice)
    Fn->addFnAttr("sycl-module-id", Fn->getParent()->getModuleIdentifier());

  llvm::LLVMContext &Context = getLLVMContext();

  if (FD->hasAttr<OpenCLKernelAttr>() || FD->hasAttr<CUDAGlobalAttr>())
    CGM.GenKernelArgMetadata(Fn, FD, this);

  if (!getLangOpts().OpenCL && !getLangOpts().SYCLIsDevice)
    return;

  if (const VecTypeHintAttr *A = FD->getAttr<VecTypeHintAttr>()) {
    QualType HintQTy = A->getTypeHint();
    const ExtVectorType *HintEltQTy = HintQTy->getAs<ExtVectorType>();
    bool IsSignedInteger =
        HintQTy->isSignedIntegerType() ||
        (HintEltQTy && HintEltQTy->getElementType()->isSignedIntegerType());
    llvm::Metadata *AttrMDArgs[] = {
        llvm::ConstantAsMetadata::get(llvm::UndefValue::get(
            CGM.getTypes().ConvertType(A->getTypeHint()))),
        llvm::ConstantAsMetadata::get(llvm::ConstantInt::get(
            llvm::IntegerType::get(Context, 32),
            llvm::APInt(32, (uint64_t)(IsSignedInteger ? 1 : 0))))};
    Fn->setMetadata("vec_type_hint", llvm::MDNode::get(Context, AttrMDArgs));
  }

  if (const WorkGroupSizeHintAttr *A = FD->getAttr<WorkGroupSizeHintAttr>()) {
    llvm::Metadata *AttrMDArgs[] = {
        llvm::ConstantAsMetadata::get(Builder.getInt32(A->getXDim())),
        llvm::ConstantAsMetadata::get(Builder.getInt32(A->getYDim())),
        llvm::ConstantAsMetadata::get(Builder.getInt32(A->getZDim()))};
    Fn->setMetadata("work_group_size_hint", llvm::MDNode::get(Context, AttrMDArgs));
  }

  if (const SYCLWorkGroupSizeHintAttr *A =
          FD->getAttr<SYCLWorkGroupSizeHintAttr>()) {
    std::optional<llvm::APSInt> XDimVal = A->getXDimVal();
    std::optional<llvm::APSInt> YDimVal = A->getYDimVal();
    std::optional<llvm::APSInt> ZDimVal = A->getZDimVal();
    llvm::SmallVector<llvm::Metadata *, 3> AttrMDArgs;

    // On SYCL target the dimensions are reversed if present.
    if (ZDimVal)
      AttrMDArgs.push_back(
          llvm::ConstantAsMetadata::get(Builder.getInt(*ZDimVal)));
    if (YDimVal)
      AttrMDArgs.push_back(
          llvm::ConstantAsMetadata::get(Builder.getInt(*YDimVal)));
    AttrMDArgs.push_back(
        llvm::ConstantAsMetadata::get(Builder.getInt(*XDimVal)));

    Fn->setMetadata("work_group_size_hint",
                    llvm::MDNode::get(Context, AttrMDArgs));
  }

  if (const ReqdWorkGroupSizeAttr *A = FD->getAttr<ReqdWorkGroupSizeAttr>()) {
    llvm::Metadata *AttrMDArgs[] = {
        llvm::ConstantAsMetadata::get(Builder.getInt32(A->getXDim())),
        llvm::ConstantAsMetadata::get(Builder.getInt32(A->getYDim())),
        llvm::ConstantAsMetadata::get(Builder.getInt32(A->getZDim()))};
    Fn->setMetadata("reqd_work_group_size",
                    llvm::MDNode::get(Context, AttrMDArgs));
  }

  if (const SYCLReqdWorkGroupSizeAttr *A =
          FD->getAttr<SYCLReqdWorkGroupSizeAttr>()) {
    std::optional<llvm::APSInt> XDimVal = A->getXDimVal();
    std::optional<llvm::APSInt> YDimVal = A->getYDimVal();
    std::optional<llvm::APSInt> ZDimVal = A->getZDimVal();
    llvm::SmallVector<llvm::Metadata *, 3> AttrMDArgs;

    // On SYCL target the dimensions are reversed if present.
    if (ZDimVal)
      AttrMDArgs.push_back(
          llvm::ConstantAsMetadata::get(Builder.getInt(*ZDimVal)));
    if (YDimVal)
      AttrMDArgs.push_back(
          llvm::ConstantAsMetadata::get(Builder.getInt(*YDimVal)));
    AttrMDArgs.push_back(
        llvm::ConstantAsMetadata::get(Builder.getInt(*XDimVal)));

    Fn->setMetadata("reqd_work_group_size",
                    llvm::MDNode::get(Context, AttrMDArgs));
  }

  bool IsKernelOrDevice =
      FD->hasAttr<SYCLKernelAttr>() || FD->hasAttr<SYCLDeviceAttr>();
  const IntelReqdSubGroupSizeAttr *ReqSubGroup =
      FD->getAttr<IntelReqdSubGroupSizeAttr>();

  // To support the SYCL 2020 spelling with no propagation, only emit for
  // kernel-or-device when that spelling, fall-back to old behavior.
  if (ReqSubGroup && (IsKernelOrDevice || !ReqSubGroup->isSYCL2020Spelling())) {
    const auto *CE = cast<ConstantExpr>(ReqSubGroup->getValue());
    std::optional<llvm::APSInt> ArgVal = CE->getResultAsAPSInt();
    llvm::Metadata *AttrMDArgs[] = {llvm::ConstantAsMetadata::get(
        Builder.getInt32(ArgVal->getSExtValue()))};
    Fn->setMetadata("intel_reqd_sub_group_size",
                    llvm::MDNode::get(Context, AttrMDArgs));
  } else if (IsKernelOrDevice &&
             CGM.getLangOpts().getDefaultSubGroupSizeType() ==
                 LangOptions::SubGroupSizeType::Integer) {
    llvm::Metadata *AttrMDArgs[] = {llvm::ConstantAsMetadata::get(
        Builder.getInt32(CGM.getLangOpts().DefaultSubGroupSize))};
    Fn->setMetadata("intel_reqd_sub_group_size",
                    llvm::MDNode::get(Context, AttrMDArgs));
  }

  // SCYL2020 doesn't propagate attributes, so don't put it in an intermediate
  // location.
  if (IsKernelOrDevice) {
    if (const auto *A = FD->getAttr<IntelNamedSubGroupSizeAttr>()) {
      llvm::Metadata *AttrMDArgs[] = {llvm::MDString::get(
          Context, A->getType() == IntelNamedSubGroupSizeAttr::Primary
                       ? "primary"
                       : "automatic")};
      Fn->setMetadata("intel_reqd_sub_group_size",
                      llvm::MDNode::get(Context, AttrMDArgs));
    } else if (CGM.getLangOpts().getDefaultSubGroupSizeType() ==
               LangOptions::SubGroupSizeType::Auto) {
      llvm::Metadata *AttrMDArgs[] = {
          llvm::MDString::get(Context, "automatic")};
      Fn->setMetadata("intel_reqd_sub_group_size",
                      llvm::MDNode::get(Context, AttrMDArgs));
    } else if (CGM.getLangOpts().getDefaultSubGroupSizeType() ==
               LangOptions::SubGroupSizeType::Primary) {
      llvm::Metadata *AttrMDArgs[] = {llvm::MDString::get(Context, "primary")};
      Fn->setMetadata("intel_reqd_sub_group_size",
                      llvm::MDNode::get(Context, AttrMDArgs));
    }
  }

  if (FD->hasAttr<SYCLSimdAttr>()) {
    Fn->setMetadata("sycl_explicit_simd", llvm::MDNode::get(Context, {}));
    llvm::Metadata *AttrMDArgs[] = {
        llvm::ConstantAsMetadata::get(Builder.getInt32(1))};
    Fn->setMetadata("intel_reqd_sub_group_size",
                    llvm::MDNode::get(Context, AttrMDArgs));
  }

  if (const auto *A = FD->getAttr<SYCLIntelNumSimdWorkItemsAttr>()) {
    const auto *CE = cast<ConstantExpr>(A->getValue());
    std::optional<llvm::APSInt> ArgVal = CE->getResultAsAPSInt();
    llvm::Metadata *AttrMDArgs[] = {llvm::ConstantAsMetadata::get(
        Builder.getInt32(ArgVal->getZExtValue()))};
    Fn->setMetadata("num_simd_work_items",
                    llvm::MDNode::get(Context, AttrMDArgs));
  }

  if (const auto *A = FD->getAttr<SYCLIntelSchedulerTargetFmaxMhzAttr>()) {
    const auto *CE = cast<ConstantExpr>(A->getValue());
    std::optional<llvm::APSInt> ArgVal = CE->getResultAsAPSInt();
    llvm::Metadata *AttrMDArgs[] = {llvm::ConstantAsMetadata::get(
        Builder.getInt32(ArgVal->getSExtValue()))};
    Fn->setMetadata("scheduler_target_fmax_mhz",
                    llvm::MDNode::get(Context, AttrMDArgs));
  }

  if (const auto *A = FD->getAttr<SYCLIntelMaxGlobalWorkDimAttr>()) {
    const auto *CE = cast<ConstantExpr>(A->getValue());
    std::optional<llvm::APSInt> ArgVal = CE->getResultAsAPSInt();
    llvm::Metadata *AttrMDArgs[] = {llvm::ConstantAsMetadata::get(
        Builder.getInt32(ArgVal->getSExtValue()))};
    Fn->setMetadata("max_global_work_dim",
                    llvm::MDNode::get(Context, AttrMDArgs));
  }

  if (const SYCLIntelMaxWorkGroupSizeAttr *A =
          FD->getAttr<SYCLIntelMaxWorkGroupSizeAttr>()) {

    // Attributes arguments (first and third) are reversed on SYCLDevice.
    if (getLangOpts().SYCLIsDevice) {
      llvm::Metadata *AttrMDArgs[] = {
          llvm::ConstantAsMetadata::get(Builder.getInt(*A->getZDimVal())),
          llvm::ConstantAsMetadata::get(Builder.getInt(*A->getYDimVal())),
          llvm::ConstantAsMetadata::get(Builder.getInt(*A->getXDimVal()))};
      Fn->setMetadata("max_work_group_size",
                      llvm::MDNode::get(Context, AttrMDArgs));
    }
  }

  if (const auto *A = FD->getAttr<SYCLIntelNoGlobalWorkOffsetAttr>()) {
    const auto *CE = cast<ConstantExpr>(A->getValue());
    std::optional<llvm::APSInt> ArgVal = CE->getResultAsAPSInt();
    if (ArgVal->getBoolValue())
      Fn->setMetadata("no_global_work_offset", llvm::MDNode::get(Context, {}));
  }

  if (const auto *A = FD->getAttr<SYCLIntelMaxConcurrencyAttr>()) {
    const auto *CE = cast<ConstantExpr>(A->getNThreadsExpr());
    llvm::APSInt ArgVal = CE->getResultAsAPSInt();
    llvm::Metadata *AttrMDArgs[] = {
        llvm::ConstantAsMetadata::get(Builder.getInt32(ArgVal.getSExtValue()))};
    Fn->setMetadata("max_concurrency", llvm::MDNode::get(Context, AttrMDArgs));
  }

  if (FD->hasAttr<SYCLIntelDisableLoopPipeliningAttr>()) {
    llvm::Metadata *AttrMDArgs[] = {
        llvm::ConstantAsMetadata::get(Builder.getInt32(1))};
    Fn->setMetadata("disable_loop_pipelining",
                    llvm::MDNode::get(Context, AttrMDArgs));
  }

  if (const auto *A = FD->getAttr<SYCLIntelInitiationIntervalAttr>()) {
    const auto *CE = cast<ConstantExpr>(A->getIntervalExpr());
    llvm::APSInt ArgVal = CE->getResultAsAPSInt();
    llvm::Metadata *AttrMDArgs[] = {
        llvm::ConstantAsMetadata::get(Builder.getInt32(ArgVal.getSExtValue()))};
    Fn->setMetadata("initiation_interval",
                    llvm::MDNode::get(Context, AttrMDArgs));
  }
}

/// Determine whether the function F ends with a return stmt.
static bool endsWithReturn(const Decl* F) {
  const Stmt *Body = nullptr;
  if (auto *FD = dyn_cast_or_null<FunctionDecl>(F))
    Body = FD->getBody();
  else if (auto *OMD = dyn_cast_or_null<ObjCMethodDecl>(F))
    Body = OMD->getBody();

  if (auto *CS = dyn_cast_or_null<CompoundStmt>(Body)) {
    auto LastStmt = CS->body_rbegin();
    if (LastStmt != CS->body_rend())
      return isa<ReturnStmt>(*LastStmt);
  }
  return false;
}

void CodeGenFunction::markAsIgnoreThreadCheckingAtRuntime(llvm::Function *Fn) {
  if (SanOpts.has(SanitizerKind::Thread)) {
    Fn->addFnAttr("sanitize_thread_no_checking_at_run_time");
    Fn->removeFnAttr(llvm::Attribute::SanitizeThread);
  }
}

/// Check if the return value of this function requires sanitization.
bool CodeGenFunction::requiresReturnValueCheck() const {
  return requiresReturnValueNullabilityCheck() ||
         (SanOpts.has(SanitizerKind::ReturnsNonnullAttribute) && CurCodeDecl &&
          CurCodeDecl->getAttr<ReturnsNonNullAttr>());
}

static bool matchesStlAllocatorFn(const Decl *D, const ASTContext &Ctx) {
  auto *MD = dyn_cast_or_null<CXXMethodDecl>(D);
  if (!MD || !MD->getDeclName().getAsIdentifierInfo() ||
      !MD->getDeclName().getAsIdentifierInfo()->isStr("allocate") ||
      (MD->getNumParams() != 1 && MD->getNumParams() != 2))
    return false;

  if (MD->parameters()[0]->getType().getCanonicalType() != Ctx.getSizeType())
    return false;

  if (MD->getNumParams() == 2) {
    auto *PT = MD->parameters()[1]->getType()->getAs<PointerType>();
    if (!PT || !PT->isVoidPointerType() ||
        !PT->getPointeeType().isConstQualified())
      return false;
  }

  return true;
}

/// Return the UBSan prologue signature for \p FD if one is available.
static llvm::Constant *getPrologueSignature(CodeGenModule &CGM,
                                            const FunctionDecl *FD) {
  if (const auto *MD = dyn_cast<CXXMethodDecl>(FD))
    if (!MD->isStatic())
      return nullptr;
  return CGM.getTargetCodeGenInfo().getUBSanFunctionSignature(CGM);
}

void CodeGenFunction::StartFunction(GlobalDecl GD, QualType RetTy,
                                    llvm::Function *Fn,
                                    const CGFunctionInfo &FnInfo,
                                    const FunctionArgList &Args,
                                    SourceLocation Loc,
                                    SourceLocation StartLoc) {
  assert(!CurFn &&
         "Do not use a CodeGenFunction object for more than one function");

  const Decl *D = GD.getDecl();

  DidCallStackSave = false;
  CurCodeDecl = D;
  const FunctionDecl *FD = dyn_cast_or_null<FunctionDecl>(D);
  if (FD && FD->usesSEHTry())
    CurSEHParent = GD;
  CurFuncDecl = (D ? D->getNonClosureContext() : nullptr);
  FnRetTy = RetTy;
  CurFn = Fn;
  CurFnInfo = &FnInfo;
  assert(CurFn->isDeclaration() && "Function already has body?");

  // If this function is ignored for any of the enabled sanitizers,
  // disable the sanitizer for the function.
  do {
#define SANITIZER(NAME, ID)                                                    \
  if (SanOpts.empty())                                                         \
    break;                                                                     \
  if (SanOpts.has(SanitizerKind::ID))                                          \
    if (CGM.isInNoSanitizeList(SanitizerKind::ID, Fn, Loc))                    \
      SanOpts.set(SanitizerKind::ID, false);

#include "clang/Basic/Sanitizers.def"
#undef SANITIZER
  } while (false);

  if (D) {
    const bool SanitizeBounds = SanOpts.hasOneOf(SanitizerKind::Bounds);
    SanitizerMask no_sanitize_mask;
    bool NoSanitizeCoverage = false;

    for (auto *Attr : D->specific_attrs<NoSanitizeAttr>()) {
      no_sanitize_mask |= Attr->getMask();
      // SanitizeCoverage is not handled by SanOpts.
      if (Attr->hasCoverage())
        NoSanitizeCoverage = true;
    }

    // Apply the no_sanitize* attributes to SanOpts.
    SanOpts.Mask &= ~no_sanitize_mask;
    if (no_sanitize_mask & SanitizerKind::Address)
      SanOpts.set(SanitizerKind::KernelAddress, false);
    if (no_sanitize_mask & SanitizerKind::KernelAddress)
      SanOpts.set(SanitizerKind::Address, false);
    if (no_sanitize_mask & SanitizerKind::HWAddress)
      SanOpts.set(SanitizerKind::KernelHWAddress, false);
    if (no_sanitize_mask & SanitizerKind::KernelHWAddress)
      SanOpts.set(SanitizerKind::HWAddress, false);

    if (SanitizeBounds && !SanOpts.hasOneOf(SanitizerKind::Bounds))
      Fn->addFnAttr(llvm::Attribute::NoSanitizeBounds);

    if (NoSanitizeCoverage && CGM.getCodeGenOpts().hasSanitizeCoverage())
      Fn->addFnAttr(llvm::Attribute::NoSanitizeCoverage);

    // Some passes need the non-negated no_sanitize attribute. Pass them on.
    if (CGM.getCodeGenOpts().hasSanitizeBinaryMetadata()) {
      if (no_sanitize_mask & SanitizerKind::Thread)
        Fn->addFnAttr("no_sanitize_thread");
    }
  }

  if (ShouldSkipSanitizerInstrumentation()) {
    CurFn->addFnAttr(llvm::Attribute::DisableSanitizerInstrumentation);
  } else {
    // Apply sanitizer attributes to the function.
    if (SanOpts.hasOneOf(SanitizerKind::Address | SanitizerKind::KernelAddress))
      Fn->addFnAttr(llvm::Attribute::SanitizeAddress);
    if (SanOpts.hasOneOf(SanitizerKind::HWAddress |
                         SanitizerKind::KernelHWAddress))
      Fn->addFnAttr(llvm::Attribute::SanitizeHWAddress);
    if (SanOpts.has(SanitizerKind::MemtagStack))
      Fn->addFnAttr(llvm::Attribute::SanitizeMemTag);
    if (SanOpts.has(SanitizerKind::Thread))
      Fn->addFnAttr(llvm::Attribute::SanitizeThread);
    if (SanOpts.hasOneOf(SanitizerKind::Memory | SanitizerKind::KernelMemory))
      Fn->addFnAttr(llvm::Attribute::SanitizeMemory);
  }
  if (SanOpts.has(SanitizerKind::SafeStack))
    Fn->addFnAttr(llvm::Attribute::SafeStack);
  if (SanOpts.has(SanitizerKind::ShadowCallStack))
    Fn->addFnAttr(llvm::Attribute::ShadowCallStack);

  // Apply fuzzing attribute to the function.
  if (SanOpts.hasOneOf(SanitizerKind::Fuzzer | SanitizerKind::FuzzerNoLink))
    Fn->addFnAttr(llvm::Attribute::OptForFuzzing);

  // Ignore TSan memory acesses from within ObjC/ObjC++ dealloc, initialize,
  // .cxx_destruct, __destroy_helper_block_ and all of their calees at run time.
  if (SanOpts.has(SanitizerKind::Thread)) {
    if (const auto *OMD = dyn_cast_or_null<ObjCMethodDecl>(D)) {
      IdentifierInfo *II = OMD->getSelector().getIdentifierInfoForSlot(0);
      if (OMD->getMethodFamily() == OMF_dealloc ||
          OMD->getMethodFamily() == OMF_initialize ||
          (OMD->getSelector().isUnarySelector() && II->isStr(".cxx_destruct"))) {
        markAsIgnoreThreadCheckingAtRuntime(Fn);
      }
    }
  }

  // Ignore unrelated casts in STL allocate() since the allocator must cast
  // from void* to T* before object initialization completes. Don't match on the
  // namespace because not all allocators are in std::
  if (D && SanOpts.has(SanitizerKind::CFIUnrelatedCast)) {
    if (matchesStlAllocatorFn(D, getContext()))
      SanOpts.Mask &= ~SanitizerKind::CFIUnrelatedCast;
  }

  // Ignore null checks in coroutine functions since the coroutines passes
  // are not aware of how to move the extra UBSan instructions across the split
  // coroutine boundaries.
  if (D && SanOpts.has(SanitizerKind::Null))
    if (FD && FD->getBody() &&
        FD->getBody()->getStmtClass() == Stmt::CoroutineBodyStmtClass)
      SanOpts.Mask &= ~SanitizerKind::Null;

  // Apply xray attributes to the function (as a string, for now)
  bool AlwaysXRayAttr = false;
  if (const auto *XRayAttr = D ? D->getAttr<XRayInstrumentAttr>() : nullptr) {
    if (CGM.getCodeGenOpts().XRayInstrumentationBundle.has(
            XRayInstrKind::FunctionEntry) ||
        CGM.getCodeGenOpts().XRayInstrumentationBundle.has(
            XRayInstrKind::FunctionExit)) {
      if (XRayAttr->alwaysXRayInstrument() && ShouldXRayInstrumentFunction()) {
        Fn->addFnAttr("function-instrument", "xray-always");
        AlwaysXRayAttr = true;
      }
      if (XRayAttr->neverXRayInstrument())
        Fn->addFnAttr("function-instrument", "xray-never");
      if (const auto *LogArgs = D->getAttr<XRayLogArgsAttr>())
        if (ShouldXRayInstrumentFunction())
          Fn->addFnAttr("xray-log-args",
                        llvm::utostr(LogArgs->getArgumentCount()));
    }
  } else {
    if (ShouldXRayInstrumentFunction() && !CGM.imbueXRayAttrs(Fn, Loc))
      Fn->addFnAttr(
          "xray-instruction-threshold",
          llvm::itostr(CGM.getCodeGenOpts().XRayInstructionThreshold));
  }

  if (ShouldXRayInstrumentFunction()) {
    if (CGM.getCodeGenOpts().XRayIgnoreLoops)
      Fn->addFnAttr("xray-ignore-loops");

    if (!CGM.getCodeGenOpts().XRayInstrumentationBundle.has(
            XRayInstrKind::FunctionExit))
      Fn->addFnAttr("xray-skip-exit");

    if (!CGM.getCodeGenOpts().XRayInstrumentationBundle.has(
            XRayInstrKind::FunctionEntry))
      Fn->addFnAttr("xray-skip-entry");

    auto FuncGroups = CGM.getCodeGenOpts().XRayTotalFunctionGroups;
    if (FuncGroups > 1) {
      auto FuncName = llvm::ArrayRef<uint8_t>(CurFn->getName().bytes_begin(),
                                              CurFn->getName().bytes_end());
      auto Group = crc32(FuncName) % FuncGroups;
      if (Group != CGM.getCodeGenOpts().XRaySelectedFunctionGroup &&
          !AlwaysXRayAttr)
        Fn->addFnAttr("function-instrument", "xray-never");
    }
  }

  if (CGM.getCodeGenOpts().getProfileInstr() != CodeGenOptions::ProfileNone) {
    switch (CGM.isFunctionBlockedFromProfileInstr(Fn, Loc)) {
    case ProfileList::Skip:
      Fn->addFnAttr(llvm::Attribute::SkipProfile);
      break;
    case ProfileList::Forbid:
      Fn->addFnAttr(llvm::Attribute::NoProfile);
      break;
    case ProfileList::Allow:
      break;
    }
  }

  unsigned Count, Offset;
  if (const auto *Attr =
          D ? D->getAttr<PatchableFunctionEntryAttr>() : nullptr) {
    Count = Attr->getCount();
    Offset = Attr->getOffset();
  } else {
    Count = CGM.getCodeGenOpts().PatchableFunctionEntryCount;
    Offset = CGM.getCodeGenOpts().PatchableFunctionEntryOffset;
  }
  if (Count && Offset <= Count) {
    Fn->addFnAttr("patchable-function-entry", std::to_string(Count - Offset));
    if (Offset)
      Fn->addFnAttr("patchable-function-prefix", std::to_string(Offset));
  }
  // Instruct that functions for COFF/CodeView targets should start with a
  // patchable instruction, but only on x86/x64. Don't forward this to ARM/ARM64
  // backends as they don't need it -- instructions on these architectures are
  // always atomically patchable at runtime.
  if (CGM.getCodeGenOpts().HotPatch &&
      getContext().getTargetInfo().getTriple().isX86() &&
      getContext().getTargetInfo().getTriple().getEnvironment() !=
          llvm::Triple::CODE16)
    Fn->addFnAttr("patchable-function", "prologue-short-redirect");

  // Add no-jump-tables value.
  if (CGM.getCodeGenOpts().NoUseJumpTables)
    Fn->addFnAttr("no-jump-tables", "true");

  // Add no-inline-line-tables value.
  if (CGM.getCodeGenOpts().NoInlineLineTables)
    Fn->addFnAttr("no-inline-line-tables");

  // Add profile-sample-accurate value.
  if (CGM.getCodeGenOpts().ProfileSampleAccurate)
    Fn->addFnAttr("profile-sample-accurate");

  if (!CGM.getCodeGenOpts().SampleProfileFile.empty())
    Fn->addFnAttr("use-sample-profile");

  if (D && D->hasAttr<CFICanonicalJumpTableAttr>())
    Fn->addFnAttr("cfi-canonical-jump-table");

  if (D && D->hasAttr<NoProfileFunctionAttr>())
    Fn->addFnAttr(llvm::Attribute::NoProfile);

  if (D) {
    // Function attributes take precedence over command line flags.
    if (auto *A = D->getAttr<FunctionReturnThunksAttr>()) {
      switch (A->getThunkType()) {
      case FunctionReturnThunksAttr::Kind::Keep:
        break;
      case FunctionReturnThunksAttr::Kind::Extern:
        Fn->addFnAttr(llvm::Attribute::FnRetThunkExtern);
        break;
      }
    } else if (CGM.getCodeGenOpts().FunctionReturnThunks)
      Fn->addFnAttr(llvm::Attribute::FnRetThunkExtern);
  }

  if (getLangOpts().SYCLIsDevice && D) {
    if (const auto *A = D->getAttr<SYCLIntelLoopFuseAttr>()) {
      const auto *CE = cast<ConstantExpr>(A->getValue());
      std::optional<llvm::APSInt> ArgVal = CE->getResultAsAPSInt();
      llvm::Metadata *AttrMDArgs[] = {
          llvm::ConstantAsMetadata::get(
              Builder.getInt32(ArgVal->getZExtValue())),
          llvm::ConstantAsMetadata::get(
              A->isIndependent() ? Builder.getInt32(1) : Builder.getInt32(0))};
      Fn->setMetadata("loop_fuse",
                      llvm::MDNode::get(getLLVMContext(), AttrMDArgs));
    }
    if (const auto *A = D->getAttr<SYCLUsesAspectsAttr>()) {
      SmallVector<llvm::Metadata *, 4> AspectsMD;
      for (auto *Aspect : A->aspects()) {
        llvm::APSInt AspectInt = Aspect->EvaluateKnownConstInt(getContext());
        AspectsMD.push_back(llvm::ConstantAsMetadata::get(
            Builder.getInt32(AspectInt.getZExtValue())));
      }
      Fn->setMetadata("sycl_used_aspects",
                      llvm::MDNode::get(getLLVMContext(), AspectsMD));
    }

    // Source location of functions is required to emit required diagnostics in
    // SYCLPropagateAspectsUsagePass. Save the token in a srcloc metadata node.
    llvm::ConstantInt *Line =
        llvm::ConstantInt::get(Int32Ty, D->getLocation().getRawEncoding());
    llvm::ConstantAsMetadata *SrcLocMD = llvm::ConstantAsMetadata::get(Line);
    llvm::MDTuple *SrcLocMDT = llvm::MDNode::get(getLLVMContext(), {SrcLocMD});
    Fn->setMetadata("srcloc", SrcLocMDT);
  }

  if (getLangOpts().SYCLIsDevice && D &&
      D->hasAttr<SYCLIntelUseStallEnableClustersAttr>()) {
    llvm::Metadata *AttrMDArgs[] = {
        llvm::ConstantAsMetadata::get(Builder.getInt32(1))};
    Fn->setMetadata("stall_enable",
                    llvm::MDNode::get(getLLVMContext(), AttrMDArgs));
  }

  if (getLangOpts().SYCLIsDevice && D &&
      D->hasAttr<SYCLAddIRAttributesFunctionAttr>()) {
    const auto *A = D->getAttr<SYCLAddIRAttributesFunctionAttr>();
    SmallVector<std::pair<std::string, std::string>, 4> NameValuePairs =
        A->getFilteredAttributeNameValuePairs(CGM.getContext());

    llvm::AttrBuilder FnAttrBuilder(Fn->getContext());
    for (const auto &NameValuePair : NameValuePairs)
      FnAttrBuilder.addAttribute(NameValuePair.first, NameValuePair.second);
    Fn->addFnAttrs(FnAttrBuilder);
  }

  if (FD && (getLangOpts().OpenCL ||
             (getLangOpts().HIP && getLangOpts().CUDAIsDevice) ||
             getLangOpts().SYCLIsDevice)) {
    // Add metadata for a kernel function.
    EmitKernelMetadata(FD, Fn);

    if (getLangOpts().SYCLIsDevice)
      CGM.getSYCLRuntime().actOnFunctionStart(*FD, *Fn);
  }

  // If we are checking function types, emit a function type signature as
  // prologue data.
  if (FD && SanOpts.has(SanitizerKind::Function)) {
    if (llvm::Constant *PrologueSig = getPrologueSignature(CGM, FD)) {
      llvm::LLVMContext &Ctx = Fn->getContext();
      llvm::MDBuilder MDB(Ctx);
      Fn->setMetadata(
          llvm::LLVMContext::MD_func_sanitize,
          MDB.createRTTIPointerPrologue(
              PrologueSig, getUBSanFunctionTypeHash(FD->getType())));
    }
  }

  // If we're checking nullability, we need to know whether we can check the
  // return value. Initialize the flag to 'true' and refine it in EmitParmDecl.
  if (SanOpts.has(SanitizerKind::NullabilityReturn)) {
    auto Nullability = FnRetTy->getNullability();
    if (Nullability && *Nullability == NullabilityKind::NonNull) {
      if (!(SanOpts.has(SanitizerKind::ReturnsNonnullAttribute) &&
            CurCodeDecl && CurCodeDecl->getAttr<ReturnsNonNullAttr>()))
        RetValNullabilityPrecondition =
            llvm::ConstantInt::getTrue(getLLVMContext());
    }
  }

  // If we're in C++ mode and the function name is "main", it is guaranteed
  // to be norecurse by the standard (3.6.1.3 "The function main shall not be
  // used within a program").
  //
  // OpenCL C 2.0 v2.2-11 s6.9.i:
  //     Recursion is not supported.
  //
  // SYCL v1.2.1 s3.10:
  //     kernels cannot include RTTI information, exception classes,
  //     recursive code, virtual functions or make use of C++ libraries that
  //     are not compiled for the device.
  if (FD && ((getLangOpts().CPlusPlus && FD->isMain()) ||
             getLangOpts().OpenCL || getLangOpts().SYCLIsDevice ||
             (getLangOpts().CUDA && FD->hasAttr<CUDAGlobalAttr>())))
    Fn->addFnAttr(llvm::Attribute::NoRecurse);

  llvm::RoundingMode RM = getLangOpts().getDefaultRoundingMode();
  llvm::fp::ExceptionBehavior FPExceptionBehavior =
      ToConstrainedExceptMD(getLangOpts().getDefaultExceptionMode());
  Builder.setDefaultConstrainedRounding(RM);
  Builder.setDefaultConstrainedExcept(FPExceptionBehavior);
  if ((FD && (FD->UsesFPIntrin() || FD->hasAttr<StrictFPAttr>())) ||
      (!FD && (FPExceptionBehavior != llvm::fp::ebIgnore ||
               RM != llvm::RoundingMode::NearestTiesToEven))) {
    Builder.setIsFPConstrained(true);
    Fn->addFnAttr(llvm::Attribute::StrictFP);
  }

  // If a custom alignment is used, force realigning to this alignment on
  // any main function which certainly will need it.
  if (FD && ((FD->isMain() || FD->isMSVCRTEntryPoint()) &&
             CGM.getCodeGenOpts().StackAlignment))
    Fn->addFnAttr("stackrealign");

  // "main" doesn't need to zero out call-used registers.
  if (FD && FD->isMain())
    Fn->removeFnAttr("zero-call-used-regs");

  if (getLangOpts().SYCLIsDevice)
    if (const FunctionDecl *FD = dyn_cast_or_null<FunctionDecl>(D))
      if (FD->hasAttr<SYCLDeviceIndirectlyCallableAttr>())
        Fn->addFnAttr("referenced-indirectly");

  llvm::BasicBlock *EntryBB = createBasicBlock("entry", CurFn);

  // Create a marker to make it easy to insert allocas into the entryblock
  // later.  Don't create this with the builder, because we don't want it
  // folded.
  llvm::Value *Undef = llvm::UndefValue::get(Int32Ty);
  AllocaInsertPt = new llvm::BitCastInst(Undef, Int32Ty, "allocapt", EntryBB);

  ReturnBlock = getJumpDestInCurrentScope("return");

  Builder.SetInsertPoint(EntryBB);

  // If we're checking the return value, allocate space for a pointer to a
  // precise source location of the checked return statement.
  if (requiresReturnValueCheck()) {
    ReturnLocation = CreateDefaultAlignTempAlloca(Int8PtrTy, "return.sloc.ptr");
    Builder.CreateStore(llvm::ConstantPointerNull::get(Int8PtrTy),
                        ReturnLocation);
  }

  // Emit subprogram debug descriptor.
  if (CGDebugInfo *DI = getDebugInfo()) {
    // Reconstruct the type from the argument list so that implicit parameters,
    // such as 'this' and 'vtt', show up in the debug info. Preserve the calling
    // convention.
    DI->emitFunctionStart(GD, Loc, StartLoc,
                          DI->getFunctionType(FD, RetTy, Args), CurFn,
                          CurFuncIsThunk);
  }

  if (ShouldInstrumentFunction()) {
    if (CGM.getCodeGenOpts().InstrumentFunctions)
      CurFn->addFnAttr("instrument-function-entry", "__cyg_profile_func_enter");
    if (CGM.getCodeGenOpts().InstrumentFunctionsAfterInlining)
      CurFn->addFnAttr("instrument-function-entry-inlined",
                       "__cyg_profile_func_enter");
    if (CGM.getCodeGenOpts().InstrumentFunctionEntryBare)
      CurFn->addFnAttr("instrument-function-entry-inlined",
                       "__cyg_profile_func_enter_bare");
  }

  // Since emitting the mcount call here impacts optimizations such as function
  // inlining, we just add an attribute to insert a mcount call in backend.
  // The attribute "counting-function" is set to mcount function name which is
  // architecture dependent.
  if (CGM.getCodeGenOpts().InstrumentForProfiling) {
    // Calls to fentry/mcount should not be generated if function has
    // the no_instrument_function attribute.
    if (!CurFuncDecl || !CurFuncDecl->hasAttr<NoInstrumentFunctionAttr>()) {
      if (CGM.getCodeGenOpts().CallFEntry)
        Fn->addFnAttr("fentry-call", "true");
      else {
        Fn->addFnAttr("instrument-function-entry-inlined",
                      getTarget().getMCountName());
      }
      if (CGM.getCodeGenOpts().MNopMCount) {
        if (!CGM.getCodeGenOpts().CallFEntry)
          CGM.getDiags().Report(diag::err_opt_not_valid_without_opt)
            << "-mnop-mcount" << "-mfentry";
        Fn->addFnAttr("mnop-mcount");
      }

      if (CGM.getCodeGenOpts().RecordMCount) {
        if (!CGM.getCodeGenOpts().CallFEntry)
          CGM.getDiags().Report(diag::err_opt_not_valid_without_opt)
            << "-mrecord-mcount" << "-mfentry";
        Fn->addFnAttr("mrecord-mcount");
      }
    }
  }

  if (CGM.getCodeGenOpts().PackedStack) {
    if (getContext().getTargetInfo().getTriple().getArch() !=
        llvm::Triple::systemz)
      CGM.getDiags().Report(diag::err_opt_not_valid_on_target)
        << "-mpacked-stack";
    Fn->addFnAttr("packed-stack");
  }

  if (CGM.getCodeGenOpts().WarnStackSize != UINT_MAX &&
      !CGM.getDiags().isIgnored(diag::warn_fe_backend_frame_larger_than, Loc))
    Fn->addFnAttr("warn-stack-size",
                  std::to_string(CGM.getCodeGenOpts().WarnStackSize));

  if (RetTy->isVoidType()) {
    // Void type; nothing to return.
    ReturnValue = Address::invalid();

    // Count the implicit return.
    if (!endsWithReturn(D))
      ++NumReturnExprs;
  } else if (CurFnInfo->getReturnInfo().getKind() == ABIArgInfo::Indirect) {
    // Indirect return; emit returned value directly into sret slot.
    // This reduces code size, and affects correctness in C++.
    auto AI = CurFn->arg_begin();
    if (CurFnInfo->getReturnInfo().isSRetAfterThis())
      ++AI;
    ReturnValue =
        Address(&*AI, ConvertType(RetTy),
                CurFnInfo->getReturnInfo().getIndirectAlign(), KnownNonNull);
    if (!CurFnInfo->getReturnInfo().getIndirectByVal()) {
      ReturnValuePointer =
          CreateDefaultAlignTempAlloca(Int8PtrTy, "result.ptr");
      Builder.CreateStore(Builder.CreatePointerBitCastOrAddrSpaceCast(
                              ReturnValue.getPointer(), Int8PtrTy),
                          ReturnValuePointer);
    }
  } else if (CurFnInfo->getReturnInfo().getKind() == ABIArgInfo::InAlloca &&
             !hasScalarEvaluationKind(CurFnInfo->getReturnType())) {
    // Load the sret pointer from the argument struct and return into that.
    unsigned Idx = CurFnInfo->getReturnInfo().getInAllocaFieldIndex();
    llvm::Function::arg_iterator EI = CurFn->arg_end();
    --EI;
    llvm::Value *Addr = Builder.CreateStructGEP(
        CurFnInfo->getArgStruct(), &*EI, Idx);
    llvm::Type *Ty =
        cast<llvm::GetElementPtrInst>(Addr)->getResultElementType();
    ReturnValuePointer = Address(Addr, Ty, getPointerAlign());
    Addr = Builder.CreateAlignedLoad(Ty, Addr, getPointerAlign(), "agg.result");
    ReturnValue = Address(Addr, ConvertType(RetTy),
                          CGM.getNaturalTypeAlignment(RetTy), KnownNonNull);
  } else {
    ReturnValue = CreateIRTemp(RetTy, "retval");

    // Tell the epilog emitter to autorelease the result.  We do this
    // now so that various specialized functions can suppress it
    // during their IR-generation.
    if (getLangOpts().ObjCAutoRefCount &&
        !CurFnInfo->isReturnsRetained() &&
        RetTy->isObjCRetainableType())
      AutoreleaseResult = true;
  }

  EmitStartEHSpec(CurCodeDecl);

  PrologueCleanupDepth = EHStack.stable_begin();

  // Emit OpenMP specific initialization of the device functions.
  if (getLangOpts().OpenMP && CurCodeDecl)
    CGM.getOpenMPRuntime().emitFunctionProlog(*this, CurCodeDecl);

  // Handle emitting HLSL entry functions.
  if (D && D->hasAttr<HLSLShaderAttr>())
    CGM.getHLSLRuntime().emitEntryFunction(FD, Fn);

  EmitFunctionProlog(*CurFnInfo, CurFn, Args);

  if (isa_and_nonnull<CXXMethodDecl>(D) &&
      cast<CXXMethodDecl>(D)->isInstance()) {
    CGM.getCXXABI().EmitInstanceFunctionProlog(*this);
    const CXXMethodDecl *MD = cast<CXXMethodDecl>(D);
    if (MD->getParent()->isLambda() &&
        MD->getOverloadedOperator() == OO_Call) {
      // We're in a lambda; figure out the captures.
      MD->getParent()->getCaptureFields(LambdaCaptureFields,
                                        LambdaThisCaptureField);
      if (LambdaThisCaptureField) {
        // If the lambda captures the object referred to by '*this' - either by
        // value or by reference, make sure CXXThisValue points to the correct
        // object.

        // Get the lvalue for the field (which is a copy of the enclosing object
        // or contains the address of the enclosing object).
        LValue ThisFieldLValue = EmitLValueForLambdaField(LambdaThisCaptureField);
        if (!LambdaThisCaptureField->getType()->isPointerType()) {
          // If the enclosing object was captured by value, just use its address.
          CXXThisValue = ThisFieldLValue.getAddress(*this).getPointer();
        } else {
          // Load the lvalue pointed to by the field, since '*this' was captured
          // by reference.
          CXXThisValue =
              EmitLoadOfLValue(ThisFieldLValue, SourceLocation()).getScalarVal();
        }
      }
      for (auto *FD : MD->getParent()->fields()) {
        if (FD->hasCapturedVLAType()) {
          auto *ExprArg = EmitLoadOfLValue(EmitLValueForLambdaField(FD),
                                           SourceLocation()).getScalarVal();
          auto VAT = FD->getCapturedVLAType();
          VLASizeMap[VAT->getSizeExpr()] = ExprArg;
        }
      }
    } else {
      // Not in a lambda; just use 'this' from the method.
      // FIXME: Should we generate a new load for each use of 'this'?  The
      // fast register allocator would be happier...
      CXXThisValue = CXXABIThisValue;
    }

    // Check the 'this' pointer once per function, if it's available.
    if (CXXABIThisValue) {
      SanitizerSet SkippedChecks;
      SkippedChecks.set(SanitizerKind::ObjectSize, true);
      QualType ThisTy = MD->getThisType();

      // If this is the call operator of a lambda with no capture-default, it
      // may have a static invoker function, which may call this operator with
      // a null 'this' pointer.
      if (isLambdaCallOperator(MD) &&
          MD->getParent()->getLambdaCaptureDefault() == LCD_None)
        SkippedChecks.set(SanitizerKind::Null, true);

      EmitTypeCheck(
          isa<CXXConstructorDecl>(MD) ? TCK_ConstructorCall : TCK_MemberCall,
          Loc, CXXABIThisValue, ThisTy, CXXABIThisAlignment, SkippedChecks);
    }
  }

  // If any of the arguments have a variably modified type, make sure to
  // emit the type size, but only if the function is not naked. Naked functions
  // have no prolog to run this evaluation.
  if (!FD || !FD->hasAttr<NakedAttr>()) {
    for (const VarDecl *VD : Args) {
      // Dig out the type as written from ParmVarDecls; it's unclear whether
      // the standard (C99 6.9.1p10) requires this, but we're following the
      // precedent set by gcc.
      QualType Ty;
      if (const ParmVarDecl *PVD = dyn_cast<ParmVarDecl>(VD))
        Ty = PVD->getOriginalType();
      else
        Ty = VD->getType();

      if (Ty->isVariablyModifiedType())
        EmitVariablyModifiedType(Ty);
    }
  }
  // Emit a location at the end of the prologue.
  if (CGDebugInfo *DI = getDebugInfo())
    DI->EmitLocation(Builder, StartLoc);
  // TODO: Do we need to handle this in two places like we do with
  // target-features/target-cpu?
  if (CurFuncDecl)
    if (const auto *VecWidth = CurFuncDecl->getAttr<MinVectorWidthAttr>())
      LargestVectorWidth = VecWidth->getVectorWidth();
}

void CodeGenFunction::EmitFunctionBody(const Stmt *Body) {
  incrementProfileCounter(Body);
  if (const CompoundStmt *S = dyn_cast<CompoundStmt>(Body))
    EmitCompoundStmtWithoutScope(*S);
  else
    EmitStmt(Body);

  // This is checked after emitting the function body so we know if there
  // are any permitted infinite loops.
  if (checkIfFunctionMustProgress())
    CurFn->addFnAttr(llvm::Attribute::MustProgress);
}

/// When instrumenting to collect profile data, the counts for some blocks
/// such as switch cases need to not include the fall-through counts, so
/// emit a branch around the instrumentation code. When not instrumenting,
/// this just calls EmitBlock().
void CodeGenFunction::EmitBlockWithFallThrough(llvm::BasicBlock *BB,
                                               const Stmt *S) {
  llvm::BasicBlock *SkipCountBB = nullptr;
  if (HaveInsertPoint() && CGM.getCodeGenOpts().hasProfileClangInstr()) {
    // When instrumenting for profiling, the fallthrough to certain
    // statements needs to skip over the instrumentation code so that we
    // get an accurate count.
    SkipCountBB = createBasicBlock("skipcount");
    EmitBranch(SkipCountBB);
  }
  EmitBlock(BB);
  uint64_t CurrentCount = getCurrentProfileCount();
  incrementProfileCounter(S);
  setCurrentProfileCount(getCurrentProfileCount() + CurrentCount);
  if (SkipCountBB)
    EmitBlock(SkipCountBB);
}

/// Tries to mark the given function nounwind based on the
/// non-existence of any throwing calls within it.  We believe this is
/// lightweight enough to do at -O0.
static void TryMarkNoThrow(llvm::Function *F) {
  // LLVM treats 'nounwind' on a function as part of the type, so we
  // can't do this on functions that can be overwritten.
  if (F->isInterposable()) return;

  for (llvm::BasicBlock &BB : *F)
    for (llvm::Instruction &I : BB)
      if (I.mayThrow())
        return;

  F->setDoesNotThrow();
}

QualType CodeGenFunction::BuildFunctionArgList(GlobalDecl GD,
                                               FunctionArgList &Args) {
  const FunctionDecl *FD = cast<FunctionDecl>(GD.getDecl());
  QualType ResTy = FD->getReturnType();

  const CXXMethodDecl *MD = dyn_cast<CXXMethodDecl>(FD);
  if (MD && MD->isInstance()) {
    if (CGM.getCXXABI().HasThisReturn(GD))
      ResTy = MD->getThisType();
    else if (CGM.getCXXABI().hasMostDerivedReturn(GD))
      ResTy = CGM.getContext().VoidPtrTy;
    CGM.getCXXABI().buildThisParam(*this, Args);
  }

  // The base version of an inheriting constructor whose constructed base is a
  // virtual base is not passed any arguments (because it doesn't actually call
  // the inherited constructor).
  bool PassedParams = true;
  if (const CXXConstructorDecl *CD = dyn_cast<CXXConstructorDecl>(FD))
    if (auto Inherited = CD->getInheritedConstructor())
      PassedParams =
          getTypes().inheritingCtorHasParams(Inherited, GD.getCtorType());

  if (PassedParams) {
    for (auto *Param : FD->parameters()) {
      Args.push_back(Param);
      if (!Param->hasAttr<PassObjectSizeAttr>())
        continue;

      auto *Implicit = ImplicitParamDecl::Create(
          getContext(), Param->getDeclContext(), Param->getLocation(),
          /*Id=*/nullptr, getContext().getSizeType(), ImplicitParamDecl::Other);
      SizeArguments[Param] = Implicit;
      Args.push_back(Implicit);
    }
  }

  if (MD && (isa<CXXConstructorDecl>(MD) || isa<CXXDestructorDecl>(MD)))
    CGM.getCXXABI().addImplicitStructorParams(*this, ResTy, Args);

  return ResTy;
}

void CodeGenFunction::GenerateCode(GlobalDecl GD, llvm::Function *Fn,
                                   const CGFunctionInfo &FnInfo) {
  assert(Fn && "generating code for null Function");
  const FunctionDecl *FD = cast<FunctionDecl>(GD.getDecl());
  CurGD = GD;

  FunctionArgList Args;
  QualType ResTy = BuildFunctionArgList(GD, Args);

  if (FD->isInlineBuiltinDeclaration()) {
    // When generating code for a builtin with an inline declaration, use a
    // mangled name to hold the actual body, while keeping an external
    // definition in case the function pointer is referenced somewhere.
    std::string FDInlineName = (Fn->getName() + ".inline").str();
    llvm::Module *M = Fn->getParent();
    llvm::Function *Clone = M->getFunction(FDInlineName);
    if (!Clone) {
      Clone = llvm::Function::Create(Fn->getFunctionType(),
                                     llvm::GlobalValue::InternalLinkage,
                                     Fn->getAddressSpace(), FDInlineName, M);
      Clone->addFnAttr(llvm::Attribute::AlwaysInline);
    }
    Fn->setLinkage(llvm::GlobalValue::ExternalLinkage);
    Fn = Clone;
  } else {
    // Detect the unusual situation where an inline version is shadowed by a
    // non-inline version. In that case we should pick the external one
    // everywhere. That's GCC behavior too. Unfortunately, I cannot find a way
    // to detect that situation before we reach codegen, so do some late
    // replacement.
    for (const FunctionDecl *PD = FD->getPreviousDecl(); PD;
         PD = PD->getPreviousDecl()) {
      if (LLVM_UNLIKELY(PD->isInlineBuiltinDeclaration())) {
        std::string FDInlineName = (Fn->getName() + ".inline").str();
        llvm::Module *M = Fn->getParent();
        if (llvm::Function *Clone = M->getFunction(FDInlineName)) {
          Clone->replaceAllUsesWith(Fn);
          Clone->eraseFromParent();
        }
        break;
      }
    }
  }

  // Check if we should generate debug info for this function.
  if (FD->hasAttr<NoDebugAttr>()) {
    // Clear non-distinct debug info that was possibly attached to the function
    // due to an earlier declaration without the nodebug attribute
    Fn->setSubprogram(nullptr);
    // Disable debug info indefinitely for this function
    DebugInfo = nullptr;
  }

  // The function might not have a body if we're generating thunks for a
  // function declaration.
  SourceRange BodyRange;
  if (Stmt *Body = FD->getBody())
    BodyRange = Body->getSourceRange();
  else
    BodyRange = FD->getLocation();
  CurEHLocation = BodyRange.getEnd();

  // Use the location of the start of the function to determine where
  // the function definition is located. By default use the location
  // of the declaration as the location for the subprogram. A function
  // may lack a declaration in the source code if it is created by code
  // gen. (examples: _GLOBAL__I_a, __cxx_global_array_dtor, thunk).
  SourceLocation Loc = FD->getLocation();

  // If this is a function specialization then use the pattern body
  // as the location for the function.
  if (const FunctionDecl *SpecDecl = FD->getTemplateInstantiationPattern())
    if (SpecDecl->hasBody(SpecDecl))
      Loc = SpecDecl->getLocation();

  Stmt *Body = FD->getBody();

  if (Body) {
    // Coroutines always emit lifetime markers.
    if (isa<CoroutineBodyStmt>(Body))
      ShouldEmitLifetimeMarkers = true;

    // Initialize helper which will detect jumps which can cause invalid
    // lifetime markers.
    if (ShouldEmitLifetimeMarkers)
      Bypasses.Init(Body);
  }

  // Emit the standard function prologue.
  StartFunction(GD, ResTy, Fn, FnInfo, Args, Loc, BodyRange.getBegin());
  if (!getLangOpts().OptRecordFile.empty()) {
    SyclOptReportHandler &SyclOptReport = CGM.getDiags().getSYCLOptReport();
    if (SyclOptReport.HasOptReportInfo(FD)) {
      llvm::OptimizationRemarkEmitter ORE(Fn);
      for (auto ORI : llvm::enumerate(SyclOptReport.GetInfo(FD))) {
        llvm::DiagnosticLocation DL =
            SourceLocToDebugLoc(ORI.value().KernelArgLoc);
        StringRef NameInDesc = ORI.value().KernelArgDescName;
        StringRef ArgType = ORI.value().KernelArgType;
        StringRef ArgDesc = ORI.value().KernelArgDesc;
        unsigned ArgSize = ORI.value().KernelArgSize;
        StringRef ArgDecomposedField = ORI.value().KernelArgDecomposedField;

        llvm::OptimizationRemark Remark("sycl", "Region", DL,
                                        &Fn->getEntryBlock());
        Remark << "Arg " << llvm::ore::NV("Argument", ORI.index()) << ":"
               << ArgDesc << NameInDesc << "  (" << ArgDecomposedField
               << "Type:" << ArgType << ", "
               << "Size: " << llvm::ore::NV("Argument", ArgSize) << ")";
        ORE.emit(Remark);
      }
    }
  }

  // Save parameters for coroutine function.
  if (Body && isa_and_nonnull<CoroutineBodyStmt>(Body))
    llvm::append_range(FnArgs, FD->parameters());

  // Generate a dummy __host__ function for compiling CUDA sources in SYCL.
  if (getLangOpts().CUDA && !getLangOpts().CUDAIsDevice &&
      getLangOpts().SYCLIsHost && !FD->hasAttr<CUDAHostAttr>() &&
      FD->hasAttr<CUDADeviceAttr>()) {
    if (FD->getReturnType()->isVoidType())
      Builder.CreateRetVoid();
    else
      Builder.CreateRet(llvm::UndefValue::get(Fn->getReturnType()));
    return;
  }
  // When compiling a CUDA file in SYCL device mode,
  // set weak ODR linkage for possibly duplicated functions.
  if (getLangOpts().CUDA && !getLangOpts().CUDAIsDevice &&
      getLangOpts().SYCLIsDevice &&
      (FD->hasAttr<CUDADeviceAttr>() || FD->hasAttr<CUDAHostAttr>()))
    Fn->setLinkage(llvm::Function::WeakODRLinkage);

  // Generate the body of the function.
  PGO.assignRegionCounters(GD, CurFn);
  if (isa<CXXDestructorDecl>(FD))
    EmitDestructorBody(Args);
  else if (isa<CXXConstructorDecl>(FD))
    EmitConstructorBody(Args);
  else if (getLangOpts().CUDA &&
           !getLangOpts().CUDAIsDevice &&
           FD->hasAttr<CUDAGlobalAttr>())
    CGM.getCUDARuntime().emitDeviceStub(*this, Args);
  else if (isa<CXXMethodDecl>(FD) &&
           cast<CXXMethodDecl>(FD)->isLambdaStaticInvoker()) {
    // The lambda static invoker function is special, because it forwards or
    // clones the body of the function call operator (but is actually static).
    EmitLambdaStaticInvokeBody(cast<CXXMethodDecl>(FD));
  } else if (FD->isDefaulted() && isa<CXXMethodDecl>(FD) &&
             (cast<CXXMethodDecl>(FD)->isCopyAssignmentOperator() ||
              cast<CXXMethodDecl>(FD)->isMoveAssignmentOperator())) {
    // Implicit copy-assignment gets the same special treatment as implicit
    // copy-constructors.
    emitImplicitAssignmentOperatorBody(Args);
  } else if (Body) {
    EmitFunctionBody(Body);
  } else
    llvm_unreachable("no definition for emitted function");

  // C++11 [stmt.return]p2:
  //   Flowing off the end of a function [...] results in undefined behavior in
  //   a value-returning function.
  // C11 6.9.1p12:
  //   If the '}' that terminates a function is reached, and the value of the
  //   function call is used by the caller, the behavior is undefined.
  if (getLangOpts().CPlusPlus && !FD->hasImplicitReturnZero() && !SawAsmBlock &&
      !FD->getReturnType()->isVoidType() && Builder.GetInsertBlock()) {
    bool ShouldEmitUnreachable =
        CGM.getCodeGenOpts().StrictReturn ||
        !CGM.MayDropFunctionReturn(FD->getASTContext(), FD->getReturnType());
    if (SanOpts.has(SanitizerKind::Return)) {
      SanitizerScope SanScope(this);
      llvm::Value *IsFalse = Builder.getFalse();
      EmitCheck(std::make_pair(IsFalse, SanitizerKind::Return),
                SanitizerHandler::MissingReturn,
                EmitCheckSourceLocation(FD->getLocation()), std::nullopt);
    } else if (ShouldEmitUnreachable) {
      if (CGM.getCodeGenOpts().OptimizationLevel == 0)
        EmitTrapCall(llvm::Intrinsic::trap);
    }
    if (SanOpts.has(SanitizerKind::Return) || ShouldEmitUnreachable) {
      Builder.CreateUnreachable();
      Builder.ClearInsertionPoint();
    }
  }

  // Emit the standard function epilogue.
  FinishFunction(BodyRange.getEnd());

  // If we haven't marked the function nothrow through other means, do
  // a quick pass now to see if we can.
  if (!CurFn->doesNotThrow())
    TryMarkNoThrow(CurFn);
}

/// ContainsLabel - Return true if the statement contains a label in it.  If
/// this statement is not executed normally, it not containing a label means
/// that we can just remove the code.
bool CodeGenFunction::ContainsLabel(const Stmt *S, bool IgnoreCaseStmts) {
  // Null statement, not a label!
  if (!S) return false;

  // If this is a label, we have to emit the code, consider something like:
  // if (0) {  ...  foo:  bar(); }  goto foo;
  //
  // TODO: If anyone cared, we could track __label__'s, since we know that you
  // can't jump to one from outside their declared region.
  if (isa<LabelStmt>(S))
    return true;

  // If this is a case/default statement, and we haven't seen a switch, we have
  // to emit the code.
  if (isa<SwitchCase>(S) && !IgnoreCaseStmts)
    return true;

  // If this is a switch statement, we want to ignore cases below it.
  if (isa<SwitchStmt>(S))
    IgnoreCaseStmts = true;

  // Scan subexpressions for verboten labels.
  for (const Stmt *SubStmt : S->children())
    if (ContainsLabel(SubStmt, IgnoreCaseStmts))
      return true;

  return false;
}

/// containsBreak - Return true if the statement contains a break out of it.
/// If the statement (recursively) contains a switch or loop with a break
/// inside of it, this is fine.
bool CodeGenFunction::containsBreak(const Stmt *S) {
  // Null statement, not a label!
  if (!S) return false;

  // If this is a switch or loop that defines its own break scope, then we can
  // include it and anything inside of it.
  if (isa<SwitchStmt>(S) || isa<WhileStmt>(S) || isa<DoStmt>(S) ||
      isa<ForStmt>(S))
    return false;

  if (isa<BreakStmt>(S))
    return true;

  // Scan subexpressions for verboten breaks.
  for (const Stmt *SubStmt : S->children())
    if (containsBreak(SubStmt))
      return true;

  return false;
}

bool CodeGenFunction::mightAddDeclToScope(const Stmt *S) {
  if (!S) return false;

  // Some statement kinds add a scope and thus never add a decl to the current
  // scope. Note, this list is longer than the list of statements that might
  // have an unscoped decl nested within them, but this way is conservatively
  // correct even if more statement kinds are added.
  if (isa<IfStmt>(S) || isa<SwitchStmt>(S) || isa<WhileStmt>(S) ||
      isa<DoStmt>(S) || isa<ForStmt>(S) || isa<CompoundStmt>(S) ||
      isa<CXXForRangeStmt>(S) || isa<CXXTryStmt>(S) ||
      isa<ObjCForCollectionStmt>(S) || isa<ObjCAtTryStmt>(S))
    return false;

  if (isa<DeclStmt>(S))
    return true;

  for (const Stmt *SubStmt : S->children())
    if (mightAddDeclToScope(SubStmt))
      return true;

  return false;
}

/// ConstantFoldsToSimpleInteger - If the specified expression does not fold
/// to a constant, or if it does but contains a label, return false.  If it
/// constant folds return true and set the boolean result in Result.
bool CodeGenFunction::ConstantFoldsToSimpleInteger(const Expr *Cond,
                                                   bool &ResultBool,
                                                   bool AllowLabels) {
  llvm::APSInt ResultInt;
  if (!ConstantFoldsToSimpleInteger(Cond, ResultInt, AllowLabels))
    return false;

  ResultBool = ResultInt.getBoolValue();
  return true;
}

/// ConstantFoldsToSimpleInteger - If the specified expression does not fold
/// to a constant, or if it does but contains a label, return false.  If it
/// constant folds return true and set the folded value.
bool CodeGenFunction::ConstantFoldsToSimpleInteger(const Expr *Cond,
                                                   llvm::APSInt &ResultInt,
                                                   bool AllowLabels) {
  // FIXME: Rename and handle conversion of other evaluatable things
  // to bool.
  Expr::EvalResult Result;
  if (!Cond->EvaluateAsInt(Result, getContext()))
    return false;  // Not foldable, not integer or not fully evaluatable.

  llvm::APSInt Int = Result.Val.getInt();
  if (!AllowLabels && CodeGenFunction::ContainsLabel(Cond))
    return false;  // Contains a label.

  ResultInt = Int;
  return true;
}

/// Determine whether the given condition is an instrumentable condition
/// (i.e. no "&&" or "||").
bool CodeGenFunction::isInstrumentedCondition(const Expr *C) {
  // Bypass simplistic logical-NOT operator before determining whether the
  // condition contains any other logical operator.
  if (const UnaryOperator *UnOp = dyn_cast<UnaryOperator>(C->IgnoreParens()))
    if (UnOp->getOpcode() == UO_LNot)
      C = UnOp->getSubExpr();

  const BinaryOperator *BOp = dyn_cast<BinaryOperator>(C->IgnoreParens());
  return (!BOp || !BOp->isLogicalOp());
}

/// EmitBranchToCounterBlock - Emit a conditional branch to a new block that
/// increments a profile counter based on the semantics of the given logical
/// operator opcode.  This is used to instrument branch condition coverage for
/// logical operators.
void CodeGenFunction::EmitBranchToCounterBlock(
    const Expr *Cond, BinaryOperator::Opcode LOp, llvm::BasicBlock *TrueBlock,
    llvm::BasicBlock *FalseBlock, uint64_t TrueCount /* = 0 */,
    Stmt::Likelihood LH /* =None */, const Expr *CntrIdx /* = nullptr */) {
  // If not instrumenting, just emit a branch.
  bool InstrumentRegions = CGM.getCodeGenOpts().hasProfileClangInstr();
  if (!InstrumentRegions || !isInstrumentedCondition(Cond))
    return EmitBranchOnBoolExpr(Cond, TrueBlock, FalseBlock, TrueCount, LH);

  llvm::BasicBlock *ThenBlock = nullptr;
  llvm::BasicBlock *ElseBlock = nullptr;
  llvm::BasicBlock *NextBlock = nullptr;

  // Create the block we'll use to increment the appropriate counter.
  llvm::BasicBlock *CounterIncrBlock = createBasicBlock("lop.rhscnt");

  // Set block pointers according to Logical-AND (BO_LAnd) semantics. This
  // means we need to evaluate the condition and increment the counter on TRUE:
  //
  // if (Cond)
  //   goto CounterIncrBlock;
  // else
  //   goto FalseBlock;
  //
  // CounterIncrBlock:
  //   Counter++;
  //   goto TrueBlock;

  if (LOp == BO_LAnd) {
    ThenBlock = CounterIncrBlock;
    ElseBlock = FalseBlock;
    NextBlock = TrueBlock;
  }

  // Set block pointers according to Logical-OR (BO_LOr) semantics. This means
  // we need to evaluate the condition and increment the counter on FALSE:
  //
  // if (Cond)
  //   goto TrueBlock;
  // else
  //   goto CounterIncrBlock;
  //
  // CounterIncrBlock:
  //   Counter++;
  //   goto FalseBlock;

  else if (LOp == BO_LOr) {
    ThenBlock = TrueBlock;
    ElseBlock = CounterIncrBlock;
    NextBlock = FalseBlock;
  } else {
    llvm_unreachable("Expected Opcode must be that of a Logical Operator");
  }

  // Emit Branch based on condition.
  EmitBranchOnBoolExpr(Cond, ThenBlock, ElseBlock, TrueCount, LH);

  // Emit the block containing the counter increment(s).
  EmitBlock(CounterIncrBlock);

  // Increment corresponding counter; if index not provided, use Cond as index.
  incrementProfileCounter(CntrIdx ? CntrIdx : Cond);

  // Go to the next block.
  EmitBranch(NextBlock);
}

/// EmitBranchOnBoolExpr - Emit a branch on a boolean condition (e.g. for an if
/// statement) to the specified blocks.  Based on the condition, this might try
/// to simplify the codegen of the conditional based on the branch.
/// \param LH The value of the likelihood attribute on the True branch.
void CodeGenFunction::EmitBranchOnBoolExpr(const Expr *Cond,
                                           llvm::BasicBlock *TrueBlock,
                                           llvm::BasicBlock *FalseBlock,
                                           uint64_t TrueCount,
                                           Stmt::Likelihood LH) {
  Cond = Cond->IgnoreParens();

  if (const BinaryOperator *CondBOp = dyn_cast<BinaryOperator>(Cond)) {

    // Handle X && Y in a condition.
    if (CondBOp->getOpcode() == BO_LAnd) {
      // If we have "1 && X", simplify the code.  "0 && X" would have constant
      // folded if the case was simple enough.
      bool ConstantBool = false;
      if (ConstantFoldsToSimpleInteger(CondBOp->getLHS(), ConstantBool) &&
          ConstantBool) {
        // br(1 && X) -> br(X).
        incrementProfileCounter(CondBOp);
        return EmitBranchToCounterBlock(CondBOp->getRHS(), BO_LAnd, TrueBlock,
                                        FalseBlock, TrueCount, LH);
      }

      // If we have "X && 1", simplify the code to use an uncond branch.
      // "X && 0" would have been constant folded to 0.
      if (ConstantFoldsToSimpleInteger(CondBOp->getRHS(), ConstantBool) &&
          ConstantBool) {
        // br(X && 1) -> br(X).
        return EmitBranchToCounterBlock(CondBOp->getLHS(), BO_LAnd, TrueBlock,
                                        FalseBlock, TrueCount, LH, CondBOp);
      }

      // Emit the LHS as a conditional.  If the LHS conditional is false, we
      // want to jump to the FalseBlock.
      llvm::BasicBlock *LHSTrue = createBasicBlock("land.lhs.true");
      // The counter tells us how often we evaluate RHS, and all of TrueCount
      // can be propagated to that branch.
      uint64_t RHSCount = getProfileCount(CondBOp->getRHS());

      ConditionalEvaluation eval(*this);
      {
        ApplyDebugLocation DL(*this, Cond);
        // Propagate the likelihood attribute like __builtin_expect
        // __builtin_expect(X && Y, 1) -> X and Y are likely
        // __builtin_expect(X && Y, 0) -> only Y is unlikely
        EmitBranchOnBoolExpr(CondBOp->getLHS(), LHSTrue, FalseBlock, RHSCount,
                             LH == Stmt::LH_Unlikely ? Stmt::LH_None : LH);
        EmitBlock(LHSTrue);
      }

      incrementProfileCounter(CondBOp);
      setCurrentProfileCount(getProfileCount(CondBOp->getRHS()));

      // Any temporaries created here are conditional.
      eval.begin(*this);
      EmitBranchToCounterBlock(CondBOp->getRHS(), BO_LAnd, TrueBlock,
                               FalseBlock, TrueCount, LH);
      eval.end(*this);

      return;
    }

    if (CondBOp->getOpcode() == BO_LOr) {
      // If we have "0 || X", simplify the code.  "1 || X" would have constant
      // folded if the case was simple enough.
      bool ConstantBool = false;
      if (ConstantFoldsToSimpleInteger(CondBOp->getLHS(), ConstantBool) &&
          !ConstantBool) {
        // br(0 || X) -> br(X).
        incrementProfileCounter(CondBOp);
        return EmitBranchToCounterBlock(CondBOp->getRHS(), BO_LOr, TrueBlock,
                                        FalseBlock, TrueCount, LH);
      }

      // If we have "X || 0", simplify the code to use an uncond branch.
      // "X || 1" would have been constant folded to 1.
      if (ConstantFoldsToSimpleInteger(CondBOp->getRHS(), ConstantBool) &&
          !ConstantBool) {
        // br(X || 0) -> br(X).
        return EmitBranchToCounterBlock(CondBOp->getLHS(), BO_LOr, TrueBlock,
                                        FalseBlock, TrueCount, LH, CondBOp);
      }

      // Emit the LHS as a conditional.  If the LHS conditional is true, we
      // want to jump to the TrueBlock.
      llvm::BasicBlock *LHSFalse = createBasicBlock("lor.lhs.false");
      // We have the count for entry to the RHS and for the whole expression
      // being true, so we can divy up True count between the short circuit and
      // the RHS.
      uint64_t LHSCount =
          getCurrentProfileCount() - getProfileCount(CondBOp->getRHS());
      uint64_t RHSCount = TrueCount - LHSCount;

      ConditionalEvaluation eval(*this);
      {
        // Propagate the likelihood attribute like __builtin_expect
        // __builtin_expect(X || Y, 1) -> only Y is likely
        // __builtin_expect(X || Y, 0) -> both X and Y are unlikely
        ApplyDebugLocation DL(*this, Cond);
        EmitBranchOnBoolExpr(CondBOp->getLHS(), TrueBlock, LHSFalse, LHSCount,
                             LH == Stmt::LH_Likely ? Stmt::LH_None : LH);
        EmitBlock(LHSFalse);
      }

      incrementProfileCounter(CondBOp);
      setCurrentProfileCount(getProfileCount(CondBOp->getRHS()));

      // Any temporaries created here are conditional.
      eval.begin(*this);
      EmitBranchToCounterBlock(CondBOp->getRHS(), BO_LOr, TrueBlock, FalseBlock,
                               RHSCount, LH);

      eval.end(*this);

      return;
    }
  }

  if (const UnaryOperator *CondUOp = dyn_cast<UnaryOperator>(Cond)) {
    // br(!x, t, f) -> br(x, f, t)
    if (CondUOp->getOpcode() == UO_LNot) {
      // Negate the count.
      uint64_t FalseCount = getCurrentProfileCount() - TrueCount;
      // The values of the enum are chosen to make this negation possible.
      LH = static_cast<Stmt::Likelihood>(-LH);
      // Negate the condition and swap the destination blocks.
      return EmitBranchOnBoolExpr(CondUOp->getSubExpr(), FalseBlock, TrueBlock,
                                  FalseCount, LH);
    }
  }

  if (const ConditionalOperator *CondOp = dyn_cast<ConditionalOperator>(Cond)) {
    // br(c ? x : y, t, f) -> br(c, br(x, t, f), br(y, t, f))
    llvm::BasicBlock *LHSBlock = createBasicBlock("cond.true");
    llvm::BasicBlock *RHSBlock = createBasicBlock("cond.false");

    // The ConditionalOperator itself has no likelihood information for its
    // true and false branches. This matches the behavior of __builtin_expect.
    ConditionalEvaluation cond(*this);
    EmitBranchOnBoolExpr(CondOp->getCond(), LHSBlock, RHSBlock,
                         getProfileCount(CondOp), Stmt::LH_None);

    // When computing PGO branch weights, we only know the overall count for
    // the true block. This code is essentially doing tail duplication of the
    // naive code-gen, introducing new edges for which counts are not
    // available. Divide the counts proportionally between the LHS and RHS of
    // the conditional operator.
    uint64_t LHSScaledTrueCount = 0;
    if (TrueCount) {
      double LHSRatio =
          getProfileCount(CondOp) / (double)getCurrentProfileCount();
      LHSScaledTrueCount = TrueCount * LHSRatio;
    }

    cond.begin(*this);
    EmitBlock(LHSBlock);
    incrementProfileCounter(CondOp);
    {
      ApplyDebugLocation DL(*this, Cond);
      EmitBranchOnBoolExpr(CondOp->getLHS(), TrueBlock, FalseBlock,
                           LHSScaledTrueCount, LH);
    }
    cond.end(*this);

    cond.begin(*this);
    EmitBlock(RHSBlock);
    EmitBranchOnBoolExpr(CondOp->getRHS(), TrueBlock, FalseBlock,
                         TrueCount - LHSScaledTrueCount, LH);
    cond.end(*this);

    return;
  }

  if (const CXXThrowExpr *Throw = dyn_cast<CXXThrowExpr>(Cond)) {
    // Conditional operator handling can give us a throw expression as a
    // condition for a case like:
    //   br(c ? throw x : y, t, f) -> br(c, br(throw x, t, f), br(y, t, f)
    // Fold this to:
    //   br(c, throw x, br(y, t, f))
    EmitCXXThrowExpr(Throw, /*KeepInsertionPoint*/false);
    return;
  }

  // Emit the code with the fully general case.
  llvm::Value *CondV;
  {
    ApplyDebugLocation DL(*this, Cond);
    CondV = EvaluateExprAsBool(Cond);
  }

  llvm::MDNode *Weights = nullptr;
  llvm::MDNode *Unpredictable = nullptr;

  // If the branch has a condition wrapped by __builtin_unpredictable,
  // create metadata that specifies that the branch is unpredictable.
  // Don't bother if not optimizing because that metadata would not be used.
  auto *Call = dyn_cast<CallExpr>(Cond->IgnoreImpCasts());
  if (Call && CGM.getCodeGenOpts().OptimizationLevel != 0) {
    auto *FD = dyn_cast_or_null<FunctionDecl>(Call->getCalleeDecl());
    if (FD && FD->getBuiltinID() == Builtin::BI__builtin_unpredictable) {
      llvm::MDBuilder MDHelper(getLLVMContext());
      Unpredictable = MDHelper.createUnpredictable();
    }
  }

  // If there is a Likelihood knowledge for the cond, lower it.
  // Note that if not optimizing this won't emit anything.
  llvm::Value *NewCondV = emitCondLikelihoodViaExpectIntrinsic(CondV, LH);
  if (CondV != NewCondV)
    CondV = NewCondV;
  else {
    // Otherwise, lower profile counts. Note that we do this even at -O0.
    uint64_t CurrentCount = std::max(getCurrentProfileCount(), TrueCount);
    Weights = createProfileWeights(TrueCount, CurrentCount - TrueCount);
  }

  Builder.CreateCondBr(CondV, TrueBlock, FalseBlock, Weights, Unpredictable);
}

/// ErrorUnsupported - Print out an error that codegen doesn't support the
/// specified stmt yet.
void CodeGenFunction::ErrorUnsupported(const Stmt *S, const char *Type) {
  CGM.ErrorUnsupported(S, Type);
}

/// emitNonZeroVLAInit - Emit the "zero" initialization of a
/// variable-length array whose elements have a non-zero bit-pattern.
///
/// \param baseType the inner-most element type of the array
/// \param src - a char* pointing to the bit-pattern for a single
/// base element of the array
/// \param sizeInChars - the total size of the VLA, in chars
static void emitNonZeroVLAInit(CodeGenFunction &CGF, QualType baseType,
                               Address dest, Address src,
                               llvm::Value *sizeInChars) {
  CGBuilderTy &Builder = CGF.Builder;

  CharUnits baseSize = CGF.getContext().getTypeSizeInChars(baseType);
  llvm::Value *baseSizeInChars
    = llvm::ConstantInt::get(CGF.IntPtrTy, baseSize.getQuantity());

  Address begin =
    Builder.CreateElementBitCast(dest, CGF.Int8Ty, "vla.begin");
  llvm::Value *end = Builder.CreateInBoundsGEP(
      begin.getElementType(), begin.getPointer(), sizeInChars, "vla.end");

  llvm::BasicBlock *originBB = CGF.Builder.GetInsertBlock();
  llvm::BasicBlock *loopBB = CGF.createBasicBlock("vla-init.loop");
  llvm::BasicBlock *contBB = CGF.createBasicBlock("vla-init.cont");

  // Make a loop over the VLA.  C99 guarantees that the VLA element
  // count must be nonzero.
  CGF.EmitBlock(loopBB);

  llvm::PHINode *cur = Builder.CreatePHI(begin.getType(), 2, "vla.cur");
  cur->addIncoming(begin.getPointer(), originBB);

  CharUnits curAlign =
    dest.getAlignment().alignmentOfArrayElement(baseSize);

  // memcpy the individual element bit-pattern.
  Builder.CreateMemCpy(Address(cur, CGF.Int8Ty, curAlign), src, baseSizeInChars,
                       /*volatile*/ false);

  // Go to the next element.
  llvm::Value *next =
    Builder.CreateInBoundsGEP(CGF.Int8Ty, cur, baseSizeInChars, "vla.next");

  // Leave if that's the end of the VLA.
  llvm::Value *done = Builder.CreateICmpEQ(next, end, "vla-init.isdone");
  Builder.CreateCondBr(done, contBB, loopBB);
  cur->addIncoming(next, loopBB);

  CGF.EmitBlock(contBB);
}

void
CodeGenFunction::EmitNullInitialization(Address DestPtr, QualType Ty) {
  // Ignore empty classes in C++.
  if (getLangOpts().CPlusPlus) {
    if (const RecordType *RT = Ty->getAs<RecordType>()) {
      if (cast<CXXRecordDecl>(RT->getDecl())->isEmpty())
        return;
    }
  }

  // Cast the dest ptr to the appropriate i8 pointer type.
  if (DestPtr.getElementType() != Int8Ty)
    DestPtr = Builder.CreateElementBitCast(DestPtr, Int8Ty);

  // Get size and alignment info for this aggregate.
  CharUnits size = getContext().getTypeSizeInChars(Ty);

  llvm::Value *SizeVal;
  const VariableArrayType *vla;

  // Don't bother emitting a zero-byte memset.
  if (size.isZero()) {
    // But note that getTypeInfo returns 0 for a VLA.
    if (const VariableArrayType *vlaType =
          dyn_cast_or_null<VariableArrayType>(
                                          getContext().getAsArrayType(Ty))) {
      auto VlaSize = getVLASize(vlaType);
      SizeVal = VlaSize.NumElts;
      CharUnits eltSize = getContext().getTypeSizeInChars(VlaSize.Type);
      if (!eltSize.isOne())
        SizeVal = Builder.CreateNUWMul(SizeVal, CGM.getSize(eltSize));
      vla = vlaType;
    } else {
      return;
    }
  } else {
    SizeVal = CGM.getSize(size);
    vla = nullptr;
  }

  // If the type contains a pointer to data member we can't memset it to zero.
  // Instead, create a null constant and copy it to the destination.
  // TODO: there are other patterns besides zero that we can usefully memset,
  // like -1, which happens to be the pattern used by member-pointers.
  if (!CGM.getTypes().isZeroInitializable(Ty)) {
    // For a VLA, emit a single element, then splat that over the VLA.
    if (vla) Ty = getContext().getBaseElementType(vla);

    llvm::Constant *NullConstant = CGM.EmitNullConstant(Ty);

    llvm::GlobalVariable *NullVariable =
      new llvm::GlobalVariable(CGM.getModule(), NullConstant->getType(),
                               /*isConstant=*/true,
                               llvm::GlobalVariable::PrivateLinkage,
                               NullConstant, Twine());
    CharUnits NullAlign = DestPtr.getAlignment();
    NullVariable->setAlignment(NullAlign.getAsAlign());
    Address SrcPtr(Builder.CreateBitCast(NullVariable, Builder.getInt8PtrTy()),
                   Builder.getInt8Ty(), NullAlign);

    if (vla) return emitNonZeroVLAInit(*this, Ty, DestPtr, SrcPtr, SizeVal);

    // Get and call the appropriate llvm.memcpy overload.
    Builder.CreateMemCpy(DestPtr, SrcPtr, SizeVal, false);
    return;
  }

  // Otherwise, just memset the whole thing to zero.  This is legal
  // because in LLVM, all default initializers (other than the ones we just
  // handled above) are guaranteed to have a bit pattern of all zeros.
  Builder.CreateMemSet(DestPtr, Builder.getInt8(0), SizeVal, false);
}

llvm::BlockAddress *CodeGenFunction::GetAddrOfLabel(const LabelDecl *L) {
  // Make sure that there is a block for the indirect goto.
  if (!IndirectBranch)
    GetIndirectGotoBlock();

  llvm::BasicBlock *BB = getJumpDestForLabel(L).getBlock();

  // Make sure the indirect branch includes all of the address-taken blocks.
  IndirectBranch->addDestination(BB);
  return llvm::BlockAddress::get(CurFn, BB);
}

llvm::BasicBlock *CodeGenFunction::GetIndirectGotoBlock() {
  // If we already made the indirect branch for indirect goto, return its block.
  if (IndirectBranch) return IndirectBranch->getParent();

  CGBuilderTy TmpBuilder(*this, createBasicBlock("indirectgoto"));

  // Create the PHI node that indirect gotos will add entries to.
  llvm::Value *DestVal = TmpBuilder.CreatePHI(Int8PtrTy, 0,
                                              "indirect.goto.dest");

  // Create the indirect branch instruction.
  IndirectBranch = TmpBuilder.CreateIndirectBr(DestVal);
  return IndirectBranch->getParent();
}

/// Computes the length of an array in elements, as well as the base
/// element type and a properly-typed first element pointer.
llvm::Value *CodeGenFunction::emitArrayLength(const ArrayType *origArrayType,
                                              QualType &baseType,
                                              Address &addr) {
  const ArrayType *arrayType = origArrayType;

  // If it's a VLA, we have to load the stored size.  Note that
  // this is the size of the VLA in bytes, not its size in elements.
  llvm::Value *numVLAElements = nullptr;
  if (isa<VariableArrayType>(arrayType)) {
    numVLAElements = getVLASize(cast<VariableArrayType>(arrayType)).NumElts;

    // Walk into all VLAs.  This doesn't require changes to addr,
    // which has type T* where T is the first non-VLA element type.
    do {
      QualType elementType = arrayType->getElementType();
      arrayType = getContext().getAsArrayType(elementType);

      // If we only have VLA components, 'addr' requires no adjustment.
      if (!arrayType) {
        baseType = elementType;
        return numVLAElements;
      }
    } while (isa<VariableArrayType>(arrayType));

    // We get out here only if we find a constant array type
    // inside the VLA.
  }

  // We have some number of constant-length arrays, so addr should
  // have LLVM type [M x [N x [...]]]*.  Build a GEP that walks
  // down to the first element of addr.
  SmallVector<llvm::Value*, 8> gepIndices;

  // GEP down to the array type.
  llvm::ConstantInt *zero = Builder.getInt32(0);
  gepIndices.push_back(zero);

  uint64_t countFromCLAs = 1;
  QualType eltType;

  llvm::ArrayType *llvmArrayType =
    dyn_cast<llvm::ArrayType>(addr.getElementType());
  while (llvmArrayType) {
    assert(isa<ConstantArrayType>(arrayType));
    assert(cast<ConstantArrayType>(arrayType)->getSize().getZExtValue()
             == llvmArrayType->getNumElements());

    gepIndices.push_back(zero);
    countFromCLAs *= llvmArrayType->getNumElements();
    eltType = arrayType->getElementType();

    llvmArrayType =
      dyn_cast<llvm::ArrayType>(llvmArrayType->getElementType());
    arrayType = getContext().getAsArrayType(arrayType->getElementType());
    assert((!llvmArrayType || arrayType) &&
           "LLVM and Clang types are out-of-synch");
  }

  if (arrayType) {
    // From this point onwards, the Clang array type has been emitted
    // as some other type (probably a packed struct). Compute the array
    // size, and just emit the 'begin' expression as a bitcast.
    while (arrayType) {
      countFromCLAs *=
          cast<ConstantArrayType>(arrayType)->getSize().getZExtValue();
      eltType = arrayType->getElementType();
      arrayType = getContext().getAsArrayType(eltType);
    }

    llvm::Type *baseType = ConvertType(eltType);
    addr = Builder.CreateElementBitCast(addr, baseType, "array.begin");
  } else {
    // Create the actual GEP.
    addr = Address(Builder.CreateInBoundsGEP(
        addr.getElementType(), addr.getPointer(), gepIndices, "array.begin"),
        ConvertTypeForMem(eltType),
        addr.getAlignment());
  }

  baseType = eltType;

  llvm::Value *numElements
    = llvm::ConstantInt::get(SizeTy, countFromCLAs);

  // If we had any VLA dimensions, factor them in.
  if (numVLAElements)
    numElements = Builder.CreateNUWMul(numVLAElements, numElements);

  return numElements;
}

CodeGenFunction::VlaSizePair CodeGenFunction::getVLASize(QualType type) {
  const VariableArrayType *vla = getContext().getAsVariableArrayType(type);
  assert(vla && "type was not a variable array type!");
  return getVLASize(vla);
}

CodeGenFunction::VlaSizePair
CodeGenFunction::getVLASize(const VariableArrayType *type) {
  // The number of elements so far; always size_t.
  llvm::Value *numElements = nullptr;

  QualType elementType;
  do {
    elementType = type->getElementType();
    llvm::Value *vlaSize = VLASizeMap[type->getSizeExpr()];
    assert(vlaSize && "no size for VLA!");
    assert(vlaSize->getType() == SizeTy);

    if (!numElements) {
      numElements = vlaSize;
    } else {
      // It's undefined behavior if this wraps around, so mark it that way.
      // FIXME: Teach -fsanitize=undefined to trap this.
      numElements = Builder.CreateNUWMul(numElements, vlaSize);
    }
  } while ((type = getContext().getAsVariableArrayType(elementType)));

  return { numElements, elementType };
}

CodeGenFunction::VlaSizePair
CodeGenFunction::getVLAElements1D(QualType type) {
  const VariableArrayType *vla = getContext().getAsVariableArrayType(type);
  assert(vla && "type was not a variable array type!");
  return getVLAElements1D(vla);
}

CodeGenFunction::VlaSizePair
CodeGenFunction::getVLAElements1D(const VariableArrayType *Vla) {
  llvm::Value *VlaSize = VLASizeMap[Vla->getSizeExpr()];
  assert(VlaSize && "no size for VLA!");
  assert(VlaSize->getType() == SizeTy);
  return { VlaSize, Vla->getElementType() };
}

void CodeGenFunction::EmitVariablyModifiedType(QualType type) {
  assert(type->isVariablyModifiedType() &&
         "Must pass variably modified type to EmitVLASizes!");

  EnsureInsertPoint();

  // We're going to walk down into the type and look for VLA
  // expressions.
  do {
    assert(type->isVariablyModifiedType());

    const Type *ty = type.getTypePtr();
    switch (ty->getTypeClass()) {

#define TYPE(Class, Base)
#define ABSTRACT_TYPE(Class, Base)
#define NON_CANONICAL_TYPE(Class, Base)
#define DEPENDENT_TYPE(Class, Base) case Type::Class:
#define NON_CANONICAL_UNLESS_DEPENDENT_TYPE(Class, Base)
#include "clang/AST/TypeNodes.inc"
      llvm_unreachable("unexpected dependent type!");

    // These types are never variably-modified.
    case Type::Builtin:
    case Type::Complex:
    case Type::Vector:
    case Type::ExtVector:
    case Type::ConstantMatrix:
    case Type::Record:
    case Type::Enum:
    case Type::Using:
    case Type::TemplateSpecialization:
    case Type::ObjCTypeParam:
    case Type::ObjCObject:
    case Type::ObjCInterface:
    case Type::ObjCObjectPointer:
    case Type::BitInt:
      llvm_unreachable("type class is never variably-modified!");

    case Type::Elaborated:
      type = cast<ElaboratedType>(ty)->getNamedType();
      break;

    case Type::Adjusted:
      type = cast<AdjustedType>(ty)->getAdjustedType();
      break;

    case Type::Decayed:
      type = cast<DecayedType>(ty)->getPointeeType();
      break;

    case Type::Pointer:
      type = cast<PointerType>(ty)->getPointeeType();
      break;

    case Type::BlockPointer:
      type = cast<BlockPointerType>(ty)->getPointeeType();
      break;

    case Type::LValueReference:
    case Type::RValueReference:
      type = cast<ReferenceType>(ty)->getPointeeType();
      break;

    case Type::MemberPointer:
      type = cast<MemberPointerType>(ty)->getPointeeType();
      break;

    case Type::ConstantArray:
    case Type::IncompleteArray:
      // Losing element qualification here is fine.
      type = cast<ArrayType>(ty)->getElementType();
      break;

    case Type::VariableArray: {
      // Losing element qualification here is fine.
      const VariableArrayType *vat = cast<VariableArrayType>(ty);

      // Unknown size indication requires no size computation.
      // Otherwise, evaluate and record it.
      if (const Expr *sizeExpr = vat->getSizeExpr()) {
        // It's possible that we might have emitted this already,
        // e.g. with a typedef and a pointer to it.
        llvm::Value *&entry = VLASizeMap[sizeExpr];
        if (!entry) {
          llvm::Value *size = EmitScalarExpr(sizeExpr);

          // C11 6.7.6.2p5:
          //   If the size is an expression that is not an integer constant
          //   expression [...] each time it is evaluated it shall have a value
          //   greater than zero.
          if (SanOpts.has(SanitizerKind::VLABound)) {
            SanitizerScope SanScope(this);
            llvm::Value *Zero = llvm::Constant::getNullValue(size->getType());
            clang::QualType SEType = sizeExpr->getType();
            llvm::Value *CheckCondition =
                SEType->isSignedIntegerType()
                    ? Builder.CreateICmpSGT(size, Zero)
                    : Builder.CreateICmpUGT(size, Zero);
            llvm::Constant *StaticArgs[] = {
                EmitCheckSourceLocation(sizeExpr->getBeginLoc()),
                EmitCheckTypeDescriptor(SEType)};
            EmitCheck(std::make_pair(CheckCondition, SanitizerKind::VLABound),
                      SanitizerHandler::VLABoundNotPositive, StaticArgs, size);
          }

          // Always zexting here would be wrong if it weren't
          // undefined behavior to have a negative bound.
          // FIXME: What about when size's type is larger than size_t?
          entry = Builder.CreateIntCast(size, SizeTy, /*signed*/ false);
        }
      }
      type = vat->getElementType();
      break;
    }

    case Type::FunctionProto:
    case Type::FunctionNoProto:
      type = cast<FunctionType>(ty)->getReturnType();
      break;

    case Type::Paren:
    case Type::TypeOf:
    case Type::UnaryTransform:
    case Type::Attributed:
    case Type::BTFTagAttributed:
    case Type::SubstTemplateTypeParm:
    case Type::MacroQualified:
      // Keep walking after single level desugaring.
      type = type.getSingleStepDesugaredType(getContext());
      break;

    case Type::Typedef:
    case Type::Decltype:
    case Type::Auto:
    case Type::DeducedTemplateSpecialization:
      // Stop walking: nothing to do.
      return;

    case Type::TypeOfExpr:
      // Stop walking: emit typeof expression.
      EmitIgnoredExpr(cast<TypeOfExprType>(ty)->getUnderlyingExpr());
      return;

    case Type::Atomic:
      type = cast<AtomicType>(ty)->getValueType();
      break;

    case Type::Pipe:
      type = cast<PipeType>(ty)->getElementType();
      break;
    }
  } while (type->isVariablyModifiedType());
}

Address CodeGenFunction::EmitVAListRef(const Expr* E) {
  if (getContext().getBuiltinVaListType()->isArrayType())
    return EmitPointerWithAlignment(E);
  return EmitLValue(E).getAddress(*this);
}

Address CodeGenFunction::EmitMSVAListRef(const Expr *E) {
  return EmitLValue(E).getAddress(*this);
}

void CodeGenFunction::EmitDeclRefExprDbgValue(const DeclRefExpr *E,
                                              const APValue &Init) {
  assert(Init.hasValue() && "Invalid DeclRefExpr initializer!");
  if (CGDebugInfo *Dbg = getDebugInfo())
    if (CGM.getCodeGenOpts().hasReducedDebugInfo())
      Dbg->EmitGlobalVariable(E->getDecl(), Init);
}

CodeGenFunction::PeepholeProtection
CodeGenFunction::protectFromPeepholes(RValue rvalue) {
  // At the moment, the only aggressive peephole we do in IR gen
  // is trunc(zext) folding, but if we add more, we can easily
  // extend this protection.

  if (!rvalue.isScalar()) return PeepholeProtection();
  llvm::Value *value = rvalue.getScalarVal();
  if (!isa<llvm::ZExtInst>(value)) return PeepholeProtection();

  // Just make an extra bitcast.
  assert(HaveInsertPoint());
  llvm::Instruction *inst = new llvm::BitCastInst(value, value->getType(), "",
                                                  Builder.GetInsertBlock());

  PeepholeProtection protection;
  protection.Inst = inst;
  return protection;
}

void CodeGenFunction::unprotectFromPeepholes(PeepholeProtection protection) {
  if (!protection.Inst) return;

  // In theory, we could try to duplicate the peepholes now, but whatever.
  protection.Inst->eraseFromParent();
}

void CodeGenFunction::emitAlignmentAssumption(llvm::Value *PtrValue,
                                              QualType Ty, SourceLocation Loc,
                                              SourceLocation AssumptionLoc,
                                              llvm::Value *Alignment,
                                              llvm::Value *OffsetValue) {
  if (Alignment->getType() != IntPtrTy)
    Alignment =
        Builder.CreateIntCast(Alignment, IntPtrTy, false, "casted.align");
  if (OffsetValue && OffsetValue->getType() != IntPtrTy)
    OffsetValue =
        Builder.CreateIntCast(OffsetValue, IntPtrTy, true, "casted.offset");
  llvm::Value *TheCheck = nullptr;
  if (SanOpts.has(SanitizerKind::Alignment)) {
    llvm::Value *PtrIntValue =
        Builder.CreatePtrToInt(PtrValue, IntPtrTy, "ptrint");

    if (OffsetValue) {
      bool IsOffsetZero = false;
      if (const auto *CI = dyn_cast<llvm::ConstantInt>(OffsetValue))
        IsOffsetZero = CI->isZero();

      if (!IsOffsetZero)
        PtrIntValue = Builder.CreateSub(PtrIntValue, OffsetValue, "offsetptr");
    }

    llvm::Value *Zero = llvm::ConstantInt::get(IntPtrTy, 0);
    llvm::Value *Mask =
        Builder.CreateSub(Alignment, llvm::ConstantInt::get(IntPtrTy, 1));
    llvm::Value *MaskedPtr = Builder.CreateAnd(PtrIntValue, Mask, "maskedptr");
    TheCheck = Builder.CreateICmpEQ(MaskedPtr, Zero, "maskcond");
  }
  llvm::Instruction *Assumption = Builder.CreateAlignmentAssumption(
      CGM.getDataLayout(), PtrValue, Alignment, OffsetValue);

  if (!SanOpts.has(SanitizerKind::Alignment))
    return;
  emitAlignmentAssumptionCheck(PtrValue, Ty, Loc, AssumptionLoc, Alignment,
                               OffsetValue, TheCheck, Assumption);
}

void CodeGenFunction::emitAlignmentAssumption(llvm::Value *PtrValue,
                                              const Expr *E,
                                              SourceLocation AssumptionLoc,
                                              llvm::Value *Alignment,
                                              llvm::Value *OffsetValue) {
  QualType Ty = E->getType();
  SourceLocation Loc = E->getExprLoc();

  emitAlignmentAssumption(PtrValue, Ty, Loc, AssumptionLoc, Alignment,
                          OffsetValue);
}

llvm::Value *CodeGenFunction::EmitAnnotationCall(llvm::Function *AnnotationFn,
                                                 llvm::Value *AnnotatedVal,
                                                 StringRef AnnotationStr,
                                                 SourceLocation Location,
                                                 const AnnotateAttr *Attr) {
  SmallVector<llvm::Value *, 5> Args = {
      AnnotatedVal,
      Builder.CreateBitCast(CGM.EmitAnnotationString(AnnotationStr),
                            ConstGlobalsPtrTy),
      Builder.CreateBitCast(CGM.EmitAnnotationUnit(Location),
                            ConstGlobalsPtrTy),
      CGM.EmitAnnotationLineNo(Location),
  };
  if (Attr)
    Args.push_back(CGM.EmitAnnotationArgs(Attr));
  else {
    assert(AnnotationFn->isIntrinsic() &&
           "Annotation call must be an intrinsic");
    const llvm::Intrinsic::ID ID = AnnotationFn->getIntrinsicID();
    if (ID == llvm::Intrinsic::ptr_annotation ||
        ID == llvm::Intrinsic::var_annotation)
      Args.push_back(llvm::ConstantPointerNull::get(ConstGlobalsPtrTy));
  }
  return Builder.CreateCall(AnnotationFn, Args);
}

void CodeGenFunction::EmitVarAnnotations(const VarDecl *D, llvm::Value *V) {
  assert(D->hasAttr<AnnotateAttr>() && "no annotate attribute");
  // FIXME We create a new bitcast for every annotation because that's what
  // llvm-gcc was doing.
  unsigned AS = V->getType()->getPointerAddressSpace();
  llvm::Type *I8PtrTy = Builder.getInt8PtrTy(AS);
  for (const auto *I : D->specific_attrs<AnnotateAttr>())
    EmitAnnotationCall(CGM.getIntrinsic(llvm::Intrinsic::var_annotation,
                                        {I8PtrTy, CGM.ConstGlobalsPtrTy}),
                       Builder.CreateBitCast(V, I8PtrTy, V->getName()),
                       I->getAnnotation(), D->getLocation(), I);
}

Address CodeGenFunction::EmitFieldAnnotations(const FieldDecl *D,
                                              Address Addr) {
  assert(D->hasAttr<AnnotateAttr>() && "no annotate attribute");
  llvm::Value *V = Addr.getPointer();
  llvm::Type *VTy = V->getType();
  auto *PTy = dyn_cast<llvm::PointerType>(VTy);
  unsigned AS = PTy ? PTy->getAddressSpace() : 0;
  llvm::PointerType *IntrinTy =
<<<<<<< HEAD
      llvm::PointerType::getWithSamePointeeType(CGM.Int8PtrTy, AS);

  // llvm.ptr.annotation intrinsic accepts a pointer to integer of any width -
  // don't perform bitcasts if value is integer
  if (Addr.getElementType()->isIntegerTy()) {
    llvm::Function *F = CGM.getIntrinsic(llvm::Intrinsic::ptr_annotation,
                                         {VTy, CGM.ConstGlobalsPtrTy});

    for (const auto *I : D->specific_attrs<AnnotateAttr>())
      V = EmitAnnotationCall(F, V, I->getAnnotation(), D->getLocation(), I);

    return Address(V, Addr.getElementType(), Addr.getAlignment());
  }

=======
      llvm::PointerType::get(CGM.getLLVMContext(), AS);
>>>>>>> 8a19af51
  llvm::Function *F = CGM.getIntrinsic(llvm::Intrinsic::ptr_annotation,
                                       {IntrinTy, CGM.ConstGlobalsPtrTy});

  for (const auto *I : D->specific_attrs<AnnotateAttr>()) {
    V = Builder.CreateBitCast(V, IntrinTy);
    V = EmitAnnotationCall(F, V, I->getAnnotation(), D->getLocation(), I);
    V = Builder.CreateBitCast(V, VTy);
  }

  return Address(V, Addr.getElementType(), Addr.getAlignment());
}

llvm::Value *CodeGenFunction::EmitSYCLAnnotationCall(
    llvm::Function *AnnotationFn, llvm::Value *AnnotatedVal,
    SourceLocation Location, const SYCLAddIRAnnotationsMemberAttr *Attr) {
  SmallVector<llvm::Value *, 5> Args = {
      AnnotatedVal,
      Builder.CreateBitCast(CGM.EmitAnnotationString("sycl-properties"),
                            ConstGlobalsPtrTy),
      Builder.CreateBitCast(CGM.EmitAnnotationUnit(Location),
                            ConstGlobalsPtrTy),
      CGM.EmitAnnotationLineNo(Location), CGM.EmitSYCLAnnotationArgs(Attr)};
  return Builder.CreateCall(AnnotationFn, Args);
}

Address CodeGenFunction::EmitFieldSYCLAnnotations(const FieldDecl *D,
                                                  Address Addr) {
  const auto *SYCLAnnotAttr = D->getAttr<SYCLAddIRAnnotationsMemberAttr>();
  assert(SYCLAnnotAttr && "no add_ir_annotations_member attribute");
  llvm::Value *V = Addr.getPointer();
  llvm::Type *VTy = V->getType();
  auto *PTy = dyn_cast<llvm::PointerType>(VTy);
  unsigned AS = PTy ? PTy->getAddressSpace() : 0;
  llvm::Type *IntrType = VTy;
  if (!Addr.getElementType()->isIntegerTy())
    IntrType = llvm::PointerType::getWithSamePointeeType(CGM.Int8PtrTy, AS);
  llvm::Function *F = CGM.getIntrinsic(llvm::Intrinsic::ptr_annotation,
                                       {IntrType, CGM.ConstGlobalsPtrTy});

  if (VTy != IntrType)
    V = Builder.CreateBitCast(V, IntrType);
  V = EmitSYCLAnnotationCall(F, V, D->getLocation(), SYCLAnnotAttr);
  if (VTy != IntrType)
    V = Builder.CreateBitCast(V, VTy);
  return Address(V, Addr.getElementType(), Addr.getAlignment());
}

Address CodeGenFunction::EmitIntelFPGAFieldAnnotations(const FieldDecl *D,
                                                       Address Addr,
                                                       StringRef AnnotStr) {
  return EmitIntelFPGAFieldAnnotations(D->getLocation(), Addr, AnnotStr);
}

Address CodeGenFunction::EmitIntelFPGAFieldAnnotations(SourceLocation Location,
                                                       Address Addr,
                                                       StringRef AnnotStr) {
  llvm::Value *V = Addr.getPointer();
  llvm::Type *VTy = V->getType();
  // llvm.ptr.annotation intrinsic accepts a pointer to integer of any width -
  // don't perform bitcasts if value is integer
  if (Addr.getElementType()->isIntegerTy()) {
    llvm::Function *F = CGM.getIntrinsic(llvm::Intrinsic::ptr_annotation,
                                         {VTy, CGM.ConstGlobalsPtrTy});
    V = EmitAnnotationCall(F, V, AnnotStr, Location);

    return Address(V, Addr.getElementType(), Addr.getAlignment());
  }

  unsigned AS = VTy->getPointerAddressSpace();
  llvm::Type *Int8VPtrTy = llvm::Type::getInt8PtrTy(CGM.getLLVMContext(), AS);
  llvm::Function *F = CGM.getIntrinsic(llvm::Intrinsic::ptr_annotation,
                                       {Int8VPtrTy, CGM.ConstGlobalsPtrTy});
  V = Builder.CreateBitCast(V, Int8VPtrTy);
  V = EmitAnnotationCall(F, V, AnnotStr, Location);
  V = Builder.CreateBitCast(V, VTy);

  return Address(V, Addr.getElementType(), Addr.getAlignment());
}

CodeGenFunction::CGCapturedStmtInfo::~CGCapturedStmtInfo() { }

CodeGenFunction::SanitizerScope::SanitizerScope(CodeGenFunction *CGF)
    : CGF(CGF) {
  assert(!CGF->IsSanitizerScope);
  CGF->IsSanitizerScope = true;
}

CodeGenFunction::SanitizerScope::~SanitizerScope() {
  CGF->IsSanitizerScope = false;
}

void CodeGenFunction::InsertHelper(llvm::Instruction *I,
                                   const llvm::Twine &Name,
                                   llvm::BasicBlock *BB,
                                   llvm::BasicBlock::iterator InsertPt) const {
  LoopStack.InsertHelper(I);
  if (IsSanitizerScope)
    I->setNoSanitizeMetadata();
}

void CGBuilderInserter::InsertHelper(
    llvm::Instruction *I, const llvm::Twine &Name, llvm::BasicBlock *BB,
    llvm::BasicBlock::iterator InsertPt) const {
  llvm::IRBuilderDefaultInserter::InsertHelper(I, Name, BB, InsertPt);
  if (CGF)
    CGF->InsertHelper(I, Name, BB, InsertPt);
}

// Emits an error if we don't have a valid set of target features for the
// called function.
void CodeGenFunction::checkTargetFeatures(const CallExpr *E,
                                          const FunctionDecl *TargetDecl) {
  return checkTargetFeatures(E->getBeginLoc(), TargetDecl);
}

// Emits an error if we don't have a valid set of target features for the
// called function.
void CodeGenFunction::checkTargetFeatures(SourceLocation Loc,
                                          const FunctionDecl *TargetDecl) {
  // Early exit if this is an indirect call.
  if (!TargetDecl)
    return;

  // Get the current enclosing function if it exists. If it doesn't
  // we can't check the target features anyhow.
  const FunctionDecl *FD = dyn_cast_or_null<FunctionDecl>(CurCodeDecl);
  if (!FD)
    return;

  // Grab the required features for the call. For a builtin this is listed in
  // the td file with the default cpu, for an always_inline function this is any
  // listed cpu and any listed features.
  unsigned BuiltinID = TargetDecl->getBuiltinID();
  std::string MissingFeature;
  llvm::StringMap<bool> CallerFeatureMap;
  CGM.getContext().getFunctionFeatureMap(CallerFeatureMap, FD);
  if (BuiltinID) {
    StringRef FeatureList(CGM.getContext().BuiltinInfo.getRequiredFeatures(BuiltinID));
    if (!Builtin::evaluateRequiredTargetFeatures(
        FeatureList, CallerFeatureMap)) {
      CGM.getDiags().Report(Loc, diag::err_builtin_needs_feature)
          << TargetDecl->getDeclName()
          << FeatureList;
    }
  } else if (!TargetDecl->isMultiVersion() &&
             TargetDecl->hasAttr<TargetAttr>()) {
    // Get the required features for the callee.

    const TargetAttr *TD = TargetDecl->getAttr<TargetAttr>();
    ParsedTargetAttr ParsedAttr =
        CGM.getContext().filterFunctionTargetAttrs(TD);

    SmallVector<StringRef, 1> ReqFeatures;
    llvm::StringMap<bool> CalleeFeatureMap;
    CGM.getContext().getFunctionFeatureMap(CalleeFeatureMap, TargetDecl);

    for (const auto &F : ParsedAttr.Features) {
      if (F[0] == '+' && CalleeFeatureMap.lookup(F.substr(1)))
        ReqFeatures.push_back(StringRef(F).substr(1));
    }

    for (const auto &F : CalleeFeatureMap) {
      // Only positive features are "required".
      if (F.getValue())
        ReqFeatures.push_back(F.getKey());
    }
    if (!llvm::all_of(ReqFeatures, [&](StringRef Feature) {
      if (!CallerFeatureMap.lookup(Feature)) {
        MissingFeature = Feature.str();
        return false;
      }
      return true;
    }))
      CGM.getDiags().Report(Loc, diag::err_function_needs_feature)
          << FD->getDeclName() << TargetDecl->getDeclName() << MissingFeature;
  } else if (!FD->isMultiVersion() && FD->hasAttr<TargetAttr>()) {
    llvm::StringMap<bool> CalleeFeatureMap;
    CGM.getContext().getFunctionFeatureMap(CalleeFeatureMap, TargetDecl);

    for (const auto &F : CalleeFeatureMap) {
      if (F.getValue() && (!CallerFeatureMap.lookup(F.getKey()) ||
                           !CallerFeatureMap.find(F.getKey())->getValue()))
        CGM.getDiags().Report(Loc, diag::err_function_needs_feature)
            << FD->getDeclName() << TargetDecl->getDeclName() << F.getKey();
    }
  }
}

void CodeGenFunction::EmitSanitizerStatReport(llvm::SanitizerStatKind SSK) {
  if (!CGM.getCodeGenOpts().SanitizeStats)
    return;

  llvm::IRBuilder<> IRB(Builder.GetInsertBlock(), Builder.GetInsertPoint());
  IRB.SetCurrentDebugLocation(Builder.getCurrentDebugLocation());
  CGM.getSanStats().create(IRB, SSK);
}

void CodeGenFunction::EmitKCFIOperandBundle(
    const CGCallee &Callee, SmallVectorImpl<llvm::OperandBundleDef> &Bundles) {
  const FunctionProtoType *FP =
      Callee.getAbstractInfo().getCalleeFunctionProtoType();
  if (FP)
    Bundles.emplace_back("kcfi", CGM.CreateKCFITypeId(FP->desugar()));
}

llvm::Value *CodeGenFunction::FormAArch64ResolverCondition(
    const MultiVersionResolverOption &RO) {
  llvm::SmallVector<StringRef, 8> CondFeatures;
  for (const StringRef &Feature : RO.Conditions.Features) {
    // Form condition for features which are not yet enabled in target
    if (!getContext().getTargetInfo().hasFeature(Feature))
      CondFeatures.push_back(Feature);
  }
  if (!CondFeatures.empty()) {
    return EmitAArch64CpuSupports(CondFeatures);
  }
  return nullptr;
}

llvm::Value *CodeGenFunction::FormX86ResolverCondition(
    const MultiVersionResolverOption &RO) {
  llvm::Value *Condition = nullptr;

  if (!RO.Conditions.Architecture.empty())
    Condition = EmitX86CpuIs(RO.Conditions.Architecture);

  if (!RO.Conditions.Features.empty()) {
    llvm::Value *FeatureCond = EmitX86CpuSupports(RO.Conditions.Features);
    Condition =
        Condition ? Builder.CreateAnd(Condition, FeatureCond) : FeatureCond;
  }
  return Condition;
}

static void CreateMultiVersionResolverReturn(CodeGenModule &CGM,
                                             llvm::Function *Resolver,
                                             CGBuilderTy &Builder,
                                             llvm::Function *FuncToReturn,
                                             bool SupportsIFunc) {
  if (SupportsIFunc) {
    Builder.CreateRet(FuncToReturn);
    return;
  }

  llvm::SmallVector<llvm::Value *, 10> Args(
      llvm::make_pointer_range(Resolver->args()));

  llvm::CallInst *Result = Builder.CreateCall(FuncToReturn, Args);
  Result->setTailCallKind(llvm::CallInst::TCK_MustTail);

  if (Resolver->getReturnType()->isVoidTy())
    Builder.CreateRetVoid();
  else
    Builder.CreateRet(Result);
}

void CodeGenFunction::EmitMultiVersionResolver(
    llvm::Function *Resolver, ArrayRef<MultiVersionResolverOption> Options) {

  llvm::Triple::ArchType ArchType =
      getContext().getTargetInfo().getTriple().getArch();

  switch (ArchType) {
  case llvm::Triple::x86:
  case llvm::Triple::x86_64:
    EmitX86MultiVersionResolver(Resolver, Options);
    return;
  case llvm::Triple::aarch64:
    EmitAArch64MultiVersionResolver(Resolver, Options);
    return;

  default:
    assert(false && "Only implemented for x86 and AArch64 targets");
  }
}

void CodeGenFunction::EmitAArch64MultiVersionResolver(
    llvm::Function *Resolver, ArrayRef<MultiVersionResolverOption> Options) {
  assert(!Options.empty() && "No multiversion resolver options found");
  assert(Options.back().Conditions.Features.size() == 0 &&
         "Default case must be last");
  bool SupportsIFunc = getContext().getTargetInfo().supportsIFunc();
  assert(SupportsIFunc &&
         "Multiversion resolver requires target IFUNC support");
  bool AArch64CpuInitialized = false;
  llvm::BasicBlock *CurBlock = createBasicBlock("resolver_entry", Resolver);

  for (const MultiVersionResolverOption &RO : Options) {
    Builder.SetInsertPoint(CurBlock);
    llvm::Value *Condition = FormAArch64ResolverCondition(RO);

    // The 'default' or 'all features enabled' case.
    if (!Condition) {
      CreateMultiVersionResolverReturn(CGM, Resolver, Builder, RO.Function,
                                       SupportsIFunc);
      return;
    }

    if (!AArch64CpuInitialized) {
      Builder.SetInsertPoint(CurBlock, CurBlock->begin());
      EmitAArch64CpuInit();
      AArch64CpuInitialized = true;
      Builder.SetInsertPoint(CurBlock);
    }

    llvm::BasicBlock *RetBlock = createBasicBlock("resolver_return", Resolver);
    CGBuilderTy RetBuilder(*this, RetBlock);
    CreateMultiVersionResolverReturn(CGM, Resolver, RetBuilder, RO.Function,
                                     SupportsIFunc);
    CurBlock = createBasicBlock("resolver_else", Resolver);
    Builder.CreateCondBr(Condition, RetBlock, CurBlock);
  }

  // If no default, emit an unreachable.
  Builder.SetInsertPoint(CurBlock);
  llvm::CallInst *TrapCall = EmitTrapCall(llvm::Intrinsic::trap);
  TrapCall->setDoesNotReturn();
  TrapCall->setDoesNotThrow();
  Builder.CreateUnreachable();
  Builder.ClearInsertionPoint();
}

void CodeGenFunction::EmitX86MultiVersionResolver(
    llvm::Function *Resolver, ArrayRef<MultiVersionResolverOption> Options) {

  bool SupportsIFunc = getContext().getTargetInfo().supportsIFunc();

  // Main function's basic block.
  llvm::BasicBlock *CurBlock = createBasicBlock("resolver_entry", Resolver);
  Builder.SetInsertPoint(CurBlock);
  EmitX86CpuInit();

  for (const MultiVersionResolverOption &RO : Options) {
    Builder.SetInsertPoint(CurBlock);
    llvm::Value *Condition = FormX86ResolverCondition(RO);

    // The 'default' or 'generic' case.
    if (!Condition) {
      assert(&RO == Options.end() - 1 &&
             "Default or Generic case must be last");
      CreateMultiVersionResolverReturn(CGM, Resolver, Builder, RO.Function,
                                       SupportsIFunc);
      return;
    }

    llvm::BasicBlock *RetBlock = createBasicBlock("resolver_return", Resolver);
    CGBuilderTy RetBuilder(*this, RetBlock);
    CreateMultiVersionResolverReturn(CGM, Resolver, RetBuilder, RO.Function,
                                     SupportsIFunc);
    CurBlock = createBasicBlock("resolver_else", Resolver);
    Builder.CreateCondBr(Condition, RetBlock, CurBlock);
  }

  // If no generic/default, emit an unreachable.
  Builder.SetInsertPoint(CurBlock);
  llvm::CallInst *TrapCall = EmitTrapCall(llvm::Intrinsic::trap);
  TrapCall->setDoesNotReturn();
  TrapCall->setDoesNotThrow();
  Builder.CreateUnreachable();
  Builder.ClearInsertionPoint();
}

// Loc - where the diagnostic will point, where in the source code this
//  alignment has failed.
// SecondaryLoc - if present (will be present if sufficiently different from
//  Loc), the diagnostic will additionally point a "Note:" to this location.
//  It should be the location where the __attribute__((assume_aligned))
//  was written e.g.
void CodeGenFunction::emitAlignmentAssumptionCheck(
    llvm::Value *Ptr, QualType Ty, SourceLocation Loc,
    SourceLocation SecondaryLoc, llvm::Value *Alignment,
    llvm::Value *OffsetValue, llvm::Value *TheCheck,
    llvm::Instruction *Assumption) {
  assert(Assumption && isa<llvm::CallInst>(Assumption) &&
         cast<llvm::CallInst>(Assumption)->getCalledOperand() ==
             llvm::Intrinsic::getDeclaration(
                 Builder.GetInsertBlock()->getParent()->getParent(),
                 llvm::Intrinsic::assume) &&
         "Assumption should be a call to llvm.assume().");
  assert(&(Builder.GetInsertBlock()->back()) == Assumption &&
         "Assumption should be the last instruction of the basic block, "
         "since the basic block is still being generated.");

  if (!SanOpts.has(SanitizerKind::Alignment))
    return;

  // Don't check pointers to volatile data. The behavior here is implementation-
  // defined.
  if (Ty->getPointeeType().isVolatileQualified())
    return;

  // We need to temorairly remove the assumption so we can insert the
  // sanitizer check before it, else the check will be dropped by optimizations.
  Assumption->removeFromParent();

  {
    SanitizerScope SanScope(this);

    if (!OffsetValue)
      OffsetValue = Builder.getInt1(false); // no offset.

    llvm::Constant *StaticData[] = {EmitCheckSourceLocation(Loc),
                                    EmitCheckSourceLocation(SecondaryLoc),
                                    EmitCheckTypeDescriptor(Ty)};
    llvm::Value *DynamicData[] = {EmitCheckValue(Ptr),
                                  EmitCheckValue(Alignment),
                                  EmitCheckValue(OffsetValue)};
    EmitCheck({std::make_pair(TheCheck, SanitizerKind::Alignment)},
              SanitizerHandler::AlignmentAssumption, StaticData, DynamicData);
  }

  // We are now in the (new, empty) "cont" basic block.
  // Reintroduce the assumption.
  Builder.Insert(Assumption);
  // FIXME: Assumption still has it's original basic block as it's Parent.
}

llvm::DebugLoc CodeGenFunction::SourceLocToDebugLoc(SourceLocation Location) {
  if (CGDebugInfo *DI = getDebugInfo())
    return DI->SourceLocToDebugLoc(Location);

  return llvm::DebugLoc();
}

llvm::Value *
CodeGenFunction::emitCondLikelihoodViaExpectIntrinsic(llvm::Value *Cond,
                                                      Stmt::Likelihood LH) {
  switch (LH) {
  case Stmt::LH_None:
    return Cond;
  case Stmt::LH_Likely:
  case Stmt::LH_Unlikely:
    // Don't generate llvm.expect on -O0 as the backend won't use it for
    // anything.
    if (CGM.getCodeGenOpts().OptimizationLevel == 0)
      return Cond;
    llvm::Type *CondTy = Cond->getType();
    assert(CondTy->isIntegerTy(1) && "expecting condition to be a boolean");
    llvm::Function *FnExpect =
        CGM.getIntrinsic(llvm::Intrinsic::expect, CondTy);
    llvm::Value *ExpectedValueOfCond =
        llvm::ConstantInt::getBool(CondTy, LH == Stmt::LH_Likely);
    return Builder.CreateCall(FnExpect, {Cond, ExpectedValueOfCond},
                              Cond->getName() + ".expval");
  }
  llvm_unreachable("Unknown Likelihood");
}

llvm::Value *CodeGenFunction::emitBoolVecConversion(llvm::Value *SrcVec,
                                                    unsigned NumElementsDst,
                                                    const llvm::Twine &Name) {
  auto *SrcTy = cast<llvm::FixedVectorType>(SrcVec->getType());
  unsigned NumElementsSrc = SrcTy->getNumElements();
  if (NumElementsSrc == NumElementsDst)
    return SrcVec;

  std::vector<int> ShuffleMask(NumElementsDst, -1);
  for (unsigned MaskIdx = 0;
       MaskIdx < std::min<>(NumElementsDst, NumElementsSrc); ++MaskIdx)
    ShuffleMask[MaskIdx] = MaskIdx;

  return Builder.CreateShuffleVector(SrcVec, ShuffleMask, Name);
}<|MERGE_RESOLUTION|>--- conflicted
+++ resolved
@@ -2779,8 +2779,7 @@
   auto *PTy = dyn_cast<llvm::PointerType>(VTy);
   unsigned AS = PTy ? PTy->getAddressSpace() : 0;
   llvm::PointerType *IntrinTy =
-<<<<<<< HEAD
-      llvm::PointerType::getWithSamePointeeType(CGM.Int8PtrTy, AS);
+      llvm::PointerType::get(CGM.getLLVMContext(), AS);
 
   // llvm.ptr.annotation intrinsic accepts a pointer to integer of any width -
   // don't perform bitcasts if value is integer
@@ -2794,9 +2793,6 @@
     return Address(V, Addr.getElementType(), Addr.getAlignment());
   }
 
-=======
-      llvm::PointerType::get(CGM.getLLVMContext(), AS);
->>>>>>> 8a19af51
   llvm::Function *F = CGM.getIntrinsic(llvm::Intrinsic::ptr_annotation,
                                        {IntrinTy, CGM.ConstGlobalsPtrTy});
 
