--- conflicted
+++ resolved
@@ -272,13 +272,7 @@
   }
 
   // Apply the base offset.
-<<<<<<< HEAD
-  llvm::Value *ptr = addr.getPointer();
-  unsigned AddrSpace = ptr->getType()->getPointerAddressSpace();
-  ptr = CGF.Builder.CreateBitCast(ptr, CGF.Int8Ty->getPointerTo(AddrSpace));
-=======
   llvm::Value *ptr = addr.emitRawPointer(CGF);
->>>>>>> 8bd1f911
   ptr = CGF.Builder.CreateInBoundsGEP(CGF.Int8Ty, ptr, baseOffset, "add.ptr");
 
   // If we have a virtual component, the alignment of the result will
@@ -334,8 +328,8 @@
 
   // Get the base pointer type.
   llvm::Type *BaseValueTy = ConvertType((PathEnd[-1])->getType());
-  llvm::Type *BasePtrTy =
-      BaseValueTy->getPointerTo(Value.getType()->getPointerAddressSpace());
+  llvm::Type *PtrTy = llvm::PointerType::get(
+      CGM.getLLVMContext(), Value.getType()->getPointerAddressSpace());
 
   QualType DerivedTy = getContext().getRecordType(Derived);
   CharUnits DerivedAlign = CGM.getClassPointerAlignment(Derived);
@@ -395,15 +389,9 @@
     Builder.CreateBr(endBB);
     EmitBlock(endBB);
 
-<<<<<<< HEAD
-    llvm::PHINode *PHI = Builder.CreatePHI(BasePtrTy, 2, "cast.result");
-    PHI->addIncoming(Value.getPointer(), notNullBB);
-    PHI->addIncoming(llvm::Constant::getNullValue(BasePtrTy), origBB);
-=======
     llvm::PHINode *PHI = Builder.CreatePHI(PtrTy, 2, "cast.result");
     PHI->addIncoming(Value.emitRawPointer(*this), notNullBB);
     PHI->addIncoming(llvm::Constant::getNullValue(PtrTy), origBB);
->>>>>>> 8bd1f911
     Value = Value.withPointer(PHI, NotKnownNonNull);
   }
 
