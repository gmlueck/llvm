//===------ CGGPUBuiltin.cpp - Codegen for GPU builtins -------------------===//
//
// Part of the LLVM Project, under the Apache License v2.0 with LLVM Exceptions.
// See https://llvm.org/LICENSE.txt for license information.
// SPDX-License-Identifier: Apache-2.0 WITH LLVM-exception
//
//===----------------------------------------------------------------------===//
//
// Generates code for built-in GPU calls which are not runtime-specific.
// (Runtime-specific codegen lives in programming model specific files.)
//
//===----------------------------------------------------------------------===//

#include "CodeGenFunction.h"
#include "clang/Basic/Builtins.h"
#include "llvm/IR/DataLayout.h"
#include "llvm/IR/Instruction.h"
#include "llvm/Support/MathExtras.h"
#include "llvm/Transforms/Utils/AMDGPUEmitPrintf.h"

using namespace clang;
using namespace CodeGen;

namespace {
llvm::Function *GetVprintfDeclaration(llvm::Module &M) {
  llvm::Type *ArgTypes[] = {llvm::Type::getInt8PtrTy(M.getContext()),
                            llvm::Type::getInt8PtrTy(M.getContext())};
  llvm::FunctionType *VprintfFuncType = llvm::FunctionType::get(
      llvm::Type::getInt32Ty(M.getContext()), ArgTypes, false);

  if (auto *F = M.getFunction("vprintf")) {
    // Our CUDA system header declares vprintf with the right signature, so
    // nobody else should have been able to declare vprintf with a bogus
    // signature.
    assert(F->getFunctionType() == VprintfFuncType);
    return F;
  }

  // vprintf doesn't already exist; create a declaration and insert it into the
  // module.
  return llvm::Function::Create(
      VprintfFuncType, llvm::GlobalVariable::ExternalLinkage, "vprintf", &M);
}

llvm::Function *GetOpenMPVprintfDeclaration(CodeGenModule &CGM) {
  const char *Name = "__llvm_omp_vprintf";
  llvm::Module &M = CGM.getModule();
  llvm::Type *ArgTypes[] = {llvm::Type::getInt8PtrTy(M.getContext()),
                            llvm::Type::getInt8PtrTy(M.getContext()),
                            llvm::Type::getInt32Ty(M.getContext())};
  llvm::FunctionType *VprintfFuncType = llvm::FunctionType::get(
      llvm::Type::getInt32Ty(M.getContext()), ArgTypes, false);

  if (auto *F = M.getFunction(Name)) {
    if (F->getFunctionType() != VprintfFuncType) {
      CGM.Error(SourceLocation(),
                "Invalid type declaration for __llvm_omp_vprintf");
      return nullptr;
    }
    return F;
  }

  return llvm::Function::Create(
      VprintfFuncType, llvm::GlobalVariable::ExternalLinkage, Name, &M);
}

// Transforms a call to printf into a call to the NVPTX vprintf syscall (which
// isn't particularly special; it's invoked just like a regular function).
// vprintf takes two args: A format string, and a pointer to a buffer containing
// the varargs.
//
// For example, the call
//
//   printf("format string", arg1, arg2, arg3);
//
// is converted into something resembling
//
//   struct Tmp {
//     Arg1 a1;
//     Arg2 a2;
//     Arg3 a3;
//   };
//   char* buf = alloca(sizeof(Tmp));
//   *(Tmp*)buf = {a1, a2, a3};
//   vprintf("format string", buf);
//
// buf is aligned to the max of {alignof(Arg1), ...}.  Furthermore, each of the
// args is itself aligned to its preferred alignment.
//
// Note that by the time this function runs, E's args have already undergone the
// standard C vararg promotion (short -> int, float -> double, etc.).

std::pair<llvm::Value *, llvm::TypeSize>
packArgsIntoNVPTXFormatBuffer(CodeGenFunction *CGF, const CallArgList &Args) {
  const llvm::DataLayout &DL = CGF->CGM.getDataLayout();
  llvm::LLVMContext &Ctx = CGF->CGM.getLLVMContext();
  CGBuilderTy &Builder = CGF->Builder;

  // Construct and fill the args buffer that we'll pass to vprintf.
  if (Args.size() <= 1) {
    // If there are no args, pass a null pointer and size 0
    llvm::Value * BufferPtr = llvm::ConstantPointerNull::get(llvm::Type::getInt8PtrTy(Ctx));
    return {BufferPtr, llvm::TypeSize::Fixed(0)};
  } else {
    llvm::SmallVector<llvm::Type *, 8> ArgTypes;
    for (unsigned I = 1, NumArgs = Args.size(); I < NumArgs; ++I)
      ArgTypes.push_back(Args[I].getRValue(*CGF).getScalarVal()->getType());

    // Using llvm::StructType is correct only because printf doesn't accept
    // aggregates.  If we had to handle aggregates here, we'd have to manually
    // compute the offsets within the alloca -- we wouldn't be able to assume
    // that the alignment of the llvm type was the same as the alignment of the
    // clang type.
    llvm::Type *AllocaTy = llvm::StructType::create(ArgTypes, "printf_args");
    llvm::Value *Alloca = CGF->CreateTempAlloca(AllocaTy);

    for (unsigned I = 1, NumArgs = Args.size(); I < NumArgs; ++I) {
      llvm::Value *P = Builder.CreateStructGEP(AllocaTy, Alloca, I - 1);
      llvm::Value *Arg = Args[I].getRValue(*CGF).getScalarVal();
      Builder.CreateAlignedStore(Arg, P, DL.getPrefTypeAlign(Arg->getType()));
    }
    llvm::Value *BufferPtr =
        Builder.CreatePointerCast(Alloca, llvm::Type::getInt8PtrTy(Ctx));
    return {BufferPtr, DL.getTypeAllocSize(AllocaTy)};
  }
}

bool containsNonScalarVarargs(CodeGenFunction *CGF, CallArgList Args) {
  return llvm::any_of(llvm::drop_begin(Args), [&](const CallArg &A) {
    return !A.getRValue(*CGF).isScalar();
  });
}

RValue EmitDevicePrintfCallExpr(const CallExpr *E, CodeGenFunction *CGF,
                                llvm::Function *Decl, bool WithSizeArg) {
  CodeGenModule &CGM = CGF->CGM;
  CGBuilderTy &Builder = CGF->Builder;
  assert(E->getBuiltinCallee() == Builtin::BIprintf);
  assert(E->getNumArgs() >= 1); // printf always has at least one arg.

<<<<<<< HEAD
  llvm::LLVMContext &Ctx = CGM.getLLVMContext();

=======
  // Uses the same format as nvptx for the argument packing, but also passes
  // an i32 for the total size of the passed pointer
>>>>>>> db81d8f6
  CallArgList Args;
  CGF->EmitCallArgs(Args,
                    E->getDirectCallee()->getType()->getAs<FunctionProtoType>(),
                    E->arguments(), E->getDirectCallee(),
                    /* ParamsToSkip = */ 0);

  // We don't know how to emit non-scalar varargs.
  if (containsNonScalarVarargs(CGF, Args)) {
    CGM.ErrorUnsupported(E, "non-scalar arg to printf");
    return RValue::get(llvm::ConstantInt::get(CGF->IntTy, 0));
  }

  auto r = packArgsIntoNVPTXFormatBuffer(CGF, Args);
  llvm::Value *BufferPtr = r.first;

  llvm::SmallVector<llvm::Value *, 3> Vec = {
      Args[0].getRValue(*CGF).getScalarVal(), BufferPtr};
  if (WithSizeArg) {
    // Passing > 32bit of data as a local alloca doesn't work for nvptx or
    // amdgpu
    llvm::Constant *Size =
        llvm::ConstantInt::get(llvm::Type::getInt32Ty(CGM.getLLVMContext()),
                               static_cast<uint32_t>(r.second.getFixedSize()));

<<<<<<< HEAD
  // Invoke vprintf and return.
  llvm::Function* VprintfFunc = GetVprintfDeclaration(CGM.getModule());
  auto FormatSpecifier = Args[0].getRValue(*this).getScalarVal();
  // Check if the format specifier is in the constant address space, vprintf is
  // oblivious to address spaces, so it would have to be casted away.
  if (Args[0]
          .getRValue(*this)
          .getScalarVal()
          ->getType()
          ->getPointerAddressSpace() == 4)
    FormatSpecifier = Builder.CreateAddrSpaceCast(
        FormatSpecifier, llvm::Type::getInt8PtrTy(Ctx));

  return RValue::get(
      Builder.CreateCall(VprintfFunc, {FormatSpecifier, BufferPtr}));
=======
    Vec.push_back(Size);
  }
  return RValue::get(Builder.CreateCall(Decl, Vec));
>>>>>>> db81d8f6
}
} // namespace

RValue CodeGenFunction::EmitNVPTXDevicePrintfCallExpr(const CallExpr *E) {
  assert(getTarget().getTriple().isNVPTX());
  return EmitDevicePrintfCallExpr(
      E, this, GetVprintfDeclaration(CGM.getModule()), false);
}

RValue CodeGenFunction::EmitAMDGPUDevicePrintfCallExpr(const CallExpr *E) {
  assert(getTarget().getTriple().getArch() == llvm::Triple::amdgcn);
  assert(E->getBuiltinCallee() == Builtin::BIprintf ||
         E->getBuiltinCallee() == Builtin::BI__builtin_printf);
  assert(E->getNumArgs() >= 1); // printf always has at least one arg.

  CallArgList CallArgs;
  EmitCallArgs(CallArgs,
               E->getDirectCallee()->getType()->getAs<FunctionProtoType>(),
               E->arguments(), E->getDirectCallee(),
               /* ParamsToSkip = */ 0);

  SmallVector<llvm::Value *, 8> Args;
  for (auto A : CallArgs) {
    // We don't know how to emit non-scalar varargs.
    if (!A.getRValue(*this).isScalar()) {
      CGM.ErrorUnsupported(E, "non-scalar arg to printf");
      return RValue::get(llvm::ConstantInt::get(IntTy, -1));
    }

    llvm::Value *Arg = A.getRValue(*this).getScalarVal();
    Args.push_back(Arg);
  }

  llvm::IRBuilder<> IRB(Builder.GetInsertBlock(), Builder.GetInsertPoint());
  IRB.SetCurrentDebugLocation(Builder.getCurrentDebugLocation());
  auto Printf = llvm::emitAMDGPUPrintfCall(IRB, Args);
  Builder.SetInsertPoint(IRB.GetInsertBlock(), IRB.GetInsertPoint());
  return RValue::get(Printf);
}

RValue CodeGenFunction::EmitOpenMPDevicePrintfCallExpr(const CallExpr *E) {
  assert(getTarget().getTriple().isNVPTX() ||
         getTarget().getTriple().isAMDGCN());
  return EmitDevicePrintfCallExpr(E, this, GetOpenMPVprintfDeclaration(CGM),
                                  true);
}<|MERGE_RESOLUTION|>--- conflicted
+++ resolved
@@ -138,13 +138,10 @@
   assert(E->getBuiltinCallee() == Builtin::BIprintf);
   assert(E->getNumArgs() >= 1); // printf always has at least one arg.
 
-<<<<<<< HEAD
-  llvm::LLVMContext &Ctx = CGM.getLLVMContext();
-
-=======
+//  llvm::LLVMContext &Ctx = CGM.getLLVMContext();
+
   // Uses the same format as nvptx for the argument packing, but also passes
   // an i32 for the total size of the passed pointer
->>>>>>> db81d8f6
   CallArgList Args;
   CGF->EmitCallArgs(Args,
                     E->getDirectCallee()->getType()->getAs<FunctionProtoType>(),
@@ -169,7 +166,11 @@
         llvm::ConstantInt::get(llvm::Type::getInt32Ty(CGM.getLLVMContext()),
                                static_cast<uint32_t>(r.second.getFixedSize()));
 
-<<<<<<< HEAD
+   Vec.push_back(Size);
+  }
+  return RValue::get(Builder.CreateCall(Decl, Vec));
+
+/*
   // Invoke vprintf and return.
   llvm::Function* VprintfFunc = GetVprintfDeclaration(CGM.getModule());
   auto FormatSpecifier = Args[0].getRValue(*this).getScalarVal();
@@ -185,11 +186,7 @@
 
   return RValue::get(
       Builder.CreateCall(VprintfFunc, {FormatSpecifier, BufferPtr}));
-=======
-    Vec.push_back(Size);
-  }
-  return RValue::get(Builder.CreateCall(Decl, Vec));
->>>>>>> db81d8f6
+*/
 }
 } // namespace
 
