--- conflicted
+++ resolved
@@ -301,7 +301,9 @@
   Ctx.setDiagnosticHandler(std::make_unique<ClangDiagnosticHandler>(
       CodeGenOpts, this));
 
-<<<<<<< HEAD
+  Ctx.setDefaultTargetCPU(TargetOpts.CPU);
+  Ctx.setDefaultTargetFeatures(llvm::join(TargetOpts.Features, ","));
+
   // The diagnostic handler is now processed in OptRecordFileRAII.
 
   // The parallel_for_work_group legalization pass can emit calls to
@@ -321,20 +323,6 @@
     PreLinkingSyclPasses.addPass(
         createModuleToFunctionPassAdaptor(SYCLLowerWGScopePass()));
     PreLinkingSyclPasses.run(*getModule(), MAM);
-=======
-  Ctx.setDefaultTargetCPU(TargetOpts.CPU);
-  Ctx.setDefaultTargetFeatures(llvm::join(TargetOpts.Features, ","));
-
-  Expected<std::unique_ptr<llvm::ToolOutputFile>> OptRecordFileOrErr =
-    setupLLVMOptimizationRemarks(
-      Ctx, CodeGenOpts.OptRecordFile, CodeGenOpts.OptRecordPasses,
-      CodeGenOpts.OptRecordFormat, CodeGenOpts.DiagnosticsWithHotness,
-      CodeGenOpts.DiagnosticsHotnessThreshold);
-
-  if (Error E = OptRecordFileOrErr.takeError()) {
-    reportOptRecordError(std::move(E), Diags, CodeGenOpts);
-    return;
->>>>>>> 89d8df12
   }
 
   if (CodeGenOpts.MisExpect) {
