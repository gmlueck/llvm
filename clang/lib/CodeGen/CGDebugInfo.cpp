--- conflicted
+++ resolved
@@ -406,7 +406,6 @@
   FileID FID;
 
   if (Loc.isInvalid()) {
-<<<<<<< HEAD
     if (CGM.getCodeGenOpts().SYCLUseMainFileName &&
         CGM.getLangOpts().MacroPrefixMap.size() > 0) {
       // When fmacro-prefix-map is used, the original source file
@@ -419,14 +418,7 @@
       // createFile() below for canonicalization if the source file was
       // specified with an absolute path.
       FileName = TheCU->getFile()->getFilename();
-      CSInfo = TheCU->getFile()->getChecksum();
     }
-=======
-    // The DIFile used by the CU is distinct from the main source file. Call
-    // createFile() below for canonicalization if the source file was specified
-    // with an absolute path.
-    FileName = TheCU->getFile()->getFilename();
->>>>>>> 21e7f734
   } else {
     PresumedLoc PLoc = SM.getPresumedLoc(Loc);
     FileName = PLoc.getFilename();
@@ -445,7 +437,6 @@
       return cast<llvm::DIFile>(V);
   }
 
-<<<<<<< HEAD
   if (SM.getFileEntryForID(SM.getMainFileID()) &&
       CGM.getCodeGenOpts().SYCLUseMainFileName && FID.isInvalid())
     // When an integration footer is involved, the main file is a temporary
@@ -453,14 +444,9 @@
     // source file. We use it here to properly calculate its checksum.
     FID = ComputeValidFileID(SM, FileName);
 
-  if (!CSInfo) {
-    SmallString<64> Checksum;
-    std::optional<llvm::DIFile::ChecksumKind> CSKind =
-=======
   SmallString<64> Checksum;
 
   std::optional<llvm::DIFile::ChecksumKind> CSKind =
->>>>>>> 21e7f734
       computeChecksum(FID, Checksum);
   std::optional<llvm::DIFile::ChecksumInfo<StringRef>> CSInfo;
   if (CSKind)
