//===- ExprEngine.cpp - Path-Sensitive Expression-Level Dataflow ----------===//
//
// Part of the LLVM Project, under the Apache License v2.0 with LLVM Exceptions.
// See https://llvm.org/LICENSE.txt for license information.
// SPDX-License-Identifier: Apache-2.0 WITH LLVM-exception
//
//===----------------------------------------------------------------------===//
//
//  This file defines a meta-engine for path-sensitive dataflow analysis that
//  is built on CoreEngine, but provides the boilerplate to execute transfer
//  functions and build the ExplodedGraph at the expression level.
//
//===----------------------------------------------------------------------===//

#include "clang/StaticAnalyzer/Core/PathSensitive/ExprEngine.h"
#include "PrettyStackTraceLocationContext.h"
#include "clang/AST/ASTContext.h"
#include "clang/AST/Decl.h"
#include "clang/AST/DeclBase.h"
#include "clang/AST/DeclCXX.h"
#include "clang/AST/DeclObjC.h"
#include "clang/AST/Expr.h"
#include "clang/AST/ExprCXX.h"
#include "clang/AST/ExprObjC.h"
#include "clang/AST/ParentMap.h"
#include "clang/AST/PrettyPrinter.h"
#include "clang/AST/Stmt.h"
#include "clang/AST/StmtCXX.h"
#include "clang/AST/StmtObjC.h"
#include "clang/AST/Type.h"
#include "clang/Analysis/AnalysisDeclContext.h"
#include "clang/Analysis/CFG.h"
#include "clang/Analysis/ConstructionContext.h"
#include "clang/Analysis/ProgramPoint.h"
#include "clang/Basic/IdentifierTable.h"
#include "clang/Basic/JsonSupport.h"
#include "clang/Basic/LLVM.h"
#include "clang/Basic/LangOptions.h"
#include "clang/Basic/PrettyStackTrace.h"
#include "clang/Basic/SourceLocation.h"
#include "clang/Basic/SourceManager.h"
#include "clang/Basic/Specifiers.h"
#include "clang/StaticAnalyzer/Core/AnalyzerOptions.h"
#include "clang/StaticAnalyzer/Core/BugReporter/BugReporter.h"
#include "clang/StaticAnalyzer/Core/BugReporter/BugType.h"
#include "clang/StaticAnalyzer/Core/CheckerManager.h"
#include "clang/StaticAnalyzer/Core/PathSensitive/AnalysisManager.h"
#include "clang/StaticAnalyzer/Core/PathSensitive/CallEvent.h"
#include "clang/StaticAnalyzer/Core/PathSensitive/ConstraintManager.h"
#include "clang/StaticAnalyzer/Core/PathSensitive/CoreEngine.h"
#include "clang/StaticAnalyzer/Core/PathSensitive/DynamicExtent.h"
#include "clang/StaticAnalyzer/Core/PathSensitive/ExplodedGraph.h"
#include "clang/StaticAnalyzer/Core/PathSensitive/LoopUnrolling.h"
#include "clang/StaticAnalyzer/Core/PathSensitive/LoopWidening.h"
#include "clang/StaticAnalyzer/Core/PathSensitive/MemRegion.h"
#include "clang/StaticAnalyzer/Core/PathSensitive/ProgramState.h"
#include "clang/StaticAnalyzer/Core/PathSensitive/ProgramStateTrait.h"
#include "clang/StaticAnalyzer/Core/PathSensitive/ProgramState_Fwd.h"
#include "clang/StaticAnalyzer/Core/PathSensitive/SValBuilder.h"
#include "clang/StaticAnalyzer/Core/PathSensitive/SVals.h"
#include "clang/StaticAnalyzer/Core/PathSensitive/Store.h"
#include "clang/StaticAnalyzer/Core/PathSensitive/SymExpr.h"
#include "clang/StaticAnalyzer/Core/PathSensitive/SymbolManager.h"
#include "llvm/ADT/APSInt.h"
#include "llvm/ADT/DenseMap.h"
#include "llvm/ADT/ImmutableMap.h"
#include "llvm/ADT/ImmutableSet.h"
#include "llvm/ADT/STLExtras.h"
#include "llvm/ADT/SmallVector.h"
#include "llvm/ADT/Statistic.h"
#include "llvm/Support/Casting.h"
#include "llvm/Support/Compiler.h"
#include "llvm/Support/DOTGraphTraits.h"
#include "llvm/Support/ErrorHandling.h"
#include "llvm/Support/GraphWriter.h"
#include "llvm/Support/SaveAndRestore.h"
#include "llvm/Support/raw_ostream.h"
#include <cassert>
#include <cstdint>
#include <memory>
#include <optional>
#include <string>
#include <tuple>
#include <utility>
#include <vector>

using namespace clang;
using namespace ento;

#define DEBUG_TYPE "ExprEngine"

STATISTIC(NumRemoveDeadBindings,
            "The # of times RemoveDeadBindings is called");
STATISTIC(NumMaxBlockCountReached,
            "The # of aborted paths due to reaching the maximum block count in "
            "a top level function");
STATISTIC(NumMaxBlockCountReachedInInlined,
            "The # of aborted paths due to reaching the maximum block count in "
            "an inlined function");
STATISTIC(NumTimesRetriedWithoutInlining,
            "The # of times we re-evaluated a call without inlining");

//===----------------------------------------------------------------------===//
// Internal program state traits.
//===----------------------------------------------------------------------===//

namespace {

// When modeling a C++ constructor, for a variety of reasons we need to track
// the location of the object for the duration of its ConstructionContext.
// ObjectsUnderConstruction maps statements within the construction context
// to the object's location, so that on every such statement the location
// could have been retrieved.

/// ConstructedObjectKey is used for being able to find the path-sensitive
/// memory region of a freshly constructed object while modeling the AST node
/// that syntactically represents the object that is being constructed.
/// Semantics of such nodes may sometimes require access to the region that's
/// not otherwise present in the program state, or to the very fact that
/// the construction context was present and contained references to these
/// AST nodes.
class ConstructedObjectKey {
  using ConstructedObjectKeyImpl =
      std::pair<ConstructionContextItem, const LocationContext *>;
  const ConstructedObjectKeyImpl Impl;

public:
  explicit ConstructedObjectKey(const ConstructionContextItem &Item,
                       const LocationContext *LC)
      : Impl(Item, LC) {}

  const ConstructionContextItem &getItem() const { return Impl.first; }
  const LocationContext *getLocationContext() const { return Impl.second; }

  ASTContext &getASTContext() const {
    return getLocationContext()->getDecl()->getASTContext();
  }

  void printJson(llvm::raw_ostream &Out, PrinterHelper *Helper,
                 PrintingPolicy &PP) const {
    const Stmt *S = getItem().getStmtOrNull();
    const CXXCtorInitializer *I = nullptr;
    if (!S)
      I = getItem().getCXXCtorInitializer();

    if (S)
      Out << "\"stmt_id\": " << S->getID(getASTContext());
    else
      Out << "\"init_id\": " << I->getID(getASTContext());

    // Kind
    Out << ", \"kind\": \"" << getItem().getKindAsString()
        << "\", \"argument_index\": ";

    if (getItem().getKind() == ConstructionContextItem::ArgumentKind)
      Out << getItem().getIndex();
    else
      Out << "null";

    // Pretty-print
    Out << ", \"pretty\": ";

    if (S) {
      S->printJson(Out, Helper, PP, /*AddQuotes=*/true);
    } else {
      Out << '\"' << I->getAnyMember()->getDeclName() << '\"';
    }
  }

  void Profile(llvm::FoldingSetNodeID &ID) const {
    ID.Add(Impl.first);
    ID.AddPointer(Impl.second);
  }

  bool operator==(const ConstructedObjectKey &RHS) const {
    return Impl == RHS.Impl;
  }

  bool operator<(const ConstructedObjectKey &RHS) const {
    return Impl < RHS.Impl;
  }
};
} // namespace

typedef llvm::ImmutableMap<ConstructedObjectKey, SVal>
    ObjectsUnderConstructionMap;
REGISTER_TRAIT_WITH_PROGRAMSTATE(ObjectsUnderConstruction,
                                 ObjectsUnderConstructionMap)

// This trait is responsible for storing the index of the element that is to be
// constructed in the next iteration. As a result a CXXConstructExpr is only
// stored if it is array type. Also the index is the index of the continuous
// memory region, which is important for multi-dimensional arrays. E.g:: int
// arr[2][2]; assume arr[1][1] will be the next element under construction, so
// the index is 3.
typedef llvm::ImmutableMap<
    std::pair<const CXXConstructExpr *, const LocationContext *>, unsigned>
    IndexOfElementToConstructMap;
REGISTER_TRAIT_WITH_PROGRAMSTATE(IndexOfElementToConstruct,
                                 IndexOfElementToConstructMap)

// This trait is responsible for holding our pending ArrayInitLoopExprs.
// It pairs the LocationContext and the initializer CXXConstructExpr with
// the size of the array that's being copy initialized.
typedef llvm::ImmutableMap<
    std::pair<const CXXConstructExpr *, const LocationContext *>, unsigned>
    PendingInitLoopMap;
REGISTER_TRAIT_WITH_PROGRAMSTATE(PendingInitLoop, PendingInitLoopMap)

typedef llvm::ImmutableMap<const LocationContext *, unsigned>
    PendingArrayDestructionMap;
REGISTER_TRAIT_WITH_PROGRAMSTATE(PendingArrayDestruction,
                                 PendingArrayDestructionMap)

//===----------------------------------------------------------------------===//
// Engine construction and deletion.
//===----------------------------------------------------------------------===//

static const char* TagProviderName = "ExprEngine";

ExprEngine::ExprEngine(cross_tu::CrossTranslationUnitContext &CTU,
                       AnalysisManager &mgr, SetOfConstDecls *VisitedCalleesIn,
                       FunctionSummariesTy *FS, InliningModes HowToInlineIn)
    : CTU(CTU), IsCTUEnabled(mgr.getAnalyzerOptions().IsNaiveCTUEnabled),
      AMgr(mgr), AnalysisDeclContexts(mgr.getAnalysisDeclContextManager()),
      Engine(*this, FS, mgr.getAnalyzerOptions()), G(Engine.getGraph()),
      StateMgr(getContext(), mgr.getStoreManagerCreator(),
               mgr.getConstraintManagerCreator(), G.getAllocator(), this),
      SymMgr(StateMgr.getSymbolManager()), MRMgr(StateMgr.getRegionManager()),
      svalBuilder(StateMgr.getSValBuilder()), ObjCNoRet(mgr.getASTContext()),
      BR(mgr, *this), VisitedCallees(VisitedCalleesIn),
      HowToInline(HowToInlineIn) {
  unsigned TrimInterval = mgr.options.GraphTrimInterval;
  if (TrimInterval != 0) {
    // Enable eager node reclamation when constructing the ExplodedGraph.
    G.enableNodeReclamation(TrimInterval);
  }
}

//===----------------------------------------------------------------------===//
// Utility methods.
//===----------------------------------------------------------------------===//

ProgramStateRef ExprEngine::getInitialState(const LocationContext *InitLoc) {
  ProgramStateRef state = StateMgr.getInitialState(InitLoc);
  const Decl *D = InitLoc->getDecl();

  // Preconditions.
  // FIXME: It would be nice if we had a more general mechanism to add
  // such preconditions.  Some day.
  do {
    if (const auto *FD = dyn_cast<FunctionDecl>(D)) {
      // Precondition: the first argument of 'main' is an integer guaranteed
      //  to be > 0.
      const IdentifierInfo *II = FD->getIdentifier();
      if (!II || !(II->getName() == "main" && FD->getNumParams() > 0))
        break;

      const ParmVarDecl *PD = FD->getParamDecl(0);
      QualType T = PD->getType();
      const auto *BT = dyn_cast<BuiltinType>(T);
      if (!BT || !BT->isInteger())
        break;

      const MemRegion *R = state->getRegion(PD, InitLoc);
      if (!R)
        break;

      SVal V = state->getSVal(loc::MemRegionVal(R));
      SVal Constraint_untested = evalBinOp(state, BO_GT, V,
                                           svalBuilder.makeZeroVal(T),
                                           svalBuilder.getConditionType());

      std::optional<DefinedOrUnknownSVal> Constraint =
          Constraint_untested.getAs<DefinedOrUnknownSVal>();

      if (!Constraint)
        break;

      if (ProgramStateRef newState = state->assume(*Constraint, true))
        state = newState;
    }
    break;
  }
  while (false);

  if (const auto *MD = dyn_cast<ObjCMethodDecl>(D)) {
    // Precondition: 'self' is always non-null upon entry to an Objective-C
    // method.
    const ImplicitParamDecl *SelfD = MD->getSelfDecl();
    const MemRegion *R = state->getRegion(SelfD, InitLoc);
    SVal V = state->getSVal(loc::MemRegionVal(R));

    if (std::optional<Loc> LV = V.getAs<Loc>()) {
      // Assume that the pointer value in 'self' is non-null.
      state = state->assume(*LV, true);
      assert(state && "'self' cannot be null");
    }
  }

  if (const auto *MD = dyn_cast<CXXMethodDecl>(D)) {
    if (MD->isImplicitObjectMemberFunction()) {
      // Precondition: 'this' is always non-null upon entry to the
      // top-level function.  This is our starting assumption for
      // analyzing an "open" program.
      const StackFrameContext *SFC = InitLoc->getStackFrame();
      if (SFC->getParent() == nullptr) {
        loc::MemRegionVal L = svalBuilder.getCXXThis(MD, SFC);
        SVal V = state->getSVal(L);
        if (std::optional<Loc> LV = V.getAs<Loc>()) {
          state = state->assume(*LV, true);
          assert(state && "'this' cannot be null");
        }
      }
    }
  }

  return state;
}

ProgramStateRef ExprEngine::createTemporaryRegionIfNeeded(
    ProgramStateRef State, const LocationContext *LC,
    const Expr *InitWithAdjustments, const Expr *Result,
    const SubRegion **OutRegionWithAdjustments) {
  // FIXME: This function is a hack that works around the quirky AST
  // we're often having with respect to C++ temporaries. If only we modelled
  // the actual execution order of statements properly in the CFG,
  // all the hassle with adjustments would not be necessary,
  // and perhaps the whole function would be removed.
  SVal InitValWithAdjustments = State->getSVal(InitWithAdjustments, LC);
  if (!Result) {
    // If we don't have an explicit result expression, we're in "if needed"
    // mode. Only create a region if the current value is a NonLoc.
    if (!isa<NonLoc>(InitValWithAdjustments)) {
      if (OutRegionWithAdjustments)
        *OutRegionWithAdjustments = nullptr;
      return State;
    }
    Result = InitWithAdjustments;
  } else {
    // We need to create a region no matter what. Make sure we don't try to
    // stuff a Loc into a non-pointer temporary region.
    assert(!isa<Loc>(InitValWithAdjustments) ||
           Loc::isLocType(Result->getType()) ||
           Result->getType()->isMemberPointerType());
  }

  ProgramStateManager &StateMgr = State->getStateManager();
  MemRegionManager &MRMgr = StateMgr.getRegionManager();
  StoreManager &StoreMgr = StateMgr.getStoreManager();

  // MaterializeTemporaryExpr may appear out of place, after a few field and
  // base-class accesses have been made to the object, even though semantically
  // it is the whole object that gets materialized and lifetime-extended.
  //
  // For example:
  //
  //   `-MaterializeTemporaryExpr
  //     `-MemberExpr
  //       `-CXXTemporaryObjectExpr
  //
  // instead of the more natural
  //
  //   `-MemberExpr
  //     `-MaterializeTemporaryExpr
  //       `-CXXTemporaryObjectExpr
  //
  // Use the usual methods for obtaining the expression of the base object,
  // and record the adjustments that we need to make to obtain the sub-object
  // that the whole expression 'Ex' refers to. This trick is usual,
  // in the sense that CodeGen takes a similar route.

  SmallVector<const Expr *, 2> CommaLHSs;
  SmallVector<SubobjectAdjustment, 2> Adjustments;

  const Expr *Init = InitWithAdjustments->skipRValueSubobjectAdjustments(
      CommaLHSs, Adjustments);

  // Take the region for Init, i.e. for the whole object. If we do not remember
  // the region in which the object originally was constructed, come up with
  // a new temporary region out of thin air and copy the contents of the object
  // (which are currently present in the Environment, because Init is an rvalue)
  // into that region. This is not correct, but it is better than nothing.
  const TypedValueRegion *TR = nullptr;
  if (const auto *MT = dyn_cast<MaterializeTemporaryExpr>(Result)) {
    if (std::optional<SVal> V = getObjectUnderConstruction(State, MT, LC)) {
      State = finishObjectConstruction(State, MT, LC);
      State = State->BindExpr(Result, LC, *V);
      return State;
    } else if (const ValueDecl *VD = MT->getExtendingDecl()) {
      StorageDuration SD = MT->getStorageDuration();
      assert(SD != SD_FullExpression);
      // If this object is bound to a reference with static storage duration, we
      // put it in a different region to prevent "address leakage" warnings.
      if (SD == SD_Static || SD == SD_Thread) {
        TR = MRMgr.getCXXStaticLifetimeExtendedObjectRegion(Init, VD);
      } else {
        TR = MRMgr.getCXXLifetimeExtendedObjectRegion(Init, VD, LC);
      }
    } else {
      assert(MT->getStorageDuration() == SD_FullExpression);
      TR = MRMgr.getCXXTempObjectRegion(Init, LC);
    }
  } else {
    TR = MRMgr.getCXXTempObjectRegion(Init, LC);
  }

  SVal Reg = loc::MemRegionVal(TR);
  SVal BaseReg = Reg;

  // Make the necessary adjustments to obtain the sub-object.
  for (const SubobjectAdjustment &Adj : llvm::reverse(Adjustments)) {
    switch (Adj.Kind) {
    case SubobjectAdjustment::DerivedToBaseAdjustment:
      Reg = StoreMgr.evalDerivedToBase(Reg, Adj.DerivedToBase.BasePath);
      break;
    case SubobjectAdjustment::FieldAdjustment:
      Reg = StoreMgr.getLValueField(Adj.Field, Reg);
      break;
    case SubobjectAdjustment::MemberPointerAdjustment:
      // FIXME: Unimplemented.
      State = State->invalidateRegions(Reg, InitWithAdjustments,
                                       currBldrCtx->blockCount(), LC, true,
                                       nullptr, nullptr, nullptr);
      return State;
    }
  }

  // What remains is to copy the value of the object to the new region.
  // FIXME: In other words, what we should always do is copy value of the
  // Init expression (which corresponds to the bigger object) to the whole
  // temporary region TR. However, this value is often no longer present
  // in the Environment. If it has disappeared, we instead invalidate TR.
  // Still, what we can do is assign the value of expression Ex (which
  // corresponds to the sub-object) to the TR's sub-region Reg. At least,
  // values inside Reg would be correct.
  SVal InitVal = State->getSVal(Init, LC);
  if (InitVal.isUnknown()) {
    InitVal = getSValBuilder().conjureSymbolVal(Result, LC, Init->getType(),
                                                currBldrCtx->blockCount());
    State = State->bindLoc(BaseReg.castAs<Loc>(), InitVal, LC, false);

    // Then we'd need to take the value that certainly exists and bind it
    // over.
    if (InitValWithAdjustments.isUnknown()) {
      // Try to recover some path sensitivity in case we couldn't
      // compute the value.
      InitValWithAdjustments = getSValBuilder().conjureSymbolVal(
          Result, LC, InitWithAdjustments->getType(),
          currBldrCtx->blockCount());
    }
    State =
        State->bindLoc(Reg.castAs<Loc>(), InitValWithAdjustments, LC, false);
  } else {
    State = State->bindLoc(BaseReg.castAs<Loc>(), InitVal, LC, false);
  }

  // The result expression would now point to the correct sub-region of the
  // newly created temporary region. Do this last in order to getSVal of Init
  // correctly in case (Result == Init).
  if (Result->isGLValue()) {
    State = State->BindExpr(Result, LC, Reg);
  } else {
    State = State->BindExpr(Result, LC, InitValWithAdjustments);
  }

  // Notify checkers once for two bindLoc()s.
  State = processRegionChange(State, TR, LC);

  if (OutRegionWithAdjustments)
    *OutRegionWithAdjustments = cast<SubRegion>(Reg.getAsRegion());
  return State;
}

ProgramStateRef ExprEngine::setIndexOfElementToConstruct(
    ProgramStateRef State, const CXXConstructExpr *E,
    const LocationContext *LCtx, unsigned Idx) {
  auto Key = std::make_pair(E, LCtx->getStackFrame());

  assert(!State->contains<IndexOfElementToConstruct>(Key) || Idx > 0);

  return State->set<IndexOfElementToConstruct>(Key, Idx);
}

std::optional<unsigned>
ExprEngine::getPendingInitLoop(ProgramStateRef State, const CXXConstructExpr *E,
                               const LocationContext *LCtx) {
  const unsigned *V = State->get<PendingInitLoop>({E, LCtx->getStackFrame()});
  return V ? std::make_optional(*V) : std::nullopt;
}

ProgramStateRef ExprEngine::removePendingInitLoop(ProgramStateRef State,
                                                  const CXXConstructExpr *E,
                                                  const LocationContext *LCtx) {
  auto Key = std::make_pair(E, LCtx->getStackFrame());

  assert(E && State->contains<PendingInitLoop>(Key));
  return State->remove<PendingInitLoop>(Key);
}

ProgramStateRef ExprEngine::setPendingInitLoop(ProgramStateRef State,
                                               const CXXConstructExpr *E,
                                               const LocationContext *LCtx,
                                               unsigned Size) {
  auto Key = std::make_pair(E, LCtx->getStackFrame());

  assert(!State->contains<PendingInitLoop>(Key) && Size > 0);

  return State->set<PendingInitLoop>(Key, Size);
}

std::optional<unsigned>
ExprEngine::getIndexOfElementToConstruct(ProgramStateRef State,
                                         const CXXConstructExpr *E,
                                         const LocationContext *LCtx) {
  const unsigned *V =
      State->get<IndexOfElementToConstruct>({E, LCtx->getStackFrame()});
  return V ? std::make_optional(*V) : std::nullopt;
}

ProgramStateRef
ExprEngine::removeIndexOfElementToConstruct(ProgramStateRef State,
                                            const CXXConstructExpr *E,
                                            const LocationContext *LCtx) {
  auto Key = std::make_pair(E, LCtx->getStackFrame());

  assert(E && State->contains<IndexOfElementToConstruct>(Key));
  return State->remove<IndexOfElementToConstruct>(Key);
}

std::optional<unsigned>
ExprEngine::getPendingArrayDestruction(ProgramStateRef State,
                                       const LocationContext *LCtx) {
  assert(LCtx && "LocationContext shouldn't be null!");

  const unsigned *V =
      State->get<PendingArrayDestruction>(LCtx->getStackFrame());
  return V ? std::make_optional(*V) : std::nullopt;
}

ProgramStateRef ExprEngine::setPendingArrayDestruction(
    ProgramStateRef State, const LocationContext *LCtx, unsigned Idx) {
  assert(LCtx && "LocationContext shouldn't be null!");

  auto Key = LCtx->getStackFrame();

  return State->set<PendingArrayDestruction>(Key, Idx);
}

ProgramStateRef
ExprEngine::removePendingArrayDestruction(ProgramStateRef State,
                                          const LocationContext *LCtx) {
  assert(LCtx && "LocationContext shouldn't be null!");

  auto Key = LCtx->getStackFrame();

  assert(LCtx && State->contains<PendingArrayDestruction>(Key));
  return State->remove<PendingArrayDestruction>(Key);
}

ProgramStateRef
ExprEngine::addObjectUnderConstruction(ProgramStateRef State,
                                       const ConstructionContextItem &Item,
                                       const LocationContext *LC, SVal V) {
  ConstructedObjectKey Key(Item, LC->getStackFrame());

  const Expr *Init = nullptr;

  if (auto DS = dyn_cast_or_null<DeclStmt>(Item.getStmtOrNull())) {
    if (auto VD = dyn_cast_or_null<VarDecl>(DS->getSingleDecl()))
      Init = VD->getInit();
  }

  if (auto LE = dyn_cast_or_null<LambdaExpr>(Item.getStmtOrNull()))
    Init = *(LE->capture_init_begin() + Item.getIndex());

  if (!Init && !Item.getStmtOrNull())
    Init = Item.getCXXCtorInitializer()->getInit();

  // In an ArrayInitLoopExpr the real initializer is returned by
  // getSubExpr(). Note that AILEs can be nested in case of
  // multidimesnional arrays.
  if (const auto *AILE = dyn_cast_or_null<ArrayInitLoopExpr>(Init))
    Init = extractElementInitializerFromNestedAILE(AILE);

  // FIXME: Currently the state might already contain the marker due to
  // incorrect handling of temporaries bound to default parameters.
  // The state will already contain the marker if we construct elements
  // in an array, as we visit the same statement multiple times before
  // the array declaration. The marker is removed when we exit the
  // constructor call.
  assert((!State->get<ObjectsUnderConstruction>(Key) ||
          Key.getItem().getKind() ==
              ConstructionContextItem::TemporaryDestructorKind ||
          State->contains<IndexOfElementToConstruct>(
              {dyn_cast_or_null<CXXConstructExpr>(Init), LC})) &&
         "The object is already marked as `UnderConstruction`, when it's not "
         "supposed to!");
  return State->set<ObjectsUnderConstruction>(Key, V);
}

std::optional<SVal>
ExprEngine::getObjectUnderConstruction(ProgramStateRef State,
                                       const ConstructionContextItem &Item,
                                       const LocationContext *LC) {
  ConstructedObjectKey Key(Item, LC->getStackFrame());
  const SVal *V = State->get<ObjectsUnderConstruction>(Key);
  return V ? std::make_optional(*V) : std::nullopt;
}

ProgramStateRef
ExprEngine::finishObjectConstruction(ProgramStateRef State,
                                     const ConstructionContextItem &Item,
                                     const LocationContext *LC) {
  ConstructedObjectKey Key(Item, LC->getStackFrame());
  assert(State->contains<ObjectsUnderConstruction>(Key));
  return State->remove<ObjectsUnderConstruction>(Key);
}

ProgramStateRef ExprEngine::elideDestructor(ProgramStateRef State,
                                            const CXXBindTemporaryExpr *BTE,
                                            const LocationContext *LC) {
  ConstructedObjectKey Key({BTE, /*IsElided=*/true}, LC);
  // FIXME: Currently the state might already contain the marker due to
  // incorrect handling of temporaries bound to default parameters.
  return State->set<ObjectsUnderConstruction>(Key, UnknownVal());
}

ProgramStateRef
ExprEngine::cleanupElidedDestructor(ProgramStateRef State,
                                    const CXXBindTemporaryExpr *BTE,
                                    const LocationContext *LC) {
  ConstructedObjectKey Key({BTE, /*IsElided=*/true}, LC);
  assert(State->contains<ObjectsUnderConstruction>(Key));
  return State->remove<ObjectsUnderConstruction>(Key);
}

bool ExprEngine::isDestructorElided(ProgramStateRef State,
                                    const CXXBindTemporaryExpr *BTE,
                                    const LocationContext *LC) {
  ConstructedObjectKey Key({BTE, /*IsElided=*/true}, LC);
  return State->contains<ObjectsUnderConstruction>(Key);
}

bool ExprEngine::areAllObjectsFullyConstructed(ProgramStateRef State,
                                               const LocationContext *FromLC,
                                               const LocationContext *ToLC) {
  const LocationContext *LC = FromLC;
  while (LC != ToLC) {
    assert(LC && "ToLC must be a parent of FromLC!");
    for (auto I : State->get<ObjectsUnderConstruction>())
      if (I.first.getLocationContext() == LC)
        return false;

    LC = LC->getParent();
  }
  return true;
}


//===----------------------------------------------------------------------===//
// Top-level transfer function logic (Dispatcher).
//===----------------------------------------------------------------------===//

/// evalAssume - Called by ConstraintManager. Used to call checker-specific
///  logic for handling assumptions on symbolic values.
ProgramStateRef ExprEngine::processAssume(ProgramStateRef state,
                                              SVal cond, bool assumption) {
  return getCheckerManager().runCheckersForEvalAssume(state, cond, assumption);
}

ProgramStateRef
ExprEngine::processRegionChanges(ProgramStateRef state,
                                 const InvalidatedSymbols *invalidated,
                                 ArrayRef<const MemRegion *> Explicits,
                                 ArrayRef<const MemRegion *> Regions,
                                 const LocationContext *LCtx,
                                 const CallEvent *Call) {
  return getCheckerManager().runCheckersForRegionChanges(state, invalidated,
                                                         Explicits, Regions,
                                                         LCtx, Call);
}

static void
printObjectsUnderConstructionJson(raw_ostream &Out, ProgramStateRef State,
                                  const char *NL, const LocationContext *LCtx,
                                  unsigned int Space = 0, bool IsDot = false) {
  PrintingPolicy PP =
      LCtx->getAnalysisDeclContext()->getASTContext().getPrintingPolicy();

  ++Space;
  bool HasItem = false;

  // Store the last key.
  const ConstructedObjectKey *LastKey = nullptr;
  for (const auto &I : State->get<ObjectsUnderConstruction>()) {
    const ConstructedObjectKey &Key = I.first;
    if (Key.getLocationContext() != LCtx)
      continue;

    if (!HasItem) {
      Out << '[' << NL;
      HasItem = true;
    }

    LastKey = &Key;
  }

  for (const auto &I : State->get<ObjectsUnderConstruction>()) {
    const ConstructedObjectKey &Key = I.first;
    SVal Value = I.second;
    if (Key.getLocationContext() != LCtx)
      continue;

    Indent(Out, Space, IsDot) << "{ ";
    Key.printJson(Out, nullptr, PP);
    Out << ", \"value\": \"" << Value << "\" }";

    if (&Key != LastKey)
      Out << ',';
    Out << NL;
  }

  if (HasItem)
    Indent(Out, --Space, IsDot) << ']'; // End of "location_context".
  else {
    Out << "null ";
  }
}

static void printIndicesOfElementsToConstructJson(
    raw_ostream &Out, ProgramStateRef State, const char *NL,
    const LocationContext *LCtx, unsigned int Space = 0, bool IsDot = false) {
  using KeyT = std::pair<const Expr *, const LocationContext *>;

  const auto &Context = LCtx->getAnalysisDeclContext()->getASTContext();
  PrintingPolicy PP = Context.getPrintingPolicy();

  ++Space;
  bool HasItem = false;

  // Store the last key.
  KeyT LastKey;
  for (const auto &I : State->get<IndexOfElementToConstruct>()) {
    const KeyT &Key = I.first;
    if (Key.second != LCtx)
      continue;

    if (!HasItem) {
      Out << '[' << NL;
      HasItem = true;
    }

    LastKey = Key;
  }

  for (const auto &I : State->get<IndexOfElementToConstruct>()) {
    const KeyT &Key = I.first;
    unsigned Value = I.second;
    if (Key.second != LCtx)
      continue;

    Indent(Out, Space, IsDot) << "{ ";

    // Expr
    const Expr *E = Key.first;
    Out << "\"stmt_id\": " << E->getID(Context);

    // Kind
    Out << ", \"kind\": null";

    // Pretty-print
    Out << ", \"pretty\": ";
    Out << "\"" << E->getStmtClassName() << ' '
        << E->getSourceRange().printToString(Context.getSourceManager()) << " '"
        << QualType::getAsString(E->getType().split(), PP);
    Out << "'\"";

    Out << ", \"value\": \"Current index: " << Value - 1 << "\" }";

    if (Key != LastKey)
      Out << ',';
    Out << NL;
  }

  if (HasItem)
    Indent(Out, --Space, IsDot) << ']'; // End of "location_context".
  else {
    Out << "null ";
  }
}

static void printPendingInitLoopJson(raw_ostream &Out, ProgramStateRef State,
                                     const char *NL,
                                     const LocationContext *LCtx,
                                     unsigned int Space = 0,
                                     bool IsDot = false) {
  using KeyT = std::pair<const CXXConstructExpr *, const LocationContext *>;

  const auto &Context = LCtx->getAnalysisDeclContext()->getASTContext();
  PrintingPolicy PP = Context.getPrintingPolicy();

  ++Space;
  bool HasItem = false;

  // Store the last key.
  KeyT LastKey;
  for (const auto &I : State->get<PendingInitLoop>()) {
    const KeyT &Key = I.first;
    if (Key.second != LCtx)
      continue;

    if (!HasItem) {
      Out << '[' << NL;
      HasItem = true;
    }

    LastKey = Key;
  }

  for (const auto &I : State->get<PendingInitLoop>()) {
    const KeyT &Key = I.first;
    unsigned Value = I.second;
    if (Key.second != LCtx)
      continue;

    Indent(Out, Space, IsDot) << "{ ";

    const CXXConstructExpr *E = Key.first;
    Out << "\"stmt_id\": " << E->getID(Context);

    Out << ", \"kind\": null";
    Out << ", \"pretty\": ";
    Out << '\"' << E->getStmtClassName() << ' '
        << E->getSourceRange().printToString(Context.getSourceManager()) << " '"
        << QualType::getAsString(E->getType().split(), PP);
    Out << "'\"";

    Out << ", \"value\": \"Flattened size: " << Value << "\"}";

    if (Key != LastKey)
      Out << ',';
    Out << NL;
  }

  if (HasItem)
    Indent(Out, --Space, IsDot) << ']'; // End of "location_context".
  else {
    Out << "null ";
  }
}

static void
printPendingArrayDestructionsJson(raw_ostream &Out, ProgramStateRef State,
                                  const char *NL, const LocationContext *LCtx,
                                  unsigned int Space = 0, bool IsDot = false) {
  using KeyT = const LocationContext *;

  ++Space;
  bool HasItem = false;

  // Store the last key.
  KeyT LastKey = nullptr;
  for (const auto &I : State->get<PendingArrayDestruction>()) {
    const KeyT &Key = I.first;
    if (Key != LCtx)
      continue;

    if (!HasItem) {
      Out << '[' << NL;
      HasItem = true;
    }

    LastKey = Key;
  }

  for (const auto &I : State->get<PendingArrayDestruction>()) {
    const KeyT &Key = I.first;
    if (Key != LCtx)
      continue;

    Indent(Out, Space, IsDot) << "{ ";

    Out << "\"stmt_id\": null";
    Out << ", \"kind\": null";
    Out << ", \"pretty\": \"Current index: \"";
    Out << ", \"value\": \"" << I.second << "\" }";

    if (Key != LastKey)
      Out << ',';
    Out << NL;
  }

  if (HasItem)
    Indent(Out, --Space, IsDot) << ']'; // End of "location_context".
  else {
    Out << "null ";
  }
}

/// A helper function to generalize program state trait printing.
/// The function invokes Printer as 'Printer(Out, State, NL, LC, Space, IsDot,
/// std::forward<Args>(args)...)'. \n One possible type for Printer is
/// 'void()(raw_ostream &, ProgramStateRef, const char *, const LocationContext
/// *, unsigned int, bool, ...)' \n \param Trait The state trait to be printed.
/// \param Printer A void function that prints Trait.
/// \param Args An additional parameter pack that is passed to Print upon
/// invocation.
template <typename Trait, typename Printer, typename... Args>
static void printStateTraitWithLocationContextJson(
    raw_ostream &Out, ProgramStateRef State, const LocationContext *LCtx,
    const char *NL, unsigned int Space, bool IsDot,
    const char *jsonPropertyName, Printer printer, Args &&...args) {

  using RequiredType =
      void (*)(raw_ostream &, ProgramStateRef, const char *,
               const LocationContext *, unsigned int, bool, Args &&...);

  // Try to do as much compile time checking as possible.
  // FIXME: check for invocable instead of function?
  static_assert(std::is_function_v<std::remove_pointer_t<Printer>>,
                "Printer is not a function!");
  static_assert(std::is_convertible_v<Printer, RequiredType>,
                "Printer doesn't have the required type!");

  if (LCtx && !State->get<Trait>().isEmpty()) {
    Indent(Out, Space, IsDot) << '\"' << jsonPropertyName << "\": ";
    ++Space;
    Out << '[' << NL;
    LCtx->printJson(Out, NL, Space, IsDot, [&](const LocationContext *LC) {
      printer(Out, State, NL, LC, Space, IsDot, std::forward<Args>(args)...);
    });

    --Space;
    Indent(Out, Space, IsDot) << "]," << NL; // End of "jsonPropertyName".
  }
}

void ExprEngine::printJson(raw_ostream &Out, ProgramStateRef State,
                           const LocationContext *LCtx, const char *NL,
                           unsigned int Space, bool IsDot) const {

  printStateTraitWithLocationContextJson<ObjectsUnderConstruction>(
      Out, State, LCtx, NL, Space, IsDot, "constructing_objects",
      printObjectsUnderConstructionJson);
  printStateTraitWithLocationContextJson<IndexOfElementToConstruct>(
      Out, State, LCtx, NL, Space, IsDot, "index_of_element",
      printIndicesOfElementsToConstructJson);
  printStateTraitWithLocationContextJson<PendingInitLoop>(
      Out, State, LCtx, NL, Space, IsDot, "pending_init_loops",
      printPendingInitLoopJson);
  printStateTraitWithLocationContextJson<PendingArrayDestruction>(
      Out, State, LCtx, NL, Space, IsDot, "pending_destructors",
      printPendingArrayDestructionsJson);

  getCheckerManager().runCheckersForPrintStateJson(Out, State, NL, Space,
                                                   IsDot);
}

void ExprEngine::processEndWorklist() {
  // This prints the name of the top-level function if we crash.
  PrettyStackTraceLocationContext CrashInfo(getRootLocationContext());
  getCheckerManager().runCheckersForEndAnalysis(G, BR, *this);
}

void ExprEngine::processCFGElement(const CFGElement E, ExplodedNode *Pred,
                                   unsigned StmtIdx, NodeBuilderContext *Ctx) {
  PrettyStackTraceLocationContext CrashInfo(Pred->getLocationContext());
  currStmtIdx = StmtIdx;
  currBldrCtx = Ctx;

  switch (E.getKind()) {
    case CFGElement::Statement:
    case CFGElement::Constructor:
    case CFGElement::CXXRecordTypedCall:
      ProcessStmt(E.castAs<CFGStmt>().getStmt(), Pred);
      return;
    case CFGElement::Initializer:
      ProcessInitializer(E.castAs<CFGInitializer>(), Pred);
      return;
    case CFGElement::NewAllocator:
      ProcessNewAllocator(E.castAs<CFGNewAllocator>().getAllocatorExpr(),
                          Pred);
      return;
    case CFGElement::AutomaticObjectDtor:
    case CFGElement::DeleteDtor:
    case CFGElement::BaseDtor:
    case CFGElement::MemberDtor:
    case CFGElement::TemporaryDtor:
      ProcessImplicitDtor(E.castAs<CFGImplicitDtor>(), Pred);
      return;
    case CFGElement::LoopExit:
      ProcessLoopExit(E.castAs<CFGLoopExit>().getLoopStmt(), Pred);
      return;
    case CFGElement::LifetimeEnds:
    case CFGElement::CleanupFunction:
    case CFGElement::ScopeBegin:
    case CFGElement::ScopeEnd:
      return;
  }
}

static bool shouldRemoveDeadBindings(AnalysisManager &AMgr,
                                     const Stmt *S,
                                     const ExplodedNode *Pred,
                                     const LocationContext *LC) {
  // Are we never purging state values?
  if (AMgr.options.AnalysisPurgeOpt == PurgeNone)
    return false;

  // Is this the beginning of a basic block?
  if (Pred->getLocation().getAs<BlockEntrance>())
    return true;

  // Is this on a non-expression?
  if (!isa<Expr>(S))
    return true;

  // Run before processing a call.
  if (CallEvent::isCallStmt(S))
    return true;

  // Is this an expression that is consumed by another expression?  If so,
  // postpone cleaning out the state.
  ParentMap &PM = LC->getAnalysisDeclContext()->getParentMap();
  return !PM.isConsumedExpr(cast<Expr>(S));
}

void ExprEngine::removeDead(ExplodedNode *Pred, ExplodedNodeSet &Out,
                            const Stmt *ReferenceStmt,
                            const LocationContext *LC,
                            const Stmt *DiagnosticStmt,
                            ProgramPoint::Kind K) {
  assert((K == ProgramPoint::PreStmtPurgeDeadSymbolsKind ||
          ReferenceStmt == nullptr || isa<ReturnStmt>(ReferenceStmt))
          && "PostStmt is not generally supported by the SymbolReaper yet");
  assert(LC && "Must pass the current (or expiring) LocationContext");

  if (!DiagnosticStmt) {
    DiagnosticStmt = ReferenceStmt;
    assert(DiagnosticStmt && "Required for clearing a LocationContext");
  }

  NumRemoveDeadBindings++;
  ProgramStateRef CleanedState = Pred->getState();

  // LC is the location context being destroyed, but SymbolReaper wants a
  // location context that is still live. (If this is the top-level stack
  // frame, this will be null.)
  if (!ReferenceStmt) {
    assert(K == ProgramPoint::PostStmtPurgeDeadSymbolsKind &&
           "Use PostStmtPurgeDeadSymbolsKind for clearing a LocationContext");
    LC = LC->getParent();
  }

  const StackFrameContext *SFC = LC ? LC->getStackFrame() : nullptr;
  SymbolReaper SymReaper(SFC, ReferenceStmt, SymMgr, getStoreManager());

  for (auto I : CleanedState->get<ObjectsUnderConstruction>()) {
    if (SymbolRef Sym = I.second.getAsSymbol())
      SymReaper.markLive(Sym);
    if (const MemRegion *MR = I.second.getAsRegion())
      SymReaper.markLive(MR);
  }

  getCheckerManager().runCheckersForLiveSymbols(CleanedState, SymReaper);

  // Create a state in which dead bindings are removed from the environment
  // and the store. TODO: The function should just return new env and store,
  // not a new state.
  CleanedState = StateMgr.removeDeadBindingsFromEnvironmentAndStore(
      CleanedState, SFC, SymReaper);

  // Process any special transfer function for dead symbols.
  // Call checkers with the non-cleaned state so that they could query the
  // values of the soon to be dead symbols.
  ExplodedNodeSet CheckedSet;
  getCheckerManager().runCheckersForDeadSymbols(CheckedSet, Pred, SymReaper,
                                                DiagnosticStmt, *this, K);

  // For each node in CheckedSet, generate CleanedNodes that have the
  // environment, the store, and the constraints cleaned up but have the
  // user-supplied states as the predecessors.
  StmtNodeBuilder Bldr(CheckedSet, Out, *currBldrCtx);
  for (const auto I : CheckedSet) {
    ProgramStateRef CheckerState = I->getState();

    // The constraint manager has not been cleaned up yet, so clean up now.
    CheckerState =
        getConstraintManager().removeDeadBindings(CheckerState, SymReaper);

    assert(StateMgr.haveEqualEnvironments(CheckerState, Pred->getState()) &&
           "Checkers are not allowed to modify the Environment as a part of "
           "checkDeadSymbols processing.");
    assert(StateMgr.haveEqualStores(CheckerState, Pred->getState()) &&
           "Checkers are not allowed to modify the Store as a part of "
           "checkDeadSymbols processing.");

    // Create a state based on CleanedState with CheckerState GDM and
    // generate a transition to that state.
    ProgramStateRef CleanedCheckerSt =
        StateMgr.getPersistentStateWithGDM(CleanedState, CheckerState);
    Bldr.generateNode(DiagnosticStmt, I, CleanedCheckerSt, cleanupNodeTag(), K);
  }
}

const ProgramPointTag *ExprEngine::cleanupNodeTag() {
  static SimpleProgramPointTag cleanupTag(TagProviderName, "Clean Node");
  return &cleanupTag;
}

void ExprEngine::ProcessStmt(const Stmt *currStmt, ExplodedNode *Pred) {
  // Reclaim any unnecessary nodes in the ExplodedGraph.
  G.reclaimRecentlyAllocatedNodes();

  PrettyStackTraceLoc CrashInfo(getContext().getSourceManager(),
                                currStmt->getBeginLoc(),
                                "Error evaluating statement");

  // Remove dead bindings and symbols.
  ExplodedNodeSet CleanedStates;
  if (shouldRemoveDeadBindings(AMgr, currStmt, Pred,
                               Pred->getLocationContext())) {
    removeDead(Pred, CleanedStates, currStmt,
                                    Pred->getLocationContext());
  } else
    CleanedStates.Add(Pred);

  // Visit the statement.
  ExplodedNodeSet Dst;
  for (const auto I : CleanedStates) {
    ExplodedNodeSet DstI;
    // Visit the statement.
    Visit(currStmt, I, DstI);
    Dst.insert(DstI);
  }

  // Enqueue the new nodes onto the work list.
  Engine.enqueue(Dst, currBldrCtx->getBlock(), currStmtIdx);
}

void ExprEngine::ProcessLoopExit(const Stmt* S, ExplodedNode *Pred) {
  PrettyStackTraceLoc CrashInfo(getContext().getSourceManager(),
                                S->getBeginLoc(),
                                "Error evaluating end of the loop");
  ExplodedNodeSet Dst;
  Dst.Add(Pred);
  NodeBuilder Bldr(Pred, Dst, *currBldrCtx);
  ProgramStateRef NewState = Pred->getState();

  if(AMgr.options.ShouldUnrollLoops)
    NewState = processLoopEnd(S, NewState);

  LoopExit PP(S, Pred->getLocationContext());
  Bldr.generateNode(PP, NewState, Pred);
  // Enqueue the new nodes onto the work list.
  Engine.enqueue(Dst, currBldrCtx->getBlock(), currStmtIdx);
}

void ExprEngine::ProcessInitializer(const CFGInitializer CFGInit,
                                    ExplodedNode *Pred) {
  const CXXCtorInitializer *BMI = CFGInit.getInitializer();
  const Expr *Init = BMI->getInit()->IgnoreImplicit();
  const LocationContext *LC = Pred->getLocationContext();

  PrettyStackTraceLoc CrashInfo(getContext().getSourceManager(),
                                BMI->getSourceLocation(),
                                "Error evaluating initializer");

  // We don't clean up dead bindings here.
  const auto *stackFrame = cast<StackFrameContext>(Pred->getLocationContext());
  const auto *decl = cast<CXXConstructorDecl>(stackFrame->getDecl());

  ProgramStateRef State = Pred->getState();
  SVal thisVal = State->getSVal(svalBuilder.getCXXThis(decl, stackFrame));

  ExplodedNodeSet Tmp;
  SVal FieldLoc;

  // Evaluate the initializer, if necessary
  if (BMI->isAnyMemberInitializer()) {
    // Constructors build the object directly in the field,
    // but non-objects must be copied in from the initializer.
    if (getObjectUnderConstruction(State, BMI, LC)) {
      // The field was directly constructed, so there is no need to bind.
      // But we still need to stop tracking the object under construction.
      State = finishObjectConstruction(State, BMI, LC);
      NodeBuilder Bldr(Pred, Tmp, *currBldrCtx);
      PostStore PS(Init, LC, /*Loc*/ nullptr, /*tag*/ nullptr);
      Bldr.generateNode(PS, State, Pred);
    } else {
      const ValueDecl *Field;
      if (BMI->isIndirectMemberInitializer()) {
        Field = BMI->getIndirectMember();
        FieldLoc = State->getLValue(BMI->getIndirectMember(), thisVal);
      } else {
        Field = BMI->getMember();
        FieldLoc = State->getLValue(BMI->getMember(), thisVal);
      }

      SVal InitVal;
      if (Init->getType()->isArrayType()) {
        // Handle arrays of trivial type. We can represent this with a
        // primitive load/copy from the base array region.
        const ArraySubscriptExpr *ASE;
        while ((ASE = dyn_cast<ArraySubscriptExpr>(Init)))
          Init = ASE->getBase()->IgnoreImplicit();

        SVal LValue = State->getSVal(Init, stackFrame);
        if (!Field->getType()->isReferenceType()) {
          if (std::optional<Loc> LValueLoc = LValue.getAs<Loc>()) {
            InitVal = State->getSVal(*LValueLoc);
          } else if (auto CV = LValue.getAs<nonloc::CompoundVal>()) {
            // Initializer list for an array.
            InitVal = *CV;
          }
        }

        // If we fail to get the value for some reason, use a symbolic value.
        if (InitVal.isUnknownOrUndef()) {
          SValBuilder &SVB = getSValBuilder();
          InitVal = SVB.conjureSymbolVal(BMI->getInit(), stackFrame,
                                         Field->getType(),
                                         currBldrCtx->blockCount());
        }
      } else {
        InitVal = State->getSVal(BMI->getInit(), stackFrame);
      }

      PostInitializer PP(BMI, FieldLoc.getAsRegion(), stackFrame);
      evalBind(Tmp, Init, Pred, FieldLoc, InitVal, /*isInit=*/true, &PP);
    }
  } else if (BMI->isBaseInitializer() && isa<InitListExpr>(Init)) {
    // When the base class is initialized with an initialization list and the
    // base class does not have a ctor, there will not be a CXXConstructExpr to
    // initialize the base region. Hence, we need to make the bind for it.
    SVal BaseLoc = getStoreManager().evalDerivedToBase(
        thisVal, QualType(BMI->getBaseClass(), 0), BMI->isBaseVirtual());
    SVal InitVal = State->getSVal(Init, stackFrame);
    evalBind(Tmp, Init, Pred, BaseLoc, InitVal, /*isInit=*/true);
  } else {
    assert(BMI->isBaseInitializer() || BMI->isDelegatingInitializer());
    Tmp.insert(Pred);
    // We already did all the work when visiting the CXXConstructExpr.
  }

  // Construct PostInitializer nodes whether the state changed or not,
  // so that the diagnostics don't get confused.
  PostInitializer PP(BMI, FieldLoc.getAsRegion(), stackFrame);
  ExplodedNodeSet Dst;
  NodeBuilder Bldr(Tmp, Dst, *currBldrCtx);
  for (const auto I : Tmp) {
    ProgramStateRef State = I->getState();
    Bldr.generateNode(PP, State, I);
  }

  // Enqueue the new nodes onto the work list.
  Engine.enqueue(Dst, currBldrCtx->getBlock(), currStmtIdx);
}

std::pair<ProgramStateRef, uint64_t>
ExprEngine::prepareStateForArrayDestruction(const ProgramStateRef State,
                                            const MemRegion *Region,
                                            const QualType &ElementTy,
                                            const LocationContext *LCtx,
                                            SVal *ElementCountVal) {
  assert(Region != nullptr && "Not-null region expected");

  QualType Ty = ElementTy.getDesugaredType(getContext());
  while (const auto *NTy = dyn_cast<ArrayType>(Ty))
    Ty = NTy->getElementType().getDesugaredType(getContext());

  auto ElementCount = getDynamicElementCount(State, Region, svalBuilder, Ty);

  if (ElementCountVal)
    *ElementCountVal = ElementCount;

  // Note: the destructors are called in reverse order.
  unsigned Idx = 0;
  if (auto OptionalIdx = getPendingArrayDestruction(State, LCtx)) {
    Idx = *OptionalIdx;
  } else {
    // The element count is either unknown, or an SVal that's not an integer.
    if (!ElementCount.isConstant())
      return {State, 0};

    Idx = ElementCount.getAsInteger()->getLimitedValue();
  }

  if (Idx == 0)
    return {State, 0};

  --Idx;

  return {setPendingArrayDestruction(State, LCtx, Idx), Idx};
}

void ExprEngine::ProcessImplicitDtor(const CFGImplicitDtor D,
                                     ExplodedNode *Pred) {
  ExplodedNodeSet Dst;
  switch (D.getKind()) {
  case CFGElement::AutomaticObjectDtor:
    ProcessAutomaticObjDtor(D.castAs<CFGAutomaticObjDtor>(), Pred, Dst);
    break;
  case CFGElement::BaseDtor:
    ProcessBaseDtor(D.castAs<CFGBaseDtor>(), Pred, Dst);
    break;
  case CFGElement::MemberDtor:
    ProcessMemberDtor(D.castAs<CFGMemberDtor>(), Pred, Dst);
    break;
  case CFGElement::TemporaryDtor:
    ProcessTemporaryDtor(D.castAs<CFGTemporaryDtor>(), Pred, Dst);
    break;
  case CFGElement::DeleteDtor:
    ProcessDeleteDtor(D.castAs<CFGDeleteDtor>(), Pred, Dst);
    break;
  default:
    llvm_unreachable("Unexpected dtor kind.");
  }

  // Enqueue the new nodes onto the work list.
  Engine.enqueue(Dst, currBldrCtx->getBlock(), currStmtIdx);
}

void ExprEngine::ProcessNewAllocator(const CXXNewExpr *NE,
                                     ExplodedNode *Pred) {
  ExplodedNodeSet Dst;
  AnalysisManager &AMgr = getAnalysisManager();
  AnalyzerOptions &Opts = AMgr.options;
  // TODO: We're not evaluating allocators for all cases just yet as
  // we're not handling the return value correctly, which causes false
  // positives when the alpha.cplusplus.NewDeleteLeaks check is on.
  if (Opts.MayInlineCXXAllocator)
    VisitCXXNewAllocatorCall(NE, Pred, Dst);
  else {
    NodeBuilder Bldr(Pred, Dst, *currBldrCtx);
    const LocationContext *LCtx = Pred->getLocationContext();
    PostImplicitCall PP(NE->getOperatorNew(), NE->getBeginLoc(), LCtx,
                        getCFGElementRef());
    Bldr.generateNode(PP, Pred->getState(), Pred);
  }
  Engine.enqueue(Dst, currBldrCtx->getBlock(), currStmtIdx);
}

void ExprEngine::ProcessAutomaticObjDtor(const CFGAutomaticObjDtor Dtor,
                                         ExplodedNode *Pred,
                                         ExplodedNodeSet &Dst) {
  const auto *DtorDecl = Dtor.getDestructorDecl(getContext());
  const VarDecl *varDecl = Dtor.getVarDecl();
  QualType varType = varDecl->getType();

  ProgramStateRef state = Pred->getState();
  const LocationContext *LCtx = Pred->getLocationContext();

  SVal dest = state->getLValue(varDecl, LCtx);
  const MemRegion *Region = dest.castAs<loc::MemRegionVal>().getRegion();

  if (varType->isReferenceType()) {
    const MemRegion *ValueRegion = state->getSVal(Region).getAsRegion();
    if (!ValueRegion) {
      // FIXME: This should not happen. The language guarantees a presence
      // of a valid initializer here, so the reference shall not be undefined.
      // It seems that we're calling destructors over variables that
      // were not initialized yet.
      return;
    }
    Region = ValueRegion->getBaseRegion();
    varType = cast<TypedValueRegion>(Region)->getValueType();
  }

  unsigned Idx = 0;
  if (isa<ArrayType>(varType)) {
    SVal ElementCount;
    std::tie(state, Idx) = prepareStateForArrayDestruction(
        state, Region, varType, LCtx, &ElementCount);

    if (ElementCount.isConstant()) {
      uint64_t ArrayLength = ElementCount.getAsInteger()->getLimitedValue();
      assert(ArrayLength &&
             "An automatic dtor for a 0 length array shouldn't be triggered!");

      // Still handle this case if we don't have assertions enabled.
      if (!ArrayLength) {
        static SimpleProgramPointTag PT(
            "ExprEngine", "Skipping automatic 0 length array destruction, "
                          "which shouldn't be in the CFG.");
        PostImplicitCall PP(DtorDecl, varDecl->getLocation(), LCtx,
                            getCFGElementRef(), &PT);
        NodeBuilder Bldr(Pred, Dst, *currBldrCtx);
        Bldr.generateSink(PP, Pred->getState(), Pred);
        return;
      }
    }
  }

  EvalCallOptions CallOpts;
  Region = makeElementRegion(state, loc::MemRegionVal(Region), varType,
                             CallOpts.IsArrayCtorOrDtor, Idx)
               .getAsRegion();

  NodeBuilder Bldr(Pred, Dst, getBuilderContext());

  static SimpleProgramPointTag PT("ExprEngine",
                                  "Prepare for object destruction");
  PreImplicitCall PP(DtorDecl, varDecl->getLocation(), LCtx, getCFGElementRef(),
                     &PT);
  Pred = Bldr.generateNode(PP, state, Pred);

  if (!Pred)
    return;
  Bldr.takeNodes(Pred);

  VisitCXXDestructor(varType, Region, Dtor.getTriggerStmt(),
                     /*IsBase=*/false, Pred, Dst, CallOpts);
}

void ExprEngine::ProcessDeleteDtor(const CFGDeleteDtor Dtor,
                                   ExplodedNode *Pred,
                                   ExplodedNodeSet &Dst) {
  ProgramStateRef State = Pred->getState();
  const LocationContext *LCtx = Pred->getLocationContext();
  const CXXDeleteExpr *DE = Dtor.getDeleteExpr();
  const Stmt *Arg = DE->getArgument();
  QualType DTy = DE->getDestroyedType();
  SVal ArgVal = State->getSVal(Arg, LCtx);

  // If the argument to delete is known to be a null value,
  // don't run destructor.
  if (State->isNull(ArgVal).isConstrainedTrue()) {
    QualType BTy = getContext().getBaseElementType(DTy);
    const CXXRecordDecl *RD = BTy->getAsCXXRecordDecl();
    const CXXDestructorDecl *Dtor = RD->getDestructor();

    PostImplicitCall PP(Dtor, DE->getBeginLoc(), LCtx, getCFGElementRef());
    NodeBuilder Bldr(Pred, Dst, *currBldrCtx);
    Bldr.generateNode(PP, Pred->getState(), Pred);
    return;
  }

  auto getDtorDecl = [](const QualType &DTy) {
    const CXXRecordDecl *RD = DTy->getAsCXXRecordDecl();
    return RD->getDestructor();
  };

  unsigned Idx = 0;
  EvalCallOptions CallOpts;
  const MemRegion *ArgR = ArgVal.getAsRegion();

  if (DE->isArrayForm()) {
    CallOpts.IsArrayCtorOrDtor = true;
    // Yes, it may even be a multi-dimensional array.
    while (const auto *AT = getContext().getAsArrayType(DTy))
      DTy = AT->getElementType();

    if (ArgR) {
      SVal ElementCount;
      std::tie(State, Idx) = prepareStateForArrayDestruction(
          State, ArgR, DTy, LCtx, &ElementCount);

      // If we're about to destruct a 0 length array, don't run any of the
      // destructors.
      if (ElementCount.isConstant() &&
          ElementCount.getAsInteger()->getLimitedValue() == 0) {

        static SimpleProgramPointTag PT(
            "ExprEngine", "Skipping 0 length array delete destruction");
        PostImplicitCall PP(getDtorDecl(DTy), DE->getBeginLoc(), LCtx,
                            getCFGElementRef(), &PT);
        NodeBuilder Bldr(Pred, Dst, *currBldrCtx);
        Bldr.generateNode(PP, Pred->getState(), Pred);
        return;
      }

      ArgR = State->getLValue(DTy, svalBuilder.makeArrayIndex(Idx), ArgVal)
                 .getAsRegion();
    }
  }

  NodeBuilder Bldr(Pred, Dst, getBuilderContext());
  static SimpleProgramPointTag PT("ExprEngine",
                                  "Prepare for object destruction");
  PreImplicitCall PP(getDtorDecl(DTy), DE->getBeginLoc(), LCtx,
                     getCFGElementRef(), &PT);
  Pred = Bldr.generateNode(PP, State, Pred);

  if (!Pred)
    return;
  Bldr.takeNodes(Pred);

  VisitCXXDestructor(DTy, ArgR, DE, /*IsBase=*/false, Pred, Dst, CallOpts);
}

void ExprEngine::ProcessBaseDtor(const CFGBaseDtor D,
                                 ExplodedNode *Pred, ExplodedNodeSet &Dst) {
  const LocationContext *LCtx = Pred->getLocationContext();

  const auto *CurDtor = cast<CXXDestructorDecl>(LCtx->getDecl());
  Loc ThisPtr = getSValBuilder().getCXXThis(CurDtor,
                                            LCtx->getStackFrame());
  SVal ThisVal = Pred->getState()->getSVal(ThisPtr);

  // Create the base object region.
  const CXXBaseSpecifier *Base = D.getBaseSpecifier();
  QualType BaseTy = Base->getType();
  SVal BaseVal = getStoreManager().evalDerivedToBase(ThisVal, BaseTy,
                                                     Base->isVirtual());

  EvalCallOptions CallOpts;
  VisitCXXDestructor(BaseTy, BaseVal.getAsRegion(), CurDtor->getBody(),
                     /*IsBase=*/true, Pred, Dst, CallOpts);
}

void ExprEngine::ProcessMemberDtor(const CFGMemberDtor D,
                                   ExplodedNode *Pred, ExplodedNodeSet &Dst) {
  const auto *DtorDecl = D.getDestructorDecl(getContext());
  const FieldDecl *Member = D.getFieldDecl();
  QualType T = Member->getType();
  ProgramStateRef State = Pred->getState();
  const LocationContext *LCtx = Pred->getLocationContext();

  const auto *CurDtor = cast<CXXDestructorDecl>(LCtx->getDecl());
  Loc ThisStorageLoc =
      getSValBuilder().getCXXThis(CurDtor, LCtx->getStackFrame());
  Loc ThisLoc = State->getSVal(ThisStorageLoc).castAs<Loc>();
  SVal FieldVal = State->getLValue(Member, ThisLoc);

  unsigned Idx = 0;
  if (isa<ArrayType>(T)) {
    SVal ElementCount;
    std::tie(State, Idx) = prepareStateForArrayDestruction(
        State, FieldVal.getAsRegion(), T, LCtx, &ElementCount);

    if (ElementCount.isConstant()) {
      uint64_t ArrayLength = ElementCount.getAsInteger()->getLimitedValue();
      assert(ArrayLength &&
             "A member dtor for a 0 length array shouldn't be triggered!");

      // Still handle this case if we don't have assertions enabled.
      if (!ArrayLength) {
        static SimpleProgramPointTag PT(
            "ExprEngine", "Skipping member 0 length array destruction, which "
                          "shouldn't be in the CFG.");
        PostImplicitCall PP(DtorDecl, Member->getLocation(), LCtx,
                            getCFGElementRef(), &PT);
        NodeBuilder Bldr(Pred, Dst, *currBldrCtx);
        Bldr.generateSink(PP, Pred->getState(), Pred);
        return;
      }
    }
  }

  EvalCallOptions CallOpts;
  FieldVal =
      makeElementRegion(State, FieldVal, T, CallOpts.IsArrayCtorOrDtor, Idx);

  NodeBuilder Bldr(Pred, Dst, getBuilderContext());

  static SimpleProgramPointTag PT("ExprEngine",
                                  "Prepare for object destruction");
  PreImplicitCall PP(DtorDecl, Member->getLocation(), LCtx, getCFGElementRef(),
                     &PT);
  Pred = Bldr.generateNode(PP, State, Pred);

  if (!Pred)
    return;
  Bldr.takeNodes(Pred);

  VisitCXXDestructor(T, FieldVal.getAsRegion(), CurDtor->getBody(),
                     /*IsBase=*/false, Pred, Dst, CallOpts);
}

void ExprEngine::ProcessTemporaryDtor(const CFGTemporaryDtor D,
                                      ExplodedNode *Pred,
                                      ExplodedNodeSet &Dst) {
  const CXXBindTemporaryExpr *BTE = D.getBindTemporaryExpr();
  ProgramStateRef State = Pred->getState();
  const LocationContext *LC = Pred->getLocationContext();
  const MemRegion *MR = nullptr;

  if (std::optional<SVal> V = getObjectUnderConstruction(
          State, D.getBindTemporaryExpr(), Pred->getLocationContext())) {
    // FIXME: Currently we insert temporary destructors for default parameters,
    // but we don't insert the constructors, so the entry in
    // ObjectsUnderConstruction may be missing.
    State = finishObjectConstruction(State, D.getBindTemporaryExpr(),
                                     Pred->getLocationContext());
    MR = V->getAsRegion();
  }

  // If copy elision has occurred, and the constructor corresponding to the
  // destructor was elided, we need to skip the destructor as well.
  if (isDestructorElided(State, BTE, LC)) {
    State = cleanupElidedDestructor(State, BTE, LC);
    NodeBuilder Bldr(Pred, Dst, *currBldrCtx);
    PostImplicitCall PP(D.getDestructorDecl(getContext()),
                        D.getBindTemporaryExpr()->getBeginLoc(),
                        Pred->getLocationContext(), getCFGElementRef());
    Bldr.generateNode(PP, State, Pred);
    return;
  }

  ExplodedNodeSet CleanDtorState;
  StmtNodeBuilder StmtBldr(Pred, CleanDtorState, *currBldrCtx);
  StmtBldr.generateNode(D.getBindTemporaryExpr(), Pred, State);

  QualType T = D.getBindTemporaryExpr()->getSubExpr()->getType();
  // FIXME: Currently CleanDtorState can be empty here due to temporaries being
  // bound to default parameters.
  assert(CleanDtorState.size() <= 1);
  ExplodedNode *CleanPred =
      CleanDtorState.empty() ? Pred : *CleanDtorState.begin();

  EvalCallOptions CallOpts;
  CallOpts.IsTemporaryCtorOrDtor = true;
  if (!MR) {
    // FIXME: If we have no MR, we still need to unwrap the array to avoid
    // destroying the whole array at once.
    //
    // For this case there is no universal solution as there is no way to
    // directly create an array of temporary objects. There are some expressions
    // however which can create temporary objects and have an array type.
    //
    // E.g.: std::initializer_list<S>{S(), S()};
    //
    // The expression above has a type of 'const struct S[2]' but it's a single
    // 'std::initializer_list<>'. The destructors of the 2 temporary 'S()'
    // objects will be called anyway, because they are 2 separate objects in 2
    // separate clusters, i.e.: not an array.
    //
    // Now the 'std::initializer_list<>' is not an array either even though it
    // has the type of an array. The point is, we only want to invoke the
    // destructor for the initializer list once not twice or so.
    while (const ArrayType *AT = getContext().getAsArrayType(T)) {
      T = AT->getElementType();

      // FIXME: Enable this flag once we handle this case properly.
      // CallOpts.IsArrayCtorOrDtor = true;
    }
  } else {
    // FIXME: We'd eventually need to makeElementRegion() trick here,
    // but for now we don't have the respective construction contexts,
    // so MR would always be null in this case. Do nothing for now.
  }
  VisitCXXDestructor(T, MR, D.getBindTemporaryExpr(),
                     /*IsBase=*/false, CleanPred, Dst, CallOpts);
}

void ExprEngine::processCleanupTemporaryBranch(const CXXBindTemporaryExpr *BTE,
                                               NodeBuilderContext &BldCtx,
                                               ExplodedNode *Pred,
                                               ExplodedNodeSet &Dst,
                                               const CFGBlock *DstT,
                                               const CFGBlock *DstF) {
  BranchNodeBuilder TempDtorBuilder(Pred, Dst, BldCtx, DstT, DstF);
  ProgramStateRef State = Pred->getState();
  const LocationContext *LC = Pred->getLocationContext();
  if (getObjectUnderConstruction(State, BTE, LC)) {
    TempDtorBuilder.markInfeasible(false);
    TempDtorBuilder.generateNode(State, true, Pred);
  } else {
    TempDtorBuilder.markInfeasible(true);
    TempDtorBuilder.generateNode(State, false, Pred);
  }
}

void ExprEngine::VisitCXXBindTemporaryExpr(const CXXBindTemporaryExpr *BTE,
                                           ExplodedNodeSet &PreVisit,
                                           ExplodedNodeSet &Dst) {
  // This is a fallback solution in case we didn't have a construction
  // context when we were constructing the temporary. Otherwise the map should
  // have been populated there.
  if (!getAnalysisManager().options.ShouldIncludeTemporaryDtorsInCFG) {
    // In case we don't have temporary destructors in the CFG, do not mark
    // the initialization - we would otherwise never clean it up.
    Dst = PreVisit;
    return;
  }
  StmtNodeBuilder StmtBldr(PreVisit, Dst, *currBldrCtx);
  for (ExplodedNode *Node : PreVisit) {
    ProgramStateRef State = Node->getState();
    const LocationContext *LC = Node->getLocationContext();
    if (!getObjectUnderConstruction(State, BTE, LC)) {
      // FIXME: Currently the state might also already contain the marker due to
      // incorrect handling of temporaries bound to default parameters; for
      // those, we currently skip the CXXBindTemporaryExpr but rely on adding
      // temporary destructor nodes.
      State = addObjectUnderConstruction(State, BTE, LC, UnknownVal());
    }
    StmtBldr.generateNode(BTE, Node, State);
  }
}

ProgramStateRef ExprEngine::escapeValues(ProgramStateRef State,
                                         ArrayRef<SVal> Vs,
                                         PointerEscapeKind K,
                                         const CallEvent *Call) const {
  class CollectReachableSymbolsCallback final : public SymbolVisitor {
    InvalidatedSymbols &Symbols;

  public:
    explicit CollectReachableSymbolsCallback(InvalidatedSymbols &Symbols)
        : Symbols(Symbols) {}

    const InvalidatedSymbols &getSymbols() const { return Symbols; }

    bool VisitSymbol(SymbolRef Sym) override {
      Symbols.insert(Sym);
      return true;
    }
  };
  InvalidatedSymbols Symbols;
  CollectReachableSymbolsCallback CallBack(Symbols);
  for (SVal V : Vs)
    State->scanReachableSymbols(V, CallBack);

  return getCheckerManager().runCheckersForPointerEscape(
      State, CallBack.getSymbols(), Call, K, nullptr);
}

void ExprEngine::Visit(const Stmt *S, ExplodedNode *Pred,
                       ExplodedNodeSet &DstTop) {
  PrettyStackTraceLoc CrashInfo(getContext().getSourceManager(),
                                S->getBeginLoc(), "Error evaluating statement");
  ExplodedNodeSet Dst;
  StmtNodeBuilder Bldr(Pred, DstTop, *currBldrCtx);

  assert(!isa<Expr>(S) || S == cast<Expr>(S)->IgnoreParens());

  switch (S->getStmtClass()) {
    // C++, OpenMP and ARC stuff we don't support yet.
    case Stmt::CXXDependentScopeMemberExprClass:
    case Stmt::CXXTryStmtClass:
    case Stmt::CXXTypeidExprClass:
    case Stmt::CXXUuidofExprClass:
    case Stmt::CXXFoldExprClass:
    case Stmt::MSPropertyRefExprClass:
    case Stmt::MSPropertySubscriptExprClass:
    case Stmt::CXXUnresolvedConstructExprClass:
    case Stmt::DependentScopeDeclRefExprClass:
    case Stmt::ArrayTypeTraitExprClass:
    case Stmt::ExpressionTraitExprClass:
    case Stmt::UnresolvedLookupExprClass:
    case Stmt::UnresolvedMemberExprClass:
    case Stmt::TypoExprClass:
    case Stmt::RecoveryExprClass:
    case Stmt::CXXNoexceptExprClass:
    case Stmt::PackExpansionExprClass:
    case Stmt::PackIndexingExprClass:
    case Stmt::SubstNonTypeTemplateParmPackExprClass:
    case Stmt::FunctionParmPackExprClass:
    case Stmt::CoroutineBodyStmtClass:
    case Stmt::CoawaitExprClass:
    case Stmt::DependentCoawaitExprClass:
    case Stmt::CoreturnStmtClass:
    case Stmt::CoyieldExprClass:
    case Stmt::SEHTryStmtClass:
    case Stmt::SEHExceptStmtClass:
    case Stmt::SEHLeaveStmtClass:
    case Stmt::SEHFinallyStmtClass:
    case Stmt::OMPCanonicalLoopClass:
    case Stmt::OMPParallelDirectiveClass:
    case Stmt::OMPSimdDirectiveClass:
    case Stmt::OMPForDirectiveClass:
    case Stmt::OMPForSimdDirectiveClass:
    case Stmt::OMPSectionsDirectiveClass:
    case Stmt::OMPSectionDirectiveClass:
    case Stmt::OMPScopeDirectiveClass:
    case Stmt::OMPSingleDirectiveClass:
    case Stmt::OMPMasterDirectiveClass:
    case Stmt::OMPCriticalDirectiveClass:
    case Stmt::OMPParallelForDirectiveClass:
    case Stmt::OMPParallelForSimdDirectiveClass:
    case Stmt::OMPParallelSectionsDirectiveClass:
    case Stmt::OMPParallelMasterDirectiveClass:
    case Stmt::OMPParallelMaskedDirectiveClass:
    case Stmt::OMPTaskDirectiveClass:
    case Stmt::OMPTaskyieldDirectiveClass:
    case Stmt::OMPBarrierDirectiveClass:
    case Stmt::OMPTaskwaitDirectiveClass:
    case Stmt::OMPErrorDirectiveClass:
    case Stmt::OMPTaskgroupDirectiveClass:
    case Stmt::OMPFlushDirectiveClass:
    case Stmt::OMPDepobjDirectiveClass:
    case Stmt::OMPScanDirectiveClass:
    case Stmt::OMPOrderedDirectiveClass:
    case Stmt::OMPAtomicDirectiveClass:
    case Stmt::OMPAssumeDirectiveClass:
    case Stmt::OMPTargetDirectiveClass:
    case Stmt::OMPTargetDataDirectiveClass:
    case Stmt::OMPTargetEnterDataDirectiveClass:
    case Stmt::OMPTargetExitDataDirectiveClass:
    case Stmt::OMPTargetParallelDirectiveClass:
    case Stmt::OMPTargetParallelForDirectiveClass:
    case Stmt::OMPTargetUpdateDirectiveClass:
    case Stmt::OMPTeamsDirectiveClass:
    case Stmt::OMPCancellationPointDirectiveClass:
    case Stmt::OMPCancelDirectiveClass:
    case Stmt::OMPTaskLoopDirectiveClass:
    case Stmt::OMPTaskLoopSimdDirectiveClass:
    case Stmt::OMPMasterTaskLoopDirectiveClass:
    case Stmt::OMPMaskedTaskLoopDirectiveClass:
    case Stmt::OMPMasterTaskLoopSimdDirectiveClass:
    case Stmt::OMPMaskedTaskLoopSimdDirectiveClass:
    case Stmt::OMPParallelMasterTaskLoopDirectiveClass:
    case Stmt::OMPParallelMaskedTaskLoopDirectiveClass:
    case Stmt::OMPParallelMasterTaskLoopSimdDirectiveClass:
    case Stmt::OMPParallelMaskedTaskLoopSimdDirectiveClass:
    case Stmt::OMPDistributeDirectiveClass:
    case Stmt::OMPDistributeParallelForDirectiveClass:
    case Stmt::OMPDistributeParallelForSimdDirectiveClass:
    case Stmt::OMPDistributeSimdDirectiveClass:
    case Stmt::OMPTargetParallelForSimdDirectiveClass:
    case Stmt::OMPTargetSimdDirectiveClass:
    case Stmt::OMPTeamsDistributeDirectiveClass:
    case Stmt::OMPTeamsDistributeSimdDirectiveClass:
    case Stmt::OMPTeamsDistributeParallelForSimdDirectiveClass:
    case Stmt::OMPTeamsDistributeParallelForDirectiveClass:
    case Stmt::OMPTargetTeamsDirectiveClass:
    case Stmt::OMPTargetTeamsDistributeDirectiveClass:
    case Stmt::OMPTargetTeamsDistributeParallelForDirectiveClass:
    case Stmt::OMPTargetTeamsDistributeParallelForSimdDirectiveClass:
    case Stmt::OMPTargetTeamsDistributeSimdDirectiveClass:
    case Stmt::OMPReverseDirectiveClass:
    case Stmt::OMPTileDirectiveClass:
    case Stmt::OMPInterchangeDirectiveClass:
    case Stmt::OMPInteropDirectiveClass:
    case Stmt::OMPDispatchDirectiveClass:
    case Stmt::OMPMaskedDirectiveClass:
    case Stmt::OMPGenericLoopDirectiveClass:
    case Stmt::OMPTeamsGenericLoopDirectiveClass:
    case Stmt::OMPTargetTeamsGenericLoopDirectiveClass:
    case Stmt::OMPParallelGenericLoopDirectiveClass:
    case Stmt::OMPTargetParallelGenericLoopDirectiveClass:
    case Stmt::CapturedStmtClass:
    case Stmt::OpenACCComputeConstructClass:
    case Stmt::OpenACCLoopConstructClass:
    case Stmt::OMPUnrollDirectiveClass:
    case Stmt::OMPMetaDirectiveClass:
    case Stmt::HLSLOutArgExprClass: {
      const ExplodedNode *node = Bldr.generateSink(S, Pred, Pred->getState());
      Engine.addAbortedBlock(node, currBldrCtx->getBlock());
      break;
    }

    case Stmt::ParenExprClass:
      llvm_unreachable("ParenExprs already handled.");
    case Stmt::GenericSelectionExprClass:
      llvm_unreachable("GenericSelectionExprs already handled.");
    // Cases that should never be evaluated simply because they shouldn't
    // appear in the CFG.
    case Stmt::BreakStmtClass:
    case Stmt::CaseStmtClass:
    case Stmt::CompoundStmtClass:
    case Stmt::ContinueStmtClass:
    case Stmt::CXXForRangeStmtClass:
    case Stmt::DefaultStmtClass:
    case Stmt::DoStmtClass:
    case Stmt::ForStmtClass:
    case Stmt::GotoStmtClass:
    case Stmt::IfStmtClass:
    case Stmt::IndirectGotoStmtClass:
    case Stmt::LabelStmtClass:
    case Stmt::NoStmtClass:
    case Stmt::NullStmtClass:
    case Stmt::SwitchStmtClass:
    case Stmt::WhileStmtClass:
    case Expr::MSDependentExistsStmtClass:
      llvm_unreachable("Stmt should not be in analyzer evaluation loop");
    case Stmt::ImplicitValueInitExprClass:
      // These nodes are shared in the CFG and would case caching out.
      // Moreover, no additional evaluation required for them, the
      // analyzer can reconstruct these values from the AST.
      llvm_unreachable("Should be pruned from CFG");

    case Stmt::ObjCSubscriptRefExprClass:
    case Stmt::ObjCPropertyRefExprClass:
      llvm_unreachable("These are handled by PseudoObjectExpr");

    case Stmt::GNUNullExprClass: {
      // GNU __null is a pointer-width integer, not an actual pointer.
      ProgramStateRef state = Pred->getState();
      state = state->BindExpr(
          S, Pred->getLocationContext(),
          svalBuilder.makeIntValWithWidth(getContext().VoidPtrTy, 0));
      Bldr.generateNode(S, Pred, state);
      break;
    }

    case Stmt::ObjCAtSynchronizedStmtClass:
      Bldr.takeNodes(Pred);
      VisitObjCAtSynchronizedStmt(cast<ObjCAtSynchronizedStmt>(S), Pred, Dst);
      Bldr.addNodes(Dst);
      break;

    case Expr::ConstantExprClass:
    case Stmt::ExprWithCleanupsClass:
      // Handled due to fully linearised CFG.
      break;

    case Stmt::CXXBindTemporaryExprClass: {
      Bldr.takeNodes(Pred);
      ExplodedNodeSet PreVisit;
      getCheckerManager().runCheckersForPreStmt(PreVisit, Pred, S, *this);
      ExplodedNodeSet Next;
      VisitCXXBindTemporaryExpr(cast<CXXBindTemporaryExpr>(S), PreVisit, Next);
      getCheckerManager().runCheckersForPostStmt(Dst, Next, S, *this);
      Bldr.addNodes(Dst);
      break;
    }

    case Stmt::ArrayInitLoopExprClass:
      Bldr.takeNodes(Pred);
      VisitArrayInitLoopExpr(cast<ArrayInitLoopExpr>(S), Pred, Dst);
      Bldr.addNodes(Dst);
      break;
    // Cases not handled yet; but will handle some day.
    case Stmt::DesignatedInitExprClass:
    case Stmt::DesignatedInitUpdateExprClass:
    case Stmt::ArrayInitIndexExprClass:
    case Stmt::ExtVectorElementExprClass:
    case Stmt::ImaginaryLiteralClass:
    case Stmt::ObjCAtCatchStmtClass:
    case Stmt::ObjCAtFinallyStmtClass:
    case Stmt::ObjCAtTryStmtClass:
    case Stmt::ObjCAutoreleasePoolStmtClass:
    case Stmt::ObjCEncodeExprClass:
    case Stmt::ObjCIsaExprClass:
    case Stmt::ObjCProtocolExprClass:
    case Stmt::ObjCSelectorExprClass:
    case Stmt::ParenListExprClass:
    case Stmt::ShuffleVectorExprClass:
    case Stmt::ConvertVectorExprClass:
    case Stmt::VAArgExprClass:
    case Stmt::CUDAKernelCallExprClass:
    case Stmt::OpaqueValueExprClass:
    case Stmt::AsTypeExprClass:
    case Stmt::ConceptSpecializationExprClass:
    case Stmt::CXXRewrittenBinaryOperatorClass:
    case Stmt::RequiresExprClass:
    case Expr::CXXParenListInitExprClass:
<<<<<<< HEAD
    case Stmt::SYCLBuiltinNumFieldsExprClass:
    case Stmt::SYCLBuiltinFieldTypeExprClass:
    case Stmt::SYCLBuiltinNumBasesExprClass:
    case Stmt::SYCLBuiltinBaseTypeExprClass:
=======
    case Stmt::EmbedExprClass:
>>>>>>> d84d9559
      // Fall through.

    // Cases we intentionally don't evaluate, since they don't need
    // to be explicitly evaluated.
    case Stmt::PredefinedExprClass:
    case Stmt::AddrLabelExprClass:
    case Stmt::AttributedStmtClass:
    case Stmt::IntegerLiteralClass:
    case Stmt::FixedPointLiteralClass:
    case Stmt::CharacterLiteralClass:
    case Stmt::CXXScalarValueInitExprClass:
    case Stmt::CXXBoolLiteralExprClass:
    case Stmt::ObjCBoolLiteralExprClass:
    case Stmt::ObjCAvailabilityCheckExprClass:
    case Stmt::FloatingLiteralClass:
    case Stmt::NoInitExprClass:
    case Stmt::SizeOfPackExprClass:
    case Stmt::StringLiteralClass:
    case Stmt::SourceLocExprClass:
    case Stmt::ObjCStringLiteralClass:
    case Stmt::CXXPseudoDestructorExprClass:
    case Stmt::SubstNonTypeTemplateParmExprClass:
    case Stmt::CXXNullPtrLiteralExprClass:
    case Stmt::ArraySectionExprClass:
    case Stmt::OMPArrayShapingExprClass:
    case Stmt::OMPIteratorExprClass:
    case Stmt::SYCLUniqueStableNameExprClass:
    case Stmt::SYCLUniqueStableIdExprClass:
    case Stmt::TypeTraitExprClass: {
      Bldr.takeNodes(Pred);
      ExplodedNodeSet preVisit;
      getCheckerManager().runCheckersForPreStmt(preVisit, Pred, S, *this);
      getCheckerManager().runCheckersForPostStmt(Dst, preVisit, S, *this);
      Bldr.addNodes(Dst);
      break;
    }

    case Stmt::CXXDefaultArgExprClass:
    case Stmt::CXXDefaultInitExprClass: {
      Bldr.takeNodes(Pred);
      ExplodedNodeSet PreVisit;
      getCheckerManager().runCheckersForPreStmt(PreVisit, Pred, S, *this);

      ExplodedNodeSet Tmp;
      StmtNodeBuilder Bldr2(PreVisit, Tmp, *currBldrCtx);

      const Expr *ArgE;
      if (const auto *DefE = dyn_cast<CXXDefaultArgExpr>(S))
        ArgE = DefE->getExpr();
      else if (const auto *DefE = dyn_cast<CXXDefaultInitExpr>(S))
        ArgE = DefE->getExpr();
      else
        llvm_unreachable("unknown constant wrapper kind");

      bool IsTemporary = false;
      if (const auto *MTE = dyn_cast<MaterializeTemporaryExpr>(ArgE)) {
        ArgE = MTE->getSubExpr();
        IsTemporary = true;
      }

      std::optional<SVal> ConstantVal = svalBuilder.getConstantVal(ArgE);
      if (!ConstantVal)
        ConstantVal = UnknownVal();

      const LocationContext *LCtx = Pred->getLocationContext();
      for (const auto I : PreVisit) {
        ProgramStateRef State = I->getState();
        State = State->BindExpr(S, LCtx, *ConstantVal);
        if (IsTemporary)
          State = createTemporaryRegionIfNeeded(State, LCtx,
                                                cast<Expr>(S),
                                                cast<Expr>(S));
        Bldr2.generateNode(S, I, State);
      }

      getCheckerManager().runCheckersForPostStmt(Dst, Tmp, S, *this);
      Bldr.addNodes(Dst);
      break;
    }

    // Cases we evaluate as opaque expressions, conjuring a symbol.
    case Stmt::CXXStdInitializerListExprClass:
    case Expr::ObjCArrayLiteralClass:
    case Expr::ObjCDictionaryLiteralClass:
    case Expr::ObjCBoxedExprClass: {
      Bldr.takeNodes(Pred);

      ExplodedNodeSet preVisit;
      getCheckerManager().runCheckersForPreStmt(preVisit, Pred, S, *this);

      ExplodedNodeSet Tmp;
      StmtNodeBuilder Bldr2(preVisit, Tmp, *currBldrCtx);

      const auto *Ex = cast<Expr>(S);
      QualType resultType = Ex->getType();

      for (const auto N : preVisit) {
        const LocationContext *LCtx = N->getLocationContext();
        SVal result = svalBuilder.conjureSymbolVal(nullptr, Ex, LCtx,
                                                   resultType,
                                                   currBldrCtx->blockCount());
        ProgramStateRef State = N->getState()->BindExpr(Ex, LCtx, result);

        // Escape pointers passed into the list, unless it's an ObjC boxed
        // expression which is not a boxable C structure.
        if (!(isa<ObjCBoxedExpr>(Ex) &&
              !cast<ObjCBoxedExpr>(Ex)->getSubExpr()
                                      ->getType()->isRecordType()))
          for (auto Child : Ex->children()) {
            assert(Child);
            SVal Val = State->getSVal(Child, LCtx);
            State = escapeValues(State, Val, PSK_EscapeOther);
          }

        Bldr2.generateNode(S, N, State);
      }

      getCheckerManager().runCheckersForPostStmt(Dst, Tmp, S, *this);
      Bldr.addNodes(Dst);
      break;
    }

    case Stmt::ArraySubscriptExprClass:
      Bldr.takeNodes(Pred);
      VisitArraySubscriptExpr(cast<ArraySubscriptExpr>(S), Pred, Dst);
      Bldr.addNodes(Dst);
      break;

    case Stmt::MatrixSubscriptExprClass:
      llvm_unreachable("Support for MatrixSubscriptExpr is not implemented.");
      break;

    case Stmt::GCCAsmStmtClass: {
      Bldr.takeNodes(Pred);
      ExplodedNodeSet PreVisit;
      getCheckerManager().runCheckersForPreStmt(PreVisit, Pred, S, *this);
      ExplodedNodeSet PostVisit;
      for (ExplodedNode *const N : PreVisit)
        VisitGCCAsmStmt(cast<GCCAsmStmt>(S), N, PostVisit);
      getCheckerManager().runCheckersForPostStmt(Dst, PostVisit, S, *this);
      Bldr.addNodes(Dst);
      break;
    }

    case Stmt::MSAsmStmtClass:
      Bldr.takeNodes(Pred);
      VisitMSAsmStmt(cast<MSAsmStmt>(S), Pred, Dst);
      Bldr.addNodes(Dst);
      break;

    case Stmt::BlockExprClass:
      Bldr.takeNodes(Pred);
      VisitBlockExpr(cast<BlockExpr>(S), Pred, Dst);
      Bldr.addNodes(Dst);
      break;

    case Stmt::LambdaExprClass:
      if (AMgr.options.ShouldInlineLambdas) {
        Bldr.takeNodes(Pred);
        VisitLambdaExpr(cast<LambdaExpr>(S), Pred, Dst);
        Bldr.addNodes(Dst);
      } else {
        const ExplodedNode *node = Bldr.generateSink(S, Pred, Pred->getState());
        Engine.addAbortedBlock(node, currBldrCtx->getBlock());
      }
      break;

    case Stmt::BinaryOperatorClass: {
      const auto *B = cast<BinaryOperator>(S);
      if (B->isLogicalOp()) {
        Bldr.takeNodes(Pred);
        VisitLogicalExpr(B, Pred, Dst);
        Bldr.addNodes(Dst);
        break;
      }
      else if (B->getOpcode() == BO_Comma) {
        ProgramStateRef state = Pred->getState();
        Bldr.generateNode(B, Pred,
                          state->BindExpr(B, Pred->getLocationContext(),
                                          state->getSVal(B->getRHS(),
                                                  Pred->getLocationContext())));
        break;
      }

      Bldr.takeNodes(Pred);

      if (AMgr.options.ShouldEagerlyAssume &&
          (B->isRelationalOp() || B->isEqualityOp())) {
        ExplodedNodeSet Tmp;
        VisitBinaryOperator(cast<BinaryOperator>(S), Pred, Tmp);
        evalEagerlyAssumeBinOpBifurcation(Dst, Tmp, cast<Expr>(S));
      }
      else
        VisitBinaryOperator(cast<BinaryOperator>(S), Pred, Dst);

      Bldr.addNodes(Dst);
      break;
    }

    case Stmt::CXXOperatorCallExprClass: {
      const auto *OCE = cast<CXXOperatorCallExpr>(S);

      // For instance method operators, make sure the 'this' argument has a
      // valid region.
      const Decl *Callee = OCE->getCalleeDecl();
      if (const auto *MD = dyn_cast_or_null<CXXMethodDecl>(Callee)) {
        if (MD->isImplicitObjectMemberFunction()) {
          ProgramStateRef State = Pred->getState();
          const LocationContext *LCtx = Pred->getLocationContext();
          ProgramStateRef NewState =
            createTemporaryRegionIfNeeded(State, LCtx, OCE->getArg(0));
          if (NewState != State) {
            Pred = Bldr.generateNode(OCE, Pred, NewState, /*tag=*/nullptr,
                                     ProgramPoint::PreStmtKind);
            // Did we cache out?
            if (!Pred)
              break;
          }
        }
      }
      [[fallthrough]];
    }

    case Stmt::CallExprClass:
    case Stmt::CXXMemberCallExprClass:
    case Stmt::UserDefinedLiteralClass:
      Bldr.takeNodes(Pred);
      VisitCallExpr(cast<CallExpr>(S), Pred, Dst);
      Bldr.addNodes(Dst);
      break;

    case Stmt::CXXCatchStmtClass:
      Bldr.takeNodes(Pred);
      VisitCXXCatchStmt(cast<CXXCatchStmt>(S), Pred, Dst);
      Bldr.addNodes(Dst);
      break;

    case Stmt::CXXTemporaryObjectExprClass:
    case Stmt::CXXConstructExprClass:
      Bldr.takeNodes(Pred);
      VisitCXXConstructExpr(cast<CXXConstructExpr>(S), Pred, Dst);
      Bldr.addNodes(Dst);
      break;

    case Stmt::CXXInheritedCtorInitExprClass:
      Bldr.takeNodes(Pred);
      VisitCXXInheritedCtorInitExpr(cast<CXXInheritedCtorInitExpr>(S), Pred,
                                    Dst);
      Bldr.addNodes(Dst);
      break;

    case Stmt::CXXNewExprClass: {
      Bldr.takeNodes(Pred);

      ExplodedNodeSet PreVisit;
      getCheckerManager().runCheckersForPreStmt(PreVisit, Pred, S, *this);

      ExplodedNodeSet PostVisit;
      for (const auto i : PreVisit)
        VisitCXXNewExpr(cast<CXXNewExpr>(S), i, PostVisit);

      getCheckerManager().runCheckersForPostStmt(Dst, PostVisit, S, *this);
      Bldr.addNodes(Dst);
      break;
    }

    case Stmt::CXXDeleteExprClass: {
      Bldr.takeNodes(Pred);
      ExplodedNodeSet PreVisit;
      const auto *CDE = cast<CXXDeleteExpr>(S);
      getCheckerManager().runCheckersForPreStmt(PreVisit, Pred, S, *this);
      ExplodedNodeSet PostVisit;
      getCheckerManager().runCheckersForPostStmt(PostVisit, PreVisit, S, *this);

      for (const auto i : PostVisit)
        VisitCXXDeleteExpr(CDE, i, Dst);

      Bldr.addNodes(Dst);
      break;
    }
      // FIXME: ChooseExpr is really a constant.  We need to fix
      //        the CFG do not model them as explicit control-flow.

    case Stmt::ChooseExprClass: { // __builtin_choose_expr
      Bldr.takeNodes(Pred);
      const auto *C = cast<ChooseExpr>(S);
      VisitGuardedExpr(C, C->getLHS(), C->getRHS(), Pred, Dst);
      Bldr.addNodes(Dst);
      break;
    }

    case Stmt::CompoundAssignOperatorClass:
      Bldr.takeNodes(Pred);
      VisitBinaryOperator(cast<BinaryOperator>(S), Pred, Dst);
      Bldr.addNodes(Dst);
      break;

    case Stmt::CompoundLiteralExprClass:
      Bldr.takeNodes(Pred);
      VisitCompoundLiteralExpr(cast<CompoundLiteralExpr>(S), Pred, Dst);
      Bldr.addNodes(Dst);
      break;

    case Stmt::BinaryConditionalOperatorClass:
    case Stmt::ConditionalOperatorClass: { // '?' operator
      Bldr.takeNodes(Pred);
      const auto *C = cast<AbstractConditionalOperator>(S);
      VisitGuardedExpr(C, C->getTrueExpr(), C->getFalseExpr(), Pred, Dst);
      Bldr.addNodes(Dst);
      break;
    }

    case Stmt::CXXThisExprClass:
      Bldr.takeNodes(Pred);
      VisitCXXThisExpr(cast<CXXThisExpr>(S), Pred, Dst);
      Bldr.addNodes(Dst);
      break;

    case Stmt::DeclRefExprClass: {
      Bldr.takeNodes(Pred);
      const auto *DE = cast<DeclRefExpr>(S);
      VisitCommonDeclRefExpr(DE, DE->getDecl(), Pred, Dst);
      Bldr.addNodes(Dst);
      break;
    }

    case Stmt::DeclStmtClass:
      Bldr.takeNodes(Pred);
      VisitDeclStmt(cast<DeclStmt>(S), Pred, Dst);
      Bldr.addNodes(Dst);
      break;

    case Stmt::ImplicitCastExprClass:
    case Stmt::CStyleCastExprClass:
    case Stmt::CXXStaticCastExprClass:
    case Stmt::CXXDynamicCastExprClass:
    case Stmt::CXXReinterpretCastExprClass:
    case Stmt::CXXConstCastExprClass:
    case Stmt::CXXFunctionalCastExprClass:
    case Stmt::BuiltinBitCastExprClass:
    case Stmt::ObjCBridgedCastExprClass:
    case Stmt::CXXAddrspaceCastExprClass: {
      Bldr.takeNodes(Pred);
      const auto *C = cast<CastExpr>(S);
      ExplodedNodeSet dstExpr;
      VisitCast(C, C->getSubExpr(), Pred, dstExpr);

      // Handle the postvisit checks.
      getCheckerManager().runCheckersForPostStmt(Dst, dstExpr, C, *this);
      Bldr.addNodes(Dst);
      break;
    }

    case Expr::MaterializeTemporaryExprClass: {
      Bldr.takeNodes(Pred);
      const auto *MTE = cast<MaterializeTemporaryExpr>(S);
      ExplodedNodeSet dstPrevisit;
      getCheckerManager().runCheckersForPreStmt(dstPrevisit, Pred, MTE, *this);
      ExplodedNodeSet dstExpr;
      for (const auto i : dstPrevisit)
        CreateCXXTemporaryObject(MTE, i, dstExpr);
      getCheckerManager().runCheckersForPostStmt(Dst, dstExpr, MTE, *this);
      Bldr.addNodes(Dst);
      break;
    }

    case Stmt::InitListExprClass:
      Bldr.takeNodes(Pred);
      VisitInitListExpr(cast<InitListExpr>(S), Pred, Dst);
      Bldr.addNodes(Dst);
      break;

    case Stmt::MemberExprClass:
      Bldr.takeNodes(Pred);
      VisitMemberExpr(cast<MemberExpr>(S), Pred, Dst);
      Bldr.addNodes(Dst);
      break;

    case Stmt::AtomicExprClass:
      Bldr.takeNodes(Pred);
      VisitAtomicExpr(cast<AtomicExpr>(S), Pred, Dst);
      Bldr.addNodes(Dst);
      break;

    case Stmt::ObjCIvarRefExprClass:
      Bldr.takeNodes(Pred);
      VisitLvalObjCIvarRefExpr(cast<ObjCIvarRefExpr>(S), Pred, Dst);
      Bldr.addNodes(Dst);
      break;

    case Stmt::ObjCForCollectionStmtClass:
      Bldr.takeNodes(Pred);
      VisitObjCForCollectionStmt(cast<ObjCForCollectionStmt>(S), Pred, Dst);
      Bldr.addNodes(Dst);
      break;

    case Stmt::ObjCMessageExprClass:
      Bldr.takeNodes(Pred);
      VisitObjCMessage(cast<ObjCMessageExpr>(S), Pred, Dst);
      Bldr.addNodes(Dst);
      break;

    case Stmt::ObjCAtThrowStmtClass:
    case Stmt::CXXThrowExprClass:
      // FIXME: This is not complete.  We basically treat @throw as
      // an abort.
      Bldr.generateSink(S, Pred, Pred->getState());
      break;

    case Stmt::ReturnStmtClass:
      Bldr.takeNodes(Pred);
      VisitReturnStmt(cast<ReturnStmt>(S), Pred, Dst);
      Bldr.addNodes(Dst);
      break;

    case Stmt::OffsetOfExprClass: {
      Bldr.takeNodes(Pred);
      ExplodedNodeSet PreVisit;
      getCheckerManager().runCheckersForPreStmt(PreVisit, Pred, S, *this);

      ExplodedNodeSet PostVisit;
      for (const auto Node : PreVisit)
        VisitOffsetOfExpr(cast<OffsetOfExpr>(S), Node, PostVisit);

      getCheckerManager().runCheckersForPostStmt(Dst, PostVisit, S, *this);
      Bldr.addNodes(Dst);
      break;
    }

    case Stmt::UnaryExprOrTypeTraitExprClass:
      Bldr.takeNodes(Pred);
      VisitUnaryExprOrTypeTraitExpr(cast<UnaryExprOrTypeTraitExpr>(S),
                                    Pred, Dst);
      Bldr.addNodes(Dst);
      break;

    case Stmt::StmtExprClass: {
      const auto *SE = cast<StmtExpr>(S);

      if (SE->getSubStmt()->body_empty()) {
        // Empty statement expression.
        assert(SE->getType() == getContext().VoidTy
               && "Empty statement expression must have void type.");
        break;
      }

      if (const auto *LastExpr =
              dyn_cast<Expr>(*SE->getSubStmt()->body_rbegin())) {
        ProgramStateRef state = Pred->getState();
        Bldr.generateNode(SE, Pred,
                          state->BindExpr(SE, Pred->getLocationContext(),
                                          state->getSVal(LastExpr,
                                                  Pred->getLocationContext())));
      }
      break;
    }

    case Stmt::UnaryOperatorClass: {
      Bldr.takeNodes(Pred);
      const auto *U = cast<UnaryOperator>(S);
      if (AMgr.options.ShouldEagerlyAssume && (U->getOpcode() == UO_LNot)) {
        ExplodedNodeSet Tmp;
        VisitUnaryOperator(U, Pred, Tmp);
        evalEagerlyAssumeBinOpBifurcation(Dst, Tmp, U);
      }
      else
        VisitUnaryOperator(U, Pred, Dst);
      Bldr.addNodes(Dst);
      break;
    }

    case Stmt::PseudoObjectExprClass: {
      Bldr.takeNodes(Pred);
      ProgramStateRef state = Pred->getState();
      const auto *PE = cast<PseudoObjectExpr>(S);
      if (const Expr *Result = PE->getResultExpr()) {
        SVal V = state->getSVal(Result, Pred->getLocationContext());
        Bldr.generateNode(S, Pred,
                          state->BindExpr(S, Pred->getLocationContext(), V));
      }
      else
        Bldr.generateNode(S, Pred,
                          state->BindExpr(S, Pred->getLocationContext(),
                                                   UnknownVal()));

      Bldr.addNodes(Dst);
      break;
    }

    case Expr::ObjCIndirectCopyRestoreExprClass: {
      // ObjCIndirectCopyRestoreExpr implies passing a temporary for
      // correctness of lifetime management.  Due to limited analysis
      // of ARC, this is implemented as direct arg passing.
      Bldr.takeNodes(Pred);
      ProgramStateRef state = Pred->getState();
      const auto *OIE = cast<ObjCIndirectCopyRestoreExpr>(S);
      const Expr *E = OIE->getSubExpr();
      SVal V = state->getSVal(E, Pred->getLocationContext());
      Bldr.generateNode(S, Pred,
              state->BindExpr(S, Pred->getLocationContext(), V));
      Bldr.addNodes(Dst);
      break;
    }
  }
}

bool ExprEngine::replayWithoutInlining(ExplodedNode *N,
                                       const LocationContext *CalleeLC) {
  const StackFrameContext *CalleeSF = CalleeLC->getStackFrame();
  const StackFrameContext *CallerSF = CalleeSF->getParent()->getStackFrame();
  assert(CalleeSF && CallerSF);
  ExplodedNode *BeforeProcessingCall = nullptr;
  const Stmt *CE = CalleeSF->getCallSite();

  // Find the first node before we started processing the call expression.
  while (N) {
    ProgramPoint L = N->getLocation();
    BeforeProcessingCall = N;
    N = N->pred_empty() ? nullptr : *(N->pred_begin());

    // Skip the nodes corresponding to the inlined code.
    if (L.getStackFrame() != CallerSF)
      continue;
    // We reached the caller. Find the node right before we started
    // processing the call.
    if (L.isPurgeKind())
      continue;
    if (L.getAs<PreImplicitCall>())
      continue;
    if (L.getAs<CallEnter>())
      continue;
    if (std::optional<StmtPoint> SP = L.getAs<StmtPoint>())
      if (SP->getStmt() == CE)
        continue;
    break;
  }

  if (!BeforeProcessingCall)
    return false;

  // TODO: Clean up the unneeded nodes.

  // Build an Epsilon node from which we will restart the analyzes.
  // Note that CE is permitted to be NULL!
  static SimpleProgramPointTag PT("ExprEngine", "Replay without inlining");
  ProgramPoint NewNodeLoc = EpsilonPoint(
      BeforeProcessingCall->getLocationContext(), CE, nullptr, &PT);
  // Add the special flag to GDM to signal retrying with no inlining.
  // Note, changing the state ensures that we are not going to cache out.
  ProgramStateRef NewNodeState = BeforeProcessingCall->getState();
  NewNodeState =
    NewNodeState->set<ReplayWithoutInlining>(const_cast<Stmt *>(CE));

  // Make the new node a successor of BeforeProcessingCall.
  bool IsNew = false;
  ExplodedNode *NewNode = G.getNode(NewNodeLoc, NewNodeState, false, &IsNew);
  // We cached out at this point. Caching out is common due to us backtracking
  // from the inlined function, which might spawn several paths.
  if (!IsNew)
    return true;

  NewNode->addPredecessor(BeforeProcessingCall, G);

  // Add the new node to the work list.
  Engine.enqueueStmtNode(NewNode, CalleeSF->getCallSiteBlock(),
                                  CalleeSF->getIndex());
  NumTimesRetriedWithoutInlining++;
  return true;
}

/// Block entrance.  (Update counters).
void ExprEngine::processCFGBlockEntrance(const BlockEdge &L,
                                         NodeBuilderWithSinks &nodeBuilder,
                                         ExplodedNode *Pred) {
  PrettyStackTraceLocationContext CrashInfo(Pred->getLocationContext());
  // If we reach a loop which has a known bound (and meets
  // other constraints) then consider completely unrolling it.
  if(AMgr.options.ShouldUnrollLoops) {
    unsigned maxBlockVisitOnPath = AMgr.options.maxBlockVisitOnPath;
    const Stmt *Term = nodeBuilder.getContext().getBlock()->getTerminatorStmt();
    if (Term) {
      ProgramStateRef NewState = updateLoopStack(Term, AMgr.getASTContext(),
                                                 Pred, maxBlockVisitOnPath);
      if (NewState != Pred->getState()) {
        ExplodedNode *UpdatedNode = nodeBuilder.generateNode(NewState, Pred);
        if (!UpdatedNode)
          return;
        Pred = UpdatedNode;
      }
    }
    // Is we are inside an unrolled loop then no need the check the counters.
    if(isUnrolledState(Pred->getState()))
      return;
  }

  // If this block is terminated by a loop and it has already been visited the
  // maximum number of times, widen the loop.
  unsigned int BlockCount = nodeBuilder.getContext().blockCount();
  if (BlockCount == AMgr.options.maxBlockVisitOnPath - 1 &&
      AMgr.options.ShouldWidenLoops) {
    const Stmt *Term = nodeBuilder.getContext().getBlock()->getTerminatorStmt();
    if (!isa_and_nonnull<ForStmt, WhileStmt, DoStmt, CXXForRangeStmt>(Term))
      return;
    // Widen.
    const LocationContext *LCtx = Pred->getLocationContext();
    ProgramStateRef WidenedState =
        getWidenedLoopState(Pred->getState(), LCtx, BlockCount, Term);
    nodeBuilder.generateNode(WidenedState, Pred);
    return;
  }

  // FIXME: Refactor this into a checker.
  if (BlockCount >= AMgr.options.maxBlockVisitOnPath) {
    static SimpleProgramPointTag tag(TagProviderName, "Block count exceeded");
    const ExplodedNode *Sink =
                   nodeBuilder.generateSink(Pred->getState(), Pred, &tag);

    // Check if we stopped at the top level function or not.
    // Root node should have the location context of the top most function.
    const LocationContext *CalleeLC = Pred->getLocation().getLocationContext();
    const LocationContext *CalleeSF = CalleeLC->getStackFrame();
    const LocationContext *RootLC =
                        (*G.roots_begin())->getLocation().getLocationContext();
    if (RootLC->getStackFrame() != CalleeSF) {
      Engine.FunctionSummaries->markReachedMaxBlockCount(CalleeSF->getDecl());

      // Re-run the call evaluation without inlining it, by storing the
      // no-inlining policy in the state and enqueuing the new work item on
      // the list. Replay should almost never fail. Use the stats to catch it
      // if it does.
      if ((!AMgr.options.NoRetryExhausted &&
           replayWithoutInlining(Pred, CalleeLC)))
        return;
      NumMaxBlockCountReachedInInlined++;
    } else
      NumMaxBlockCountReached++;

    // Make sink nodes as exhausted(for stats) only if retry failed.
    Engine.blocksExhausted.push_back(std::make_pair(L, Sink));
  }
}

//===----------------------------------------------------------------------===//
// Branch processing.
//===----------------------------------------------------------------------===//

/// RecoverCastedSymbol - A helper function for ProcessBranch that is used
/// to try to recover some path-sensitivity for casts of symbolic
/// integers that promote their values (which are currently not tracked well).
/// This function returns the SVal bound to Condition->IgnoreCasts if all the
//  cast(s) did was sign-extend the original value.
static SVal RecoverCastedSymbol(ProgramStateRef state,
                                const Stmt *Condition,
                                const LocationContext *LCtx,
                                ASTContext &Ctx) {

  const auto *Ex = dyn_cast<Expr>(Condition);
  if (!Ex)
    return UnknownVal();

  uint64_t bits = 0;
  bool bitsInit = false;

  while (const auto *CE = dyn_cast<CastExpr>(Ex)) {
    QualType T = CE->getType();

    if (!T->isIntegralOrEnumerationType())
      return UnknownVal();

    uint64_t newBits = Ctx.getTypeSize(T);
    if (!bitsInit || newBits < bits) {
      bitsInit = true;
      bits = newBits;
    }

    Ex = CE->getSubExpr();
  }

  // We reached a non-cast.  Is it a symbolic value?
  QualType T = Ex->getType();

  if (!bitsInit || !T->isIntegralOrEnumerationType() ||
      Ctx.getTypeSize(T) > bits)
    return UnknownVal();

  return state->getSVal(Ex, LCtx);
}

#ifndef NDEBUG
static const Stmt *getRightmostLeaf(const Stmt *Condition) {
  while (Condition) {
    const auto *BO = dyn_cast<BinaryOperator>(Condition);
    if (!BO || !BO->isLogicalOp()) {
      return Condition;
    }
    Condition = BO->getRHS()->IgnoreParens();
  }
  return nullptr;
}
#endif

// Returns the condition the branch at the end of 'B' depends on and whose value
// has been evaluated within 'B'.
// In most cases, the terminator condition of 'B' will be evaluated fully in
// the last statement of 'B'; in those cases, the resolved condition is the
// given 'Condition'.
// If the condition of the branch is a logical binary operator tree, the CFG is
// optimized: in that case, we know that the expression formed by all but the
// rightmost leaf of the logical binary operator tree must be true, and thus
// the branch condition is at this point equivalent to the truth value of that
// rightmost leaf; the CFG block thus only evaluates this rightmost leaf
// expression in its final statement. As the full condition in that case was
// not evaluated, and is thus not in the SVal cache, we need to use that leaf
// expression to evaluate the truth value of the condition in the current state
// space.
static const Stmt *ResolveCondition(const Stmt *Condition,
                                    const CFGBlock *B) {
  if (const auto *Ex = dyn_cast<Expr>(Condition))
    Condition = Ex->IgnoreParens();

  const auto *BO = dyn_cast<BinaryOperator>(Condition);
  if (!BO || !BO->isLogicalOp())
    return Condition;

  assert(B->getTerminator().isStmtBranch() &&
         "Other kinds of branches are handled separately!");

  // For logical operations, we still have the case where some branches
  // use the traditional "merge" approach and others sink the branch
  // directly into the basic blocks representing the logical operation.
  // We need to distinguish between those two cases here.

  // The invariants are still shifting, but it is possible that the
  // last element in a CFGBlock is not a CFGStmt.  Look for the last
  // CFGStmt as the value of the condition.
  for (CFGElement Elem : llvm::reverse(*B)) {
    std::optional<CFGStmt> CS = Elem.getAs<CFGStmt>();
    if (!CS)
      continue;
    const Stmt *LastStmt = CS->getStmt();
    assert(LastStmt == Condition || LastStmt == getRightmostLeaf(Condition));
    return LastStmt;
  }
  llvm_unreachable("could not resolve condition");
}

using ObjCForLctxPair =
    std::pair<const ObjCForCollectionStmt *, const LocationContext *>;

REGISTER_MAP_WITH_PROGRAMSTATE(ObjCForHasMoreIterations, ObjCForLctxPair, bool)

ProgramStateRef ExprEngine::setWhetherHasMoreIteration(
    ProgramStateRef State, const ObjCForCollectionStmt *O,
    const LocationContext *LC, bool HasMoreIteraton) {
  assert(!State->contains<ObjCForHasMoreIterations>({O, LC}));
  return State->set<ObjCForHasMoreIterations>({O, LC}, HasMoreIteraton);
}

ProgramStateRef
ExprEngine::removeIterationState(ProgramStateRef State,
                                 const ObjCForCollectionStmt *O,
                                 const LocationContext *LC) {
  assert(State->contains<ObjCForHasMoreIterations>({O, LC}));
  return State->remove<ObjCForHasMoreIterations>({O, LC});
}

bool ExprEngine::hasMoreIteration(ProgramStateRef State,
                                  const ObjCForCollectionStmt *O,
                                  const LocationContext *LC) {
  assert(State->contains<ObjCForHasMoreIterations>({O, LC}));
  return *State->get<ObjCForHasMoreIterations>({O, LC});
}

/// Split the state on whether there are any more iterations left for this loop.
/// Returns a (HasMoreIteration, HasNoMoreIteration) pair, or std::nullopt when
/// the acquisition of the loop condition value failed.
static std::optional<std::pair<ProgramStateRef, ProgramStateRef>>
assumeCondition(const Stmt *Condition, ExplodedNode *N) {
  ProgramStateRef State = N->getState();
  if (const auto *ObjCFor = dyn_cast<ObjCForCollectionStmt>(Condition)) {
    bool HasMoreIteraton =
        ExprEngine::hasMoreIteration(State, ObjCFor, N->getLocationContext());
    // Checkers have already ran on branch conditions, so the current
    // information as to whether the loop has more iteration becomes outdated
    // after this point.
    State = ExprEngine::removeIterationState(State, ObjCFor,
                                             N->getLocationContext());
    if (HasMoreIteraton)
      return std::pair<ProgramStateRef, ProgramStateRef>{State, nullptr};
    else
      return std::pair<ProgramStateRef, ProgramStateRef>{nullptr, State};
  }
  SVal X = State->getSVal(Condition, N->getLocationContext());

  if (X.isUnknownOrUndef()) {
    // Give it a chance to recover from unknown.
    if (const auto *Ex = dyn_cast<Expr>(Condition)) {
      if (Ex->getType()->isIntegralOrEnumerationType()) {
        // Try to recover some path-sensitivity.  Right now casts of symbolic
        // integers that promote their values are currently not tracked well.
        // If 'Condition' is such an expression, try and recover the
        // underlying value and use that instead.
        SVal recovered =
            RecoverCastedSymbol(State, Condition, N->getLocationContext(),
                                N->getState()->getStateManager().getContext());

        if (!recovered.isUnknown()) {
          X = recovered;
        }
      }
    }
  }

  // If the condition is still unknown, give up.
  if (X.isUnknownOrUndef())
    return std::nullopt;

  DefinedSVal V = X.castAs<DefinedSVal>();

  ProgramStateRef StTrue, StFalse;
  return State->assume(V);
}

void ExprEngine::processBranch(const Stmt *Condition,
                               NodeBuilderContext& BldCtx,
                               ExplodedNode *Pred,
                               ExplodedNodeSet &Dst,
                               const CFGBlock *DstT,
                               const CFGBlock *DstF) {
  assert((!Condition || !isa<CXXBindTemporaryExpr>(Condition)) &&
         "CXXBindTemporaryExprs are handled by processBindTemporary.");
  const LocationContext *LCtx = Pred->getLocationContext();
  PrettyStackTraceLocationContext StackCrashInfo(LCtx);
  currBldrCtx = &BldCtx;

  // Check for NULL conditions; e.g. "for(;;)"
  if (!Condition) {
    BranchNodeBuilder NullCondBldr(Pred, Dst, BldCtx, DstT, DstF);
    NullCondBldr.markInfeasible(false);
    NullCondBldr.generateNode(Pred->getState(), true, Pred);
    return;
  }

  if (const auto *Ex = dyn_cast<Expr>(Condition))
    Condition = Ex->IgnoreParens();

  Condition = ResolveCondition(Condition, BldCtx.getBlock());
  PrettyStackTraceLoc CrashInfo(getContext().getSourceManager(),
                                Condition->getBeginLoc(),
                                "Error evaluating branch");

  ExplodedNodeSet CheckersOutSet;
  getCheckerManager().runCheckersForBranchCondition(Condition, CheckersOutSet,
                                                    Pred, *this);
  // We generated only sinks.
  if (CheckersOutSet.empty())
    return;

  BranchNodeBuilder builder(CheckersOutSet, Dst, BldCtx, DstT, DstF);
  for (ExplodedNode *PredN : CheckersOutSet) {
    if (PredN->isSink())
      continue;

    ProgramStateRef PrevState = PredN->getState();

    ProgramStateRef StTrue, StFalse;
    if (const auto KnownCondValueAssumption = assumeCondition(Condition, PredN))
      std::tie(StTrue, StFalse) = *KnownCondValueAssumption;
    else {
      assert(!isa<ObjCForCollectionStmt>(Condition));
      builder.generateNode(PrevState, true, PredN);
      builder.generateNode(PrevState, false, PredN);
      continue;
    }
    if (StTrue && StFalse)
      assert(!isa<ObjCForCollectionStmt>(Condition));

    // Process the true branch.
    if (builder.isFeasible(true)) {
      if (StTrue)
        builder.generateNode(StTrue, true, PredN);
      else
        builder.markInfeasible(true);
    }

    // Process the false branch.
    if (builder.isFeasible(false)) {
      if (StFalse)
        builder.generateNode(StFalse, false, PredN);
      else
        builder.markInfeasible(false);
    }
  }
  currBldrCtx = nullptr;
}

/// The GDM component containing the set of global variables which have been
/// previously initialized with explicit initializers.
REGISTER_TRAIT_WITH_PROGRAMSTATE(InitializedGlobalsSet,
                                 llvm::ImmutableSet<const VarDecl *>)

void ExprEngine::processStaticInitializer(const DeclStmt *DS,
                                          NodeBuilderContext &BuilderCtx,
                                          ExplodedNode *Pred,
                                          ExplodedNodeSet &Dst,
                                          const CFGBlock *DstT,
                                          const CFGBlock *DstF) {
  PrettyStackTraceLocationContext CrashInfo(Pred->getLocationContext());
  currBldrCtx = &BuilderCtx;

  const auto *VD = cast<VarDecl>(DS->getSingleDecl());
  ProgramStateRef state = Pred->getState();
  bool initHasRun = state->contains<InitializedGlobalsSet>(VD);
  BranchNodeBuilder builder(Pred, Dst, BuilderCtx, DstT, DstF);

  if (!initHasRun) {
    state = state->add<InitializedGlobalsSet>(VD);
  }

  builder.generateNode(state, initHasRun, Pred);
  builder.markInfeasible(!initHasRun);

  currBldrCtx = nullptr;
}

/// processIndirectGoto - Called by CoreEngine.  Used to generate successor
///  nodes by processing the 'effects' of a computed goto jump.
void ExprEngine::processIndirectGoto(IndirectGotoNodeBuilder &builder) {
  ProgramStateRef state = builder.getState();
  SVal V = state->getSVal(builder.getTarget(), builder.getLocationContext());

  // Three possibilities:
  //
  //   (1) We know the computed label.
  //   (2) The label is NULL (or some other constant), or Undefined.
  //   (3) We have no clue about the label.  Dispatch to all targets.
  //

  using iterator = IndirectGotoNodeBuilder::iterator;

  if (std::optional<loc::GotoLabel> LV = V.getAs<loc::GotoLabel>()) {
    const LabelDecl *L = LV->getLabel();

    for (iterator Succ : builder) {
      if (Succ.getLabel() == L) {
        builder.generateNode(Succ, state);
        return;
      }
    }

    llvm_unreachable("No block with label.");
  }

  if (isa<UndefinedVal, loc::ConcreteInt>(V)) {
    // Dispatch to the first target and mark it as a sink.
    //ExplodedNode* N = builder.generateNode(builder.begin(), state, true);
    // FIXME: add checker visit.
    //    UndefBranches.insert(N);
    return;
  }

  // This is really a catch-all.  We don't support symbolics yet.
  // FIXME: Implement dispatch for symbolic pointers.

  for (iterator Succ : builder)
    builder.generateNode(Succ, state);
}

void ExprEngine::processBeginOfFunction(NodeBuilderContext &BC,
                                        ExplodedNode *Pred,
                                        ExplodedNodeSet &Dst,
                                        const BlockEdge &L) {
  SaveAndRestore<const NodeBuilderContext *> NodeContextRAII(currBldrCtx, &BC);
  getCheckerManager().runCheckersForBeginFunction(Dst, L, Pred, *this);
}

/// ProcessEndPath - Called by CoreEngine.  Used to generate end-of-path
///  nodes when the control reaches the end of a function.
void ExprEngine::processEndOfFunction(NodeBuilderContext& BC,
                                      ExplodedNode *Pred,
                                      const ReturnStmt *RS) {
  ProgramStateRef State = Pred->getState();

  if (!Pred->getStackFrame()->inTopFrame())
    State = finishArgumentConstruction(
        State, *getStateManager().getCallEventManager().getCaller(
                   Pred->getStackFrame(), Pred->getState()));

  // FIXME: We currently cannot assert that temporaries are clear, because
  // lifetime extended temporaries are not always modelled correctly. In some
  // cases when we materialize the temporary, we do
  // createTemporaryRegionIfNeeded(), and the region changes, and also the
  // respective destructor becomes automatic from temporary. So for now clean up
  // the state manually before asserting. Ideally, this braced block of code
  // should go away.
  {
    const LocationContext *FromLC = Pred->getLocationContext();
    const LocationContext *ToLC = FromLC->getStackFrame()->getParent();
    const LocationContext *LC = FromLC;
    while (LC != ToLC) {
      assert(LC && "ToLC must be a parent of FromLC!");
      for (auto I : State->get<ObjectsUnderConstruction>())
        if (I.first.getLocationContext() == LC) {
          // The comment above only pardons us for not cleaning up a
          // temporary destructor. If any other statements are found here,
          // it must be a separate problem.
          assert(I.first.getItem().getKind() ==
                     ConstructionContextItem::TemporaryDestructorKind ||
                 I.first.getItem().getKind() ==
                     ConstructionContextItem::ElidedDestructorKind);
          State = State->remove<ObjectsUnderConstruction>(I.first);
        }
      LC = LC->getParent();
    }
  }

  // Perform the transition with cleanups.
  if (State != Pred->getState()) {
    ExplodedNodeSet PostCleanup;
    NodeBuilder Bldr(Pred, PostCleanup, BC);
    Pred = Bldr.generateNode(Pred->getLocation(), State, Pred);
    if (!Pred) {
      // The node with clean temporaries already exists. We might have reached
      // it on a path on which we initialize different temporaries.
      return;
    }
  }

  assert(areAllObjectsFullyConstructed(Pred->getState(),
                                       Pred->getLocationContext(),
                                       Pred->getStackFrame()->getParent()));

  PrettyStackTraceLocationContext CrashInfo(Pred->getLocationContext());

  ExplodedNodeSet Dst;
  if (Pred->getLocationContext()->inTopFrame()) {
    // Remove dead symbols.
    ExplodedNodeSet AfterRemovedDead;
    removeDeadOnEndOfFunction(BC, Pred, AfterRemovedDead);

    // Notify checkers.
    for (const auto I : AfterRemovedDead)
      getCheckerManager().runCheckersForEndFunction(BC, Dst, I, *this, RS);
  } else {
    getCheckerManager().runCheckersForEndFunction(BC, Dst, Pred, *this, RS);
  }

  Engine.enqueueEndOfFunction(Dst, RS);
}

/// ProcessSwitch - Called by CoreEngine.  Used to generate successor
///  nodes by processing the 'effects' of a switch statement.
void ExprEngine::processSwitch(SwitchNodeBuilder& builder) {
  using iterator = SwitchNodeBuilder::iterator;

  ProgramStateRef state = builder.getState();
  const Expr *CondE = builder.getCondition();
  SVal  CondV_untested = state->getSVal(CondE, builder.getLocationContext());

  if (CondV_untested.isUndef()) {
    //ExplodedNode* N = builder.generateDefaultCaseNode(state, true);
    // FIXME: add checker
    //UndefBranches.insert(N);

    return;
  }
  DefinedOrUnknownSVal CondV = CondV_untested.castAs<DefinedOrUnknownSVal>();

  ProgramStateRef DefaultSt = state;

  iterator I = builder.begin(), EI = builder.end();
  bool defaultIsFeasible = I == EI;

  for ( ; I != EI; ++I) {
    // Successor may be pruned out during CFG construction.
    if (!I.getBlock())
      continue;

    const CaseStmt *Case = I.getCase();

    // Evaluate the LHS of the case value.
    llvm::APSInt V1 = Case->getLHS()->EvaluateKnownConstInt(getContext());
    assert(V1.getBitWidth() == getContext().getIntWidth(CondE->getType()));

    // Get the RHS of the case, if it exists.
    llvm::APSInt V2;
    if (const Expr *E = Case->getRHS())
      V2 = E->EvaluateKnownConstInt(getContext());
    else
      V2 = V1;

    ProgramStateRef StateCase;
    if (std::optional<NonLoc> NL = CondV.getAs<NonLoc>())
      std::tie(StateCase, DefaultSt) =
          DefaultSt->assumeInclusiveRange(*NL, V1, V2);
    else // UnknownVal
      StateCase = DefaultSt;

    if (StateCase)
      builder.generateCaseStmtNode(I, StateCase);

    // Now "assume" that the case doesn't match.  Add this state
    // to the default state (if it is feasible).
    if (DefaultSt)
      defaultIsFeasible = true;
    else {
      defaultIsFeasible = false;
      break;
    }
  }

  if (!defaultIsFeasible)
    return;

  // If we have switch(enum value), the default branch is not
  // feasible if all of the enum constants not covered by 'case:' statements
  // are not feasible values for the switch condition.
  //
  // Note that this isn't as accurate as it could be.  Even if there isn't
  // a case for a particular enum value as long as that enum value isn't
  // feasible then it shouldn't be considered for making 'default:' reachable.
  const SwitchStmt *SS = builder.getSwitch();
  const Expr *CondExpr = SS->getCond()->IgnoreParenImpCasts();
  if (CondExpr->getType()->getAs<EnumType>()) {
    if (SS->isAllEnumCasesCovered())
      return;
  }

  builder.generateDefaultCaseNode(DefaultSt);
}

//===----------------------------------------------------------------------===//
// Transfer functions: Loads and stores.
//===----------------------------------------------------------------------===//

void ExprEngine::VisitCommonDeclRefExpr(const Expr *Ex, const NamedDecl *D,
                                        ExplodedNode *Pred,
                                        ExplodedNodeSet &Dst) {
  StmtNodeBuilder Bldr(Pred, Dst, *currBldrCtx);

  ProgramStateRef state = Pred->getState();
  const LocationContext *LCtx = Pred->getLocationContext();

  if (const auto *VD = dyn_cast<VarDecl>(D)) {
    // C permits "extern void v", and if you cast the address to a valid type,
    // you can even do things with it. We simply pretend
    assert(Ex->isGLValue() || VD->getType()->isVoidType());
    const LocationContext *LocCtxt = Pred->getLocationContext();
    const Decl *D = LocCtxt->getDecl();
    const auto *MD = dyn_cast_or_null<CXXMethodDecl>(D);
    const auto *DeclRefEx = dyn_cast<DeclRefExpr>(Ex);
    std::optional<std::pair<SVal, QualType>> VInfo;

    if (AMgr.options.ShouldInlineLambdas && DeclRefEx &&
        DeclRefEx->refersToEnclosingVariableOrCapture() && MD &&
        MD->getParent()->isLambda()) {
      // Lookup the field of the lambda.
      const CXXRecordDecl *CXXRec = MD->getParent();
      llvm::DenseMap<const ValueDecl *, FieldDecl *> LambdaCaptureFields;
      FieldDecl *LambdaThisCaptureField;
      CXXRec->getCaptureFields(LambdaCaptureFields, LambdaThisCaptureField);

      // Sema follows a sequence of complex rules to determine whether the
      // variable should be captured.
      if (const FieldDecl *FD = LambdaCaptureFields[VD]) {
        Loc CXXThis =
            svalBuilder.getCXXThis(MD, LocCtxt->getStackFrame());
        SVal CXXThisVal = state->getSVal(CXXThis);
        VInfo = std::make_pair(state->getLValue(FD, CXXThisVal), FD->getType());
      }
    }

    if (!VInfo)
      VInfo = std::make_pair(state->getLValue(VD, LocCtxt), VD->getType());

    SVal V = VInfo->first;
    bool IsReference = VInfo->second->isReferenceType();

    // For references, the 'lvalue' is the pointer address stored in the
    // reference region.
    if (IsReference) {
      if (const MemRegion *R = V.getAsRegion())
        V = state->getSVal(R);
      else
        V = UnknownVal();
    }

    Bldr.generateNode(Ex, Pred, state->BindExpr(Ex, LCtx, V), nullptr,
                      ProgramPoint::PostLValueKind);
    return;
  }
  if (const auto *ED = dyn_cast<EnumConstantDecl>(D)) {
    assert(!Ex->isGLValue());
    SVal V = svalBuilder.makeIntVal(ED->getInitVal());
    Bldr.generateNode(Ex, Pred, state->BindExpr(Ex, LCtx, V));
    return;
  }
  if (const auto *FD = dyn_cast<FunctionDecl>(D)) {
    SVal V = svalBuilder.getFunctionPointer(FD);
    Bldr.generateNode(Ex, Pred, state->BindExpr(Ex, LCtx, V), nullptr,
                      ProgramPoint::PostLValueKind);
    return;
  }
  if (isa<FieldDecl, IndirectFieldDecl>(D)) {
    // Delegate all work related to pointer to members to the surrounding
    // operator&.
    return;
  }
  if (const auto *BD = dyn_cast<BindingDecl>(D)) {
    const auto *DD = cast<DecompositionDecl>(BD->getDecomposedDecl());

    SVal Base = state->getLValue(DD, LCtx);
    if (DD->getType()->isReferenceType()) {
      if (const MemRegion *R = Base.getAsRegion())
        Base = state->getSVal(R);
      else
        Base = UnknownVal();
    }

    SVal V = UnknownVal();

    // Handle binding to data members
    if (const auto *ME = dyn_cast<MemberExpr>(BD->getBinding())) {
      const auto *Field = cast<FieldDecl>(ME->getMemberDecl());
      V = state->getLValue(Field, Base);
    }
    // Handle binding to arrays
    else if (const auto *ASE = dyn_cast<ArraySubscriptExpr>(BD->getBinding())) {
      SVal Idx = state->getSVal(ASE->getIdx(), LCtx);

      // Note: the index of an element in a structured binding is automatically
      // created and it is a unique identifier of the specific element. Thus it
      // cannot be a value that varies at runtime.
      assert(Idx.isConstant() && "BindingDecl array index is not a constant!");

      V = state->getLValue(BD->getType(), Idx, Base);
    }
    // Handle binding to tuple-like structures
    else if (const auto *HV = BD->getHoldingVar()) {
      V = state->getLValue(HV, LCtx);

      if (HV->getType()->isReferenceType()) {
        if (const MemRegion *R = V.getAsRegion())
          V = state->getSVal(R);
        else
          V = UnknownVal();
      }
    } else
      llvm_unreachable("An unknown case of structured binding encountered!");

    // In case of tuple-like types the references are already handled, so we
    // don't want to handle them again.
    if (BD->getType()->isReferenceType() && !BD->getHoldingVar()) {
      if (const MemRegion *R = V.getAsRegion())
        V = state->getSVal(R);
      else
        V = UnknownVal();
    }

    Bldr.generateNode(Ex, Pred, state->BindExpr(Ex, LCtx, V), nullptr,
                      ProgramPoint::PostLValueKind);

    return;
  }

  if (const auto *TPO = dyn_cast<TemplateParamObjectDecl>(D)) {
    // FIXME: We should meaningfully implement this.
    (void)TPO;
    return;
  }

  llvm_unreachable("Support for this Decl not implemented.");
}

/// VisitArrayInitLoopExpr - Transfer function for array init loop.
void ExprEngine::VisitArrayInitLoopExpr(const ArrayInitLoopExpr *Ex,
                                        ExplodedNode *Pred,
                                        ExplodedNodeSet &Dst) {
  ExplodedNodeSet CheckerPreStmt;
  getCheckerManager().runCheckersForPreStmt(CheckerPreStmt, Pred, Ex, *this);

  ExplodedNodeSet EvalSet;
  StmtNodeBuilder Bldr(CheckerPreStmt, EvalSet, *currBldrCtx);

  const Expr *Arr = Ex->getCommonExpr()->getSourceExpr();

  for (auto *Node : CheckerPreStmt) {

    // The constructor visitior has already taken care of everything.
    if (isa<CXXConstructExpr>(Ex->getSubExpr()))
      break;

    const LocationContext *LCtx = Node->getLocationContext();
    ProgramStateRef state = Node->getState();

    SVal Base = UnknownVal();

    // As in case of this expression the sub-expressions are not visited by any
    // other transfer functions, they are handled by matching their AST.

    // Case of implicit copy or move ctor of object with array member
    //
    // Note: ExprEngine::VisitMemberExpr is not able to bind the array to the
    // environment.
    //
    //    struct S {
    //      int arr[2];
    //    };
    //
    //
    //    S a;
    //    S b = a;
    //
    // The AST in case of a *copy constructor* looks like this:
    //    ArrayInitLoopExpr
    //    |-OpaqueValueExpr
    //    | `-MemberExpr              <-- match this
    //    |   `-DeclRefExpr
    //    ` ...
    //
    //
    //    S c;
    //    S d = std::move(d);
    //
    // In case of a *move constructor* the resulting AST looks like:
    //    ArrayInitLoopExpr
    //    |-OpaqueValueExpr
    //    | `-MemberExpr              <-- match this first
    //    |   `-CXXStaticCastExpr     <-- match this after
    //    |     `-DeclRefExpr
    //    ` ...
    if (const auto *ME = dyn_cast<MemberExpr>(Arr)) {
      Expr *MEBase = ME->getBase();

      // Move ctor
      if (auto CXXSCE = dyn_cast<CXXStaticCastExpr>(MEBase)) {
        MEBase = CXXSCE->getSubExpr();
      }

      auto ObjDeclExpr = cast<DeclRefExpr>(MEBase);
      SVal Obj = state->getLValue(cast<VarDecl>(ObjDeclExpr->getDecl()), LCtx);

      Base = state->getLValue(cast<FieldDecl>(ME->getMemberDecl()), Obj);
    }

    // Case of lambda capture and decomposition declaration
    //
    //    int arr[2];
    //
    //    [arr]{ int a = arr[0]; }();
    //    auto[a, b] = arr;
    //
    // In both of these cases the AST looks like the following:
    //    ArrayInitLoopExpr
    //    |-OpaqueValueExpr
    //    | `-DeclRefExpr             <-- match this
    //    ` ...
    if (const DeclRefExpr *DRE = dyn_cast<DeclRefExpr>(Arr))
      Base = state->getLValue(cast<VarDecl>(DRE->getDecl()), LCtx);

    // Create a lazy compound value to the original array
    if (const MemRegion *R = Base.getAsRegion())
      Base = state->getSVal(R);
    else
      Base = UnknownVal();

    Bldr.generateNode(Ex, Pred, state->BindExpr(Ex, LCtx, Base));
  }

  getCheckerManager().runCheckersForPostStmt(Dst, EvalSet, Ex, *this);
}

/// VisitArraySubscriptExpr - Transfer function for array accesses
void ExprEngine::VisitArraySubscriptExpr(const ArraySubscriptExpr *A,
                                             ExplodedNode *Pred,
                                             ExplodedNodeSet &Dst){
  const Expr *Base = A->getBase()->IgnoreParens();
  const Expr *Idx  = A->getIdx()->IgnoreParens();

  ExplodedNodeSet CheckerPreStmt;
  getCheckerManager().runCheckersForPreStmt(CheckerPreStmt, Pred, A, *this);

  ExplodedNodeSet EvalSet;
  StmtNodeBuilder Bldr(CheckerPreStmt, EvalSet, *currBldrCtx);

  bool IsVectorType = A->getBase()->getType()->isVectorType();

  // The "like" case is for situations where C standard prohibits the type to
  // be an lvalue, e.g. taking the address of a subscript of an expression of
  // type "void *".
  bool IsGLValueLike = A->isGLValue() ||
    (A->getType().isCForbiddenLValueType() && !AMgr.getLangOpts().CPlusPlus);

  for (auto *Node : CheckerPreStmt) {
    const LocationContext *LCtx = Node->getLocationContext();
    ProgramStateRef state = Node->getState();

    if (IsGLValueLike) {
      QualType T = A->getType();

      // One of the forbidden LValue types! We still need to have sensible
      // symbolic locations to represent this stuff. Note that arithmetic on
      // void pointers is a GCC extension.
      if (T->isVoidType())
        T = getContext().CharTy;

      SVal V = state->getLValue(T,
                                state->getSVal(Idx, LCtx),
                                state->getSVal(Base, LCtx));
      Bldr.generateNode(A, Node, state->BindExpr(A, LCtx, V), nullptr,
          ProgramPoint::PostLValueKind);
    } else if (IsVectorType) {
      // FIXME: non-glvalue vector reads are not modelled.
      Bldr.generateNode(A, Node, state, nullptr);
    } else {
      llvm_unreachable("Array subscript should be an lValue when not \
a vector and not a forbidden lvalue type");
    }
  }

  getCheckerManager().runCheckersForPostStmt(Dst, EvalSet, A, *this);
}

/// VisitMemberExpr - Transfer function for member expressions.
void ExprEngine::VisitMemberExpr(const MemberExpr *M, ExplodedNode *Pred,
                                 ExplodedNodeSet &Dst) {
  // FIXME: Prechecks eventually go in ::Visit().
  ExplodedNodeSet CheckedSet;
  getCheckerManager().runCheckersForPreStmt(CheckedSet, Pred, M, *this);

  ExplodedNodeSet EvalSet;
  ValueDecl *Member = M->getMemberDecl();

  // Handle static member variables and enum constants accessed via
  // member syntax.
  if (isa<VarDecl, EnumConstantDecl>(Member)) {
    for (const auto I : CheckedSet)
      VisitCommonDeclRefExpr(M, Member, I, EvalSet);
  } else {
    StmtNodeBuilder Bldr(CheckedSet, EvalSet, *currBldrCtx);
    ExplodedNodeSet Tmp;

    for (const auto I : CheckedSet) {
      ProgramStateRef state = I->getState();
      const LocationContext *LCtx = I->getLocationContext();
      Expr *BaseExpr = M->getBase();

      // Handle C++ method calls.
      if (const auto *MD = dyn_cast<CXXMethodDecl>(Member)) {
        if (MD->isImplicitObjectMemberFunction())
          state = createTemporaryRegionIfNeeded(state, LCtx, BaseExpr);

        SVal MDVal = svalBuilder.getFunctionPointer(MD);
        state = state->BindExpr(M, LCtx, MDVal);

        Bldr.generateNode(M, I, state);
        continue;
      }

      // Handle regular struct fields / member variables.
      const SubRegion *MR = nullptr;
      state = createTemporaryRegionIfNeeded(state, LCtx, BaseExpr,
                                            /*Result=*/nullptr,
                                            /*OutRegionWithAdjustments=*/&MR);
      SVal baseExprVal =
          MR ? loc::MemRegionVal(MR) : state->getSVal(BaseExpr, LCtx);

      // FIXME: Copied from RegionStoreManager::bind()
      if (const auto *SR =
              dyn_cast_or_null<SymbolicRegion>(baseExprVal.getAsRegion())) {
        QualType T = SR->getPointeeStaticType();
        baseExprVal =
            loc::MemRegionVal(getStoreManager().GetElementZeroRegion(SR, T));
      }

      const auto *field = cast<FieldDecl>(Member);
      SVal L = state->getLValue(field, baseExprVal);

      if (M->isGLValue() || M->getType()->isArrayType()) {
        // We special-case rvalues of array type because the analyzer cannot
        // reason about them, since we expect all regions to be wrapped in Locs.
        // We instead treat these as lvalues and assume that they will decay to
        // pointers as soon as they are used.
        if (!M->isGLValue()) {
          assert(M->getType()->isArrayType());
          const auto *PE =
            dyn_cast<ImplicitCastExpr>(I->getParentMap().getParentIgnoreParens(M));
          if (!PE || PE->getCastKind() != CK_ArrayToPointerDecay) {
            llvm_unreachable("should always be wrapped in ArrayToPointerDecay");
          }
        }

        if (field->getType()->isReferenceType()) {
          if (const MemRegion *R = L.getAsRegion())
            L = state->getSVal(R);
          else
            L = UnknownVal();
        }

        Bldr.generateNode(M, I, state->BindExpr(M, LCtx, L), nullptr,
                          ProgramPoint::PostLValueKind);
      } else {
        Bldr.takeNodes(I);
        evalLoad(Tmp, M, M, I, state, L);
        Bldr.addNodes(Tmp);
      }
    }
  }

  getCheckerManager().runCheckersForPostStmt(Dst, EvalSet, M, *this);
}

void ExprEngine::VisitAtomicExpr(const AtomicExpr *AE, ExplodedNode *Pred,
                                 ExplodedNodeSet &Dst) {
  ExplodedNodeSet AfterPreSet;
  getCheckerManager().runCheckersForPreStmt(AfterPreSet, Pred, AE, *this);

  // For now, treat all the arguments to C11 atomics as escaping.
  // FIXME: Ideally we should model the behavior of the atomics precisely here.

  ExplodedNodeSet AfterInvalidateSet;
  StmtNodeBuilder Bldr(AfterPreSet, AfterInvalidateSet, *currBldrCtx);

  for (const auto I : AfterPreSet) {
    ProgramStateRef State = I->getState();
    const LocationContext *LCtx = I->getLocationContext();

    SmallVector<SVal, 8> ValuesToInvalidate;
    for (unsigned SI = 0, Count = AE->getNumSubExprs(); SI != Count; SI++) {
      const Expr *SubExpr = AE->getSubExprs()[SI];
      SVal SubExprVal = State->getSVal(SubExpr, LCtx);
      ValuesToInvalidate.push_back(SubExprVal);
    }

    State = State->invalidateRegions(ValuesToInvalidate, AE,
                                    currBldrCtx->blockCount(),
                                    LCtx,
                                    /*CausedByPointerEscape*/true,
                                    /*Symbols=*/nullptr);

    SVal ResultVal = UnknownVal();
    State = State->BindExpr(AE, LCtx, ResultVal);
    Bldr.generateNode(AE, I, State, nullptr,
                      ProgramPoint::PostStmtKind);
  }

  getCheckerManager().runCheckersForPostStmt(Dst, AfterInvalidateSet, AE, *this);
}

// A value escapes in four possible cases:
// (1) We are binding to something that is not a memory region.
// (2) We are binding to a MemRegion that does not have stack storage.
// (3) We are binding to a top-level parameter region with a non-trivial
//     destructor. We won't see the destructor during analysis, but it's there.
// (4) We are binding to a MemRegion with stack storage that the store
//     does not understand.
ProgramStateRef ExprEngine::processPointerEscapedOnBind(
    ProgramStateRef State, ArrayRef<std::pair<SVal, SVal>> LocAndVals,
    const LocationContext *LCtx, PointerEscapeKind Kind,
    const CallEvent *Call) {
  SmallVector<SVal, 8> Escaped;
  for (const std::pair<SVal, SVal> &LocAndVal : LocAndVals) {
    // Cases (1) and (2).
    const MemRegion *MR = LocAndVal.first.getAsRegion();
    if (!MR ||
        !isa<StackSpaceRegion, StaticGlobalSpaceRegion>(MR->getMemorySpace())) {
      Escaped.push_back(LocAndVal.second);
      continue;
    }

    // Case (3).
    if (const auto *VR = dyn_cast<VarRegion>(MR->getBaseRegion()))
      if (VR->hasStackParametersStorage() && VR->getStackFrame()->inTopFrame())
        if (const auto *RD = VR->getValueType()->getAsCXXRecordDecl())
          if (!RD->hasTrivialDestructor()) {
            Escaped.push_back(LocAndVal.second);
            continue;
          }

    // Case (4): in order to test that, generate a new state with the binding
    // added. If it is the same state, then it escapes (since the store cannot
    // represent the binding).
    // Do this only if we know that the store is not supposed to generate the
    // same state.
    SVal StoredVal = State->getSVal(MR);
    if (StoredVal != LocAndVal.second)
      if (State ==
          (State->bindLoc(loc::MemRegionVal(MR), LocAndVal.second, LCtx)))
        Escaped.push_back(LocAndVal.second);
  }

  if (Escaped.empty())
    return State;

  return escapeValues(State, Escaped, Kind, Call);
}

ProgramStateRef
ExprEngine::processPointerEscapedOnBind(ProgramStateRef State, SVal Loc,
                                        SVal Val, const LocationContext *LCtx) {
  std::pair<SVal, SVal> LocAndVal(Loc, Val);
  return processPointerEscapedOnBind(State, LocAndVal, LCtx, PSK_EscapeOnBind,
                                     nullptr);
}

ProgramStateRef
ExprEngine::notifyCheckersOfPointerEscape(ProgramStateRef State,
    const InvalidatedSymbols *Invalidated,
    ArrayRef<const MemRegion *> ExplicitRegions,
    const CallEvent *Call,
    RegionAndSymbolInvalidationTraits &ITraits) {
  if (!Invalidated || Invalidated->empty())
    return State;

  if (!Call)
    return getCheckerManager().runCheckersForPointerEscape(State,
                                                           *Invalidated,
                                                           nullptr,
                                                           PSK_EscapeOther,
                                                           &ITraits);

  // If the symbols were invalidated by a call, we want to find out which ones
  // were invalidated directly due to being arguments to the call.
  InvalidatedSymbols SymbolsDirectlyInvalidated;
  for (const auto I : ExplicitRegions) {
    if (const SymbolicRegion *R = I->StripCasts()->getAs<SymbolicRegion>())
      SymbolsDirectlyInvalidated.insert(R->getSymbol());
  }

  InvalidatedSymbols SymbolsIndirectlyInvalidated;
  for (const auto &sym : *Invalidated) {
    if (SymbolsDirectlyInvalidated.count(sym))
      continue;
    SymbolsIndirectlyInvalidated.insert(sym);
  }

  if (!SymbolsDirectlyInvalidated.empty())
    State = getCheckerManager().runCheckersForPointerEscape(State,
        SymbolsDirectlyInvalidated, Call, PSK_DirectEscapeOnCall, &ITraits);

  // Notify about the symbols that get indirectly invalidated by the call.
  if (!SymbolsIndirectlyInvalidated.empty())
    State = getCheckerManager().runCheckersForPointerEscape(State,
        SymbolsIndirectlyInvalidated, Call, PSK_IndirectEscapeOnCall, &ITraits);

  return State;
}

/// evalBind - Handle the semantics of binding a value to a specific location.
///  This method is used by evalStore and (soon) VisitDeclStmt, and others.
void ExprEngine::evalBind(ExplodedNodeSet &Dst, const Stmt *StoreE,
                          ExplodedNode *Pred,
                          SVal location, SVal Val,
                          bool atDeclInit, const ProgramPoint *PP) {
  const LocationContext *LC = Pred->getLocationContext();
  PostStmt PS(StoreE, LC);
  if (!PP)
    PP = &PS;

  // Do a previsit of the bind.
  ExplodedNodeSet CheckedSet;
  getCheckerManager().runCheckersForBind(CheckedSet, Pred, location, Val,
                                         StoreE, *this, *PP);

  StmtNodeBuilder Bldr(CheckedSet, Dst, *currBldrCtx);

  // If the location is not a 'Loc', it will already be handled by
  // the checkers.  There is nothing left to do.
  if (!isa<Loc>(location)) {
    const ProgramPoint L = PostStore(StoreE, LC, /*Loc*/nullptr,
                                     /*tag*/nullptr);
    ProgramStateRef state = Pred->getState();
    state = processPointerEscapedOnBind(state, location, Val, LC);
    Bldr.generateNode(L, state, Pred);
    return;
  }

  for (const auto PredI : CheckedSet) {
    ProgramStateRef state = PredI->getState();

    state = processPointerEscapedOnBind(state, location, Val, LC);

    // When binding the value, pass on the hint that this is a initialization.
    // For initializations, we do not need to inform clients of region
    // changes.
    state = state->bindLoc(location.castAs<Loc>(),
                           Val, LC, /* notifyChanges = */ !atDeclInit);

    const MemRegion *LocReg = nullptr;
    if (std::optional<loc::MemRegionVal> LocRegVal =
            location.getAs<loc::MemRegionVal>()) {
      LocReg = LocRegVal->getRegion();
    }

    const ProgramPoint L = PostStore(StoreE, LC, LocReg, nullptr);
    Bldr.generateNode(L, state, PredI);
  }
}

/// evalStore - Handle the semantics of a store via an assignment.
///  @param Dst The node set to store generated state nodes
///  @param AssignE The assignment expression if the store happens in an
///         assignment.
///  @param LocationE The location expression that is stored to.
///  @param state The current simulation state
///  @param location The location to store the value
///  @param Val The value to be stored
void ExprEngine::evalStore(ExplodedNodeSet &Dst, const Expr *AssignE,
                             const Expr *LocationE,
                             ExplodedNode *Pred,
                             ProgramStateRef state, SVal location, SVal Val,
                             const ProgramPointTag *tag) {
  // Proceed with the store.  We use AssignE as the anchor for the PostStore
  // ProgramPoint if it is non-NULL, and LocationE otherwise.
  const Expr *StoreE = AssignE ? AssignE : LocationE;

  // Evaluate the location (checks for bad dereferences).
  ExplodedNodeSet Tmp;
  evalLocation(Tmp, AssignE, LocationE, Pred, state, location, false);

  if (Tmp.empty())
    return;

  if (location.isUndef())
    return;

  for (const auto I : Tmp)
    evalBind(Dst, StoreE, I, location, Val, false);
}

void ExprEngine::evalLoad(ExplodedNodeSet &Dst,
                          const Expr *NodeEx,
                          const Expr *BoundEx,
                          ExplodedNode *Pred,
                          ProgramStateRef state,
                          SVal location,
                          const ProgramPointTag *tag,
                          QualType LoadTy) {
  assert(!isa<NonLoc>(location) && "location cannot be a NonLoc.");
  assert(NodeEx);
  assert(BoundEx);
  // Evaluate the location (checks for bad dereferences).
  ExplodedNodeSet Tmp;
  evalLocation(Tmp, NodeEx, BoundEx, Pred, state, location, true);
  if (Tmp.empty())
    return;

  StmtNodeBuilder Bldr(Tmp, Dst, *currBldrCtx);
  if (location.isUndef())
    return;

  // Proceed with the load.
  for (const auto I : Tmp) {
    state = I->getState();
    const LocationContext *LCtx = I->getLocationContext();

    SVal V = UnknownVal();
    if (location.isValid()) {
      if (LoadTy.isNull())
        LoadTy = BoundEx->getType();
      V = state->getSVal(location.castAs<Loc>(), LoadTy);
    }

    Bldr.generateNode(NodeEx, I, state->BindExpr(BoundEx, LCtx, V), tag,
                      ProgramPoint::PostLoadKind);
  }
}

void ExprEngine::evalLocation(ExplodedNodeSet &Dst,
                              const Stmt *NodeEx,
                              const Stmt *BoundEx,
                              ExplodedNode *Pred,
                              ProgramStateRef state,
                              SVal location,
                              bool isLoad) {
  StmtNodeBuilder BldrTop(Pred, Dst, *currBldrCtx);
  // Early checks for performance reason.
  if (location.isUnknown()) {
    return;
  }

  ExplodedNodeSet Src;
  BldrTop.takeNodes(Pred);
  StmtNodeBuilder Bldr(Pred, Src, *currBldrCtx);
  if (Pred->getState() != state) {
    // Associate this new state with an ExplodedNode.
    // FIXME: If I pass null tag, the graph is incorrect, e.g for
    //   int *p;
    //   p = 0;
    //   *p = 0xDEADBEEF;
    // "p = 0" is not noted as "Null pointer value stored to 'p'" but
    // instead "int *p" is noted as
    // "Variable 'p' initialized to a null pointer value"

    static SimpleProgramPointTag tag(TagProviderName, "Location");
    Bldr.generateNode(NodeEx, Pred, state, &tag);
  }
  ExplodedNodeSet Tmp;
  getCheckerManager().runCheckersForLocation(Tmp, Src, location, isLoad,
                                             NodeEx, BoundEx, *this);
  BldrTop.addNodes(Tmp);
}

std::pair<const ProgramPointTag *, const ProgramPointTag*>
ExprEngine::geteagerlyAssumeBinOpBifurcationTags() {
  static SimpleProgramPointTag
         eagerlyAssumeBinOpBifurcationTrue(TagProviderName,
                                           "Eagerly Assume True"),
         eagerlyAssumeBinOpBifurcationFalse(TagProviderName,
                                            "Eagerly Assume False");
  return std::make_pair(&eagerlyAssumeBinOpBifurcationTrue,
                        &eagerlyAssumeBinOpBifurcationFalse);
}

void ExprEngine::evalEagerlyAssumeBinOpBifurcation(ExplodedNodeSet &Dst,
                                                   ExplodedNodeSet &Src,
                                                   const Expr *Ex) {
  StmtNodeBuilder Bldr(Src, Dst, *currBldrCtx);

  for (const auto Pred : Src) {
    // Test if the previous node was as the same expression.  This can happen
    // when the expression fails to evaluate to anything meaningful and
    // (as an optimization) we don't generate a node.
    ProgramPoint P = Pred->getLocation();
    if (!P.getAs<PostStmt>() || P.castAs<PostStmt>().getStmt() != Ex) {
      continue;
    }

    ProgramStateRef state = Pred->getState();
    SVal V = state->getSVal(Ex, Pred->getLocationContext());
    std::optional<nonloc::SymbolVal> SEV = V.getAs<nonloc::SymbolVal>();
    if (SEV && SEV->isExpression()) {
      const std::pair<const ProgramPointTag *, const ProgramPointTag*> &tags =
        geteagerlyAssumeBinOpBifurcationTags();

      ProgramStateRef StateTrue, StateFalse;
      std::tie(StateTrue, StateFalse) = state->assume(*SEV);

      // First assume that the condition is true.
      if (StateTrue) {
        SVal Val = svalBuilder.makeIntVal(1U, Ex->getType());
        StateTrue = StateTrue->BindExpr(Ex, Pred->getLocationContext(), Val);
        Bldr.generateNode(Ex, Pred, StateTrue, tags.first);
      }

      // Next, assume that the condition is false.
      if (StateFalse) {
        SVal Val = svalBuilder.makeIntVal(0U, Ex->getType());
        StateFalse = StateFalse->BindExpr(Ex, Pred->getLocationContext(), Val);
        Bldr.generateNode(Ex, Pred, StateFalse, tags.second);
      }
    }
  }
}

void ExprEngine::VisitGCCAsmStmt(const GCCAsmStmt *A, ExplodedNode *Pred,
                                 ExplodedNodeSet &Dst) {
  StmtNodeBuilder Bldr(Pred, Dst, *currBldrCtx);
  // We have processed both the inputs and the outputs.  All of the outputs
  // should evaluate to Locs.  Nuke all of their values.

  // FIXME: Some day in the future it would be nice to allow a "plug-in"
  // which interprets the inline asm and stores proper results in the
  // outputs.

  ProgramStateRef state = Pred->getState();

  for (const Expr *O : A->outputs()) {
    SVal X = state->getSVal(O, Pred->getLocationContext());
    assert(!isa<NonLoc>(X)); // Should be an Lval, or unknown, undef.

    if (std::optional<Loc> LV = X.getAs<Loc>())
      state = state->bindLoc(*LV, UnknownVal(), Pred->getLocationContext());
  }

  // Do not reason about locations passed inside inline assembly.
  for (const Expr *I : A->inputs()) {
    SVal X = state->getSVal(I, Pred->getLocationContext());

    if (std::optional<Loc> LV = X.getAs<Loc>())
      state = state->bindLoc(*LV, UnknownVal(), Pred->getLocationContext());
  }

  Bldr.generateNode(A, Pred, state);
}

void ExprEngine::VisitMSAsmStmt(const MSAsmStmt *A, ExplodedNode *Pred,
                                ExplodedNodeSet &Dst) {
  StmtNodeBuilder Bldr(Pred, Dst, *currBldrCtx);
  Bldr.generateNode(A, Pred, Pred->getState());
}

//===----------------------------------------------------------------------===//
// Visualization.
//===----------------------------------------------------------------------===//

namespace llvm {

template<>
struct DOTGraphTraits<ExplodedGraph*> : public DefaultDOTGraphTraits {
  DOTGraphTraits (bool isSimple = false) : DefaultDOTGraphTraits(isSimple) {}

  static bool nodeHasBugReport(const ExplodedNode *N) {
    BugReporter &BR = static_cast<ExprEngine &>(
      N->getState()->getStateManager().getOwningEngine()).getBugReporter();

    for (const auto &Class : BR.equivalenceClasses()) {
      for (const auto &Report : Class.getReports()) {
        const auto *PR = dyn_cast<PathSensitiveBugReport>(Report.get());
        if (!PR)
          continue;
        const ExplodedNode *EN = PR->getErrorNode();
        if (EN->getState() == N->getState() &&
            EN->getLocation() == N->getLocation())
          return true;
      }
    }
    return false;
  }

  /// \p PreCallback: callback before break.
  /// \p PostCallback: callback after break.
  /// \p Stop: stop iteration if returns @c true
  /// \return Whether @c Stop ever returned @c true.
  static bool traverseHiddenNodes(
      const ExplodedNode *N,
      llvm::function_ref<void(const ExplodedNode *)> PreCallback,
      llvm::function_ref<void(const ExplodedNode *)> PostCallback,
      llvm::function_ref<bool(const ExplodedNode *)> Stop) {
    while (true) {
      PreCallback(N);
      if (Stop(N))
        return true;

      if (N->succ_size() != 1 || !isNodeHidden(N->getFirstSucc(), nullptr))
        break;
      PostCallback(N);

      N = N->getFirstSucc();
    }
    return false;
  }

  static bool isNodeHidden(const ExplodedNode *N, const ExplodedGraph *G) {
    return N->isTrivial();
  }

  static std::string getNodeLabel(const ExplodedNode *N, ExplodedGraph *G){
    std::string Buf;
    llvm::raw_string_ostream Out(Buf);

    const bool IsDot = true;
    const unsigned int Space = 1;
    ProgramStateRef State = N->getState();

    Out << "{ \"state_id\": " << State->getID()
        << ",\\l";

    Indent(Out, Space, IsDot) << "\"program_points\": [\\l";

    // Dump program point for all the previously skipped nodes.
    traverseHiddenNodes(
        N,
        [&](const ExplodedNode *OtherNode) {
          Indent(Out, Space + 1, IsDot) << "{ ";
          OtherNode->getLocation().printJson(Out, /*NL=*/"\\l");
          Out << ", \"tag\": ";
          if (const ProgramPointTag *Tag = OtherNode->getLocation().getTag())
            Out << '\"' << Tag->getTagDescription() << '\"';
          else
            Out << "null";
          Out << ", \"node_id\": " << OtherNode->getID() <<
                 ", \"is_sink\": " << OtherNode->isSink() <<
                 ", \"has_report\": " << nodeHasBugReport(OtherNode) << " }";
        },
        // Adds a comma and a new-line between each program point.
        [&](const ExplodedNode *) { Out << ",\\l"; },
        [&](const ExplodedNode *) { return false; });

    Out << "\\l"; // Adds a new-line to the last program point.
    Indent(Out, Space, IsDot) << "],\\l";

    State->printDOT(Out, N->getLocationContext(), Space);

    Out << "\\l}\\l";
    return Buf;
  }
};

} // namespace llvm

void ExprEngine::ViewGraph(bool trim) {
  std::string Filename = DumpGraph(trim);
  llvm::DisplayGraph(Filename, false, llvm::GraphProgram::DOT);
}

void ExprEngine::ViewGraph(ArrayRef<const ExplodedNode *> Nodes) {
  std::string Filename = DumpGraph(Nodes);
  llvm::DisplayGraph(Filename, false, llvm::GraphProgram::DOT);
}

std::string ExprEngine::DumpGraph(bool trim, StringRef Filename) {
  if (trim) {
    std::vector<const ExplodedNode *> Src;

    // Iterate through the reports and get their nodes.
    for (const auto &Class : BR.equivalenceClasses()) {
      const auto *R =
          dyn_cast<PathSensitiveBugReport>(Class.getReports()[0].get());
      if (!R)
        continue;
      const auto *N = const_cast<ExplodedNode *>(R->getErrorNode());
      Src.push_back(N);
    }
    return DumpGraph(Src, Filename);
  }

  return llvm::WriteGraph(&G, "ExprEngine", /*ShortNames=*/false,
                          /*Title=*/"Exploded Graph",
                          /*Filename=*/std::string(Filename));
}

std::string ExprEngine::DumpGraph(ArrayRef<const ExplodedNode *> Nodes,
                                  StringRef Filename) {
  std::unique_ptr<ExplodedGraph> TrimmedG(G.trim(Nodes));

  if (!TrimmedG.get()) {
    llvm::errs() << "warning: Trimmed ExplodedGraph is empty.\n";
    return "";
  }

  return llvm::WriteGraph(TrimmedG.get(), "TrimmedExprEngine",
                          /*ShortNames=*/false,
                          /*Title=*/"Trimmed Exploded Graph",
                          /*Filename=*/std::string(Filename));
}

void *ProgramStateTrait<ReplayWithoutInlining>::GDMIndex() {
  static int index = 0;
  return &index;
}

void ExprEngine::anchor() { }<|MERGE_RESOLUTION|>--- conflicted
+++ resolved
@@ -1938,14 +1938,11 @@
     case Stmt::CXXRewrittenBinaryOperatorClass:
     case Stmt::RequiresExprClass:
     case Expr::CXXParenListInitExprClass:
-<<<<<<< HEAD
     case Stmt::SYCLBuiltinNumFieldsExprClass:
     case Stmt::SYCLBuiltinFieldTypeExprClass:
     case Stmt::SYCLBuiltinNumBasesExprClass:
     case Stmt::SYCLBuiltinBaseTypeExprClass:
-=======
     case Stmt::EmbedExprClass:
->>>>>>> d84d9559
       // Fall through.
 
     // Cases we intentionally don't evaluate, since they don't need
