--- conflicted
+++ resolved
@@ -763,12 +763,9 @@
 bool Parser::isRevertibleTypeTrait(const IdentifierInfo *II,
                                    tok::TokenKind *Kind) {
   if (RevertibleTypeTraits.empty()) {
-<<<<<<< HEAD
-=======
 // Revertible type trait is a feature for backwards compatibility with older
 // standard libraries that declare their own structs with the same name as
 // the builtins listed below. New builtins should NOT be added to this list.
->>>>>>> 9c4aab8c
 #define RTT_JOIN(X, Y) X##Y
 #define REVERTIBLE_TYPE_TRAIT(Name)                                            \
   RevertibleTypeTraits[PP.getIdentifierInfo(#Name)] = RTT_JOIN(tok::kw_, Name)
@@ -796,10 +793,6 @@
     REVERTIBLE_TYPE_TRAIT(__is_fundamental);
     REVERTIBLE_TYPE_TRAIT(__is_integral);
     REVERTIBLE_TYPE_TRAIT(__is_interface_class);
-<<<<<<< HEAD
-    REVERTIBLE_TYPE_TRAIT(__is_layout_compatible);
-=======
->>>>>>> 9c4aab8c
     REVERTIBLE_TYPE_TRAIT(__is_literal);
     REVERTIBLE_TYPE_TRAIT(__is_lvalue_expr);
     REVERTIBLE_TYPE_TRAIT(__is_lvalue_reference);
@@ -850,8 +843,6 @@
   return false;
 }
 
-<<<<<<< HEAD
-=======
 ExprResult Parser::ParseBuiltinPtrauthTypeDiscriminator() {
   SourceLocation Loc = ConsumeToken();
 
@@ -872,7 +863,6 @@
       /*isType=*/true, Ty.get().getAsOpaquePtr(), SourceRange(Loc, EndLoc));
 }
 
->>>>>>> 9c4aab8c
 /// Parse a cast-expression, or, if \pisUnaryExpression is true, parse
 /// a unary-expression.
 ///
@@ -3744,11 +3734,7 @@
     I += 2;
   }
   PP.EnterTokenStream(std::move(Toks), /*DisableMacroExpansion=*/true,
-<<<<<<< HEAD
-                      /*IsReinject=*/false);
-=======
                       /*IsReinject=*/true);
->>>>>>> 9c4aab8c
   ConsumeAnyToken(/*ConsumeCodeCompletionTok=*/true);
 }
 
