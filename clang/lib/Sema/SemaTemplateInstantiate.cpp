//===------- SemaTemplateInstantiate.cpp - C++ Template Instantiation ------===/
//
// Part of the LLVM Project, under the Apache License v2.0 with LLVM Exceptions.
// See https://llvm.org/LICENSE.txt for license information.
// SPDX-License-Identifier: Apache-2.0 WITH LLVM-exception
//===----------------------------------------------------------------------===/
//
//  This file implements C++ template instantiation.
//
//===----------------------------------------------------------------------===/

#include "TreeTransform.h"
#include "clang/AST/ASTConcept.h"
#include "clang/AST/ASTConsumer.h"
#include "clang/AST/ASTContext.h"
#include "clang/AST/ASTLambda.h"
#include "clang/AST/ASTMutationListener.h"
#include "clang/AST/DeclTemplate.h"
#include "clang/AST/Expr.h"
#include "clang/AST/ExprConcepts.h"
#include "clang/AST/PrettyDeclStackTrace.h"
#include "clang/AST/TypeVisitor.h"
#include "clang/Basic/LangOptions.h"
#include "clang/Basic/Stack.h"
#include "clang/Basic/TargetInfo.h"
#include "clang/Sema/DeclSpec.h"
#include "clang/Sema/Initialization.h"
#include "clang/Sema/Lookup.h"
#include "clang/Sema/SemaConcept.h"
#include "clang/Sema/SemaInternal.h"
#include "clang/Sema/Template.h"
#include "clang/Sema/TemplateDeduction.h"
#include "clang/Sema/TemplateInstCallback.h"
#include "llvm/Support/TimeProfiler.h"

using namespace clang;
using namespace sema;

//===----------------------------------------------------------------------===/
// Template Instantiation Support
//===----------------------------------------------------------------------===/

/// Retrieve the template argument list(s) that should be used to
/// instantiate the definition of the given declaration.
///
/// \param D the declaration for which we are computing template instantiation
/// arguments.
///
/// \param Innermost if non-NULL, the innermost template argument list.
///
/// \param RelativeToPrimary true if we should get the template
/// arguments relative to the primary template, even when we're
/// dealing with a specialization. This is only relevant for function
/// template specializations.
///
/// \param Pattern If non-NULL, indicates the pattern from which we will be
/// instantiating the definition of the given declaration, \p D. This is
/// used to determine the proper set of template instantiation arguments for
/// friend function template specializations.
MultiLevelTemplateArgumentList Sema::getTemplateInstantiationArgs(
    const NamedDecl *D, const TemplateArgumentList *Innermost,
    bool RelativeToPrimary, const FunctionDecl *Pattern) {
  // Accumulate the set of template argument lists in this structure.
  MultiLevelTemplateArgumentList Result;

  if (Innermost)
    Result.addOuterTemplateArguments(Innermost);

  const auto *Ctx = dyn_cast<DeclContext>(D);
  if (!Ctx) {
    Ctx = D->getDeclContext();

    // Add template arguments from a variable template instantiation. For a
    // class-scope explicit specialization, there are no template arguments
    // at this level, but there may be enclosing template arguments.
    const auto *Spec = dyn_cast<VarTemplateSpecializationDecl>(D);
    if (Spec && !Spec->isClassScopeExplicitSpecialization()) {
      // We're done when we hit an explicit specialization.
      if (Spec->getSpecializationKind() == TSK_ExplicitSpecialization &&
          !isa<VarTemplatePartialSpecializationDecl>(Spec))
        return Result;

      Result.addOuterTemplateArguments(&Spec->getTemplateInstantiationArgs());

      // If this variable template specialization was instantiated from a
      // specialized member that is a variable template, we're done.
      assert(Spec->getSpecializedTemplate() && "No variable template?");
      llvm::PointerUnion<VarTemplateDecl*,
                         VarTemplatePartialSpecializationDecl*> Specialized
                             = Spec->getSpecializedTemplateOrPartial();
      if (VarTemplatePartialSpecializationDecl *Partial =
              Specialized.dyn_cast<VarTemplatePartialSpecializationDecl *>()) {
        if (Partial->isMemberSpecialization())
          return Result;
      } else {
        VarTemplateDecl *Tmpl = Specialized.get<VarTemplateDecl *>();
        if (Tmpl->isMemberSpecialization())
          return Result;
      }
    }

    // If we have a template template parameter with translation unit context,
    // then we're performing substitution into a default template argument of
    // this template template parameter before we've constructed the template
    // that will own this template template parameter. In this case, we
    // use empty template parameter lists for all of the outer templates
    // to avoid performing any substitutions.
    if (Ctx->isTranslationUnit()) {
      if (const auto *TTP = dyn_cast<TemplateTemplateParmDecl>(D)) {
        for (unsigned I = 0, N = TTP->getDepth() + 1; I != N; ++I)
          Result.addOuterTemplateArguments(None);
        return Result;
      }
    }
  }

  while (!Ctx->isFileContext()) {
    // Add template arguments from a class template instantiation.
    const auto *Spec = dyn_cast<ClassTemplateSpecializationDecl>(Ctx);
    if (Spec && !Spec->isClassScopeExplicitSpecialization()) {
      // We're done when we hit an explicit specialization.
      if (Spec->getSpecializationKind() == TSK_ExplicitSpecialization &&
          !isa<ClassTemplatePartialSpecializationDecl>(Spec))
        break;

      Result.addOuterTemplateArguments(&Spec->getTemplateInstantiationArgs());

      // If this class template specialization was instantiated from a
      // specialized member that is a class template, we're done.
      assert(Spec->getSpecializedTemplate() && "No class template?");
      if (Spec->getSpecializedTemplate()->isMemberSpecialization())
        break;
    }
    // Add template arguments from a function template specialization.
    else if (const auto *Function = dyn_cast<FunctionDecl>(Ctx)) {
      if (!RelativeToPrimary &&
          Function->getTemplateSpecializationKindForInstantiation() ==
              TSK_ExplicitSpecialization)
        break;

      if (!RelativeToPrimary && Function->getTemplateSpecializationKind() ==
                                    TSK_ExplicitSpecialization) {
        // This is an implicit instantiation of an explicit specialization. We
        // don't get any template arguments from this function but might get
        // some from an enclosing template.
      } else if (const TemplateArgumentList *TemplateArgs
            = Function->getTemplateSpecializationArgs()) {
        // Add the template arguments for this specialization.
        Result.addOuterTemplateArguments(TemplateArgs);

        // If this function was instantiated from a specialized member that is
        // a function template, we're done.
        assert(Function->getPrimaryTemplate() && "No function template?");
        if (Function->getPrimaryTemplate()->isMemberSpecialization())
          break;

        // If this function is a generic lambda specialization, we are done.
        if (isGenericLambdaCallOperatorOrStaticInvokerSpecialization(Function))
          break;

      } else if (Function->getDescribedFunctionTemplate()) {
        assert(Result.getNumSubstitutedLevels() == 0 &&
               "Outer template not instantiated?");
      }

      // If this is a friend declaration and it declares an entity at
      // namespace scope, take arguments from its lexical parent
      // instead of its semantic parent, unless of course the pattern we're
      // instantiating actually comes from the file's context!
      if (Function->getFriendObjectKind() &&
          Function->getDeclContext()->isFileContext() &&
          (!Pattern || !Pattern->getLexicalDeclContext()->isFileContext())) {
        Ctx = Function->getLexicalDeclContext();
        RelativeToPrimary = false;
        continue;
      }
    } else if (const auto *Rec = dyn_cast<CXXRecordDecl>(Ctx)) {
      if (ClassTemplateDecl *ClassTemplate = Rec->getDescribedClassTemplate()) {
        assert(Result.getNumSubstitutedLevels() == 0 &&
               "Outer template not instantiated?");
        if (ClassTemplate->isMemberSpecialization())
          break;
      }
    }

    Ctx = Ctx->getParent();
    RelativeToPrimary = false;
  }

  return Result;
}

bool Sema::CodeSynthesisContext::isInstantiationRecord() const {
  switch (Kind) {
  case TemplateInstantiation:
  case ExceptionSpecInstantiation:
  case DefaultTemplateArgumentInstantiation:
  case DefaultFunctionArgumentInstantiation:
  case ExplicitTemplateArgumentSubstitution:
  case DeducedTemplateArgumentSubstitution:
  case PriorTemplateArgumentSubstitution:
  case ConstraintsCheck:
  case NestedRequirementConstraintsCheck:
    return true;

  case RequirementInstantiation:
  case DefaultTemplateArgumentChecking:
  case DeclaringSpecialMember:
  case DeclaringImplicitEqualityComparison:
  case DefiningSynthesizedFunction:
  case ExceptionSpecEvaluation:
  case ConstraintSubstitution:
  case ParameterMappingSubstitution:
  case ConstraintNormalization:
  case RewritingOperatorAsSpaceship:
  case InitializingStructuredBinding:
  case MarkingClassDllexported:
  case BuildingBuiltinDumpStructCall:
    return false;

  // This function should never be called when Kind's value is Memoization.
  case Memoization:
    break;
  }

  llvm_unreachable("Invalid SynthesisKind!");
}

Sema::InstantiatingTemplate::InstantiatingTemplate(
    Sema &SemaRef, CodeSynthesisContext::SynthesisKind Kind,
    SourceLocation PointOfInstantiation, SourceRange InstantiationRange,
    Decl *Entity, NamedDecl *Template, ArrayRef<TemplateArgument> TemplateArgs,
    sema::TemplateDeductionInfo *DeductionInfo)
    : SemaRef(SemaRef) {
  // Don't allow further instantiation if a fatal error and an uncompilable
  // error have occurred. Any diagnostics we might have raised will not be
  // visible, and we do not need to construct a correct AST.
  if (SemaRef.Diags.hasFatalErrorOccurred() &&
      SemaRef.hasUncompilableErrorOccurred()) {
    Invalid = true;
    return;
  }
  Invalid = CheckInstantiationDepth(PointOfInstantiation, InstantiationRange);
  if (!Invalid) {
    CodeSynthesisContext Inst;
    Inst.Kind = Kind;
    Inst.PointOfInstantiation = PointOfInstantiation;
    Inst.Entity = Entity;
    Inst.Template = Template;
    Inst.TemplateArgs = TemplateArgs.data();
    Inst.NumTemplateArgs = TemplateArgs.size();
    Inst.DeductionInfo = DeductionInfo;
    Inst.InstantiationRange = InstantiationRange;
    SemaRef.pushCodeSynthesisContext(Inst);

    AlreadyInstantiating = !Inst.Entity ? false :
        !SemaRef.InstantiatingSpecializations
             .insert({Inst.Entity->getCanonicalDecl(), Inst.Kind})
             .second;
    atTemplateBegin(SemaRef.TemplateInstCallbacks, SemaRef, Inst);
  }
}

Sema::InstantiatingTemplate::InstantiatingTemplate(
    Sema &SemaRef, SourceLocation PointOfInstantiation, Decl *Entity,
    SourceRange InstantiationRange)
    : InstantiatingTemplate(SemaRef,
                            CodeSynthesisContext::TemplateInstantiation,
                            PointOfInstantiation, InstantiationRange, Entity) {}

Sema::InstantiatingTemplate::InstantiatingTemplate(
    Sema &SemaRef, SourceLocation PointOfInstantiation, FunctionDecl *Entity,
    ExceptionSpecification, SourceRange InstantiationRange)
    : InstantiatingTemplate(
          SemaRef, CodeSynthesisContext::ExceptionSpecInstantiation,
          PointOfInstantiation, InstantiationRange, Entity) {}

Sema::InstantiatingTemplate::InstantiatingTemplate(
    Sema &SemaRef, SourceLocation PointOfInstantiation, TemplateParameter Param,
    TemplateDecl *Template, ArrayRef<TemplateArgument> TemplateArgs,
    SourceRange InstantiationRange)
    : InstantiatingTemplate(
          SemaRef,
          CodeSynthesisContext::DefaultTemplateArgumentInstantiation,
          PointOfInstantiation, InstantiationRange, getAsNamedDecl(Param),
          Template, TemplateArgs) {}

Sema::InstantiatingTemplate::InstantiatingTemplate(
    Sema &SemaRef, SourceLocation PointOfInstantiation,
    FunctionTemplateDecl *FunctionTemplate,
    ArrayRef<TemplateArgument> TemplateArgs,
    CodeSynthesisContext::SynthesisKind Kind,
    sema::TemplateDeductionInfo &DeductionInfo, SourceRange InstantiationRange)
    : InstantiatingTemplate(SemaRef, Kind, PointOfInstantiation,
                            InstantiationRange, FunctionTemplate, nullptr,
                            TemplateArgs, &DeductionInfo) {
  assert(
    Kind == CodeSynthesisContext::ExplicitTemplateArgumentSubstitution ||
    Kind == CodeSynthesisContext::DeducedTemplateArgumentSubstitution);
}

Sema::InstantiatingTemplate::InstantiatingTemplate(
    Sema &SemaRef, SourceLocation PointOfInstantiation,
    TemplateDecl *Template,
    ArrayRef<TemplateArgument> TemplateArgs,
    sema::TemplateDeductionInfo &DeductionInfo, SourceRange InstantiationRange)
    : InstantiatingTemplate(
          SemaRef,
          CodeSynthesisContext::DeducedTemplateArgumentSubstitution,
          PointOfInstantiation, InstantiationRange, Template, nullptr,
          TemplateArgs, &DeductionInfo) {}

Sema::InstantiatingTemplate::InstantiatingTemplate(
    Sema &SemaRef, SourceLocation PointOfInstantiation,
    ClassTemplatePartialSpecializationDecl *PartialSpec,
    ArrayRef<TemplateArgument> TemplateArgs,
    sema::TemplateDeductionInfo &DeductionInfo, SourceRange InstantiationRange)
    : InstantiatingTemplate(
          SemaRef,
          CodeSynthesisContext::DeducedTemplateArgumentSubstitution,
          PointOfInstantiation, InstantiationRange, PartialSpec, nullptr,
          TemplateArgs, &DeductionInfo) {}

Sema::InstantiatingTemplate::InstantiatingTemplate(
    Sema &SemaRef, SourceLocation PointOfInstantiation,
    VarTemplatePartialSpecializationDecl *PartialSpec,
    ArrayRef<TemplateArgument> TemplateArgs,
    sema::TemplateDeductionInfo &DeductionInfo, SourceRange InstantiationRange)
    : InstantiatingTemplate(
          SemaRef,
          CodeSynthesisContext::DeducedTemplateArgumentSubstitution,
          PointOfInstantiation, InstantiationRange, PartialSpec, nullptr,
          TemplateArgs, &DeductionInfo) {}

Sema::InstantiatingTemplate::InstantiatingTemplate(
    Sema &SemaRef, SourceLocation PointOfInstantiation, ParmVarDecl *Param,
    ArrayRef<TemplateArgument> TemplateArgs, SourceRange InstantiationRange)
    : InstantiatingTemplate(
          SemaRef,
          CodeSynthesisContext::DefaultFunctionArgumentInstantiation,
          PointOfInstantiation, InstantiationRange, Param, nullptr,
          TemplateArgs) {}

Sema::InstantiatingTemplate::InstantiatingTemplate(
    Sema &SemaRef, SourceLocation PointOfInstantiation, NamedDecl *Template,
    NonTypeTemplateParmDecl *Param, ArrayRef<TemplateArgument> TemplateArgs,
    SourceRange InstantiationRange)
    : InstantiatingTemplate(
          SemaRef,
          CodeSynthesisContext::PriorTemplateArgumentSubstitution,
          PointOfInstantiation, InstantiationRange, Param, Template,
          TemplateArgs) {}

Sema::InstantiatingTemplate::InstantiatingTemplate(
    Sema &SemaRef, SourceLocation PointOfInstantiation, NamedDecl *Template,
    TemplateTemplateParmDecl *Param, ArrayRef<TemplateArgument> TemplateArgs,
    SourceRange InstantiationRange)
    : InstantiatingTemplate(
          SemaRef,
          CodeSynthesisContext::PriorTemplateArgumentSubstitution,
          PointOfInstantiation, InstantiationRange, Param, Template,
          TemplateArgs) {}

Sema::InstantiatingTemplate::InstantiatingTemplate(
    Sema &SemaRef, SourceLocation PointOfInstantiation, TemplateDecl *Template,
    NamedDecl *Param, ArrayRef<TemplateArgument> TemplateArgs,
    SourceRange InstantiationRange)
    : InstantiatingTemplate(
          SemaRef, CodeSynthesisContext::DefaultTemplateArgumentChecking,
          PointOfInstantiation, InstantiationRange, Param, Template,
          TemplateArgs) {}

Sema::InstantiatingTemplate::InstantiatingTemplate(
    Sema &SemaRef, SourceLocation PointOfInstantiation,
    concepts::Requirement *Req, sema::TemplateDeductionInfo &DeductionInfo,
    SourceRange InstantiationRange)
    : InstantiatingTemplate(
          SemaRef, CodeSynthesisContext::RequirementInstantiation,
          PointOfInstantiation, InstantiationRange, /*Entity=*/nullptr,
          /*Template=*/nullptr, /*TemplateArgs=*/None, &DeductionInfo) {}


Sema::InstantiatingTemplate::InstantiatingTemplate(
    Sema &SemaRef, SourceLocation PointOfInstantiation,
    concepts::NestedRequirement *Req, ConstraintsCheck,
    SourceRange InstantiationRange)
    : InstantiatingTemplate(
          SemaRef, CodeSynthesisContext::NestedRequirementConstraintsCheck,
          PointOfInstantiation, InstantiationRange, /*Entity=*/nullptr,
          /*Template=*/nullptr, /*TemplateArgs=*/None) {}


Sema::InstantiatingTemplate::InstantiatingTemplate(
    Sema &SemaRef, SourceLocation PointOfInstantiation,
    ConstraintsCheck, NamedDecl *Template,
    ArrayRef<TemplateArgument> TemplateArgs, SourceRange InstantiationRange)
    : InstantiatingTemplate(
          SemaRef, CodeSynthesisContext::ConstraintsCheck,
          PointOfInstantiation, InstantiationRange, Template, nullptr,
          TemplateArgs) {}

Sema::InstantiatingTemplate::InstantiatingTemplate(
    Sema &SemaRef, SourceLocation PointOfInstantiation,
    ConstraintSubstitution, NamedDecl *Template,
    sema::TemplateDeductionInfo &DeductionInfo, SourceRange InstantiationRange)
    : InstantiatingTemplate(
          SemaRef, CodeSynthesisContext::ConstraintSubstitution,
          PointOfInstantiation, InstantiationRange, Template, nullptr,
          {}, &DeductionInfo) {}

Sema::InstantiatingTemplate::InstantiatingTemplate(
    Sema &SemaRef, SourceLocation PointOfInstantiation,
    ConstraintNormalization, NamedDecl *Template,
    SourceRange InstantiationRange)
    : InstantiatingTemplate(
          SemaRef, CodeSynthesisContext::ConstraintNormalization,
          PointOfInstantiation, InstantiationRange, Template) {}

Sema::InstantiatingTemplate::InstantiatingTemplate(
    Sema &SemaRef, SourceLocation PointOfInstantiation,
    ParameterMappingSubstitution, NamedDecl *Template,
    SourceRange InstantiationRange)
    : InstantiatingTemplate(
          SemaRef, CodeSynthesisContext::ParameterMappingSubstitution,
          PointOfInstantiation, InstantiationRange, Template) {}

void Sema::pushCodeSynthesisContext(CodeSynthesisContext Ctx) {
  Ctx.SavedInNonInstantiationSFINAEContext = InNonInstantiationSFINAEContext;
  InNonInstantiationSFINAEContext = false;

  CodeSynthesisContexts.push_back(Ctx);

  if (!Ctx.isInstantiationRecord())
    ++NonInstantiationEntries;

  // Check to see if we're low on stack space. We can't do anything about this
  // from here, but we can at least warn the user.
  if (isStackNearlyExhausted())
    warnStackExhausted(Ctx.PointOfInstantiation);
}

void Sema::popCodeSynthesisContext() {
  auto &Active = CodeSynthesisContexts.back();
  if (!Active.isInstantiationRecord()) {
    assert(NonInstantiationEntries > 0);
    --NonInstantiationEntries;
  }

  InNonInstantiationSFINAEContext = Active.SavedInNonInstantiationSFINAEContext;

  // Name lookup no longer looks in this template's defining module.
  assert(CodeSynthesisContexts.size() >=
             CodeSynthesisContextLookupModules.size() &&
         "forgot to remove a lookup module for a template instantiation");
  if (CodeSynthesisContexts.size() ==
      CodeSynthesisContextLookupModules.size()) {
    if (Module *M = CodeSynthesisContextLookupModules.back())
      LookupModulesCache.erase(M);
    CodeSynthesisContextLookupModules.pop_back();
  }

  // If we've left the code synthesis context for the current context stack,
  // stop remembering that we've emitted that stack.
  if (CodeSynthesisContexts.size() ==
      LastEmittedCodeSynthesisContextDepth)
    LastEmittedCodeSynthesisContextDepth = 0;

  CodeSynthesisContexts.pop_back();
}

void Sema::InstantiatingTemplate::Clear() {
  if (!Invalid) {
    if (!AlreadyInstantiating) {
      auto &Active = SemaRef.CodeSynthesisContexts.back();
      if (Active.Entity)
        SemaRef.InstantiatingSpecializations.erase(
            {Active.Entity->getCanonicalDecl(), Active.Kind});
    }

    atTemplateEnd(SemaRef.TemplateInstCallbacks, SemaRef,
                  SemaRef.CodeSynthesisContexts.back());

    SemaRef.popCodeSynthesisContext();
    Invalid = true;
  }
}

static std::string convertCallArgsToString(Sema &S,
                                           llvm::ArrayRef<const Expr *> Args) {
  std::string Result;
  llvm::raw_string_ostream OS(Result);
  llvm::ListSeparator Comma;
  for (const Expr *Arg : Args) {
    OS << Comma;
    Arg->IgnoreParens()->printPretty(OS, nullptr,
                                     S.Context.getPrintingPolicy());
  }
  return Result;
}

bool Sema::InstantiatingTemplate::CheckInstantiationDepth(
                                        SourceLocation PointOfInstantiation,
                                           SourceRange InstantiationRange) {
  assert(SemaRef.NonInstantiationEntries <=
         SemaRef.CodeSynthesisContexts.size());
  if ((SemaRef.CodeSynthesisContexts.size() -
          SemaRef.NonInstantiationEntries)
        <= SemaRef.getLangOpts().InstantiationDepth)
    return false;

  SemaRef.Diag(PointOfInstantiation,
               diag::err_template_recursion_depth_exceeded)
    << SemaRef.getLangOpts().InstantiationDepth
    << InstantiationRange;
  SemaRef.Diag(PointOfInstantiation, diag::note_template_recursion_depth)
    << SemaRef.getLangOpts().InstantiationDepth;
  return true;
}

/// Prints the current instantiation stack through a series of
/// notes.
void Sema::PrintInstantiationStack() {
  // Determine which template instantiations to skip, if any.
  unsigned SkipStart = CodeSynthesisContexts.size(), SkipEnd = SkipStart;
  unsigned Limit = Diags.getTemplateBacktraceLimit();
  if (Limit && Limit < CodeSynthesisContexts.size()) {
    SkipStart = Limit / 2 + Limit % 2;
    SkipEnd = CodeSynthesisContexts.size() - Limit / 2;
  }

  // FIXME: In all of these cases, we need to show the template arguments
  unsigned InstantiationIdx = 0;
  for (SmallVectorImpl<CodeSynthesisContext>::reverse_iterator
         Active = CodeSynthesisContexts.rbegin(),
         ActiveEnd = CodeSynthesisContexts.rend();
       Active != ActiveEnd;
       ++Active, ++InstantiationIdx) {
    // Skip this instantiation?
    if (InstantiationIdx >= SkipStart && InstantiationIdx < SkipEnd) {
      if (InstantiationIdx == SkipStart) {
        // Note that we're skipping instantiations.
        Diags.Report(Active->PointOfInstantiation,
                     diag::note_instantiation_contexts_suppressed)
          << unsigned(CodeSynthesisContexts.size() - Limit);
      }
      continue;
    }

    switch (Active->Kind) {
    case CodeSynthesisContext::TemplateInstantiation: {
      Decl *D = Active->Entity;
      if (CXXRecordDecl *Record = dyn_cast<CXXRecordDecl>(D)) {
        unsigned DiagID = diag::note_template_member_class_here;
        if (isa<ClassTemplateSpecializationDecl>(Record))
          DiagID = diag::note_template_class_instantiation_here;
        Diags.Report(Active->PointOfInstantiation, DiagID)
          << Record << Active->InstantiationRange;
      } else if (FunctionDecl *Function = dyn_cast<FunctionDecl>(D)) {
        unsigned DiagID;
        if (Function->getPrimaryTemplate())
          DiagID = diag::note_function_template_spec_here;
        else
          DiagID = diag::note_template_member_function_here;
        Diags.Report(Active->PointOfInstantiation, DiagID)
          << Function
          << Active->InstantiationRange;
      } else if (VarDecl *VD = dyn_cast<VarDecl>(D)) {
        Diags.Report(Active->PointOfInstantiation,
                     VD->isStaticDataMember()?
                       diag::note_template_static_data_member_def_here
                     : diag::note_template_variable_def_here)
          << VD
          << Active->InstantiationRange;
      } else if (EnumDecl *ED = dyn_cast<EnumDecl>(D)) {
        Diags.Report(Active->PointOfInstantiation,
                     diag::note_template_enum_def_here)
          << ED
          << Active->InstantiationRange;
      } else if (FieldDecl *FD = dyn_cast<FieldDecl>(D)) {
        Diags.Report(Active->PointOfInstantiation,
                     diag::note_template_nsdmi_here)
            << FD << Active->InstantiationRange;
      } else {
        Diags.Report(Active->PointOfInstantiation,
                     diag::note_template_type_alias_instantiation_here)
          << cast<TypeAliasTemplateDecl>(D)
          << Active->InstantiationRange;
      }
      break;
    }

    case CodeSynthesisContext::DefaultTemplateArgumentInstantiation: {
      TemplateDecl *Template = cast<TemplateDecl>(Active->Template);
      SmallString<128> TemplateArgsStr;
      llvm::raw_svector_ostream OS(TemplateArgsStr);
      Template->printName(OS);
      printTemplateArgumentList(OS, Active->template_arguments(),
                                getPrintingPolicy());
      Diags.Report(Active->PointOfInstantiation,
                   diag::note_default_arg_instantiation_here)
        << OS.str()
        << Active->InstantiationRange;
      break;
    }

    case CodeSynthesisContext::ExplicitTemplateArgumentSubstitution: {
      FunctionTemplateDecl *FnTmpl = cast<FunctionTemplateDecl>(Active->Entity);
      Diags.Report(Active->PointOfInstantiation,
                   diag::note_explicit_template_arg_substitution_here)
        << FnTmpl
        << getTemplateArgumentBindingsText(FnTmpl->getTemplateParameters(),
                                           Active->TemplateArgs,
                                           Active->NumTemplateArgs)
        << Active->InstantiationRange;
      break;
    }

    case CodeSynthesisContext::DeducedTemplateArgumentSubstitution: {
      if (FunctionTemplateDecl *FnTmpl =
              dyn_cast<FunctionTemplateDecl>(Active->Entity)) {
        Diags.Report(Active->PointOfInstantiation,
                     diag::note_function_template_deduction_instantiation_here)
          << FnTmpl
          << getTemplateArgumentBindingsText(FnTmpl->getTemplateParameters(),
                                             Active->TemplateArgs,
                                             Active->NumTemplateArgs)
          << Active->InstantiationRange;
      } else {
        bool IsVar = isa<VarTemplateDecl>(Active->Entity) ||
                     isa<VarTemplateSpecializationDecl>(Active->Entity);
        bool IsTemplate = false;
        TemplateParameterList *Params;
        if (auto *D = dyn_cast<TemplateDecl>(Active->Entity)) {
          IsTemplate = true;
          Params = D->getTemplateParameters();
        } else if (auto *D = dyn_cast<ClassTemplatePartialSpecializationDecl>(
                       Active->Entity)) {
          Params = D->getTemplateParameters();
        } else if (auto *D = dyn_cast<VarTemplatePartialSpecializationDecl>(
                       Active->Entity)) {
          Params = D->getTemplateParameters();
        } else {
          llvm_unreachable("unexpected template kind");
        }

        Diags.Report(Active->PointOfInstantiation,
                     diag::note_deduced_template_arg_substitution_here)
          << IsVar << IsTemplate << cast<NamedDecl>(Active->Entity)
          << getTemplateArgumentBindingsText(Params, Active->TemplateArgs,
                                             Active->NumTemplateArgs)
          << Active->InstantiationRange;
      }
      break;
    }

    case CodeSynthesisContext::DefaultFunctionArgumentInstantiation: {
      ParmVarDecl *Param = cast<ParmVarDecl>(Active->Entity);
      FunctionDecl *FD = cast<FunctionDecl>(Param->getDeclContext());

      SmallString<128> TemplateArgsStr;
      llvm::raw_svector_ostream OS(TemplateArgsStr);
      FD->printName(OS);
      printTemplateArgumentList(OS, Active->template_arguments(),
                                getPrintingPolicy());
      Diags.Report(Active->PointOfInstantiation,
                   diag::note_default_function_arg_instantiation_here)
        << OS.str()
        << Active->InstantiationRange;
      break;
    }

    case CodeSynthesisContext::PriorTemplateArgumentSubstitution: {
      NamedDecl *Parm = cast<NamedDecl>(Active->Entity);
      std::string Name;
      if (!Parm->getName().empty())
        Name = std::string(" '") + Parm->getName().str() + "'";

      TemplateParameterList *TemplateParams = nullptr;
      if (TemplateDecl *Template = dyn_cast<TemplateDecl>(Active->Template))
        TemplateParams = Template->getTemplateParameters();
      else
        TemplateParams =
          cast<ClassTemplatePartialSpecializationDecl>(Active->Template)
                                                      ->getTemplateParameters();
      Diags.Report(Active->PointOfInstantiation,
                   diag::note_prior_template_arg_substitution)
        << isa<TemplateTemplateParmDecl>(Parm)
        << Name
        << getTemplateArgumentBindingsText(TemplateParams,
                                           Active->TemplateArgs,
                                           Active->NumTemplateArgs)
        << Active->InstantiationRange;
      break;
    }

    case CodeSynthesisContext::DefaultTemplateArgumentChecking: {
      TemplateParameterList *TemplateParams = nullptr;
      if (TemplateDecl *Template = dyn_cast<TemplateDecl>(Active->Template))
        TemplateParams = Template->getTemplateParameters();
      else
        TemplateParams =
          cast<ClassTemplatePartialSpecializationDecl>(Active->Template)
                                                      ->getTemplateParameters();

      Diags.Report(Active->PointOfInstantiation,
                   diag::note_template_default_arg_checking)
        << getTemplateArgumentBindingsText(TemplateParams,
                                           Active->TemplateArgs,
                                           Active->NumTemplateArgs)
        << Active->InstantiationRange;
      break;
    }

    case CodeSynthesisContext::ExceptionSpecEvaluation:
      Diags.Report(Active->PointOfInstantiation,
                   diag::note_evaluating_exception_spec_here)
          << cast<FunctionDecl>(Active->Entity);
      break;

    case CodeSynthesisContext::ExceptionSpecInstantiation:
      Diags.Report(Active->PointOfInstantiation,
                   diag::note_template_exception_spec_instantiation_here)
        << cast<FunctionDecl>(Active->Entity)
        << Active->InstantiationRange;
      break;

    case CodeSynthesisContext::RequirementInstantiation:
      Diags.Report(Active->PointOfInstantiation,
                   diag::note_template_requirement_instantiation_here)
        << Active->InstantiationRange;
      break;

    case CodeSynthesisContext::NestedRequirementConstraintsCheck:
      Diags.Report(Active->PointOfInstantiation,
                   diag::note_nested_requirement_here)
        << Active->InstantiationRange;
      break;

    case CodeSynthesisContext::DeclaringSpecialMember:
      Diags.Report(Active->PointOfInstantiation,
                   diag::note_in_declaration_of_implicit_special_member)
        << cast<CXXRecordDecl>(Active->Entity) << Active->SpecialMember;
      break;

    case CodeSynthesisContext::DeclaringImplicitEqualityComparison:
      Diags.Report(Active->Entity->getLocation(),
                   diag::note_in_declaration_of_implicit_equality_comparison);
      break;

    case CodeSynthesisContext::DefiningSynthesizedFunction: {
      // FIXME: For synthesized functions that are not defaulted,
      // produce a note.
      auto *FD = dyn_cast<FunctionDecl>(Active->Entity);
      DefaultedFunctionKind DFK =
          FD ? getDefaultedFunctionKind(FD) : DefaultedFunctionKind();
      if (DFK.isSpecialMember()) {
        auto *MD = cast<CXXMethodDecl>(FD);
        Diags.Report(Active->PointOfInstantiation,
                     diag::note_member_synthesized_at)
            << MD->isExplicitlyDefaulted() << DFK.asSpecialMember()
            << Context.getTagDeclType(MD->getParent());
      } else if (DFK.isComparison()) {
        Diags.Report(Active->PointOfInstantiation,
                     diag::note_comparison_synthesized_at)
            << (int)DFK.asComparison()
            << Context.getTagDeclType(
                   cast<CXXRecordDecl>(FD->getLexicalDeclContext()));
      }
      break;
    }

    case CodeSynthesisContext::RewritingOperatorAsSpaceship:
      Diags.Report(Active->Entity->getLocation(),
                   diag::note_rewriting_operator_as_spaceship);
      break;

    case CodeSynthesisContext::InitializingStructuredBinding:
      Diags.Report(Active->PointOfInstantiation,
                   diag::note_in_binding_decl_init)
          << cast<BindingDecl>(Active->Entity);
      break;

    case CodeSynthesisContext::MarkingClassDllexported:
      Diags.Report(Active->PointOfInstantiation,
                   diag::note_due_to_dllexported_class)
          << cast<CXXRecordDecl>(Active->Entity) << !getLangOpts().CPlusPlus11;
      break;

    case CodeSynthesisContext::BuildingBuiltinDumpStructCall:
      Diags.Report(Active->PointOfInstantiation,
                   diag::note_building_builtin_dump_struct_call)
          << convertCallArgsToString(
                 *this,
                 llvm::makeArrayRef(Active->CallArgs, Active->NumCallArgs));
      break;

    case CodeSynthesisContext::Memoization:
      break;

    case CodeSynthesisContext::ConstraintsCheck: {
      unsigned DiagID = 0;
      if (!Active->Entity) {
        Diags.Report(Active->PointOfInstantiation,
                     diag::note_nested_requirement_here)
          << Active->InstantiationRange;
        break;
      }
      if (isa<ConceptDecl>(Active->Entity))
        DiagID = diag::note_concept_specialization_here;
      else if (isa<TemplateDecl>(Active->Entity))
        DiagID = diag::note_checking_constraints_for_template_id_here;
      else if (isa<VarTemplatePartialSpecializationDecl>(Active->Entity))
        DiagID = diag::note_checking_constraints_for_var_spec_id_here;
      else if (isa<ClassTemplatePartialSpecializationDecl>(Active->Entity))
        DiagID = diag::note_checking_constraints_for_class_spec_id_here;
      else {
        assert(isa<FunctionDecl>(Active->Entity));
        DiagID = diag::note_checking_constraints_for_function_here;
      }
      SmallString<128> TemplateArgsStr;
      llvm::raw_svector_ostream OS(TemplateArgsStr);
      cast<NamedDecl>(Active->Entity)->printName(OS);
      if (!isa<FunctionDecl>(Active->Entity)) {
        printTemplateArgumentList(OS, Active->template_arguments(),
                                  getPrintingPolicy());
      }
      Diags.Report(Active->PointOfInstantiation, DiagID) << OS.str()
        << Active->InstantiationRange;
      break;
    }
    case CodeSynthesisContext::ConstraintSubstitution:
      Diags.Report(Active->PointOfInstantiation,
                   diag::note_constraint_substitution_here)
          << Active->InstantiationRange;
      break;
    case CodeSynthesisContext::ConstraintNormalization:
      Diags.Report(Active->PointOfInstantiation,
                   diag::note_constraint_normalization_here)
          << cast<NamedDecl>(Active->Entity)->getName()
          << Active->InstantiationRange;
      break;
    case CodeSynthesisContext::ParameterMappingSubstitution:
      Diags.Report(Active->PointOfInstantiation,
                   diag::note_parameter_mapping_substitution_here)
          << Active->InstantiationRange;
      break;
    }
  }
}

Optional<TemplateDeductionInfo *> Sema::isSFINAEContext() const {
  if (InNonInstantiationSFINAEContext)
    return Optional<TemplateDeductionInfo *>(nullptr);

  for (SmallVectorImpl<CodeSynthesisContext>::const_reverse_iterator
         Active = CodeSynthesisContexts.rbegin(),
         ActiveEnd = CodeSynthesisContexts.rend();
       Active != ActiveEnd;
       ++Active)
  {
    switch (Active->Kind) {
    case CodeSynthesisContext::TemplateInstantiation:
      // An instantiation of an alias template may or may not be a SFINAE
      // context, depending on what else is on the stack.
      if (isa<TypeAliasTemplateDecl>(Active->Entity))
        break;
      LLVM_FALLTHROUGH;
    case CodeSynthesisContext::DefaultFunctionArgumentInstantiation:
    case CodeSynthesisContext::ExceptionSpecInstantiation:
    case CodeSynthesisContext::ConstraintsCheck:
    case CodeSynthesisContext::ParameterMappingSubstitution:
    case CodeSynthesisContext::ConstraintNormalization:
    case CodeSynthesisContext::NestedRequirementConstraintsCheck:
      // This is a template instantiation, so there is no SFINAE.
      return None;

    case CodeSynthesisContext::DefaultTemplateArgumentInstantiation:
    case CodeSynthesisContext::PriorTemplateArgumentSubstitution:
    case CodeSynthesisContext::DefaultTemplateArgumentChecking:
    case CodeSynthesisContext::RewritingOperatorAsSpaceship:
      // A default template argument instantiation and substitution into
      // template parameters with arguments for prior parameters may or may
      // not be a SFINAE context; look further up the stack.
      break;

    case CodeSynthesisContext::ExplicitTemplateArgumentSubstitution:
    case CodeSynthesisContext::DeducedTemplateArgumentSubstitution:
    case CodeSynthesisContext::ConstraintSubstitution:
    case CodeSynthesisContext::RequirementInstantiation:
      // We're either substituting explicitly-specified template arguments,
      // deduced template arguments, a constraint expression or a requirement
      // in a requires expression, so SFINAE applies.
      assert(Active->DeductionInfo && "Missing deduction info pointer");
      return Active->DeductionInfo;

    case CodeSynthesisContext::DeclaringSpecialMember:
    case CodeSynthesisContext::DeclaringImplicitEqualityComparison:
    case CodeSynthesisContext::DefiningSynthesizedFunction:
    case CodeSynthesisContext::InitializingStructuredBinding:
    case CodeSynthesisContext::MarkingClassDllexported:
    case CodeSynthesisContext::BuildingBuiltinDumpStructCall:
      // This happens in a context unrelated to template instantiation, so
      // there is no SFINAE.
      return None;

    case CodeSynthesisContext::ExceptionSpecEvaluation:
      // FIXME: This should not be treated as a SFINAE context, because
      // we will cache an incorrect exception specification. However, clang
      // bootstrap relies this! See PR31692.
      break;

    case CodeSynthesisContext::Memoization:
      break;
    }

    // The inner context was transparent for SFINAE. If it occurred within a
    // non-instantiation SFINAE context, then SFINAE applies.
    if (Active->SavedInNonInstantiationSFINAEContext)
      return Optional<TemplateDeductionInfo *>(nullptr);
  }

  return None;
}

//===----------------------------------------------------------------------===/
// Template Instantiation for Types
//===----------------------------------------------------------------------===/
namespace {
  class TemplateInstantiator : public TreeTransform<TemplateInstantiator> {
    const MultiLevelTemplateArgumentList &TemplateArgs;
    SourceLocation Loc;
    DeclarationName Entity;

  public:
    typedef TreeTransform<TemplateInstantiator> inherited;

    TemplateInstantiator(Sema &SemaRef,
                         const MultiLevelTemplateArgumentList &TemplateArgs,
                         SourceLocation Loc,
                         DeclarationName Entity)
      : inherited(SemaRef), TemplateArgs(TemplateArgs), Loc(Loc),
        Entity(Entity) { }

    /// Determine whether the given type \p T has already been
    /// transformed.
    ///
    /// For the purposes of template instantiation, a type has already been
    /// transformed if it is NULL or if it is not dependent.
    bool AlreadyTransformed(QualType T);

    /// Returns the location of the entity being instantiated, if known.
    SourceLocation getBaseLocation() { return Loc; }

    /// Returns the name of the entity being instantiated, if any.
    DeclarationName getBaseEntity() { return Entity; }

    /// Sets the "base" location and entity when that
    /// information is known based on another transformation.
    void setBase(SourceLocation Loc, DeclarationName Entity) {
      this->Loc = Loc;
      this->Entity = Entity;
    }

    unsigned TransformTemplateDepth(unsigned Depth) {
      return TemplateArgs.getNewDepth(Depth);
    }

    bool TryExpandParameterPacks(SourceLocation EllipsisLoc,
                                 SourceRange PatternRange,
                                 ArrayRef<UnexpandedParameterPack> Unexpanded,
                                 bool &ShouldExpand, bool &RetainExpansion,
                                 Optional<unsigned> &NumExpansions) {
      return getSema().CheckParameterPacksForExpansion(EllipsisLoc,
                                                       PatternRange, Unexpanded,
                                                       TemplateArgs,
                                                       ShouldExpand,
                                                       RetainExpansion,
                                                       NumExpansions);
    }

    void ExpandingFunctionParameterPack(ParmVarDecl *Pack) {
      SemaRef.CurrentInstantiationScope->MakeInstantiatedLocalArgPack(Pack);
    }

    TemplateArgument ForgetPartiallySubstitutedPack() {
      TemplateArgument Result;
      if (NamedDecl *PartialPack
            = SemaRef.CurrentInstantiationScope->getPartiallySubstitutedPack()){
        MultiLevelTemplateArgumentList &TemplateArgs
          = const_cast<MultiLevelTemplateArgumentList &>(this->TemplateArgs);
        unsigned Depth, Index;
        std::tie(Depth, Index) = getDepthAndIndex(PartialPack);
        if (TemplateArgs.hasTemplateArgument(Depth, Index)) {
          Result = TemplateArgs(Depth, Index);
          TemplateArgs.setArgument(Depth, Index, TemplateArgument());
        }
      }

      return Result;
    }

    void RememberPartiallySubstitutedPack(TemplateArgument Arg) {
      if (Arg.isNull())
        return;

      if (NamedDecl *PartialPack
            = SemaRef.CurrentInstantiationScope->getPartiallySubstitutedPack()){
        MultiLevelTemplateArgumentList &TemplateArgs
        = const_cast<MultiLevelTemplateArgumentList &>(this->TemplateArgs);
        unsigned Depth, Index;
        std::tie(Depth, Index) = getDepthAndIndex(PartialPack);
        TemplateArgs.setArgument(Depth, Index, Arg);
      }
    }

    /// Transform the given declaration by instantiating a reference to
    /// this declaration.
    Decl *TransformDecl(SourceLocation Loc, Decl *D);

    void transformAttrs(Decl *Old, Decl *New) {
      SemaRef.InstantiateAttrs(TemplateArgs, Old, New);
    }

    void transformedLocalDecl(Decl *Old, ArrayRef<Decl *> NewDecls) {
      if (Old->isParameterPack()) {
        SemaRef.CurrentInstantiationScope->MakeInstantiatedLocalArgPack(Old);
        for (auto *New : NewDecls)
          SemaRef.CurrentInstantiationScope->InstantiatedLocalPackArg(
              Old, cast<VarDecl>(New));
        return;
      }

      assert(NewDecls.size() == 1 &&
             "should only have multiple expansions for a pack");
      Decl *New = NewDecls.front();

      // If we've instantiated the call operator of a lambda or the call
      // operator template of a generic lambda, update the "instantiation of"
      // information.
      auto *NewMD = dyn_cast<CXXMethodDecl>(New);
      if (NewMD && isLambdaCallOperator(NewMD)) {
        auto *OldMD = dyn_cast<CXXMethodDecl>(Old);
        if (auto *NewTD = NewMD->getDescribedFunctionTemplate())
          NewTD->setInstantiatedFromMemberTemplate(
              OldMD->getDescribedFunctionTemplate());
        else
          NewMD->setInstantiationOfMemberFunction(OldMD,
                                                  TSK_ImplicitInstantiation);
      }

      SemaRef.CurrentInstantiationScope->InstantiatedLocal(Old, New);

      // We recreated a local declaration, but not by instantiating it. There
      // may be pending dependent diagnostics to produce.
      if (auto *DC = dyn_cast<DeclContext>(Old))
        SemaRef.PerformDependentDiagnostics(DC, TemplateArgs);
    }

    /// Transform the definition of the given declaration by
    /// instantiating it.
    Decl *TransformDefinition(SourceLocation Loc, Decl *D);

    /// Transform the first qualifier within a scope by instantiating the
    /// declaration.
    NamedDecl *TransformFirstQualifierInScope(NamedDecl *D, SourceLocation Loc);

    /// Rebuild the exception declaration and register the declaration
    /// as an instantiated local.
    VarDecl *RebuildExceptionDecl(VarDecl *ExceptionDecl,
                                  TypeSourceInfo *Declarator,
                                  SourceLocation StartLoc,
                                  SourceLocation NameLoc,
                                  IdentifierInfo *Name);

    /// Rebuild the Objective-C exception declaration and register the
    /// declaration as an instantiated local.
    VarDecl *RebuildObjCExceptionDecl(VarDecl *ExceptionDecl,
                                      TypeSourceInfo *TSInfo, QualType T);

    /// Check for tag mismatches when instantiating an
    /// elaborated type.
    QualType RebuildElaboratedType(SourceLocation KeywordLoc,
                                   ElaboratedTypeKeyword Keyword,
                                   NestedNameSpecifierLoc QualifierLoc,
                                   QualType T);

    TemplateName
    TransformTemplateName(CXXScopeSpec &SS, TemplateName Name,
                          SourceLocation NameLoc,
                          QualType ObjectType = QualType(),
                          NamedDecl *FirstQualifierInScope = nullptr,
                          bool AllowInjectedClassName = false);

    const LoopHintAttr *TransformLoopHintAttr(const LoopHintAttr *LH);
    const SYCLIntelFPGAIVDepAttr *
    TransformSYCLIntelFPGAIVDepAttr(const SYCLIntelFPGAIVDepAttr *IV);
    const SYCLIntelFPGAInitiationIntervalAttr *
    TransformSYCLIntelFPGAInitiationIntervalAttr(
        const SYCLIntelFPGAInitiationIntervalAttr *II);
    const SYCLIntelFPGAMaxConcurrencyAttr *
    TransformSYCLIntelFPGAMaxConcurrencyAttr(
        const SYCLIntelFPGAMaxConcurrencyAttr *MC);
    const LoopUnrollHintAttr *
    TransformLoopUnrollHintAttr(const LoopUnrollHintAttr *LU);
    const SYCLIntelFPGALoopCoalesceAttr *TransformSYCLIntelFPGALoopCoalesceAttr(
        const SYCLIntelFPGALoopCoalesceAttr *LC);
    const SYCLIntelFPGAMaxInterleavingAttr *
    TransformSYCLIntelFPGAMaxInterleavingAttr(
        const SYCLIntelFPGAMaxInterleavingAttr *MI);
    const SYCLIntelFPGASpeculatedIterationsAttr *
    TransformSYCLIntelFPGASpeculatedIterationsAttr(
        const SYCLIntelFPGASpeculatedIterationsAttr *SI);
    const SYCLIntelFPGALoopCountAttr *
    TransformSYCLIntelFPGALoopCountAttr(const SYCLIntelFPGALoopCountAttr *SI);
    const SYCLIntelFPGAPipelineAttr *
    TransformSYCLIntelFPGAPipelineAttr(const SYCLIntelFPGAPipelineAttr *SI);

    ExprResult TransformPredefinedExpr(PredefinedExpr *E);
    ExprResult TransformDeclRefExpr(DeclRefExpr *E);
    ExprResult TransformCXXDefaultArgExpr(CXXDefaultArgExpr *E);

    ExprResult TransformTemplateParmRefExpr(DeclRefExpr *E,
                                            NonTypeTemplateParmDecl *D);
    ExprResult TransformSubstNonTypeTemplateParmPackExpr(
                                           SubstNonTypeTemplateParmPackExpr *E);
    ExprResult TransformSubstNonTypeTemplateParmExpr(
                                           SubstNonTypeTemplateParmExpr *E);

    /// Rebuild a DeclRefExpr for a VarDecl reference.
    ExprResult RebuildVarDeclRefExpr(VarDecl *PD, SourceLocation Loc);

    /// Transform a reference to a function or init-capture parameter pack.
    ExprResult TransformFunctionParmPackRefExpr(DeclRefExpr *E, VarDecl *PD);

    /// Transform a FunctionParmPackExpr which was built when we couldn't
    /// expand a function parameter pack reference which refers to an expanded
    /// pack.
    ExprResult TransformFunctionParmPackExpr(FunctionParmPackExpr *E);

    QualType TransformFunctionProtoType(TypeLocBuilder &TLB,
                                        FunctionProtoTypeLoc TL) {
      // Call the base version; it will forward to our overridden version below.
      return inherited::TransformFunctionProtoType(TLB, TL);
    }

    template<typename Fn>
    QualType TransformFunctionProtoType(TypeLocBuilder &TLB,
                                        FunctionProtoTypeLoc TL,
                                        CXXRecordDecl *ThisContext,
                                        Qualifiers ThisTypeQuals,
                                        Fn TransformExceptionSpec);

    ParmVarDecl *TransformFunctionTypeParam(ParmVarDecl *OldParm,
                                            int indexAdjustment,
                                            Optional<unsigned> NumExpansions,
                                            bool ExpectParameterPack);

    /// Transforms a template type parameter type by performing
    /// substitution of the corresponding template type argument.
    QualType TransformTemplateTypeParmType(TypeLocBuilder &TLB,
                                           TemplateTypeParmTypeLoc TL);

    /// Transforms an already-substituted template type parameter pack
    /// into either itself (if we aren't substituting into its pack expansion)
    /// or the appropriate substituted argument.
    QualType TransformSubstTemplateTypeParmPackType(TypeLocBuilder &TLB,
                                           SubstTemplateTypeParmPackTypeLoc TL);

    ExprResult TransformLambdaExpr(LambdaExpr *E) {
      LocalInstantiationScope Scope(SemaRef, /*CombineWithOuterScope=*/true);
      return inherited::TransformLambdaExpr(E);
    }

    ExprResult TransformRequiresExpr(RequiresExpr *E) {
      LocalInstantiationScope Scope(SemaRef, /*CombineWithOuterScope=*/true);
      return inherited::TransformRequiresExpr(E);
    }

    bool TransformRequiresExprRequirements(
        ArrayRef<concepts::Requirement *> Reqs,
        SmallVectorImpl<concepts::Requirement *> &Transformed) {
      bool SatisfactionDetermined = false;
      for (concepts::Requirement *Req : Reqs) {
        concepts::Requirement *TransReq = nullptr;
        if (!SatisfactionDetermined) {
          if (auto *TypeReq = dyn_cast<concepts::TypeRequirement>(Req))
            TransReq = TransformTypeRequirement(TypeReq);
          else if (auto *ExprReq = dyn_cast<concepts::ExprRequirement>(Req))
            TransReq = TransformExprRequirement(ExprReq);
          else
            TransReq = TransformNestedRequirement(
                cast<concepts::NestedRequirement>(Req));
          if (!TransReq)
            return true;
          if (!TransReq->isDependent() && !TransReq->isSatisfied())
            // [expr.prim.req]p6
            //   [...]  The substitution and semantic constraint checking
            //   proceeds in lexical order and stops when a condition that
            //   determines the result of the requires-expression is
            //   encountered. [..]
            SatisfactionDetermined = true;
        } else
          TransReq = Req;
        Transformed.push_back(TransReq);
      }
      return false;
    }

    TemplateParameterList *TransformTemplateParameterList(
                              TemplateParameterList *OrigTPL)  {
      if (!OrigTPL || !OrigTPL->size()) return OrigTPL;

      DeclContext *Owner = OrigTPL->getParam(0)->getDeclContext();
      TemplateDeclInstantiator  DeclInstantiator(getSema(),
                        /* DeclContext *Owner */ Owner, TemplateArgs);
      return DeclInstantiator.SubstTemplateParams(OrigTPL);
    }

    concepts::TypeRequirement *
    TransformTypeRequirement(concepts::TypeRequirement *Req);
    concepts::ExprRequirement *
    TransformExprRequirement(concepts::ExprRequirement *Req);
    concepts::NestedRequirement *
    TransformNestedRequirement(concepts::NestedRequirement *Req);

  private:
    ExprResult transformNonTypeTemplateParmRef(NonTypeTemplateParmDecl *parm,
                                               SourceLocation loc,
                                               TemplateArgument arg);
  };
}

bool TemplateInstantiator::AlreadyTransformed(QualType T) {
  if (T.isNull())
    return true;

  if (T->isInstantiationDependentType() || T->isVariablyModifiedType())
    return false;

  getSema().MarkDeclarationsReferencedInType(Loc, T);
  return true;
}

static TemplateArgument
getPackSubstitutedTemplateArgument(Sema &S, TemplateArgument Arg) {
  assert(S.ArgumentPackSubstitutionIndex >= 0);
  assert(S.ArgumentPackSubstitutionIndex < (int)Arg.pack_size());
  Arg = Arg.pack_begin()[S.ArgumentPackSubstitutionIndex];
  if (Arg.isPackExpansion())
    Arg = Arg.getPackExpansionPattern();
  return Arg;
}

Decl *TemplateInstantiator::TransformDecl(SourceLocation Loc, Decl *D) {
  if (!D)
    return nullptr;

  if (TemplateTemplateParmDecl *TTP = dyn_cast<TemplateTemplateParmDecl>(D)) {
    if (TTP->getDepth() < TemplateArgs.getNumLevels()) {
      // If the corresponding template argument is NULL or non-existent, it's
      // because we are performing instantiation from explicitly-specified
      // template arguments in a function template, but there were some
      // arguments left unspecified.
      if (!TemplateArgs.hasTemplateArgument(TTP->getDepth(),
                                            TTP->getPosition()))
        return D;

      TemplateArgument Arg = TemplateArgs(TTP->getDepth(), TTP->getPosition());

      if (TTP->isParameterPack()) {
        assert(Arg.getKind() == TemplateArgument::Pack &&
               "Missing argument pack");
        Arg = getPackSubstitutedTemplateArgument(getSema(), Arg);
      }

      TemplateName Template = Arg.getAsTemplate().getNameToSubstitute();
      assert(!Template.isNull() && Template.getAsTemplateDecl() &&
             "Wrong kind of template template argument");
      return Template.getAsTemplateDecl();
    }

    // Fall through to find the instantiated declaration for this template
    // template parameter.
  }

  return SemaRef.FindInstantiatedDecl(Loc, cast<NamedDecl>(D), TemplateArgs);
}

Decl *TemplateInstantiator::TransformDefinition(SourceLocation Loc, Decl *D) {
  Decl *Inst = getSema().SubstDecl(D, getSema().CurContext, TemplateArgs);
  if (!Inst)
    return nullptr;

  getSema().CurrentInstantiationScope->InstantiatedLocal(D, Inst);
  return Inst;
}

NamedDecl *
TemplateInstantiator::TransformFirstQualifierInScope(NamedDecl *D,
                                                     SourceLocation Loc) {
  // If the first part of the nested-name-specifier was a template type
  // parameter, instantiate that type parameter down to a tag type.
  if (TemplateTypeParmDecl *TTPD = dyn_cast_or_null<TemplateTypeParmDecl>(D)) {
    const TemplateTypeParmType *TTP
      = cast<TemplateTypeParmType>(getSema().Context.getTypeDeclType(TTPD));

    if (TTP->getDepth() < TemplateArgs.getNumLevels()) {
      // FIXME: This needs testing w/ member access expressions.
      TemplateArgument Arg = TemplateArgs(TTP->getDepth(), TTP->getIndex());

      if (TTP->isParameterPack()) {
        assert(Arg.getKind() == TemplateArgument::Pack &&
               "Missing argument pack");

        if (getSema().ArgumentPackSubstitutionIndex == -1)
          return nullptr;

        Arg = getPackSubstitutedTemplateArgument(getSema(), Arg);
      }

      QualType T = Arg.getAsType();
      if (T.isNull())
        return cast_or_null<NamedDecl>(TransformDecl(Loc, D));

      if (const TagType *Tag = T->getAs<TagType>())
        return Tag->getDecl();

      // The resulting type is not a tag; complain.
      getSema().Diag(Loc, diag::err_nested_name_spec_non_tag) << T;
      return nullptr;
    }
  }

  return cast_or_null<NamedDecl>(TransformDecl(Loc, D));
}

VarDecl *
TemplateInstantiator::RebuildExceptionDecl(VarDecl *ExceptionDecl,
                                           TypeSourceInfo *Declarator,
                                           SourceLocation StartLoc,
                                           SourceLocation NameLoc,
                                           IdentifierInfo *Name) {
  VarDecl *Var = inherited::RebuildExceptionDecl(ExceptionDecl, Declarator,
                                                 StartLoc, NameLoc, Name);
  if (Var)
    getSema().CurrentInstantiationScope->InstantiatedLocal(ExceptionDecl, Var);
  return Var;
}

VarDecl *TemplateInstantiator::RebuildObjCExceptionDecl(VarDecl *ExceptionDecl,
                                                        TypeSourceInfo *TSInfo,
                                                        QualType T) {
  VarDecl *Var = inherited::RebuildObjCExceptionDecl(ExceptionDecl, TSInfo, T);
  if (Var)
    getSema().CurrentInstantiationScope->InstantiatedLocal(ExceptionDecl, Var);
  return Var;
}

QualType
TemplateInstantiator::RebuildElaboratedType(SourceLocation KeywordLoc,
                                            ElaboratedTypeKeyword Keyword,
                                            NestedNameSpecifierLoc QualifierLoc,
                                            QualType T) {
  if (const TagType *TT = T->getAs<TagType>()) {
    TagDecl* TD = TT->getDecl();

    SourceLocation TagLocation = KeywordLoc;

    IdentifierInfo *Id = TD->getIdentifier();

    // TODO: should we even warn on struct/class mismatches for this?  Seems
    // like it's likely to produce a lot of spurious errors.
    if (Id && Keyword != ETK_None && Keyword != ETK_Typename) {
      TagTypeKind Kind = TypeWithKeyword::getTagTypeKindForKeyword(Keyword);
      if (!SemaRef.isAcceptableTagRedeclaration(TD, Kind, /*isDefinition*/false,
                                                TagLocation, Id)) {
        SemaRef.Diag(TagLocation, diag::err_use_with_wrong_tag)
          << Id
          << FixItHint::CreateReplacement(SourceRange(TagLocation),
                                          TD->getKindName());
        SemaRef.Diag(TD->getLocation(), diag::note_previous_use);
      }
    }
  }

  return inherited::RebuildElaboratedType(KeywordLoc, Keyword, QualifierLoc, T);
}

TemplateName TemplateInstantiator::TransformTemplateName(
    CXXScopeSpec &SS, TemplateName Name, SourceLocation NameLoc,
    QualType ObjectType, NamedDecl *FirstQualifierInScope,
    bool AllowInjectedClassName) {
  if (TemplateTemplateParmDecl *TTP
       = dyn_cast_or_null<TemplateTemplateParmDecl>(Name.getAsTemplateDecl())) {
    if (TTP->getDepth() < TemplateArgs.getNumLevels()) {
      // If the corresponding template argument is NULL or non-existent, it's
      // because we are performing instantiation from explicitly-specified
      // template arguments in a function template, but there were some
      // arguments left unspecified.
      if (!TemplateArgs.hasTemplateArgument(TTP->getDepth(),
                                            TTP->getPosition()))
        return Name;

      TemplateArgument Arg = TemplateArgs(TTP->getDepth(), TTP->getPosition());

      if (TemplateArgs.isRewrite()) {
        // We're rewriting the template parameter as a reference to another
        // template parameter.
        if (Arg.getKind() == TemplateArgument::Pack) {
          assert(Arg.pack_size() == 1 && Arg.pack_begin()->isPackExpansion() &&
                 "unexpected pack arguments in template rewrite");
          Arg = Arg.pack_begin()->getPackExpansionPattern();
        }
        assert(Arg.getKind() == TemplateArgument::Template &&
               "unexpected nontype template argument kind in template rewrite");
        return Arg.getAsTemplate();
      }

      if (TTP->isParameterPack()) {
        assert(Arg.getKind() == TemplateArgument::Pack &&
               "Missing argument pack");

        if (getSema().ArgumentPackSubstitutionIndex == -1) {
          // We have the template argument pack to substitute, but we're not
          // actually expanding the enclosing pack expansion yet. So, just
          // keep the entire argument pack.
          return getSema().Context.getSubstTemplateTemplateParmPack(TTP, Arg);
        }

        Arg = getPackSubstitutedTemplateArgument(getSema(), Arg);
      }

      TemplateName Template = Arg.getAsTemplate().getNameToSubstitute();
      assert(!Template.isNull() && "Null template template argument");
      assert(!Template.getAsQualifiedTemplateName() &&
             "template decl to substitute is qualified?");

      Template = getSema().Context.getSubstTemplateTemplateParm(TTP, Template);
      return Template;
    }
  }

  if (SubstTemplateTemplateParmPackStorage *SubstPack
      = Name.getAsSubstTemplateTemplateParmPack()) {
    if (getSema().ArgumentPackSubstitutionIndex == -1)
      return Name;

    TemplateArgument Arg = SubstPack->getArgumentPack();
    Arg = getPackSubstitutedTemplateArgument(getSema(), Arg);
    return Arg.getAsTemplate().getNameToSubstitute();
  }

  return inherited::TransformTemplateName(SS, Name, NameLoc, ObjectType,
                                          FirstQualifierInScope,
                                          AllowInjectedClassName);
}

ExprResult
TemplateInstantiator::TransformPredefinedExpr(PredefinedExpr *E) {
  if (!E->isTypeDependent())
    return E;

  return getSema().BuildPredefinedExpr(E->getLocation(), E->getIdentKind());
}

ExprResult
TemplateInstantiator::TransformTemplateParmRefExpr(DeclRefExpr *E,
                                               NonTypeTemplateParmDecl *NTTP) {
  // If the corresponding template argument is NULL or non-existent, it's
  // because we are performing instantiation from explicitly-specified
  // template arguments in a function template, but there were some
  // arguments left unspecified.
  if (!TemplateArgs.hasTemplateArgument(NTTP->getDepth(),
                                        NTTP->getPosition()))
    return E;

  TemplateArgument Arg = TemplateArgs(NTTP->getDepth(), NTTP->getPosition());

  if (TemplateArgs.isRewrite()) {
    // We're rewriting the template parameter as a reference to another
    // template parameter.
    if (Arg.getKind() == TemplateArgument::Pack) {
      assert(Arg.pack_size() == 1 && Arg.pack_begin()->isPackExpansion() &&
             "unexpected pack arguments in template rewrite");
      Arg = Arg.pack_begin()->getPackExpansionPattern();
    }
    assert(Arg.getKind() == TemplateArgument::Expression &&
           "unexpected nontype template argument kind in template rewrite");
    // FIXME: This can lead to the same subexpression appearing multiple times
    // in a complete expression.
    return Arg.getAsExpr();
  }

  if (NTTP->isParameterPack()) {
    assert(Arg.getKind() == TemplateArgument::Pack &&
           "Missing argument pack");

    if (getSema().ArgumentPackSubstitutionIndex == -1) {
      // We have an argument pack, but we can't select a particular argument
      // out of it yet. Therefore, we'll build an expression to hold on to that
      // argument pack.
      QualType TargetType = SemaRef.SubstType(NTTP->getType(), TemplateArgs,
                                              E->getLocation(),
                                              NTTP->getDeclName());
      if (TargetType.isNull())
        return ExprError();

      QualType ExprType = TargetType.getNonLValueExprType(SemaRef.Context);
      if (TargetType->isRecordType())
        ExprType.addConst();

      return new (SemaRef.Context) SubstNonTypeTemplateParmPackExpr(
          ExprType, TargetType->isReferenceType() ? VK_LValue : VK_PRValue,
          NTTP, E->getLocation(), Arg);
    }

    Arg = getPackSubstitutedTemplateArgument(getSema(), Arg);
  }

  return transformNonTypeTemplateParmRef(NTTP, E->getLocation(), Arg);
}

const LoopHintAttr *
TemplateInstantiator::TransformLoopHintAttr(const LoopHintAttr *LH) {
  Expr *TransformedExpr = getDerived().TransformExpr(LH->getValue()).get();

  if (TransformedExpr == LH->getValue())
    return LH;

  // Generate error if there is a problem with the value.
  if (getSema().CheckLoopHintExpr(TransformedExpr, LH->getLocation()))
    return LH;

  // Create new LoopHintValueAttr with integral expression in place of the
  // non-type template parameter.
  return LoopHintAttr::CreateImplicit(getSema().Context, LH->getOption(),
                                      LH->getState(), TransformedExpr, *LH);
}

const SYCLIntelFPGAIVDepAttr *
TemplateInstantiator::TransformSYCLIntelFPGAIVDepAttr(
    const SYCLIntelFPGAIVDepAttr *IVDep) {

  Expr *Expr1 = IVDep->getSafelenExpr()
                    ? getDerived().TransformExpr(IVDep->getSafelenExpr()).get()
                    : nullptr;
  Expr *Expr2 = IVDep->getArrayExpr()
                    ? getDerived().TransformExpr(IVDep->getArrayExpr()).get()
                    : nullptr;

  return getSema().BuildSYCLIntelFPGAIVDepAttr(*IVDep, Expr1, Expr2);
}

const SYCLIntelFPGAInitiationIntervalAttr *
TemplateInstantiator::TransformSYCLIntelFPGAInitiationIntervalAttr(
    const SYCLIntelFPGAInitiationIntervalAttr *II) {
  Expr *TransformedExpr =
      getDerived().TransformExpr(II->getIntervalExpr()).get();
  return getSema().BuildSYCLIntelFPGAInitiationIntervalAttr(*II,
                                                            TransformedExpr);
}

const SYCLIntelFPGAMaxConcurrencyAttr *
TemplateInstantiator::TransformSYCLIntelFPGAMaxConcurrencyAttr(
    const SYCLIntelFPGAMaxConcurrencyAttr *MC) {
  Expr *TransformedExpr =
      getDerived().TransformExpr(MC->getNThreadsExpr()).get();
  return getSema().BuildSYCLIntelFPGAMaxConcurrencyAttr(*MC, TransformedExpr);
}

const SYCLIntelFPGALoopCoalesceAttr *
TemplateInstantiator::TransformSYCLIntelFPGALoopCoalesceAttr(
    const SYCLIntelFPGALoopCoalesceAttr *LC) {
  Expr *TransformedExpr = getDerived().TransformExpr(LC->getNExpr()).get();
  return getSema().BuildSYCLIntelFPGALoopCoalesceAttr(*LC, TransformedExpr);
}

const SYCLIntelFPGAMaxInterleavingAttr *
TemplateInstantiator::TransformSYCLIntelFPGAMaxInterleavingAttr(
    const SYCLIntelFPGAMaxInterleavingAttr *MI) {
  Expr *TransformedExpr = getDerived().TransformExpr(MI->getNExpr()).get();
  return getSema().BuildSYCLIntelFPGAMaxInterleavingAttr(*MI, TransformedExpr);
}

const SYCLIntelFPGASpeculatedIterationsAttr *
TemplateInstantiator::TransformSYCLIntelFPGASpeculatedIterationsAttr(
    const SYCLIntelFPGASpeculatedIterationsAttr *SI) {
  Expr *TransformedExpr = getDerived().TransformExpr(SI->getNExpr()).get();
  return getSema().BuildSYCLIntelFPGASpeculatedIterationsAttr(*SI,
                                                              TransformedExpr);
}

const SYCLIntelFPGALoopCountAttr *
TemplateInstantiator::TransformSYCLIntelFPGALoopCountAttr(
    const SYCLIntelFPGALoopCountAttr *LCA) {
  Expr *TransformedExpr =
      getDerived().TransformExpr(LCA->getNTripCount()).get();
  return getSema().BuildSYCLIntelFPGALoopCountAttr(*LCA, TransformedExpr);
}

const LoopUnrollHintAttr *TemplateInstantiator::TransformLoopUnrollHintAttr(
    const LoopUnrollHintAttr *LU) {
  Expr *TransformedExpr =
      getDerived().TransformExpr(LU->getUnrollHintExpr()).get();
  return getSema().BuildLoopUnrollHintAttr(*LU, TransformedExpr);
}

const SYCLIntelFPGAPipelineAttr *
TemplateInstantiator::TransformSYCLIntelFPGAPipelineAttr(
    const SYCLIntelFPGAPipelineAttr *PA) {
  Expr *TransformedExpr = getDerived().TransformExpr(PA->getValue()).get();
  return getSema().BuildSYCLIntelFPGAPipelineAttr(*PA, TransformedExpr);
}

ExprResult TemplateInstantiator::transformNonTypeTemplateParmRef(
                                                 NonTypeTemplateParmDecl *parm,
                                                 SourceLocation loc,
                                                 TemplateArgument arg) {
  ExprResult result;

  // Determine the substituted parameter type. We can usually infer this from
  // the template argument, but not always.
  auto SubstParamType = [&] {
    QualType T;
    if (parm->isExpandedParameterPack())
      T = parm->getExpansionType(SemaRef.ArgumentPackSubstitutionIndex);
    else
      T = parm->getType();
    if (parm->isParameterPack() && isa<PackExpansionType>(T))
      T = cast<PackExpansionType>(T)->getPattern();
    return SemaRef.SubstType(T, TemplateArgs, loc, parm->getDeclName());
  };

  bool refParam = false;

  // The template argument itself might be an expression, in which case we just
  // return that expression. This happens when substituting into an alias
  // template.
  if (arg.getKind() == TemplateArgument::Expression) {
    Expr *argExpr = arg.getAsExpr();
    result = argExpr;
    if (argExpr->isLValue()) {
      if (argExpr->getType()->isRecordType()) {
        // Check whether the parameter was actually a reference.
        QualType paramType = SubstParamType();
        if (paramType.isNull())
          return ExprError();
        refParam = paramType->isReferenceType();
      } else {
        refParam = true;
      }
    }
  } else if (arg.getKind() == TemplateArgument::Declaration ||
             arg.getKind() == TemplateArgument::NullPtr) {
    ValueDecl *VD;
    if (arg.getKind() == TemplateArgument::Declaration) {
      VD = arg.getAsDecl();

      // Find the instantiation of the template argument.  This is
      // required for nested templates.
      VD = cast_or_null<ValueDecl>(
             getSema().FindInstantiatedDecl(loc, VD, TemplateArgs));
      if (!VD)
        return ExprError();
    } else {
      // Propagate NULL template argument.
      VD = nullptr;
    }

    QualType paramType = VD ? arg.getParamTypeForDecl() : arg.getNullPtrType();
    assert(!paramType.isNull() && "type substitution failed for param type");
    assert(!paramType->isDependentType() && "param type still dependent");
    result = SemaRef.BuildExpressionFromDeclTemplateArgument(arg, paramType, loc);
    refParam = paramType->isReferenceType();
  } else {
    result = SemaRef.BuildExpressionFromIntegralTemplateArgument(arg, loc);
    assert(result.isInvalid() ||
           SemaRef.Context.hasSameType(result.get()->getType(),
                                       arg.getIntegralType()));
  }

  if (result.isInvalid())
    return ExprError();

  Expr *resultExpr = result.get();
  return new (SemaRef.Context) SubstNonTypeTemplateParmExpr(
      resultExpr->getType(), resultExpr->getValueKind(), loc, parm, refParam,
      resultExpr);
}

ExprResult
TemplateInstantiator::TransformSubstNonTypeTemplateParmPackExpr(
                                          SubstNonTypeTemplateParmPackExpr *E) {
  if (getSema().ArgumentPackSubstitutionIndex == -1) {
    // We aren't expanding the parameter pack, so just return ourselves.
    return E;
  }

  TemplateArgument Arg = E->getArgumentPack();
  Arg = getPackSubstitutedTemplateArgument(getSema(), Arg);
  return transformNonTypeTemplateParmRef(E->getParameterPack(),
                                         E->getParameterPackLocation(),
                                         Arg);
}

ExprResult
TemplateInstantiator::TransformSubstNonTypeTemplateParmExpr(
                                          SubstNonTypeTemplateParmExpr *E) {
  ExprResult SubstReplacement = E->getReplacement();
  if (!isa<ConstantExpr>(SubstReplacement.get()))
    SubstReplacement = TransformExpr(E->getReplacement());
  if (SubstReplacement.isInvalid())
    return true;
  QualType SubstType = TransformType(E->getParameterType(getSema().Context));
  if (SubstType.isNull())
    return true;
  // The type may have been previously dependent and not now, which means we
  // might have to implicit cast the argument to the new type, for example:
  // template<auto T, decltype(T) U>
  // concept C = sizeof(U) == 4;
  // void foo() requires C<2, 'a'> { }
  // When normalizing foo(), we first form the normalized constraints of C:
  // AtomicExpr(sizeof(U) == 4,
  //            U=SubstNonTypeTemplateParmExpr(Param=U,
  //                                           Expr=DeclRef(U),
  //                                           Type=decltype(T)))
  // Then we substitute T = 2, U = 'a' into the parameter mapping, and need to
  // produce:
  // AtomicExpr(sizeof(U) == 4,
  //            U=SubstNonTypeTemplateParmExpr(Param=U,
  //                                           Expr=ImpCast(
  //                                               decltype(2),
  //                                               SubstNTTPE(Param=U, Expr='a',
  //                                                          Type=char)),
  //                                           Type=decltype(2)))
  // The call to CheckTemplateArgument here produces the ImpCast.
  TemplateArgument Converted;
  if (SemaRef.CheckTemplateArgument(E->getParameter(), SubstType,
                                    SubstReplacement.get(),
                                    Converted).isInvalid())
    return true;
  return transformNonTypeTemplateParmRef(E->getParameter(),
                                         E->getExprLoc(), Converted);
}

ExprResult TemplateInstantiator::RebuildVarDeclRefExpr(VarDecl *PD,
                                                       SourceLocation Loc) {
  DeclarationNameInfo NameInfo(PD->getDeclName(), Loc);
  return getSema().BuildDeclarationNameExpr(CXXScopeSpec(), NameInfo, PD);
}

ExprResult
TemplateInstantiator::TransformFunctionParmPackExpr(FunctionParmPackExpr *E) {
  if (getSema().ArgumentPackSubstitutionIndex != -1) {
    // We can expand this parameter pack now.
    VarDecl *D = E->getExpansion(getSema().ArgumentPackSubstitutionIndex);
    VarDecl *VD = cast_or_null<VarDecl>(TransformDecl(E->getExprLoc(), D));
    if (!VD)
      return ExprError();
    return RebuildVarDeclRefExpr(VD, E->getExprLoc());
  }

  QualType T = TransformType(E->getType());
  if (T.isNull())
    return ExprError();

  // Transform each of the parameter expansions into the corresponding
  // parameters in the instantiation of the function decl.
  SmallVector<VarDecl *, 8> Vars;
  Vars.reserve(E->getNumExpansions());
  for (FunctionParmPackExpr::iterator I = E->begin(), End = E->end();
       I != End; ++I) {
    VarDecl *D = cast_or_null<VarDecl>(TransformDecl(E->getExprLoc(), *I));
    if (!D)
      return ExprError();
    Vars.push_back(D);
  }

  auto *PackExpr =
      FunctionParmPackExpr::Create(getSema().Context, T, E->getParameterPack(),
                                   E->getParameterPackLocation(), Vars);
  getSema().MarkFunctionParmPackReferenced(PackExpr);
  return PackExpr;
}

ExprResult
TemplateInstantiator::TransformFunctionParmPackRefExpr(DeclRefExpr *E,
                                                       VarDecl *PD) {
  typedef LocalInstantiationScope::DeclArgumentPack DeclArgumentPack;
  llvm::PointerUnion<Decl *, DeclArgumentPack *> *Found
    = getSema().CurrentInstantiationScope->findInstantiationOf(PD);
  assert(Found && "no instantiation for parameter pack");

  Decl *TransformedDecl;
  if (DeclArgumentPack *Pack = Found->dyn_cast<DeclArgumentPack *>()) {
    // If this is a reference to a function parameter pack which we can
    // substitute but can't yet expand, build a FunctionParmPackExpr for it.
    if (getSema().ArgumentPackSubstitutionIndex == -1) {
      QualType T = TransformType(E->getType());
      if (T.isNull())
        return ExprError();
      auto *PackExpr = FunctionParmPackExpr::Create(getSema().Context, T, PD,
                                                    E->getExprLoc(), *Pack);
      getSema().MarkFunctionParmPackReferenced(PackExpr);
      return PackExpr;
    }

    TransformedDecl = (*Pack)[getSema().ArgumentPackSubstitutionIndex];
  } else {
    TransformedDecl = Found->get<Decl*>();
  }

  // We have either an unexpanded pack or a specific expansion.
  return RebuildVarDeclRefExpr(cast<VarDecl>(TransformedDecl), E->getExprLoc());
}

ExprResult
TemplateInstantiator::TransformDeclRefExpr(DeclRefExpr *E) {
  NamedDecl *D = E->getDecl();

  // Handle references to non-type template parameters and non-type template
  // parameter packs.
  if (NonTypeTemplateParmDecl *NTTP = dyn_cast<NonTypeTemplateParmDecl>(D)) {
    if (NTTP->getDepth() < TemplateArgs.getNumLevels())
      return TransformTemplateParmRefExpr(E, NTTP);

    // We have a non-type template parameter that isn't fully substituted;
    // FindInstantiatedDecl will find it in the local instantiation scope.
  }

  // Handle references to function parameter packs.
  if (VarDecl *PD = dyn_cast<VarDecl>(D))
    if (PD->isParameterPack())
      return TransformFunctionParmPackRefExpr(E, PD);

  return inherited::TransformDeclRefExpr(E);
}

ExprResult TemplateInstantiator::TransformCXXDefaultArgExpr(
    CXXDefaultArgExpr *E) {
  assert(!cast<FunctionDecl>(E->getParam()->getDeclContext())->
             getDescribedFunctionTemplate() &&
         "Default arg expressions are never formed in dependent cases.");
  return SemaRef.BuildCXXDefaultArgExpr(E->getUsedLocation(),
                           cast<FunctionDecl>(E->getParam()->getDeclContext()),
                                        E->getParam());
}

template<typename Fn>
QualType TemplateInstantiator::TransformFunctionProtoType(TypeLocBuilder &TLB,
                                 FunctionProtoTypeLoc TL,
                                 CXXRecordDecl *ThisContext,
                                 Qualifiers ThisTypeQuals,
                                 Fn TransformExceptionSpec) {
  // We need a local instantiation scope for this function prototype.
  LocalInstantiationScope Scope(SemaRef, /*CombineWithOuterScope=*/true);
  return inherited::TransformFunctionProtoType(
      TLB, TL, ThisContext, ThisTypeQuals, TransformExceptionSpec);
}

ParmVarDecl *
TemplateInstantiator::TransformFunctionTypeParam(ParmVarDecl *OldParm,
                                                 int indexAdjustment,
                                               Optional<unsigned> NumExpansions,
                                                 bool ExpectParameterPack) {
  auto NewParm =
      SemaRef.SubstParmVarDecl(OldParm, TemplateArgs, indexAdjustment,
                               NumExpansions, ExpectParameterPack);
  if (NewParm && SemaRef.getLangOpts().OpenCL)
    SemaRef.deduceOpenCLAddressSpace(NewParm);
  return NewParm;
}

QualType
TemplateInstantiator::TransformTemplateTypeParmType(TypeLocBuilder &TLB,
                                                TemplateTypeParmTypeLoc TL) {
  const TemplateTypeParmType *T = TL.getTypePtr();
  if (T->getDepth() < TemplateArgs.getNumLevels()) {
    // Replace the template type parameter with its corresponding
    // template argument.

    // If the corresponding template argument is NULL or doesn't exist, it's
    // because we are performing instantiation from explicitly-specified
    // template arguments in a function template class, but there were some
    // arguments left unspecified.
    if (!TemplateArgs.hasTemplateArgument(T->getDepth(), T->getIndex())) {
      TemplateTypeParmTypeLoc NewTL
        = TLB.push<TemplateTypeParmTypeLoc>(TL.getType());
      NewTL.setNameLoc(TL.getNameLoc());
      return TL.getType();
    }

    TemplateArgument Arg = TemplateArgs(T->getDepth(), T->getIndex());

    if (TemplateArgs.isRewrite()) {
      // We're rewriting the template parameter as a reference to another
      // template parameter.
      if (Arg.getKind() == TemplateArgument::Pack) {
        assert(Arg.pack_size() == 1 && Arg.pack_begin()->isPackExpansion() &&
               "unexpected pack arguments in template rewrite");
        Arg = Arg.pack_begin()->getPackExpansionPattern();
      }
      assert(Arg.getKind() == TemplateArgument::Type &&
             "unexpected nontype template argument kind in template rewrite");
      QualType NewT = Arg.getAsType();
      assert(isa<TemplateTypeParmType>(NewT) &&
             "type parm not rewritten to type parm");
      auto NewTL = TLB.push<TemplateTypeParmTypeLoc>(NewT);
      NewTL.setNameLoc(TL.getNameLoc());
      return NewT;
    }

    if (T->isParameterPack()) {
      assert(Arg.getKind() == TemplateArgument::Pack &&
             "Missing argument pack");

      if (getSema().ArgumentPackSubstitutionIndex == -1) {
        // We have the template argument pack, but we're not expanding the
        // enclosing pack expansion yet. Just save the template argument
        // pack for later substitution.
        QualType Result
          = getSema().Context.getSubstTemplateTypeParmPackType(T, Arg);
        SubstTemplateTypeParmPackTypeLoc NewTL
          = TLB.push<SubstTemplateTypeParmPackTypeLoc>(Result);
        NewTL.setNameLoc(TL.getNameLoc());
        return Result;
      }

      Arg = getPackSubstitutedTemplateArgument(getSema(), Arg);
    }

    assert(Arg.getKind() == TemplateArgument::Type &&
           "Template argument kind mismatch");

    QualType Replacement = Arg.getAsType();

    // TODO: only do this uniquing once, at the start of instantiation.
    QualType Result
      = getSema().Context.getSubstTemplateTypeParmType(T, Replacement);
    SubstTemplateTypeParmTypeLoc NewTL
      = TLB.push<SubstTemplateTypeParmTypeLoc>(Result);
    NewTL.setNameLoc(TL.getNameLoc());
    return Result;
  }

  // The template type parameter comes from an inner template (e.g.,
  // the template parameter list of a member template inside the
  // template we are instantiating). Create a new template type
  // parameter with the template "level" reduced by one.
  TemplateTypeParmDecl *NewTTPDecl = nullptr;
  if (TemplateTypeParmDecl *OldTTPDecl = T->getDecl())
    NewTTPDecl = cast_or_null<TemplateTypeParmDecl>(
                                  TransformDecl(TL.getNameLoc(), OldTTPDecl));

  QualType Result = getSema().Context.getTemplateTypeParmType(
      T->getDepth() - TemplateArgs.getNumSubstitutedLevels(), T->getIndex(),
      T->isParameterPack(), NewTTPDecl);
  TemplateTypeParmTypeLoc NewTL = TLB.push<TemplateTypeParmTypeLoc>(Result);
  NewTL.setNameLoc(TL.getNameLoc());
  return Result;
}

QualType
TemplateInstantiator::TransformSubstTemplateTypeParmPackType(
                                                            TypeLocBuilder &TLB,
                                         SubstTemplateTypeParmPackTypeLoc TL) {
  if (getSema().ArgumentPackSubstitutionIndex == -1) {
    // We aren't expanding the parameter pack, so just return ourselves.
    SubstTemplateTypeParmPackTypeLoc NewTL
      = TLB.push<SubstTemplateTypeParmPackTypeLoc>(TL.getType());
    NewTL.setNameLoc(TL.getNameLoc());
    return TL.getType();
  }

  TemplateArgument Arg = TL.getTypePtr()->getArgumentPack();
  Arg = getPackSubstitutedTemplateArgument(getSema(), Arg);
  QualType Result = Arg.getAsType();

  Result = getSema().Context.getSubstTemplateTypeParmType(
                                      TL.getTypePtr()->getReplacedParameter(),
                                                          Result);
  SubstTemplateTypeParmTypeLoc NewTL
    = TLB.push<SubstTemplateTypeParmTypeLoc>(Result);
  NewTL.setNameLoc(TL.getNameLoc());
  return Result;
}

template<typename EntityPrinter>
static concepts::Requirement::SubstitutionDiagnostic *
createSubstDiag(Sema &S, TemplateDeductionInfo &Info, EntityPrinter Printer) {
  SmallString<128> Message;
  SourceLocation ErrorLoc;
  if (Info.hasSFINAEDiagnostic()) {
    PartialDiagnosticAt PDA(SourceLocation(),
                            PartialDiagnostic::NullDiagnostic{});
    Info.takeSFINAEDiagnostic(PDA);
    PDA.second.EmitToString(S.getDiagnostics(), Message);
    ErrorLoc = PDA.first;
  } else {
    ErrorLoc = Info.getLocation();
  }
  char *MessageBuf = new (S.Context) char[Message.size()];
  std::copy(Message.begin(), Message.end(), MessageBuf);
  SmallString<128> Entity;
  llvm::raw_svector_ostream OS(Entity);
  Printer(OS);
  char *EntityBuf = new (S.Context) char[Entity.size()];
  std::copy(Entity.begin(), Entity.end(), EntityBuf);
  return new (S.Context) concepts::Requirement::SubstitutionDiagnostic{
      StringRef(EntityBuf, Entity.size()), ErrorLoc,
      StringRef(MessageBuf, Message.size())};
}

concepts::TypeRequirement *
TemplateInstantiator::TransformTypeRequirement(concepts::TypeRequirement *Req) {
  if (!Req->isDependent() && !AlwaysRebuild())
    return Req;
  if (Req->isSubstitutionFailure()) {
    if (AlwaysRebuild())
      return RebuildTypeRequirement(
              Req->getSubstitutionDiagnostic());
    return Req;
  }

  Sema::SFINAETrap Trap(SemaRef);
  TemplateDeductionInfo Info(Req->getType()->getTypeLoc().getBeginLoc());
  Sema::InstantiatingTemplate TypeInst(SemaRef,
      Req->getType()->getTypeLoc().getBeginLoc(), Req, Info,
      Req->getType()->getTypeLoc().getSourceRange());
  if (TypeInst.isInvalid())
    return nullptr;
  TypeSourceInfo *TransType = TransformType(Req->getType());
  if (!TransType || Trap.hasErrorOccurred())
    return RebuildTypeRequirement(createSubstDiag(SemaRef, Info,
        [&] (llvm::raw_ostream& OS) {
            Req->getType()->getType().print(OS, SemaRef.getPrintingPolicy());
        }));
  return RebuildTypeRequirement(TransType);
}

concepts::ExprRequirement *
TemplateInstantiator::TransformExprRequirement(concepts::ExprRequirement *Req) {
  if (!Req->isDependent() && !AlwaysRebuild())
    return Req;

  Sema::SFINAETrap Trap(SemaRef);

  llvm::PointerUnion<Expr *, concepts::Requirement::SubstitutionDiagnostic *>
      TransExpr;
  if (Req->isExprSubstitutionFailure())
    TransExpr = Req->getExprSubstitutionDiagnostic();
  else {
    Expr *E = Req->getExpr();
    TemplateDeductionInfo Info(E->getBeginLoc());
    Sema::InstantiatingTemplate ExprInst(SemaRef, E->getBeginLoc(), Req, Info,
                                         E->getSourceRange());
    if (ExprInst.isInvalid())
      return nullptr;
    ExprResult TransExprRes = TransformExpr(E);
    if (!TransExprRes.isInvalid() && !Trap.hasErrorOccurred() &&
        TransExprRes.get()->hasPlaceholderType())
      TransExprRes = SemaRef.CheckPlaceholderExpr(TransExprRes.get());
    if (TransExprRes.isInvalid() || Trap.hasErrorOccurred())
      TransExpr = createSubstDiag(SemaRef, Info, [&](llvm::raw_ostream &OS) {
        E->printPretty(OS, nullptr, SemaRef.getPrintingPolicy());
      });
    else
      TransExpr = TransExprRes.get();
  }

  llvm::Optional<concepts::ExprRequirement::ReturnTypeRequirement> TransRetReq;
  const auto &RetReq = Req->getReturnTypeRequirement();
  if (RetReq.isEmpty())
    TransRetReq.emplace();
  else if (RetReq.isSubstitutionFailure())
    TransRetReq.emplace(RetReq.getSubstitutionDiagnostic());
  else if (RetReq.isTypeConstraint()) {
    TemplateParameterList *OrigTPL =
        RetReq.getTypeConstraintTemplateParameterList();
    TemplateDeductionInfo Info(OrigTPL->getTemplateLoc());
    Sema::InstantiatingTemplate TPLInst(SemaRef, OrigTPL->getTemplateLoc(),
                                        Req, Info, OrigTPL->getSourceRange());
    if (TPLInst.isInvalid())
      return nullptr;
    TemplateParameterList *TPL =
        TransformTemplateParameterList(OrigTPL);
    if (!TPL)
      TransRetReq.emplace(createSubstDiag(SemaRef, Info,
          [&] (llvm::raw_ostream& OS) {
              RetReq.getTypeConstraint()->getImmediatelyDeclaredConstraint()
                  ->printPretty(OS, nullptr, SemaRef.getPrintingPolicy());
          }));
    else {
      TPLInst.Clear();
      TransRetReq.emplace(TPL);
    }
  }
  assert(TransRetReq && "All code paths leading here must set TransRetReq");
  if (Expr *E = TransExpr.dyn_cast<Expr *>())
    return RebuildExprRequirement(E, Req->isSimple(), Req->getNoexceptLoc(),
                                  std::move(*TransRetReq));
  return RebuildExprRequirement(
      TransExpr.get<concepts::Requirement::SubstitutionDiagnostic *>(),
      Req->isSimple(), Req->getNoexceptLoc(), std::move(*TransRetReq));
}

concepts::NestedRequirement *
TemplateInstantiator::TransformNestedRequirement(
    concepts::NestedRequirement *Req) {
  if (!Req->isDependent() && !AlwaysRebuild())
    return Req;
  if (Req->isSubstitutionFailure()) {
    if (AlwaysRebuild())
      return RebuildNestedRequirement(
          Req->getSubstitutionDiagnostic());
    return Req;
  }
  Sema::InstantiatingTemplate ReqInst(SemaRef,
      Req->getConstraintExpr()->getBeginLoc(), Req,
      Sema::InstantiatingTemplate::ConstraintsCheck{},
      Req->getConstraintExpr()->getSourceRange());

  ExprResult TransConstraint;
  ConstraintSatisfaction Satisfaction;
  TemplateDeductionInfo Info(Req->getConstraintExpr()->getBeginLoc());
  {
    EnterExpressionEvaluationContext ContextRAII(
        SemaRef, Sema::ExpressionEvaluationContext::ConstantEvaluated);
    Sema::SFINAETrap Trap(SemaRef);
    Sema::InstantiatingTemplate ConstrInst(SemaRef,
        Req->getConstraintExpr()->getBeginLoc(), Req, Info,
        Req->getConstraintExpr()->getSourceRange());
    if (ConstrInst.isInvalid())
      return nullptr;
    TransConstraint = TransformExpr(Req->getConstraintExpr());
    if (!TransConstraint.isInvalid()) {
      bool CheckSucceeded =
          SemaRef.CheckConstraintExpression(TransConstraint.get());
      (void)CheckSucceeded;
<<<<<<< HEAD
      assert(CheckSucceeded || Trap.hasErrorOccurred() &&
=======
      assert((CheckSucceeded || Trap.hasErrorOccurred()) &&
>>>>>>> 3de04b6d
                                   "CheckConstraintExpression failed, but "
                                   "did not produce a SFINAE error");
    }
    // Use version of CheckConstraintSatisfaction that does no substitutions.
    if (!TransConstraint.isInvalid() &&
        !TransConstraint.get()->isInstantiationDependent() &&
        !Trap.hasErrorOccurred()) {
      bool CheckFailed = SemaRef.CheckConstraintSatisfaction(
          TransConstraint.get(), Satisfaction);
      (void)CheckFailed;
<<<<<<< HEAD
      assert(!CheckFailed || Trap.hasErrorOccurred() &&
=======
      assert((!CheckFailed || Trap.hasErrorOccurred()) &&
>>>>>>> 3de04b6d
                                 "CheckConstraintSatisfaction failed, "
                                 "but did not produce a SFINAE error");
    }
    if (TransConstraint.isInvalid() || Trap.hasErrorOccurred())
      return RebuildNestedRequirement(createSubstDiag(SemaRef, Info,
          [&] (llvm::raw_ostream& OS) {
              Req->getConstraintExpr()->printPretty(OS, nullptr,
                                                    SemaRef.getPrintingPolicy());
          }));
  }
  if (TransConstraint.get()->isInstantiationDependent())
    return new (SemaRef.Context)
        concepts::NestedRequirement(TransConstraint.get());
  return new (SemaRef.Context) concepts::NestedRequirement(
      SemaRef.Context, TransConstraint.get(), Satisfaction);
}


/// Perform substitution on the type T with a given set of template
/// arguments.
///
/// This routine substitutes the given template arguments into the
/// type T and produces the instantiated type.
///
/// \param T the type into which the template arguments will be
/// substituted. If this type is not dependent, it will be returned
/// immediately.
///
/// \param Args the template arguments that will be
/// substituted for the top-level template parameters within T.
///
/// \param Loc the location in the source code where this substitution
/// is being performed. It will typically be the location of the
/// declarator (if we're instantiating the type of some declaration)
/// or the location of the type in the source code (if, e.g., we're
/// instantiating the type of a cast expression).
///
/// \param Entity the name of the entity associated with a declaration
/// being instantiated (if any). May be empty to indicate that there
/// is no such entity (if, e.g., this is a type that occurs as part of
/// a cast expression) or that the entity has no name (e.g., an
/// unnamed function parameter).
///
/// \param AllowDeducedTST Whether a DeducedTemplateSpecializationType is
/// acceptable as the top level type of the result.
///
/// \returns If the instantiation succeeds, the instantiated
/// type. Otherwise, produces diagnostics and returns a NULL type.
TypeSourceInfo *Sema::SubstType(TypeSourceInfo *T,
                                const MultiLevelTemplateArgumentList &Args,
                                SourceLocation Loc,
                                DeclarationName Entity,
                                bool AllowDeducedTST) {
  assert(!CodeSynthesisContexts.empty() &&
         "Cannot perform an instantiation without some context on the "
         "instantiation stack");

  if (!T->getType()->isInstantiationDependentType() &&
      !T->getType()->isVariablyModifiedType())
    return T;

  TemplateInstantiator Instantiator(*this, Args, Loc, Entity);
  return AllowDeducedTST ? Instantiator.TransformTypeWithDeducedTST(T)
                         : Instantiator.TransformType(T);
}

TypeSourceInfo *Sema::SubstType(TypeLoc TL,
                                const MultiLevelTemplateArgumentList &Args,
                                SourceLocation Loc,
                                DeclarationName Entity) {
  assert(!CodeSynthesisContexts.empty() &&
         "Cannot perform an instantiation without some context on the "
         "instantiation stack");

  if (TL.getType().isNull())
    return nullptr;

  if (!TL.getType()->isInstantiationDependentType() &&
      !TL.getType()->isVariablyModifiedType()) {
    // FIXME: Make a copy of the TypeLoc data here, so that we can
    // return a new TypeSourceInfo. Inefficient!
    TypeLocBuilder TLB;
    TLB.pushFullCopy(TL);
    return TLB.getTypeSourceInfo(Context, TL.getType());
  }

  TemplateInstantiator Instantiator(*this, Args, Loc, Entity);
  TypeLocBuilder TLB;
  TLB.reserve(TL.getFullDataSize());
  QualType Result = Instantiator.TransformType(TLB, TL);
  if (Result.isNull())
    return nullptr;

  return TLB.getTypeSourceInfo(Context, Result);
}

/// Deprecated form of the above.
QualType Sema::SubstType(QualType T,
                         const MultiLevelTemplateArgumentList &TemplateArgs,
                         SourceLocation Loc, DeclarationName Entity) {
  assert(!CodeSynthesisContexts.empty() &&
         "Cannot perform an instantiation without some context on the "
         "instantiation stack");

  // If T is not a dependent type or a variably-modified type, there
  // is nothing to do.
  if (!T->isInstantiationDependentType() && !T->isVariablyModifiedType())
    return T;

  TemplateInstantiator Instantiator(*this, TemplateArgs, Loc, Entity);
  return Instantiator.TransformType(T);
}

static bool NeedsInstantiationAsFunctionType(TypeSourceInfo *T) {
  if (T->getType()->isInstantiationDependentType() ||
      T->getType()->isVariablyModifiedType())
    return true;

  TypeLoc TL = T->getTypeLoc().IgnoreParens();
  if (!TL.getAs<FunctionProtoTypeLoc>())
    return false;

  FunctionProtoTypeLoc FP = TL.castAs<FunctionProtoTypeLoc>();
  for (ParmVarDecl *P : FP.getParams()) {
    // This must be synthesized from a typedef.
    if (!P) continue;

    // If there are any parameters, a new TypeSourceInfo that refers to the
    // instantiated parameters must be built.
    return true;
  }

  return false;
}

/// A form of SubstType intended specifically for instantiating the
/// type of a FunctionDecl.  Its purpose is solely to force the
/// instantiation of default-argument expressions and to avoid
/// instantiating an exception-specification.
TypeSourceInfo *Sema::SubstFunctionDeclType(TypeSourceInfo *T,
                                const MultiLevelTemplateArgumentList &Args,
                                SourceLocation Loc,
                                DeclarationName Entity,
                                CXXRecordDecl *ThisContext,
                                Qualifiers ThisTypeQuals) {
  assert(!CodeSynthesisContexts.empty() &&
         "Cannot perform an instantiation without some context on the "
         "instantiation stack");

  if (!NeedsInstantiationAsFunctionType(T))
    return T;

  TemplateInstantiator Instantiator(*this, Args, Loc, Entity);

  TypeLocBuilder TLB;

  TypeLoc TL = T->getTypeLoc();
  TLB.reserve(TL.getFullDataSize());

  QualType Result;

  if (FunctionProtoTypeLoc Proto =
          TL.IgnoreParens().getAs<FunctionProtoTypeLoc>()) {
    // Instantiate the type, other than its exception specification. The
    // exception specification is instantiated in InitFunctionInstantiation
    // once we've built the FunctionDecl.
    // FIXME: Set the exception specification to EST_Uninstantiated here,
    // instead of rebuilding the function type again later.
    Result = Instantiator.TransformFunctionProtoType(
        TLB, Proto, ThisContext, ThisTypeQuals,
        [](FunctionProtoType::ExceptionSpecInfo &ESI,
           bool &Changed) { return false; });
  } else {
    Result = Instantiator.TransformType(TLB, TL);
  }
  if (Result.isNull())
    return nullptr;

  return TLB.getTypeSourceInfo(Context, Result);
}

bool Sema::SubstExceptionSpec(SourceLocation Loc,
                              FunctionProtoType::ExceptionSpecInfo &ESI,
                              SmallVectorImpl<QualType> &ExceptionStorage,
                              const MultiLevelTemplateArgumentList &Args) {
  assert(ESI.Type != EST_Uninstantiated);

  bool Changed = false;
  TemplateInstantiator Instantiator(*this, Args, Loc, DeclarationName());
  return Instantiator.TransformExceptionSpec(Loc, ESI, ExceptionStorage,
                                             Changed);
}

void Sema::SubstExceptionSpec(FunctionDecl *New, const FunctionProtoType *Proto,
                              const MultiLevelTemplateArgumentList &Args) {
  FunctionProtoType::ExceptionSpecInfo ESI =
      Proto->getExtProtoInfo().ExceptionSpec;

  SmallVector<QualType, 4> ExceptionStorage;
  if (SubstExceptionSpec(New->getTypeSourceInfo()->getTypeLoc().getEndLoc(),
                         ESI, ExceptionStorage, Args))
    // On error, recover by dropping the exception specification.
    ESI.Type = EST_None;

  UpdateExceptionSpec(New, ESI);
}

namespace {

  struct GetContainedInventedTypeParmVisitor :
    public TypeVisitor<GetContainedInventedTypeParmVisitor,
                       TemplateTypeParmDecl *> {
    using TypeVisitor<GetContainedInventedTypeParmVisitor,
                      TemplateTypeParmDecl *>::Visit;

    TemplateTypeParmDecl *Visit(QualType T) {
      if (T.isNull())
        return nullptr;
      return Visit(T.getTypePtr());
    }
    // The deduced type itself.
    TemplateTypeParmDecl *VisitTemplateTypeParmType(
        const TemplateTypeParmType *T) {
      if (!T->getDecl() || !T->getDecl()->isImplicit())
        return nullptr;
      return T->getDecl();
    }

    // Only these types can contain 'auto' types, and subsequently be replaced
    // by references to invented parameters.

    TemplateTypeParmDecl *VisitElaboratedType(const ElaboratedType *T) {
      return Visit(T->getNamedType());
    }

    TemplateTypeParmDecl *VisitPointerType(const PointerType *T) {
      return Visit(T->getPointeeType());
    }

    TemplateTypeParmDecl *VisitBlockPointerType(const BlockPointerType *T) {
      return Visit(T->getPointeeType());
    }

    TemplateTypeParmDecl *VisitReferenceType(const ReferenceType *T) {
      return Visit(T->getPointeeTypeAsWritten());
    }

    TemplateTypeParmDecl *VisitMemberPointerType(const MemberPointerType *T) {
      return Visit(T->getPointeeType());
    }

    TemplateTypeParmDecl *VisitArrayType(const ArrayType *T) {
      return Visit(T->getElementType());
    }

    TemplateTypeParmDecl *VisitDependentSizedExtVectorType(
      const DependentSizedExtVectorType *T) {
      return Visit(T->getElementType());
    }

    TemplateTypeParmDecl *VisitVectorType(const VectorType *T) {
      return Visit(T->getElementType());
    }

    TemplateTypeParmDecl *VisitFunctionProtoType(const FunctionProtoType *T) {
      return VisitFunctionType(T);
    }

    TemplateTypeParmDecl *VisitFunctionType(const FunctionType *T) {
      return Visit(T->getReturnType());
    }

    TemplateTypeParmDecl *VisitParenType(const ParenType *T) {
      return Visit(T->getInnerType());
    }

    TemplateTypeParmDecl *VisitAttributedType(const AttributedType *T) {
      return Visit(T->getModifiedType());
    }

    TemplateTypeParmDecl *VisitMacroQualifiedType(const MacroQualifiedType *T) {
      return Visit(T->getUnderlyingType());
    }

    TemplateTypeParmDecl *VisitAdjustedType(const AdjustedType *T) {
      return Visit(T->getOriginalType());
    }

    TemplateTypeParmDecl *VisitPackExpansionType(const PackExpansionType *T) {
      return Visit(T->getPattern());
    }
  };

} // namespace

bool Sema::SubstTypeConstraint(
    TemplateTypeParmDecl *Inst, const TypeConstraint *TC,
    const MultiLevelTemplateArgumentList &TemplateArgs) {
  const ASTTemplateArgumentListInfo *TemplArgInfo =
      TC->getTemplateArgsAsWritten();
  TemplateArgumentListInfo InstArgs;

  if (TemplArgInfo) {
    InstArgs.setLAngleLoc(TemplArgInfo->LAngleLoc);
    InstArgs.setRAngleLoc(TemplArgInfo->RAngleLoc);
    if (SubstTemplateArguments(TemplArgInfo->arguments(), TemplateArgs,
                               InstArgs))
      return true;
  }
  return AttachTypeConstraint(
      TC->getNestedNameSpecifierLoc(), TC->getConceptNameInfo(),
      TC->getNamedConcept(), &InstArgs, Inst,
      Inst->isParameterPack()
          ? cast<CXXFoldExpr>(TC->getImmediatelyDeclaredConstraint())
                ->getEllipsisLoc()
          : SourceLocation());
}

ParmVarDecl *Sema::SubstParmVarDecl(ParmVarDecl *OldParm,
                            const MultiLevelTemplateArgumentList &TemplateArgs,
                                    int indexAdjustment,
                                    Optional<unsigned> NumExpansions,
                                    bool ExpectParameterPack) {
  TypeSourceInfo *OldDI = OldParm->getTypeSourceInfo();
  TypeSourceInfo *NewDI = nullptr;

  TypeLoc OldTL = OldDI->getTypeLoc();
  if (PackExpansionTypeLoc ExpansionTL = OldTL.getAs<PackExpansionTypeLoc>()) {

    // We have a function parameter pack. Substitute into the pattern of the
    // expansion.
    NewDI = SubstType(ExpansionTL.getPatternLoc(), TemplateArgs,
                      OldParm->getLocation(), OldParm->getDeclName());
    if (!NewDI)
      return nullptr;

    if (NewDI->getType()->containsUnexpandedParameterPack()) {
      // We still have unexpanded parameter packs, which means that
      // our function parameter is still a function parameter pack.
      // Therefore, make its type a pack expansion type.
      NewDI = CheckPackExpansion(NewDI, ExpansionTL.getEllipsisLoc(),
                                 NumExpansions);
    } else if (ExpectParameterPack) {
      // We expected to get a parameter pack but didn't (because the type
      // itself is not a pack expansion type), so complain. This can occur when
      // the substitution goes through an alias template that "loses" the
      // pack expansion.
      Diag(OldParm->getLocation(),
           diag::err_function_parameter_pack_without_parameter_packs)
        << NewDI->getType();
      return nullptr;
    }
  } else {
    NewDI = SubstType(OldDI, TemplateArgs, OldParm->getLocation(),
                      OldParm->getDeclName());
  }

  if (!NewDI)
    return nullptr;

  if (NewDI->getType()->isVoidType()) {
    Diag(OldParm->getLocation(), diag::err_param_with_void_type);
    return nullptr;
  }

  // In abbreviated templates, TemplateTypeParmDecls with possible
  // TypeConstraints are created when the parameter list is originally parsed.
  // The TypeConstraints can therefore reference other functions parameters in
  // the abbreviated function template, which is why we must instantiate them
  // here, when the instantiated versions of those referenced parameters are in
  // scope.
  if (TemplateTypeParmDecl *TTP =
          GetContainedInventedTypeParmVisitor().Visit(OldDI->getType())) {
    if (const TypeConstraint *TC = TTP->getTypeConstraint()) {
      auto *Inst = cast_or_null<TemplateTypeParmDecl>(
          FindInstantiatedDecl(TTP->getLocation(), TTP, TemplateArgs));
      // We will first get here when instantiating the abbreviated function
      // template's described function, but we might also get here later.
      // Make sure we do not instantiate the TypeConstraint more than once.
      if (Inst && !Inst->getTypeConstraint()) {
        // TODO: Concepts: do not instantiate the constraint (delayed constraint
        // substitution)
        if (SubstTypeConstraint(Inst, TC, TemplateArgs))
          return nullptr;
      }
    }
  }

  ParmVarDecl *NewParm = CheckParameter(Context.getTranslationUnitDecl(),
                                        OldParm->getInnerLocStart(),
                                        OldParm->getLocation(),
                                        OldParm->getIdentifier(),
                                        NewDI->getType(), NewDI,
                                        OldParm->getStorageClass());
  if (!NewParm)
    return nullptr;

  // Mark the (new) default argument as uninstantiated (if any).
  if (OldParm->hasUninstantiatedDefaultArg()) {
    Expr *Arg = OldParm->getUninstantiatedDefaultArg();
    NewParm->setUninstantiatedDefaultArg(Arg);
  } else if (OldParm->hasUnparsedDefaultArg()) {
    NewParm->setUnparsedDefaultArg();
    UnparsedDefaultArgInstantiations[OldParm].push_back(NewParm);
  } else if (Expr *Arg = OldParm->getDefaultArg()) {
    FunctionDecl *OwningFunc = cast<FunctionDecl>(OldParm->getDeclContext());
    if (OwningFunc->isInLocalScopeForInstantiation()) {
      // Instantiate default arguments for methods of local classes (DR1484)
      // and non-defining declarations.
      Sema::ContextRAII SavedContext(*this, OwningFunc);
      LocalInstantiationScope Local(*this, true);
      ExprResult NewArg = SubstExpr(Arg, TemplateArgs);
      if (NewArg.isUsable()) {
        // It would be nice if we still had this.
        SourceLocation EqualLoc = NewArg.get()->getBeginLoc();
        ExprResult Result =
            ConvertParamDefaultArgument(NewParm, NewArg.get(), EqualLoc);
        if (Result.isInvalid())
          return nullptr;

        SetParamDefaultArgument(NewParm, Result.getAs<Expr>(), EqualLoc);
      }
    } else {
      // FIXME: if we non-lazily instantiated non-dependent default args for
      // non-dependent parameter types we could remove a bunch of duplicate
      // conversion warnings for such arguments.
      NewParm->setUninstantiatedDefaultArg(Arg);
    }
  }

  NewParm->setHasInheritedDefaultArg(OldParm->hasInheritedDefaultArg());

  if (OldParm->isParameterPack() && !NewParm->isParameterPack()) {
    // Add the new parameter to the instantiated parameter pack.
    CurrentInstantiationScope->InstantiatedLocalPackArg(OldParm, NewParm);
  } else {
    // Introduce an Old -> New mapping
    CurrentInstantiationScope->InstantiatedLocal(OldParm, NewParm);
  }

  // FIXME: OldParm may come from a FunctionProtoType, in which case CurContext
  // can be anything, is this right ?
  NewParm->setDeclContext(CurContext);

  NewParm->setScopeInfo(OldParm->getFunctionScopeDepth(),
                        OldParm->getFunctionScopeIndex() + indexAdjustment);

  InstantiateAttrs(TemplateArgs, OldParm, NewParm);

  return NewParm;
}

/// Substitute the given template arguments into the given set of
/// parameters, producing the set of parameter types that would be generated
/// from such a substitution.
bool Sema::SubstParmTypes(
    SourceLocation Loc, ArrayRef<ParmVarDecl *> Params,
    const FunctionProtoType::ExtParameterInfo *ExtParamInfos,
    const MultiLevelTemplateArgumentList &TemplateArgs,
    SmallVectorImpl<QualType> &ParamTypes,
    SmallVectorImpl<ParmVarDecl *> *OutParams,
    ExtParameterInfoBuilder &ParamInfos) {
  assert(!CodeSynthesisContexts.empty() &&
         "Cannot perform an instantiation without some context on the "
         "instantiation stack");

  TemplateInstantiator Instantiator(*this, TemplateArgs, Loc,
                                    DeclarationName());
  return Instantiator.TransformFunctionTypeParams(
      Loc, Params, nullptr, ExtParamInfos, ParamTypes, OutParams, ParamInfos);
}

/// Perform substitution on the base class specifiers of the
/// given class template specialization.
///
/// Produces a diagnostic and returns true on error, returns false and
/// attaches the instantiated base classes to the class template
/// specialization if successful.
bool
Sema::SubstBaseSpecifiers(CXXRecordDecl *Instantiation,
                          CXXRecordDecl *Pattern,
                          const MultiLevelTemplateArgumentList &TemplateArgs) {
  bool Invalid = false;
  SmallVector<CXXBaseSpecifier*, 4> InstantiatedBases;
  for (const auto &Base : Pattern->bases()) {
    if (!Base.getType()->isDependentType()) {
      if (const CXXRecordDecl *RD = Base.getType()->getAsCXXRecordDecl()) {
        if (RD->isInvalidDecl())
          Instantiation->setInvalidDecl();
      }
      InstantiatedBases.push_back(new (Context) CXXBaseSpecifier(Base));
      continue;
    }

    SourceLocation EllipsisLoc;
    TypeSourceInfo *BaseTypeLoc;
    if (Base.isPackExpansion()) {
      // This is a pack expansion. See whether we should expand it now, or
      // wait until later.
      SmallVector<UnexpandedParameterPack, 2> Unexpanded;
      collectUnexpandedParameterPacks(Base.getTypeSourceInfo()->getTypeLoc(),
                                      Unexpanded);
      bool ShouldExpand = false;
      bool RetainExpansion = false;
      Optional<unsigned> NumExpansions;
      if (CheckParameterPacksForExpansion(Base.getEllipsisLoc(),
                                          Base.getSourceRange(),
                                          Unexpanded,
                                          TemplateArgs, ShouldExpand,
                                          RetainExpansion,
                                          NumExpansions)) {
        Invalid = true;
        continue;
      }

      // If we should expand this pack expansion now, do so.
      if (ShouldExpand) {
        for (unsigned I = 0; I != *NumExpansions; ++I) {
            Sema::ArgumentPackSubstitutionIndexRAII SubstIndex(*this, I);

          TypeSourceInfo *BaseTypeLoc = SubstType(Base.getTypeSourceInfo(),
                                                  TemplateArgs,
                                              Base.getSourceRange().getBegin(),
                                                  DeclarationName());
          if (!BaseTypeLoc) {
            Invalid = true;
            continue;
          }

          if (CXXBaseSpecifier *InstantiatedBase
                = CheckBaseSpecifier(Instantiation,
                                     Base.getSourceRange(),
                                     Base.isVirtual(),
                                     Base.getAccessSpecifierAsWritten(),
                                     BaseTypeLoc,
                                     SourceLocation()))
            InstantiatedBases.push_back(InstantiatedBase);
          else
            Invalid = true;
        }

        continue;
      }

      // The resulting base specifier will (still) be a pack expansion.
      EllipsisLoc = Base.getEllipsisLoc();
      Sema::ArgumentPackSubstitutionIndexRAII SubstIndex(*this, -1);
      BaseTypeLoc = SubstType(Base.getTypeSourceInfo(),
                              TemplateArgs,
                              Base.getSourceRange().getBegin(),
                              DeclarationName());
    } else {
      BaseTypeLoc = SubstType(Base.getTypeSourceInfo(),
                              TemplateArgs,
                              Base.getSourceRange().getBegin(),
                              DeclarationName());
    }

    if (!BaseTypeLoc) {
      Invalid = true;
      continue;
    }

    if (CXXBaseSpecifier *InstantiatedBase
          = CheckBaseSpecifier(Instantiation,
                               Base.getSourceRange(),
                               Base.isVirtual(),
                               Base.getAccessSpecifierAsWritten(),
                               BaseTypeLoc,
                               EllipsisLoc))
      InstantiatedBases.push_back(InstantiatedBase);
    else
      Invalid = true;
  }

  if (!Invalid && AttachBaseSpecifiers(Instantiation, InstantiatedBases))
    Invalid = true;

  return Invalid;
}

// Defined via #include from SemaTemplateInstantiateDecl.cpp
namespace clang {
  namespace sema {
    Attr *instantiateTemplateAttribute(const Attr *At, ASTContext &C, Sema &S,
                            const MultiLevelTemplateArgumentList &TemplateArgs);
    Attr *instantiateTemplateAttributeForDecl(
        const Attr *At, ASTContext &C, Sema &S,
        const MultiLevelTemplateArgumentList &TemplateArgs);
  }
}

/// Instantiate the definition of a class from a given pattern.
///
/// \param PointOfInstantiation The point of instantiation within the
/// source code.
///
/// \param Instantiation is the declaration whose definition is being
/// instantiated. This will be either a class template specialization
/// or a member class of a class template specialization.
///
/// \param Pattern is the pattern from which the instantiation
/// occurs. This will be either the declaration of a class template or
/// the declaration of a member class of a class template.
///
/// \param TemplateArgs The template arguments to be substituted into
/// the pattern.
///
/// \param TSK the kind of implicit or explicit instantiation to perform.
///
/// \param Complain whether to complain if the class cannot be instantiated due
/// to the lack of a definition.
///
/// \returns true if an error occurred, false otherwise.
bool
Sema::InstantiateClass(SourceLocation PointOfInstantiation,
                       CXXRecordDecl *Instantiation, CXXRecordDecl *Pattern,
                       const MultiLevelTemplateArgumentList &TemplateArgs,
                       TemplateSpecializationKind TSK,
                       bool Complain) {
  CXXRecordDecl *PatternDef
    = cast_or_null<CXXRecordDecl>(Pattern->getDefinition());
  if (DiagnoseUninstantiableTemplate(PointOfInstantiation, Instantiation,
                                Instantiation->getInstantiatedFromMemberClass(),
                                     Pattern, PatternDef, TSK, Complain))
    return true;

  llvm::TimeTraceScope TimeScope("InstantiateClass", [&]() {
    std::string Name;
    llvm::raw_string_ostream OS(Name);
    Instantiation->getNameForDiagnostic(OS, getPrintingPolicy(),
                                        /*Qualified=*/true);
    return Name;
  });

  Pattern = PatternDef;

  // Record the point of instantiation.
  if (MemberSpecializationInfo *MSInfo
        = Instantiation->getMemberSpecializationInfo()) {
    MSInfo->setTemplateSpecializationKind(TSK);
    MSInfo->setPointOfInstantiation(PointOfInstantiation);
  } else if (ClassTemplateSpecializationDecl *Spec
        = dyn_cast<ClassTemplateSpecializationDecl>(Instantiation)) {
    Spec->setTemplateSpecializationKind(TSK);
    Spec->setPointOfInstantiation(PointOfInstantiation);
  }

  InstantiatingTemplate Inst(*this, PointOfInstantiation, Instantiation);
  if (Inst.isInvalid())
    return true;
  assert(!Inst.isAlreadyInstantiating() && "should have been caught by caller");
  PrettyDeclStackTraceEntry CrashInfo(Context, Instantiation, SourceLocation(),
                                      "instantiating class definition");

  // Enter the scope of this instantiation. We don't use
  // PushDeclContext because we don't have a scope.
  ContextRAII SavedContext(*this, Instantiation);
  EnterExpressionEvaluationContext EvalContext(
      *this, Sema::ExpressionEvaluationContext::PotentiallyEvaluated);

  // If this is an instantiation of a local class, merge this local
  // instantiation scope with the enclosing scope. Otherwise, every
  // instantiation of a class has its own local instantiation scope.
  bool MergeWithParentScope = !Instantiation->isDefinedOutsideFunctionOrMethod();
  LocalInstantiationScope Scope(*this, MergeWithParentScope);

  // Some class state isn't processed immediately but delayed till class
  // instantiation completes. We may not be ready to handle any delayed state
  // already on the stack as it might correspond to a different class, so save
  // it now and put it back later.
  SavePendingParsedClassStateRAII SavedPendingParsedClassState(*this);

  // Pull attributes from the pattern onto the instantiation.
  InstantiateAttrs(TemplateArgs, Pattern, Instantiation);

  // Start the definition of this instantiation.
  Instantiation->startDefinition();

  // The instantiation is visible here, even if it was first declared in an
  // unimported module.
  Instantiation->setVisibleDespiteOwningModule();

  // FIXME: This loses the as-written tag kind for an explicit instantiation.
  Instantiation->setTagKind(Pattern->getTagKind());

  // Do substitution on the base class specifiers.
  if (SubstBaseSpecifiers(Instantiation, Pattern, TemplateArgs))
    Instantiation->setInvalidDecl();

  TemplateDeclInstantiator Instantiator(*this, Instantiation, TemplateArgs);
  SmallVector<Decl*, 4> Fields;
  // Delay instantiation of late parsed attributes.
  LateInstantiatedAttrVec LateAttrs;
  Instantiator.enableLateAttributeInstantiation(&LateAttrs);

  bool MightHaveConstexprVirtualFunctions = false;
  for (auto *Member : Pattern->decls()) {
    // Don't instantiate members not belonging in this semantic context.
    // e.g. for:
    // @code
    //    template <int i> class A {
    //      class B *g;
    //    };
    // @endcode
    // 'class B' has the template as lexical context but semantically it is
    // introduced in namespace scope.
    if (Member->getDeclContext() != Pattern)
      continue;

    // BlockDecls can appear in a default-member-initializer. They must be the
    // child of a BlockExpr, so we only know how to instantiate them from there.
    // Similarly, lambda closure types are recreated when instantiating the
    // corresponding LambdaExpr.
    if (isa<BlockDecl>(Member) ||
        (isa<CXXRecordDecl>(Member) && cast<CXXRecordDecl>(Member)->isLambda()))
      continue;

    if (Member->isInvalidDecl()) {
      Instantiation->setInvalidDecl();
      continue;
    }

    Decl *NewMember = Instantiator.Visit(Member);
    if (NewMember) {
      if (FieldDecl *Field = dyn_cast<FieldDecl>(NewMember)) {
        Fields.push_back(Field);
      } else if (EnumDecl *Enum = dyn_cast<EnumDecl>(NewMember)) {
        // C++11 [temp.inst]p1: The implicit instantiation of a class template
        // specialization causes the implicit instantiation of the definitions
        // of unscoped member enumerations.
        // Record a point of instantiation for this implicit instantiation.
        if (TSK == TSK_ImplicitInstantiation && !Enum->isScoped() &&
            Enum->isCompleteDefinition()) {
          MemberSpecializationInfo *MSInfo =Enum->getMemberSpecializationInfo();
          assert(MSInfo && "no spec info for member enum specialization");
          MSInfo->setTemplateSpecializationKind(TSK_ImplicitInstantiation);
          MSInfo->setPointOfInstantiation(PointOfInstantiation);
        }
      } else if (StaticAssertDecl *SA = dyn_cast<StaticAssertDecl>(NewMember)) {
        if (SA->isFailed()) {
          // A static_assert failed. Bail out; instantiating this
          // class is probably not meaningful.
          Instantiation->setInvalidDecl();
          break;
        }
      } else if (CXXMethodDecl *MD = dyn_cast<CXXMethodDecl>(NewMember)) {
        if (MD->isConstexpr() && !MD->getFriendObjectKind() &&
            (MD->isVirtualAsWritten() || Instantiation->getNumBases()))
          MightHaveConstexprVirtualFunctions = true;
      }

      if (NewMember->isInvalidDecl())
        Instantiation->setInvalidDecl();
    } else {
      // FIXME: Eventually, a NULL return will mean that one of the
      // instantiations was a semantic disaster, and we'll want to mark the
      // declaration invalid.
      // For now, we expect to skip some members that we can't yet handle.
    }
  }

  // Finish checking fields.
  ActOnFields(nullptr, Instantiation->getLocation(), Instantiation, Fields,
              SourceLocation(), SourceLocation(), ParsedAttributesView());
  CheckCompletedCXXClass(nullptr, Instantiation);

  // Default arguments are parsed, if not instantiated. We can go instantiate
  // default arg exprs for default constructors if necessary now. Unless we're
  // parsing a class, in which case wait until that's finished.
  if (ParsingClassDepth == 0)
    ActOnFinishCXXNonNestedClass();

  // Instantiate late parsed attributes, and attach them to their decls.
  // See Sema::InstantiateAttrs
  for (LateInstantiatedAttrVec::iterator I = LateAttrs.begin(),
       E = LateAttrs.end(); I != E; ++I) {
    assert(CurrentInstantiationScope == Instantiator.getStartingScope());
    CurrentInstantiationScope = I->Scope;

    // Allow 'this' within late-parsed attributes.
    auto *ND = cast<NamedDecl>(I->NewDecl);
    auto *ThisContext = dyn_cast_or_null<CXXRecordDecl>(ND->getDeclContext());
    CXXThisScopeRAII ThisScope(*this, ThisContext, Qualifiers(),
                               ND->isCXXInstanceMember());

    Attr *NewAttr =
      instantiateTemplateAttribute(I->TmplAttr, Context, *this, TemplateArgs);
    if (NewAttr)
      I->NewDecl->addAttr(NewAttr);
    LocalInstantiationScope::deleteScopes(I->Scope,
                                          Instantiator.getStartingScope());
  }
  Instantiator.disableLateAttributeInstantiation();
  LateAttrs.clear();

  ActOnFinishDelayedMemberInitializers(Instantiation);

  // FIXME: We should do something similar for explicit instantiations so they
  // end up in the right module.
  if (TSK == TSK_ImplicitInstantiation) {
    Instantiation->setLocation(Pattern->getLocation());
    Instantiation->setLocStart(Pattern->getInnerLocStart());
    Instantiation->setBraceRange(Pattern->getBraceRange());
  }

  if (!Instantiation->isInvalidDecl()) {
    // Perform any dependent diagnostics from the pattern.
    if (Pattern->isDependentContext())
      PerformDependentDiagnostics(Pattern, TemplateArgs);

    // Instantiate any out-of-line class template partial
    // specializations now.
    for (TemplateDeclInstantiator::delayed_partial_spec_iterator
              P = Instantiator.delayed_partial_spec_begin(),
           PEnd = Instantiator.delayed_partial_spec_end();
         P != PEnd; ++P) {
      if (!Instantiator.InstantiateClassTemplatePartialSpecialization(
              P->first, P->second)) {
        Instantiation->setInvalidDecl();
        break;
      }
    }

    // Instantiate any out-of-line variable template partial
    // specializations now.
    for (TemplateDeclInstantiator::delayed_var_partial_spec_iterator
              P = Instantiator.delayed_var_partial_spec_begin(),
           PEnd = Instantiator.delayed_var_partial_spec_end();
         P != PEnd; ++P) {
      if (!Instantiator.InstantiateVarTemplatePartialSpecialization(
              P->first, P->second)) {
        Instantiation->setInvalidDecl();
        break;
      }
    }
  }

  // Exit the scope of this instantiation.
  SavedContext.pop();

  if (!Instantiation->isInvalidDecl()) {
    // Always emit the vtable for an explicit instantiation definition
    // of a polymorphic class template specialization. Otherwise, eagerly
    // instantiate only constexpr virtual functions in preparation for their use
    // in constant evaluation.
    if (TSK == TSK_ExplicitInstantiationDefinition)
      MarkVTableUsed(PointOfInstantiation, Instantiation, true);
    else if (MightHaveConstexprVirtualFunctions)
      MarkVirtualMembersReferenced(PointOfInstantiation, Instantiation,
                                   /*ConstexprOnly*/ true);
  }

  Consumer.HandleTagDeclDefinition(Instantiation);

  return Instantiation->isInvalidDecl();
}

/// Instantiate the definition of an enum from a given pattern.
///
/// \param PointOfInstantiation The point of instantiation within the
///        source code.
/// \param Instantiation is the declaration whose definition is being
///        instantiated. This will be a member enumeration of a class
///        temploid specialization, or a local enumeration within a
///        function temploid specialization.
/// \param Pattern The templated declaration from which the instantiation
///        occurs.
/// \param TemplateArgs The template arguments to be substituted into
///        the pattern.
/// \param TSK The kind of implicit or explicit instantiation to perform.
///
/// \return \c true if an error occurred, \c false otherwise.
bool Sema::InstantiateEnum(SourceLocation PointOfInstantiation,
                           EnumDecl *Instantiation, EnumDecl *Pattern,
                           const MultiLevelTemplateArgumentList &TemplateArgs,
                           TemplateSpecializationKind TSK) {
  EnumDecl *PatternDef = Pattern->getDefinition();
  if (DiagnoseUninstantiableTemplate(PointOfInstantiation, Instantiation,
                                 Instantiation->getInstantiatedFromMemberEnum(),
                                     Pattern, PatternDef, TSK,/*Complain*/true))
    return true;
  Pattern = PatternDef;

  // Record the point of instantiation.
  if (MemberSpecializationInfo *MSInfo
        = Instantiation->getMemberSpecializationInfo()) {
    MSInfo->setTemplateSpecializationKind(TSK);
    MSInfo->setPointOfInstantiation(PointOfInstantiation);
  }

  InstantiatingTemplate Inst(*this, PointOfInstantiation, Instantiation);
  if (Inst.isInvalid())
    return true;
  if (Inst.isAlreadyInstantiating())
    return false;
  PrettyDeclStackTraceEntry CrashInfo(Context, Instantiation, SourceLocation(),
                                      "instantiating enum definition");

  // The instantiation is visible here, even if it was first declared in an
  // unimported module.
  Instantiation->setVisibleDespiteOwningModule();

  // Enter the scope of this instantiation. We don't use
  // PushDeclContext because we don't have a scope.
  ContextRAII SavedContext(*this, Instantiation);
  EnterExpressionEvaluationContext EvalContext(
      *this, Sema::ExpressionEvaluationContext::PotentiallyEvaluated);

  LocalInstantiationScope Scope(*this, /*MergeWithParentScope*/true);

  // Pull attributes from the pattern onto the instantiation.
  InstantiateAttrs(TemplateArgs, Pattern, Instantiation);

  TemplateDeclInstantiator Instantiator(*this, Instantiation, TemplateArgs);
  Instantiator.InstantiateEnumDefinition(Instantiation, Pattern);

  // Exit the scope of this instantiation.
  SavedContext.pop();

  return Instantiation->isInvalidDecl();
}


/// Instantiate the definition of a field from the given pattern.
///
/// \param PointOfInstantiation The point of instantiation within the
///        source code.
/// \param Instantiation is the declaration whose definition is being
///        instantiated. This will be a class of a class temploid
///        specialization, or a local enumeration within a function temploid
///        specialization.
/// \param Pattern The templated declaration from which the instantiation
///        occurs.
/// \param TemplateArgs The template arguments to be substituted into
///        the pattern.
///
/// \return \c true if an error occurred, \c false otherwise.
bool Sema::InstantiateInClassInitializer(
    SourceLocation PointOfInstantiation, FieldDecl *Instantiation,
    FieldDecl *Pattern, const MultiLevelTemplateArgumentList &TemplateArgs) {
  // If there is no initializer, we don't need to do anything.
  if (!Pattern->hasInClassInitializer())
    return false;

  assert(Instantiation->getInClassInitStyle() ==
             Pattern->getInClassInitStyle() &&
         "pattern and instantiation disagree about init style");

  // Error out if we haven't parsed the initializer of the pattern yet because
  // we are waiting for the closing brace of the outer class.
  Expr *OldInit = Pattern->getInClassInitializer();
  if (!OldInit) {
    RecordDecl *PatternRD = Pattern->getParent();
    RecordDecl *OutermostClass = PatternRD->getOuterLexicalRecordContext();
    Diag(PointOfInstantiation,
         diag::err_default_member_initializer_not_yet_parsed)
        << OutermostClass << Pattern;
    Diag(Pattern->getEndLoc(),
         diag::note_default_member_initializer_not_yet_parsed);
    Instantiation->setInvalidDecl();
    return true;
  }

  InstantiatingTemplate Inst(*this, PointOfInstantiation, Instantiation);
  if (Inst.isInvalid())
    return true;
  if (Inst.isAlreadyInstantiating()) {
    // Error out if we hit an instantiation cycle for this initializer.
    Diag(PointOfInstantiation, diag::err_default_member_initializer_cycle)
      << Instantiation;
    return true;
  }
  PrettyDeclStackTraceEntry CrashInfo(Context, Instantiation, SourceLocation(),
                                      "instantiating default member init");

  // Enter the scope of this instantiation. We don't use PushDeclContext because
  // we don't have a scope.
  ContextRAII SavedContext(*this, Instantiation->getParent());
  EnterExpressionEvaluationContext EvalContext(
      *this, Sema::ExpressionEvaluationContext::PotentiallyEvaluated);

  LocalInstantiationScope Scope(*this, true);

  // Instantiate the initializer.
  ActOnStartCXXInClassMemberInitializer();
  CXXThisScopeRAII ThisScope(*this, Instantiation->getParent(), Qualifiers());

  ExprResult NewInit = SubstInitializer(OldInit, TemplateArgs,
                                        /*CXXDirectInit=*/false);
  Expr *Init = NewInit.get();
  assert((!Init || !isa<ParenListExpr>(Init)) && "call-style init in class");
  ActOnFinishCXXInClassMemberInitializer(
      Instantiation, Init ? Init->getBeginLoc() : SourceLocation(), Init);

  if (auto *L = getASTMutationListener())
    L->DefaultMemberInitializerInstantiated(Instantiation);

  // Return true if the in-class initializer is still missing.
  return !Instantiation->getInClassInitializer();
}

namespace {
  /// A partial specialization whose template arguments have matched
  /// a given template-id.
  struct PartialSpecMatchResult {
    ClassTemplatePartialSpecializationDecl *Partial;
    TemplateArgumentList *Args;
  };
}

bool Sema::usesPartialOrExplicitSpecialization(
    SourceLocation Loc, ClassTemplateSpecializationDecl *ClassTemplateSpec) {
  if (ClassTemplateSpec->getTemplateSpecializationKind() ==
      TSK_ExplicitSpecialization)
    return true;

  SmallVector<ClassTemplatePartialSpecializationDecl *, 4> PartialSpecs;
  ClassTemplateSpec->getSpecializedTemplate()
                   ->getPartialSpecializations(PartialSpecs);
  for (unsigned I = 0, N = PartialSpecs.size(); I != N; ++I) {
    TemplateDeductionInfo Info(Loc);
    if (!DeduceTemplateArguments(PartialSpecs[I],
                                 ClassTemplateSpec->getTemplateArgs(), Info))
      return true;
  }

  return false;
}

/// Get the instantiation pattern to use to instantiate the definition of a
/// given ClassTemplateSpecializationDecl (either the pattern of the primary
/// template or of a partial specialization).
static ActionResult<CXXRecordDecl *>
getPatternForClassTemplateSpecialization(
    Sema &S, SourceLocation PointOfInstantiation,
    ClassTemplateSpecializationDecl *ClassTemplateSpec,
    TemplateSpecializationKind TSK) {
  Sema::InstantiatingTemplate Inst(S, PointOfInstantiation, ClassTemplateSpec);
  if (Inst.isInvalid())
    return {/*Invalid=*/true};
  if (Inst.isAlreadyInstantiating())
    return {/*Invalid=*/false};

  llvm::PointerUnion<ClassTemplateDecl *,
                     ClassTemplatePartialSpecializationDecl *>
      Specialized = ClassTemplateSpec->getSpecializedTemplateOrPartial();
  if (!Specialized.is<ClassTemplatePartialSpecializationDecl *>()) {
    // Find best matching specialization.
    ClassTemplateDecl *Template = ClassTemplateSpec->getSpecializedTemplate();

    // C++ [temp.class.spec.match]p1:
    //   When a class template is used in a context that requires an
    //   instantiation of the class, it is necessary to determine
    //   whether the instantiation is to be generated using the primary
    //   template or one of the partial specializations. This is done by
    //   matching the template arguments of the class template
    //   specialization with the template argument lists of the partial
    //   specializations.
    typedef PartialSpecMatchResult MatchResult;
    SmallVector<MatchResult, 4> Matched;
    SmallVector<ClassTemplatePartialSpecializationDecl *, 4> PartialSpecs;
    Template->getPartialSpecializations(PartialSpecs);
    TemplateSpecCandidateSet FailedCandidates(PointOfInstantiation);
    for (unsigned I = 0, N = PartialSpecs.size(); I != N; ++I) {
      ClassTemplatePartialSpecializationDecl *Partial = PartialSpecs[I];
      TemplateDeductionInfo Info(FailedCandidates.getLocation());
      if (Sema::TemplateDeductionResult Result = S.DeduceTemplateArguments(
              Partial, ClassTemplateSpec->getTemplateArgs(), Info)) {
        // Store the failed-deduction information for use in diagnostics, later.
        // TODO: Actually use the failed-deduction info?
        FailedCandidates.addCandidate().set(
            DeclAccessPair::make(Template, AS_public), Partial,
            MakeDeductionFailureInfo(S.Context, Result, Info));
        (void)Result;
      } else {
        Matched.push_back(PartialSpecMatchResult());
        Matched.back().Partial = Partial;
        Matched.back().Args = Info.take();
      }
    }

    // If we're dealing with a member template where the template parameters
    // have been instantiated, this provides the original template parameters
    // from which the member template's parameters were instantiated.

    if (Matched.size() >= 1) {
      SmallVectorImpl<MatchResult>::iterator Best = Matched.begin();
      if (Matched.size() == 1) {
        //   -- If exactly one matching specialization is found, the
        //      instantiation is generated from that specialization.
        // We don't need to do anything for this.
      } else {
        //   -- If more than one matching specialization is found, the
        //      partial order rules (14.5.4.2) are used to determine
        //      whether one of the specializations is more specialized
        //      than the others. If none of the specializations is more
        //      specialized than all of the other matching
        //      specializations, then the use of the class template is
        //      ambiguous and the program is ill-formed.
        for (SmallVectorImpl<MatchResult>::iterator P = Best + 1,
                                                 PEnd = Matched.end();
             P != PEnd; ++P) {
          if (S.getMoreSpecializedPartialSpecialization(
                  P->Partial, Best->Partial, PointOfInstantiation) ==
              P->Partial)
            Best = P;
        }

        // Determine if the best partial specialization is more specialized than
        // the others.
        bool Ambiguous = false;
        for (SmallVectorImpl<MatchResult>::iterator P = Matched.begin(),
                                                 PEnd = Matched.end();
             P != PEnd; ++P) {
          if (P != Best && S.getMoreSpecializedPartialSpecialization(
                               P->Partial, Best->Partial,
                               PointOfInstantiation) != Best->Partial) {
            Ambiguous = true;
            break;
          }
        }

        if (Ambiguous) {
          // Partial ordering did not produce a clear winner. Complain.
          Inst.Clear();
          ClassTemplateSpec->setInvalidDecl();
          S.Diag(PointOfInstantiation,
                 diag::err_partial_spec_ordering_ambiguous)
              << ClassTemplateSpec;

          // Print the matching partial specializations.
          for (SmallVectorImpl<MatchResult>::iterator P = Matched.begin(),
                                                   PEnd = Matched.end();
               P != PEnd; ++P)
            S.Diag(P->Partial->getLocation(), diag::note_partial_spec_match)
                << S.getTemplateArgumentBindingsText(
                       P->Partial->getTemplateParameters(), *P->Args);

          return {/*Invalid=*/true};
        }
      }

      ClassTemplateSpec->setInstantiationOf(Best->Partial, Best->Args);
    } else {
      //   -- If no matches are found, the instantiation is generated
      //      from the primary template.
    }
  }

  CXXRecordDecl *Pattern = nullptr;
  Specialized = ClassTemplateSpec->getSpecializedTemplateOrPartial();
  if (auto *PartialSpec =
          Specialized.dyn_cast<ClassTemplatePartialSpecializationDecl *>()) {
    // Instantiate using the best class template partial specialization.
    while (PartialSpec->getInstantiatedFromMember()) {
      // If we've found an explicit specialization of this class template,
      // stop here and use that as the pattern.
      if (PartialSpec->isMemberSpecialization())
        break;

      PartialSpec = PartialSpec->getInstantiatedFromMember();
    }
    Pattern = PartialSpec;
  } else {
    ClassTemplateDecl *Template = ClassTemplateSpec->getSpecializedTemplate();
    while (Template->getInstantiatedFromMemberTemplate()) {
      // If we've found an explicit specialization of this class template,
      // stop here and use that as the pattern.
      if (Template->isMemberSpecialization())
        break;

      Template = Template->getInstantiatedFromMemberTemplate();
    }
    Pattern = Template->getTemplatedDecl();
  }

  return Pattern;
}

bool Sema::InstantiateClassTemplateSpecialization(
    SourceLocation PointOfInstantiation,
    ClassTemplateSpecializationDecl *ClassTemplateSpec,
    TemplateSpecializationKind TSK, bool Complain) {
  // Perform the actual instantiation on the canonical declaration.
  ClassTemplateSpec = cast<ClassTemplateSpecializationDecl>(
      ClassTemplateSpec->getCanonicalDecl());
  if (ClassTemplateSpec->isInvalidDecl())
    return true;

  ActionResult<CXXRecordDecl *> Pattern =
      getPatternForClassTemplateSpecialization(*this, PointOfInstantiation,
                                               ClassTemplateSpec, TSK);
  if (!Pattern.isUsable())
    return Pattern.isInvalid();

  return InstantiateClass(
      PointOfInstantiation, ClassTemplateSpec, Pattern.get(),
      getTemplateInstantiationArgs(ClassTemplateSpec), TSK, Complain);
}

/// Instantiates the definitions of all of the member
/// of the given class, which is an instantiation of a class template
/// or a member class of a template.
void
Sema::InstantiateClassMembers(SourceLocation PointOfInstantiation,
                              CXXRecordDecl *Instantiation,
                        const MultiLevelTemplateArgumentList &TemplateArgs,
                              TemplateSpecializationKind TSK) {
  // FIXME: We need to notify the ASTMutationListener that we did all of these
  // things, in case we have an explicit instantiation definition in a PCM, a
  // module, or preamble, and the declaration is in an imported AST.
  assert(
      (TSK == TSK_ExplicitInstantiationDefinition ||
       TSK == TSK_ExplicitInstantiationDeclaration ||
       (TSK == TSK_ImplicitInstantiation && Instantiation->isLocalClass())) &&
      "Unexpected template specialization kind!");
  for (auto *D : Instantiation->decls()) {
    bool SuppressNew = false;
    if (auto *Function = dyn_cast<FunctionDecl>(D)) {
      if (FunctionDecl *Pattern =
              Function->getInstantiatedFromMemberFunction()) {

        if (Function->isIneligibleOrNotSelected())
          continue;

        if (Function->getTrailingRequiresClause()) {
          ConstraintSatisfaction Satisfaction;
          if (CheckFunctionConstraints(Function, Satisfaction) ||
              !Satisfaction.IsSatisfied) {
            continue;
          }
        }

        if (Function->hasAttr<ExcludeFromExplicitInstantiationAttr>())
          continue;

        MemberSpecializationInfo *MSInfo =
            Function->getMemberSpecializationInfo();
        assert(MSInfo && "No member specialization information?");
        if (MSInfo->getTemplateSpecializationKind()
                                                 == TSK_ExplicitSpecialization)
          continue;

        if (CheckSpecializationInstantiationRedecl(PointOfInstantiation, TSK,
                                                   Function,
                                        MSInfo->getTemplateSpecializationKind(),
                                              MSInfo->getPointOfInstantiation(),
                                                   SuppressNew) ||
            SuppressNew)
          continue;

        // C++11 [temp.explicit]p8:
        //   An explicit instantiation definition that names a class template
        //   specialization explicitly instantiates the class template
        //   specialization and is only an explicit instantiation definition
        //   of members whose definition is visible at the point of
        //   instantiation.
        if (TSK == TSK_ExplicitInstantiationDefinition && !Pattern->isDefined())
          continue;

        Function->setTemplateSpecializationKind(TSK, PointOfInstantiation);

        if (Function->isDefined()) {
          // Let the ASTConsumer know that this function has been explicitly
          // instantiated now, and its linkage might have changed.
          Consumer.HandleTopLevelDecl(DeclGroupRef(Function));
        } else if (TSK == TSK_ExplicitInstantiationDefinition) {
          InstantiateFunctionDefinition(PointOfInstantiation, Function);
        } else if (TSK == TSK_ImplicitInstantiation) {
          PendingLocalImplicitInstantiations.push_back(
              std::make_pair(Function, PointOfInstantiation));
        }
      }
    } else if (auto *Var = dyn_cast<VarDecl>(D)) {
      if (isa<VarTemplateSpecializationDecl>(Var))
        continue;

      if (Var->isStaticDataMember()) {
        if (Var->hasAttr<ExcludeFromExplicitInstantiationAttr>())
          continue;

        MemberSpecializationInfo *MSInfo = Var->getMemberSpecializationInfo();
        assert(MSInfo && "No member specialization information?");
        if (MSInfo->getTemplateSpecializationKind()
                                                 == TSK_ExplicitSpecialization)
          continue;

        if (CheckSpecializationInstantiationRedecl(PointOfInstantiation, TSK,
                                                   Var,
                                        MSInfo->getTemplateSpecializationKind(),
                                              MSInfo->getPointOfInstantiation(),
                                                   SuppressNew) ||
            SuppressNew)
          continue;

        if (TSK == TSK_ExplicitInstantiationDefinition) {
          // C++0x [temp.explicit]p8:
          //   An explicit instantiation definition that names a class template
          //   specialization explicitly instantiates the class template
          //   specialization and is only an explicit instantiation definition
          //   of members whose definition is visible at the point of
          //   instantiation.
          if (!Var->getInstantiatedFromStaticDataMember()->getDefinition())
            continue;

          Var->setTemplateSpecializationKind(TSK, PointOfInstantiation);
          InstantiateVariableDefinition(PointOfInstantiation, Var);
        } else {
          Var->setTemplateSpecializationKind(TSK, PointOfInstantiation);
        }
      }
    } else if (auto *Record = dyn_cast<CXXRecordDecl>(D)) {
      if (Record->hasAttr<ExcludeFromExplicitInstantiationAttr>())
        continue;

      // Always skip the injected-class-name, along with any
      // redeclarations of nested classes, since both would cause us
      // to try to instantiate the members of a class twice.
      // Skip closure types; they'll get instantiated when we instantiate
      // the corresponding lambda-expression.
      if (Record->isInjectedClassName() || Record->getPreviousDecl() ||
          Record->isLambda())
        continue;

      MemberSpecializationInfo *MSInfo = Record->getMemberSpecializationInfo();
      assert(MSInfo && "No member specialization information?");

      if (MSInfo->getTemplateSpecializationKind()
                                                == TSK_ExplicitSpecialization)
        continue;

      if (Context.getTargetInfo().getTriple().isOSWindows() &&
          TSK == TSK_ExplicitInstantiationDeclaration) {
        // On Windows, explicit instantiation decl of the outer class doesn't
        // affect the inner class. Typically extern template declarations are
        // used in combination with dll import/export annotations, but those
        // are not propagated from the outer class templates to inner classes.
        // Therefore, do not instantiate inner classes on this platform, so
        // that users don't end up with undefined symbols during linking.
        continue;
      }

      if (CheckSpecializationInstantiationRedecl(PointOfInstantiation, TSK,
                                                 Record,
                                        MSInfo->getTemplateSpecializationKind(),
                                              MSInfo->getPointOfInstantiation(),
                                                 SuppressNew) ||
          SuppressNew)
        continue;

      CXXRecordDecl *Pattern = Record->getInstantiatedFromMemberClass();
      assert(Pattern && "Missing instantiated-from-template information");

      if (!Record->getDefinition()) {
        if (!Pattern->getDefinition()) {
          // C++0x [temp.explicit]p8:
          //   An explicit instantiation definition that names a class template
          //   specialization explicitly instantiates the class template
          //   specialization and is only an explicit instantiation definition
          //   of members whose definition is visible at the point of
          //   instantiation.
          if (TSK == TSK_ExplicitInstantiationDeclaration) {
            MSInfo->setTemplateSpecializationKind(TSK);
            MSInfo->setPointOfInstantiation(PointOfInstantiation);
          }

          continue;
        }

        InstantiateClass(PointOfInstantiation, Record, Pattern,
                         TemplateArgs,
                         TSK);
      } else {
        if (TSK == TSK_ExplicitInstantiationDefinition &&
            Record->getTemplateSpecializationKind() ==
                TSK_ExplicitInstantiationDeclaration) {
          Record->setTemplateSpecializationKind(TSK);
          MarkVTableUsed(PointOfInstantiation, Record, true);
        }
      }

      Pattern = cast_or_null<CXXRecordDecl>(Record->getDefinition());
      if (Pattern)
        InstantiateClassMembers(PointOfInstantiation, Pattern, TemplateArgs,
                                TSK);
    } else if (auto *Enum = dyn_cast<EnumDecl>(D)) {
      MemberSpecializationInfo *MSInfo = Enum->getMemberSpecializationInfo();
      assert(MSInfo && "No member specialization information?");

      if (MSInfo->getTemplateSpecializationKind()
            == TSK_ExplicitSpecialization)
        continue;

      if (CheckSpecializationInstantiationRedecl(
            PointOfInstantiation, TSK, Enum,
            MSInfo->getTemplateSpecializationKind(),
            MSInfo->getPointOfInstantiation(), SuppressNew) ||
          SuppressNew)
        continue;

      if (Enum->getDefinition())
        continue;

      EnumDecl *Pattern = Enum->getTemplateInstantiationPattern();
      assert(Pattern && "Missing instantiated-from-template information");

      if (TSK == TSK_ExplicitInstantiationDefinition) {
        if (!Pattern->getDefinition())
          continue;

        InstantiateEnum(PointOfInstantiation, Enum, Pattern, TemplateArgs, TSK);
      } else {
        MSInfo->setTemplateSpecializationKind(TSK);
        MSInfo->setPointOfInstantiation(PointOfInstantiation);
      }
    } else if (auto *Field = dyn_cast<FieldDecl>(D)) {
      // No need to instantiate in-class initializers during explicit
      // instantiation.
      if (Field->hasInClassInitializer() && TSK == TSK_ImplicitInstantiation) {
        CXXRecordDecl *ClassPattern =
            Instantiation->getTemplateInstantiationPattern();
        DeclContext::lookup_result Lookup =
            ClassPattern->lookup(Field->getDeclName());
        FieldDecl *Pattern = Lookup.find_first<FieldDecl>();
        assert(Pattern);
        InstantiateInClassInitializer(PointOfInstantiation, Field, Pattern,
                                      TemplateArgs);
      }
    }
  }
}

/// Instantiate the definitions of all of the members of the
/// given class template specialization, which was named as part of an
/// explicit instantiation.
void
Sema::InstantiateClassTemplateSpecializationMembers(
                                           SourceLocation PointOfInstantiation,
                            ClassTemplateSpecializationDecl *ClassTemplateSpec,
                                               TemplateSpecializationKind TSK) {
  // C++0x [temp.explicit]p7:
  //   An explicit instantiation that names a class template
  //   specialization is an explicit instantion of the same kind
  //   (declaration or definition) of each of its members (not
  //   including members inherited from base classes) that has not
  //   been previously explicitly specialized in the translation unit
  //   containing the explicit instantiation, except as described
  //   below.
  InstantiateClassMembers(PointOfInstantiation, ClassTemplateSpec,
                          getTemplateInstantiationArgs(ClassTemplateSpec),
                          TSK);
}

StmtResult
Sema::SubstStmt(Stmt *S, const MultiLevelTemplateArgumentList &TemplateArgs) {
  if (!S)
    return S;

  TemplateInstantiator Instantiator(*this, TemplateArgs,
                                    SourceLocation(),
                                    DeclarationName());
  return Instantiator.TransformStmt(S);
}

bool Sema::SubstTemplateArguments(
    ArrayRef<TemplateArgumentLoc> Args,
    const MultiLevelTemplateArgumentList &TemplateArgs,
    TemplateArgumentListInfo &Out) {
  TemplateInstantiator Instantiator(*this, TemplateArgs,
                                    SourceLocation(),
                                    DeclarationName());
  return Instantiator.TransformTemplateArguments(Args.begin(), Args.end(),
                                                 Out);
}

ExprResult
Sema::SubstExpr(Expr *E, const MultiLevelTemplateArgumentList &TemplateArgs) {
  if (!E)
    return E;

  TemplateInstantiator Instantiator(*this, TemplateArgs,
                                    SourceLocation(),
                                    DeclarationName());
  return Instantiator.TransformExpr(E);
}

ExprResult Sema::SubstInitializer(Expr *Init,
                          const MultiLevelTemplateArgumentList &TemplateArgs,
                          bool CXXDirectInit) {
  TemplateInstantiator Instantiator(*this, TemplateArgs,
                                    SourceLocation(),
                                    DeclarationName());
  return Instantiator.TransformInitializer(Init, CXXDirectInit);
}

bool Sema::SubstExprs(ArrayRef<Expr *> Exprs, bool IsCall,
                      const MultiLevelTemplateArgumentList &TemplateArgs,
                      SmallVectorImpl<Expr *> &Outputs) {
  if (Exprs.empty())
    return false;

  TemplateInstantiator Instantiator(*this, TemplateArgs,
                                    SourceLocation(),
                                    DeclarationName());
  return Instantiator.TransformExprs(Exprs.data(), Exprs.size(),
                                     IsCall, Outputs);
}

NestedNameSpecifierLoc
Sema::SubstNestedNameSpecifierLoc(NestedNameSpecifierLoc NNS,
                        const MultiLevelTemplateArgumentList &TemplateArgs) {
  if (!NNS)
    return NestedNameSpecifierLoc();

  TemplateInstantiator Instantiator(*this, TemplateArgs, NNS.getBeginLoc(),
                                    DeclarationName());
  return Instantiator.TransformNestedNameSpecifierLoc(NNS);
}

/// Do template substitution on declaration name info.
DeclarationNameInfo
Sema::SubstDeclarationNameInfo(const DeclarationNameInfo &NameInfo,
                         const MultiLevelTemplateArgumentList &TemplateArgs) {
  TemplateInstantiator Instantiator(*this, TemplateArgs, NameInfo.getLoc(),
                                    NameInfo.getName());
  return Instantiator.TransformDeclarationNameInfo(NameInfo);
}

TemplateName
Sema::SubstTemplateName(NestedNameSpecifierLoc QualifierLoc,
                        TemplateName Name, SourceLocation Loc,
                        const MultiLevelTemplateArgumentList &TemplateArgs) {
  TemplateInstantiator Instantiator(*this, TemplateArgs, Loc,
                                    DeclarationName());
  CXXScopeSpec SS;
  SS.Adopt(QualifierLoc);
  return Instantiator.TransformTemplateName(SS, Name, Loc);
}

static const Decl *getCanonicalParmVarDecl(const Decl *D) {
  // When storing ParmVarDecls in the local instantiation scope, we always
  // want to use the ParmVarDecl from the canonical function declaration,
  // since the map is then valid for any redeclaration or definition of that
  // function.
  if (const ParmVarDecl *PV = dyn_cast<ParmVarDecl>(D)) {
    if (const FunctionDecl *FD = dyn_cast<FunctionDecl>(PV->getDeclContext())) {
      unsigned i = PV->getFunctionScopeIndex();
      // This parameter might be from a freestanding function type within the
      // function and isn't necessarily referring to one of FD's parameters.
      if (i < FD->getNumParams() && FD->getParamDecl(i) == PV)
        return FD->getCanonicalDecl()->getParamDecl(i);
    }
  }
  return D;
}


llvm::PointerUnion<Decl *, LocalInstantiationScope::DeclArgumentPack *> *
LocalInstantiationScope::findInstantiationOf(const Decl *D) {
  D = getCanonicalParmVarDecl(D);
  for (LocalInstantiationScope *Current = this; Current;
       Current = Current->Outer) {

    // Check if we found something within this scope.
    const Decl *CheckD = D;
    do {
      LocalDeclsMap::iterator Found = Current->LocalDecls.find(CheckD);
      if (Found != Current->LocalDecls.end())
        return &Found->second;

      // If this is a tag declaration, it's possible that we need to look for
      // a previous declaration.
      if (const TagDecl *Tag = dyn_cast<TagDecl>(CheckD))
        CheckD = Tag->getPreviousDecl();
      else
        CheckD = nullptr;
    } while (CheckD);

    // If we aren't combined with our outer scope, we're done.
    if (!Current->CombineWithOuterScope)
      break;
  }

  // If we're performing a partial substitution during template argument
  // deduction, we may not have values for template parameters yet.
  if (isa<NonTypeTemplateParmDecl>(D) || isa<TemplateTypeParmDecl>(D) ||
      isa<TemplateTemplateParmDecl>(D))
    return nullptr;

  // Local types referenced prior to definition may require instantiation.
  if (const CXXRecordDecl *RD = dyn_cast<CXXRecordDecl>(D))
    if (RD->isLocalClass())
      return nullptr;

  // Enumeration types referenced prior to definition may appear as a result of
  // error recovery.
  if (isa<EnumDecl>(D))
    return nullptr;

  // Materialized typedefs/type alias for implicit deduction guides may require
  // instantiation.
  if (isa<TypedefNameDecl>(D) &&
      isa<CXXDeductionGuideDecl>(D->getDeclContext()))
    return nullptr;

  // If we didn't find the decl, then we either have a sema bug, or we have a
  // forward reference to a label declaration.  Return null to indicate that
  // we have an uninstantiated label.
  assert(isa<LabelDecl>(D) && "declaration not instantiated in this scope");
  return nullptr;
}

void LocalInstantiationScope::InstantiatedLocal(const Decl *D, Decl *Inst) {
  D = getCanonicalParmVarDecl(D);
  llvm::PointerUnion<Decl *, DeclArgumentPack *> &Stored = LocalDecls[D];
  if (Stored.isNull()) {
#ifndef NDEBUG
    // It should not be present in any surrounding scope either.
    LocalInstantiationScope *Current = this;
    while (Current->CombineWithOuterScope && Current->Outer) {
      Current = Current->Outer;
      assert(Current->LocalDecls.find(D) == Current->LocalDecls.end() &&
             "Instantiated local in inner and outer scopes");
    }
#endif
    Stored = Inst;
  } else if (DeclArgumentPack *Pack = Stored.dyn_cast<DeclArgumentPack *>()) {
    Pack->push_back(cast<VarDecl>(Inst));
  } else {
    assert(Stored.get<Decl *>() == Inst && "Already instantiated this local");
  }
}

void LocalInstantiationScope::InstantiatedLocalPackArg(const Decl *D,
                                                       VarDecl *Inst) {
  D = getCanonicalParmVarDecl(D);
  DeclArgumentPack *Pack = LocalDecls[D].get<DeclArgumentPack *>();
  Pack->push_back(Inst);
}

void LocalInstantiationScope::MakeInstantiatedLocalArgPack(const Decl *D) {
#ifndef NDEBUG
  // This should be the first time we've been told about this decl.
  for (LocalInstantiationScope *Current = this;
       Current && Current->CombineWithOuterScope; Current = Current->Outer)
    assert(Current->LocalDecls.find(D) == Current->LocalDecls.end() &&
           "Creating local pack after instantiation of local");
#endif

  D = getCanonicalParmVarDecl(D);
  llvm::PointerUnion<Decl *, DeclArgumentPack *> &Stored = LocalDecls[D];
  DeclArgumentPack *Pack = new DeclArgumentPack;
  Stored = Pack;
  ArgumentPacks.push_back(Pack);
}

bool LocalInstantiationScope::isLocalPackExpansion(const Decl *D) {
  for (DeclArgumentPack *Pack : ArgumentPacks)
    if (llvm::is_contained(*Pack, D))
      return true;
  return false;
}

void LocalInstantiationScope::SetPartiallySubstitutedPack(NamedDecl *Pack,
                                          const TemplateArgument *ExplicitArgs,
                                                    unsigned NumExplicitArgs) {
  assert((!PartiallySubstitutedPack || PartiallySubstitutedPack == Pack) &&
         "Already have a partially-substituted pack");
  assert((!PartiallySubstitutedPack
          || NumArgsInPartiallySubstitutedPack == NumExplicitArgs) &&
         "Wrong number of arguments in partially-substituted pack");
  PartiallySubstitutedPack = Pack;
  ArgsInPartiallySubstitutedPack = ExplicitArgs;
  NumArgsInPartiallySubstitutedPack = NumExplicitArgs;
}

NamedDecl *LocalInstantiationScope::getPartiallySubstitutedPack(
                                         const TemplateArgument **ExplicitArgs,
                                              unsigned *NumExplicitArgs) const {
  if (ExplicitArgs)
    *ExplicitArgs = nullptr;
  if (NumExplicitArgs)
    *NumExplicitArgs = 0;

  for (const LocalInstantiationScope *Current = this; Current;
       Current = Current->Outer) {
    if (Current->PartiallySubstitutedPack) {
      if (ExplicitArgs)
        *ExplicitArgs = Current->ArgsInPartiallySubstitutedPack;
      if (NumExplicitArgs)
        *NumExplicitArgs = Current->NumArgsInPartiallySubstitutedPack;

      return Current->PartiallySubstitutedPack;
    }

    if (!Current->CombineWithOuterScope)
      break;
  }

  return nullptr;
}<|MERGE_RESOLUTION|>--- conflicted
+++ resolved
@@ -2137,11 +2137,7 @@
       bool CheckSucceeded =
           SemaRef.CheckConstraintExpression(TransConstraint.get());
       (void)CheckSucceeded;
-<<<<<<< HEAD
-      assert(CheckSucceeded || Trap.hasErrorOccurred() &&
-=======
       assert((CheckSucceeded || Trap.hasErrorOccurred()) &&
->>>>>>> 3de04b6d
                                    "CheckConstraintExpression failed, but "
                                    "did not produce a SFINAE error");
     }
@@ -2152,11 +2148,7 @@
       bool CheckFailed = SemaRef.CheckConstraintSatisfaction(
           TransConstraint.get(), Satisfaction);
       (void)CheckFailed;
-<<<<<<< HEAD
-      assert(!CheckFailed || Trap.hasErrorOccurred() &&
-=======
       assert((!CheckFailed || Trap.hasErrorOccurred()) &&
->>>>>>> 3de04b6d
                                  "CheckConstraintSatisfaction failed, "
                                  "but did not produce a SFINAE error");
     }
