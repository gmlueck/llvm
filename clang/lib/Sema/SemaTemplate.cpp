--- conflicted
+++ resolved
@@ -3585,16 +3585,6 @@
                            TemplateArgumentListInfo &TemplateArgs) {
   ASTContext &Context = SemaRef.getASTContext();
 
-<<<<<<< HEAD
-  // Wrap the type in substitution sugar.
-  auto getSubstType = [&](QualType Replacement, unsigned IndexReplaced,
-                          Optional<unsigned> PackIndexReplaced) {
-    return SemaRef.Context.getSubstTemplateTypeParmType(
-        Replacement, BTD, IndexReplaced, PackIndexReplaced);
-  };
-
-=======
->>>>>>> e7aa6127
   switch (BTD->getBuiltinTemplateKind()) {
   case BTK__make_integer_seq: {
     // Specializations of __make_integer_seq<S, T, N> are treated like
@@ -3638,13 +3628,6 @@
       return QualType();
     }
 
-<<<<<<< HEAD
-    // Wrap the template in substitution sugar.
-    TemplateName TN = SemaRef.Context.getSubstTemplateTemplateParm(
-        Converted[0].getAsTemplate(), BTD, 0, None);
-
-=======
->>>>>>> e7aa6127
     // The first template argument will be reused as the template decl that
     // our synthetic template arguments will be applied to.
     return SemaRef.CheckTemplateIdType(Converted[0].getAsTemplate(),
@@ -3871,13 +3854,8 @@
 
     // Only substitute for the innermost template argument list.
     MultiLevelTemplateArgumentList TemplateArgLists;
-<<<<<<< HEAD
-    TemplateArgLists.addOuterTemplateArguments(Template,
-                                               StackTemplateArgs.asArray());
-=======
     TemplateArgLists.addOuterTemplateArguments(Template, CanonicalConverted,
                                                /*Final=*/false);
->>>>>>> e7aa6127
     TemplateArgLists.addOuterRetainedLevels(
         AliasTemplate->getTemplateParameters()->getDepth());
 
@@ -4003,14 +3981,9 @@
         ClassTemplate->getTemplatedDecl()->hasAttrs()) {
       InstantiatingTemplate Inst(*this, TemplateLoc, Decl);
       if (!Inst.isInvalid()) {
-<<<<<<< HEAD
-        MultiLevelTemplateArgumentList TemplateArgLists;
-        TemplateArgLists.addOuterTemplateArguments(Template, Converted);
-=======
         MultiLevelTemplateArgumentList TemplateArgLists(Template,
                                                         CanonicalConverted,
                                                         /*Final=*/false);
->>>>>>> e7aa6127
         InstantiateAttrsForDecl(TemplateArgLists,
                                 ClassTemplate->getTemplatedDecl(), Decl);
       }
@@ -4888,15 +4861,6 @@
 
   auto *CSD = ImplicitConceptSpecializationDecl::Create(
       Context, NamedConcept->getDeclContext(), NamedConcept->getLocation(),
-<<<<<<< HEAD
-      Converted);
-  ConstraintSatisfaction Satisfaction;
-  bool AreArgsDependent =
-      TemplateSpecializationType::anyDependentTemplateArguments(*TemplateArgs,
-                                                                Converted);
-  MultiLevelTemplateArgumentList MLTAL;
-  MLTAL.addOuterTemplateArguments(NamedConcept, Converted);
-=======
       SugaredConverted);
   ConstraintSatisfaction Satisfaction;
   bool AreArgsDependent =
@@ -4904,7 +4868,6 @@
           *TemplateArgs, SugaredConverted);
   MultiLevelTemplateArgumentList MLTAL(NamedConcept, SugaredConverted,
                                        /*Final=*/true);
->>>>>>> e7aa6127
   LocalInstantiationScope Scope(*this);
 
   EnterExpressionEvaluationContext EECtx{
@@ -5317,13 +5280,8 @@
       return nullptr;
 
     // Only substitute for the innermost template argument list.
-<<<<<<< HEAD
-    MultiLevelTemplateArgumentList TemplateArgLists(Template,
-                                                    TemplateArgs.asArray());
-=======
     MultiLevelTemplateArgumentList TemplateArgLists(Template, Converted,
                                                     /*Final=*/false);
->>>>>>> e7aa6127
     for (unsigned i = 0, e = Param->getDepth(); i != e; ++i)
       TemplateArgLists.addOuterTemplateArguments(None);
 
@@ -5376,13 +5334,8 @@
     return ExprError();
 
   // Only substitute for the innermost template argument list.
-<<<<<<< HEAD
-  MultiLevelTemplateArgumentList TemplateArgLists(Template,
-                                                  TemplateArgs.asArray());
-=======
   MultiLevelTemplateArgumentList TemplateArgLists(Template, Converted,
                                                   /*Final=*/false);
->>>>>>> e7aa6127
   for (unsigned i = 0, e = Param->getDepth(); i != e; ++i)
     TemplateArgLists.addOuterTemplateArguments(None);
 
@@ -5432,13 +5385,8 @@
     return TemplateName();
 
   // Only substitute for the innermost template argument list.
-<<<<<<< HEAD
-  MultiLevelTemplateArgumentList TemplateArgLists(Template,
-                                                  TemplateArgs.asArray());
-=======
   MultiLevelTemplateArgumentList TemplateArgLists(Template, Converted,
                                                   /*Final=*/false);
->>>>>>> e7aa6127
   for (unsigned i = 0, e = Param->getDepth(); i != e; ++i)
     TemplateArgLists.addOuterTemplateArguments(None);
 
@@ -5619,15 +5567,8 @@
       if (Inst.isInvalid())
         return true;
 
-<<<<<<< HEAD
-      TemplateArgumentList TemplateArgs(TemplateArgumentList::OnStack,
-                                        Converted);
-
-      MultiLevelTemplateArgumentList MLTAL(Template, TemplateArgs.asArray());
-=======
       MultiLevelTemplateArgumentList MLTAL(Template, CanonicalConverted,
                                            /*Final=*/false);
->>>>>>> e7aa6127
       // If the parameter is a pack expansion, expand this slice of the pack.
       if (auto *PET = NTTPType->getAs<PackExpansionType>()) {
         Sema::ArgumentPackSubstitutionIndexRAII SubstIndex(*this,
@@ -5784,16 +5725,6 @@
     // Set up a template instantiation context.
     LocalInstantiationScope Scope(*this);
     InstantiatingTemplate Inst(*this, TemplateLoc, Template, TempParm,
-<<<<<<< HEAD
-                               Converted, SourceRange(TemplateLoc, RAngleLoc));
-    if (Inst.isInvalid())
-      return true;
-
-    TemplateArgumentList TemplateArgs(TemplateArgumentList::OnStack, Converted);
-    Params = SubstTemplateParams(
-        Params, CurContext,
-        MultiLevelTemplateArgumentList(Template, TemplateArgs.asArray()));
-=======
                                SugaredConverted,
                                SourceRange(TemplateLoc, RAngleLoc));
     if (Inst.isInvalid())
@@ -5804,7 +5735,6 @@
                             MultiLevelTemplateArgumentList(
                                 Template, CanonicalConverted, /*Final=*/false),
                             /*EvaluateConstraints=*/false);
->>>>>>> e7aa6127
     if (!Params)
       return true;
   }
