//===--- SemaDeclAttr.cpp - Declaration Attribute Handling ----------------===//
//
// Part of the LLVM Project, under the Apache License v2.0 with LLVM Exceptions.
// See https://llvm.org/LICENSE.txt for license information.
// SPDX-License-Identifier: Apache-2.0 WITH LLVM-exception
//
//===----------------------------------------------------------------------===//
//
//  This file implements decl-related attribute processing.
//
//===----------------------------------------------------------------------===//

#include "clang/AST/ASTConsumer.h"
#include "clang/AST/ASTContext.h"
#include "clang/AST/ASTMutationListener.h"
#include "clang/AST/CXXInheritance.h"
#include "clang/AST/DeclCXX.h"
#include "clang/AST/DeclObjC.h"
#include "clang/AST/DeclTemplate.h"
#include "clang/AST/Expr.h"
#include "clang/AST/ExprCXX.h"
#include "clang/AST/Mangle.h"
#include "clang/AST/RecursiveASTVisitor.h"
#include "clang/AST/Type.h"
#include "clang/Basic/CharInfo.h"
#include "clang/Basic/DarwinSDKInfo.h"
#include "clang/Basic/HLSLRuntime.h"
#include "clang/Basic/LangOptions.h"
#include "clang/Basic/SourceLocation.h"
#include "clang/Basic/SourceManager.h"
#include "clang/Basic/TargetBuiltins.h"
#include "clang/Basic/TargetInfo.h"
#include "clang/Lex/Preprocessor.h"
#include "clang/Sema/DeclSpec.h"
#include "clang/Sema/DelayedDiagnostic.h"
#include "clang/Sema/Initialization.h"
#include "clang/Sema/Lookup.h"
#include "clang/Sema/ParsedAttr.h"
#include "clang/Sema/Scope.h"
#include "clang/Sema/ScopeInfo.h"
#include "clang/Sema/SemaInternal.h"
#include "llvm/ADT/STLExtras.h"
#include "llvm/ADT/StringExtras.h"
#include "llvm/IR/Assumptions.h"
#include "llvm/MC/MCSectionMachO.h"
#include "llvm/Support/Error.h"
#include "llvm/Support/MathExtras.h"
#include "llvm/Support/raw_ostream.h"
#include <optional>

using namespace clang;
using namespace sema;

namespace AttributeLangSupport {
  enum LANG {
    C,
    Cpp,
    ObjC
  };
} // end namespace AttributeLangSupport

//===----------------------------------------------------------------------===//
//  Helper functions
//===----------------------------------------------------------------------===//

/// isFunctionOrMethod - Return true if the given decl has function
/// type (function or function-typed variable) or an Objective-C
/// method.
static bool isFunctionOrMethod(const Decl *D) {
  return (D->getFunctionType() != nullptr) || isa<ObjCMethodDecl>(D);
}

/// Return true if the given decl has function type (function or
/// function-typed variable) or an Objective-C method or a block.
static bool isFunctionOrMethodOrBlock(const Decl *D) {
  return isFunctionOrMethod(D) || isa<BlockDecl>(D);
}

/// Return true if the given decl has a declarator that should have
/// been processed by Sema::GetTypeForDeclarator.
static bool hasDeclarator(const Decl *D) {
  // In some sense, TypedefDecl really *ought* to be a DeclaratorDecl.
  return isa<DeclaratorDecl>(D) || isa<BlockDecl>(D) || isa<TypedefNameDecl>(D) ||
         isa<ObjCPropertyDecl>(D);
}

/// hasFunctionProto - Return true if the given decl has a argument
/// information. This decl should have already passed
/// isFunctionOrMethod or isFunctionOrMethodOrBlock.
static bool hasFunctionProto(const Decl *D) {
  if (const FunctionType *FnTy = D->getFunctionType())
    return isa<FunctionProtoType>(FnTy);
  return isa<ObjCMethodDecl>(D) || isa<BlockDecl>(D);
}

/// getFunctionOrMethodNumParams - Return number of function or method
/// parameters. It is an error to call this on a K&R function (use
/// hasFunctionProto first).
static unsigned getFunctionOrMethodNumParams(const Decl *D) {
  if (const FunctionType *FnTy = D->getFunctionType())
    return cast<FunctionProtoType>(FnTy)->getNumParams();
  if (const auto *BD = dyn_cast<BlockDecl>(D))
    return BD->getNumParams();
  return cast<ObjCMethodDecl>(D)->param_size();
}

static const ParmVarDecl *getFunctionOrMethodParam(const Decl *D,
                                                   unsigned Idx) {
  if (const auto *FD = dyn_cast<FunctionDecl>(D))
    return FD->getParamDecl(Idx);
  if (const auto *MD = dyn_cast<ObjCMethodDecl>(D))
    return MD->getParamDecl(Idx);
  if (const auto *BD = dyn_cast<BlockDecl>(D))
    return BD->getParamDecl(Idx);
  return nullptr;
}

static QualType getFunctionOrMethodParamType(const Decl *D, unsigned Idx) {
  if (const FunctionType *FnTy = D->getFunctionType())
    return cast<FunctionProtoType>(FnTy)->getParamType(Idx);
  if (const auto *BD = dyn_cast<BlockDecl>(D))
    return BD->getParamDecl(Idx)->getType();

  return cast<ObjCMethodDecl>(D)->parameters()[Idx]->getType();
}

static SourceRange getFunctionOrMethodParamRange(const Decl *D, unsigned Idx) {
  if (auto *PVD = getFunctionOrMethodParam(D, Idx))
    return PVD->getSourceRange();
  return SourceRange();
}

static QualType getFunctionOrMethodResultType(const Decl *D) {
  if (const FunctionType *FnTy = D->getFunctionType())
    return FnTy->getReturnType();
  return cast<ObjCMethodDecl>(D)->getReturnType();
}

static SourceRange getFunctionOrMethodResultSourceRange(const Decl *D) {
  if (const auto *FD = dyn_cast<FunctionDecl>(D))
    return FD->getReturnTypeSourceRange();
  if (const auto *MD = dyn_cast<ObjCMethodDecl>(D))
    return MD->getReturnTypeSourceRange();
  return SourceRange();
}

static bool isFunctionOrMethodVariadic(const Decl *D) {
  if (const FunctionType *FnTy = D->getFunctionType())
    return cast<FunctionProtoType>(FnTy)->isVariadic();
  if (const auto *BD = dyn_cast<BlockDecl>(D))
    return BD->isVariadic();
  return cast<ObjCMethodDecl>(D)->isVariadic();
}

static bool isInstanceMethod(const Decl *D) {
  if (const auto *MethodDecl = dyn_cast<CXXMethodDecl>(D))
    return MethodDecl->isInstance();
  return false;
}

static inline bool isNSStringType(QualType T, ASTContext &Ctx,
                                  bool AllowNSAttributedString = false) {
  const auto *PT = T->getAs<ObjCObjectPointerType>();
  if (!PT)
    return false;

  ObjCInterfaceDecl *Cls = PT->getObjectType()->getInterface();
  if (!Cls)
    return false;

  IdentifierInfo* ClsName = Cls->getIdentifier();

  if (AllowNSAttributedString &&
      ClsName == &Ctx.Idents.get("NSAttributedString"))
    return true;
  // FIXME: Should we walk the chain of classes?
  return ClsName == &Ctx.Idents.get("NSString") ||
         ClsName == &Ctx.Idents.get("NSMutableString");
}

static inline bool isCFStringType(QualType T, ASTContext &Ctx) {
  const auto *PT = T->getAs<PointerType>();
  if (!PT)
    return false;

  const auto *RT = PT->getPointeeType()->getAs<RecordType>();
  if (!RT)
    return false;

  const RecordDecl *RD = RT->getDecl();
  if (RD->getTagKind() != TTK_Struct)
    return false;

  return RD->getIdentifier() == &Ctx.Idents.get("__CFString");
}

static unsigned getNumAttributeArgs(const ParsedAttr &AL) {
  // FIXME: Include the type in the argument list.
  return AL.getNumArgs() + AL.hasParsedType();
}

/// A helper function to provide Attribute Location for the Attr types
/// AND the ParsedAttr.
template <typename AttrInfo>
static std::enable_if_t<std::is_base_of_v<Attr, AttrInfo>, SourceLocation>
getAttrLoc(const AttrInfo &AL) {
  return AL.getLocation();
}
static SourceLocation getAttrLoc(const ParsedAttr &AL) { return AL.getLoc(); }

/// If Expr is a valid integer constant, get the value of the integer
/// expression and return success or failure. May output an error.
///
/// Negative argument is implicitly converted to unsigned, unless
/// \p StrictlyUnsigned is true.
template <typename AttrInfo>
static bool checkUInt32Argument(Sema &S, const AttrInfo &AI, const Expr *Expr,
                                uint32_t &Val, unsigned Idx = UINT_MAX,
                                bool StrictlyUnsigned = false) {
  std::optional<llvm::APSInt> I = llvm::APSInt(32);
  if (Expr->isTypeDependent() ||
      !(I = Expr->getIntegerConstantExpr(S.Context))) {
    if (Idx != UINT_MAX)
      S.Diag(getAttrLoc(AI), diag::err_attribute_argument_n_type)
          << &AI << Idx << AANT_ArgumentIntegerConstant
          << Expr->getSourceRange();
    else
      S.Diag(getAttrLoc(AI), diag::err_attribute_argument_type)
          << &AI << AANT_ArgumentIntegerConstant << Expr->getSourceRange();
    return false;
  }

  if (!I->isIntN(32)) {
    S.Diag(Expr->getExprLoc(), diag::err_ice_too_large)
        << toString(*I, 10, false) << 32 << /* Unsigned */ 1;
    return false;
  }

  if (StrictlyUnsigned && I->isSigned() && I->isNegative()) {
    S.Diag(getAttrLoc(AI), diag::err_attribute_requires_positive_integer)
        << &AI << /*non-negative*/ 1;
    return false;
  }

  Val = (uint32_t)I->getZExtValue();
  return true;
}

/// Wrapper around checkUInt32Argument, with an extra check to be sure
/// that the result will fit into a regular (signed) int. All args have the same
/// purpose as they do in checkUInt32Argument.
template <typename AttrInfo>
static bool checkPositiveIntArgument(Sema &S, const AttrInfo &AI, const Expr *Expr,
                                     int &Val, unsigned Idx = UINT_MAX) {
  uint32_t UVal;
  if (!checkUInt32Argument(S, AI, Expr, UVal, Idx))
    return false;

  if (UVal > (uint32_t)std::numeric_limits<int>::max()) {
    llvm::APSInt I(32); // for toString
    I = UVal;
    S.Diag(Expr->getExprLoc(), diag::err_ice_too_large)
        << toString(I, 10, false) << 32 << /* Unsigned */ 0;
    return false;
  }

  Val = UVal;
  return true;
}

/// Diagnose mutually exclusive attributes when present on a given
/// declaration. Returns true if diagnosed.
template <typename AttrTy>
static bool checkAttrMutualExclusion(Sema &S, Decl *D,
                                     const AttributeCommonInfo &AL) {
  if (const auto *A = D->getAttr<AttrTy>()) {
    S.Diag(AL.getLoc(), diag::err_attributes_are_not_compatible)
        << AL << A
        << (AL.isRegularKeywordAttribute() || A->isRegularKeywordAttribute());
    S.Diag(A->getLocation(), diag::note_conflicting_attribute);
    return true;
  }
  return false;
}

template <typename AttrTy>
static bool checkAttrMutualExclusion(Sema &S, Decl *D, const Attr &AL) {
  if (const auto *A = D->getAttr<AttrTy>()) {
    S.Diag(AL.getLocation(), diag::err_attributes_are_not_compatible)
        << &AL << A
        << (AL.isRegularKeywordAttribute() || A->isRegularKeywordAttribute());
    S.Diag(A->getLocation(), diag::note_conflicting_attribute);
    return true;
  }
  return false;
}

void Sema::DiagnoseDeprecatedAttribute(const ParsedAttr &A, StringRef NewScope,
                                       StringRef NewName) {
  assert((!NewName.empty() || !NewScope.empty()) &&
         "Deprecated attribute with no new scope or name?");
  Diag(A.getLoc(), diag::warn_attribute_spelling_deprecated)
      << "'" + A.getNormalizedFullName() + "'";

  FixItHint Fix;
  std::string NewFullName;
  if (NewScope.empty() && !NewName.empty()) {
    // Only have a new name.
    Fix = FixItHint::CreateReplacement(A.getLoc(), NewName);
    NewFullName =
        ((A.hasScope() ? A.getScopeName()->getName() : StringRef("")) +
         "::" + NewName)
            .str();
  } else if (NewName.empty() && !NewScope.empty()) {
    // Only have a new scope.
    Fix = FixItHint::CreateReplacement(A.getScopeLoc(), NewScope);
    NewFullName = (NewScope + "::" + A.getAttrName()->getName()).str();
  } else {
    // Have both a new name and a new scope.
    NewFullName = (NewScope + "::" + NewName).str();
    Fix = FixItHint::CreateReplacement(A.getRange(), NewFullName);
  }

  Diag(A.getLoc(), diag::note_spelling_suggestion)
      << "'" + NewFullName + "'" << Fix;
}

void Sema::CheckDeprecatedSYCLAttributeSpelling(const ParsedAttr &A,
                                                StringRef NewName) {
  // Additionally, diagnose the old [[intel::ii]] spelling.
  if (A.getKind() == ParsedAttr::AT_SYCLIntelInitiationInterval &&
      A.getAttrName()->isStr("ii")) {
    DiagnoseDeprecatedAttribute(A, "intel", "initiation_interval");
    return;
  }

  // Diagnose SYCL 2017 spellings in later SYCL modes.
  if (LangOpts.getSYCLVersion() > LangOptions::SYCL_2017) {
    // All attributes in the cl vendor namespace are deprecated in favor of a
    // name in the sycl namespace as of SYCL 2020.
    if (A.hasScope() && A.getScopeName()->isStr("cl")) {
      DiagnoseDeprecatedAttribute(A, "sycl", NewName);
      return;
    }

    // All GNU-style spellings are deprecated in favor of a C++-style spelling.
    if (A.getSyntax() == ParsedAttr::AS_GNU) {
      // Note: we cannot suggest an automatic fix-it because GNU-style
      // spellings can appear in locations that are not valid for a C++-style
      // spelling, and the attribute could be part of an attribute list within
      // a single __attribute__ specifier. Just tell the user it's deprecated
      // manually.
      //
      // This currently assumes that the GNU-style spelling is the same as the
      // SYCL 2020 spelling (sans the vendor namespace).
      Diag(A.getLoc(), diag::warn_attribute_spelling_deprecated)
          << "'" + A.getNormalizedFullName() + "'";
      Diag(A.getLoc(), diag::note_spelling_suggestion)
          << "'[[sycl::" + A.getNormalizedFullName() + "]]'";
      return;
    }
  }

  // Diagnose SYCL 2020 spellings used in earlier SYCL modes as being an
  // extension.
  if (LangOpts.getSYCLVersion() == LangOptions::SYCL_2017 && A.hasScope() &&
      A.getScopeName()->isStr("sycl")) {
    Diag(A.getLoc(), diag::ext_sycl_2020_attr_spelling) << A;
    return;
  }
}

/// Check if IdxExpr is a valid parameter index for a function or
/// instance method D.  May output an error.
///
/// \returns true if IdxExpr is a valid index.
template <typename AttrInfo>
static bool checkFunctionOrMethodParameterIndex(
    Sema &S, const Decl *D, const AttrInfo &AI, unsigned AttrArgNum,
    const Expr *IdxExpr, ParamIdx &Idx, bool CanIndexImplicitThis = false) {
  assert(isFunctionOrMethodOrBlock(D));

  // In C++ the implicit 'this' function parameter also counts.
  // Parameters are counted from one.
  bool HP = hasFunctionProto(D);
  bool HasImplicitThisParam = isInstanceMethod(D);
  bool IV = HP && isFunctionOrMethodVariadic(D);
  unsigned NumParams =
      (HP ? getFunctionOrMethodNumParams(D) : 0) + HasImplicitThisParam;

  std::optional<llvm::APSInt> IdxInt;
  if (IdxExpr->isTypeDependent() ||
      !(IdxInt = IdxExpr->getIntegerConstantExpr(S.Context))) {
    S.Diag(getAttrLoc(AI), diag::err_attribute_argument_n_type)
        << &AI << AttrArgNum << AANT_ArgumentIntegerConstant
        << IdxExpr->getSourceRange();
    return false;
  }

  unsigned IdxSource = IdxInt->getLimitedValue(UINT_MAX);
  if (IdxSource < 1 || (!IV && IdxSource > NumParams)) {
    S.Diag(getAttrLoc(AI), diag::err_attribute_argument_out_of_bounds)
        << &AI << AttrArgNum << IdxExpr->getSourceRange();
    return false;
  }
  if (HasImplicitThisParam && !CanIndexImplicitThis) {
    if (IdxSource == 1) {
      S.Diag(getAttrLoc(AI), diag::err_attribute_invalid_implicit_this_argument)
          << &AI << IdxExpr->getSourceRange();
      return false;
    }
  }

  Idx = ParamIdx(IdxSource, D);
  return true;
}

/// Check if the argument \p E is a ASCII string literal. If not emit an error
/// and return false, otherwise set \p Str to the value of the string literal
/// and return true.
bool Sema::checkStringLiteralArgumentAttr(const AttributeCommonInfo &CI,
                                          const Expr *E, StringRef &Str,
                                          SourceLocation *ArgLocation) {
  const auto *Literal = dyn_cast<StringLiteral>(E->IgnoreParenCasts());
  if (ArgLocation)
    *ArgLocation = E->getBeginLoc();

  if (!Literal || !Literal->isOrdinary()) {
    Diag(E->getBeginLoc(), diag::err_attribute_argument_type)
        << CI << AANT_ArgumentString;
    return false;
  }

  Str = Literal->getString();
  return true;
}

/// Check if the argument \p ArgNum of \p Attr is a ASCII string literal.
/// If not emit an error and return false. If the argument is an identifier it
/// will emit an error with a fixit hint and treat it as if it was a string
/// literal.
bool Sema::checkStringLiteralArgumentAttr(const ParsedAttr &AL, unsigned ArgNum,
                                          StringRef &Str,
                                          SourceLocation *ArgLocation) {
  // Look for identifiers. If we have one emit a hint to fix it to a literal.
  if (AL.isArgIdent(ArgNum)) {
    IdentifierLoc *Loc = AL.getArgAsIdent(ArgNum);
    Diag(Loc->Loc, diag::err_attribute_argument_type)
        << AL << AANT_ArgumentString
        << FixItHint::CreateInsertion(Loc->Loc, "\"")
        << FixItHint::CreateInsertion(getLocForEndOfToken(Loc->Loc), "\"");
    Str = Loc->Ident->getName();
    if (ArgLocation)
      *ArgLocation = Loc->Loc;
    return true;
  }

  // Now check for an actual string literal.
  Expr *ArgExpr = AL.getArgAsExpr(ArgNum);
  return checkStringLiteralArgumentAttr(AL, ArgExpr, Str, ArgLocation);
}

/// Applies the given attribute to the Decl without performing any
/// additional semantic checking.
template <typename AttrType>
static void handleSimpleAttribute(Sema &S, Decl *D,
                                  const AttributeCommonInfo &CI) {
  D->addAttr(::new (S.Context) AttrType(S.Context, CI));
}

template <typename... DiagnosticArgs>
static const Sema::SemaDiagnosticBuilder&
appendDiagnostics(const Sema::SemaDiagnosticBuilder &Bldr) {
  return Bldr;
}

template <typename T, typename... DiagnosticArgs>
static const Sema::SemaDiagnosticBuilder&
appendDiagnostics(const Sema::SemaDiagnosticBuilder &Bldr, T &&ExtraArg,
                  DiagnosticArgs &&... ExtraArgs) {
  return appendDiagnostics(Bldr << std::forward<T>(ExtraArg),
                           std::forward<DiagnosticArgs>(ExtraArgs)...);
}

/// Add an attribute @c AttrType to declaration @c D, provided that
/// @c PassesCheck is true.
/// Otherwise, emit diagnostic @c DiagID, passing in all parameters
/// specified in @c ExtraArgs.
template <typename AttrType, typename... DiagnosticArgs>
static void handleSimpleAttributeOrDiagnose(Sema &S, Decl *D,
                                            const AttributeCommonInfo &CI,
                                            bool PassesCheck, unsigned DiagID,
                                            DiagnosticArgs &&... ExtraArgs) {
  if (!PassesCheck) {
    Sema::SemaDiagnosticBuilder DB = S.Diag(D->getBeginLoc(), DiagID);
    appendDiagnostics(DB, std::forward<DiagnosticArgs>(ExtraArgs)...);
    return;
  }
  handleSimpleAttribute<AttrType>(S, D, CI);
}

/// Check if the passed-in expression is of type int or bool.
static bool isIntOrBool(Expr *Exp) {
  QualType QT = Exp->getType();
  return QT->isBooleanType() || QT->isIntegerType();
}


// Check to see if the type is a smart pointer of some kind.  We assume
// it's a smart pointer if it defines both operator-> and operator*.
static bool threadSafetyCheckIsSmartPointer(Sema &S, const RecordType* RT) {
  auto IsOverloadedOperatorPresent = [&S](const RecordDecl *Record,
                                          OverloadedOperatorKind Op) {
    DeclContextLookupResult Result =
        Record->lookup(S.Context.DeclarationNames.getCXXOperatorName(Op));
    return !Result.empty();
  };

  const RecordDecl *Record = RT->getDecl();
  bool foundStarOperator = IsOverloadedOperatorPresent(Record, OO_Star);
  bool foundArrowOperator = IsOverloadedOperatorPresent(Record, OO_Arrow);
  if (foundStarOperator && foundArrowOperator)
    return true;

  const CXXRecordDecl *CXXRecord = dyn_cast<CXXRecordDecl>(Record);
  if (!CXXRecord)
    return false;

  for (const auto &BaseSpecifier : CXXRecord->bases()) {
    if (!foundStarOperator)
      foundStarOperator = IsOverloadedOperatorPresent(
          BaseSpecifier.getType()->getAsRecordDecl(), OO_Star);
    if (!foundArrowOperator)
      foundArrowOperator = IsOverloadedOperatorPresent(
          BaseSpecifier.getType()->getAsRecordDecl(), OO_Arrow);
  }

  if (foundStarOperator && foundArrowOperator)
    return true;

  return false;
}

/// Check if passed in Decl is a pointer type.
/// Note that this function may produce an error message.
/// \return true if the Decl is a pointer type; false otherwise
static bool threadSafetyCheckIsPointer(Sema &S, const Decl *D,
                                       const ParsedAttr &AL) {
  const auto *VD = cast<ValueDecl>(D);
  QualType QT = VD->getType();
  if (QT->isAnyPointerType())
    return true;

  if (const auto *RT = QT->getAs<RecordType>()) {
    // If it's an incomplete type, it could be a smart pointer; skip it.
    // (We don't want to force template instantiation if we can avoid it,
    // since that would alter the order in which templates are instantiated.)
    if (RT->isIncompleteType())
      return true;

    if (threadSafetyCheckIsSmartPointer(S, RT))
      return true;
  }

  S.Diag(AL.getLoc(), diag::warn_thread_attribute_decl_not_pointer) << AL << QT;
  return false;
}

/// Checks that the passed in QualType either is of RecordType or points
/// to RecordType. Returns the relevant RecordType, null if it does not exit.
static const RecordType *getRecordType(QualType QT) {
  if (const auto *RT = QT->getAs<RecordType>())
    return RT;

  // Now check if we point to record type.
  if (const auto *PT = QT->getAs<PointerType>())
    return PT->getPointeeType()->getAs<RecordType>();

  return nullptr;
}

template <typename AttrType>
static bool checkRecordDeclForAttr(const RecordDecl *RD) {
  // Check if the record itself has the attribute.
  if (RD->hasAttr<AttrType>())
    return true;

  // Else check if any base classes have the attribute.
  if (const auto *CRD = dyn_cast<CXXRecordDecl>(RD)) {
    if (!CRD->forallBases([](const CXXRecordDecl *Base) {
          return !Base->hasAttr<AttrType>();
        }))
      return true;
  }
  return false;
}

static bool checkRecordTypeForCapability(Sema &S, QualType Ty) {
  const RecordType *RT = getRecordType(Ty);

  if (!RT)
    return false;

  // Don't check for the capability if the class hasn't been defined yet.
  if (RT->isIncompleteType())
    return true;

  // Allow smart pointers to be used as capability objects.
  // FIXME -- Check the type that the smart pointer points to.
  if (threadSafetyCheckIsSmartPointer(S, RT))
    return true;

  return checkRecordDeclForAttr<CapabilityAttr>(RT->getDecl());
}

static bool checkTypedefTypeForCapability(QualType Ty) {
  const auto *TD = Ty->getAs<TypedefType>();
  if (!TD)
    return false;

  TypedefNameDecl *TN = TD->getDecl();
  if (!TN)
    return false;

  return TN->hasAttr<CapabilityAttr>();
}

static bool typeHasCapability(Sema &S, QualType Ty) {
  if (checkTypedefTypeForCapability(Ty))
    return true;

  if (checkRecordTypeForCapability(S, Ty))
    return true;

  return false;
}

static bool isCapabilityExpr(Sema &S, const Expr *Ex) {
  // Capability expressions are simple expressions involving the boolean logic
  // operators &&, || or !, a simple DeclRefExpr, CastExpr or a ParenExpr. Once
  // a DeclRefExpr is found, its type should be checked to determine whether it
  // is a capability or not.

  if (const auto *E = dyn_cast<CastExpr>(Ex))
    return isCapabilityExpr(S, E->getSubExpr());
  else if (const auto *E = dyn_cast<ParenExpr>(Ex))
    return isCapabilityExpr(S, E->getSubExpr());
  else if (const auto *E = dyn_cast<UnaryOperator>(Ex)) {
    if (E->getOpcode() == UO_LNot || E->getOpcode() == UO_AddrOf ||
        E->getOpcode() == UO_Deref)
      return isCapabilityExpr(S, E->getSubExpr());
    return false;
  } else if (const auto *E = dyn_cast<BinaryOperator>(Ex)) {
    if (E->getOpcode() == BO_LAnd || E->getOpcode() == BO_LOr)
      return isCapabilityExpr(S, E->getLHS()) &&
             isCapabilityExpr(S, E->getRHS());
    return false;
  }

  return typeHasCapability(S, Ex->getType());
}

/// Checks that all attribute arguments, starting from Sidx, resolve to
/// a capability object.
/// \param Sidx The attribute argument index to start checking with.
/// \param ParamIdxOk Whether an argument can be indexing into a function
/// parameter list.
static void checkAttrArgsAreCapabilityObjs(Sema &S, Decl *D,
                                           const ParsedAttr &AL,
                                           SmallVectorImpl<Expr *> &Args,
                                           unsigned Sidx = 0,
                                           bool ParamIdxOk = false) {
  if (Sidx == AL.getNumArgs()) {
    // If we don't have any capability arguments, the attribute implicitly
    // refers to 'this'. So we need to make sure that 'this' exists, i.e. we're
    // a non-static method, and that the class is a (scoped) capability.
    const auto *MD = dyn_cast<const CXXMethodDecl>(D);
    if (MD && !MD->isStatic()) {
      const CXXRecordDecl *RD = MD->getParent();
      // FIXME -- need to check this again on template instantiation
      if (!checkRecordDeclForAttr<CapabilityAttr>(RD) &&
          !checkRecordDeclForAttr<ScopedLockableAttr>(RD))
        S.Diag(AL.getLoc(),
               diag::warn_thread_attribute_not_on_capability_member)
            << AL << MD->getParent();
    } else {
      S.Diag(AL.getLoc(), diag::warn_thread_attribute_not_on_non_static_member)
          << AL;
    }
  }

  for (unsigned Idx = Sidx; Idx < AL.getNumArgs(); ++Idx) {
    Expr *ArgExp = AL.getArgAsExpr(Idx);

    if (ArgExp->isTypeDependent()) {
      // FIXME -- need to check this again on template instantiation
      Args.push_back(ArgExp);
      continue;
    }

    if (const auto *StrLit = dyn_cast<StringLiteral>(ArgExp)) {
      if (StrLit->getLength() == 0 ||
          (StrLit->isOrdinary() && StrLit->getString() == StringRef("*"))) {
        // Pass empty strings to the analyzer without warnings.
        // Treat "*" as the universal lock.
        Args.push_back(ArgExp);
        continue;
      }

      // We allow constant strings to be used as a placeholder for expressions
      // that are not valid C++ syntax, but warn that they are ignored.
      S.Diag(AL.getLoc(), diag::warn_thread_attribute_ignored) << AL;
      Args.push_back(ArgExp);
      continue;
    }

    QualType ArgTy = ArgExp->getType();

    // A pointer to member expression of the form  &MyClass::mu is treated
    // specially -- we need to look at the type of the member.
    if (const auto *UOp = dyn_cast<UnaryOperator>(ArgExp))
      if (UOp->getOpcode() == UO_AddrOf)
        if (const auto *DRE = dyn_cast<DeclRefExpr>(UOp->getSubExpr()))
          if (DRE->getDecl()->isCXXInstanceMember())
            ArgTy = DRE->getDecl()->getType();

    // First see if we can just cast to record type, or pointer to record type.
    const RecordType *RT = getRecordType(ArgTy);

    // Now check if we index into a record type function param.
    if(!RT && ParamIdxOk) {
      const auto *FD = dyn_cast<FunctionDecl>(D);
      const auto *IL = dyn_cast<IntegerLiteral>(ArgExp);
      if(FD && IL) {
        unsigned int NumParams = FD->getNumParams();
        llvm::APInt ArgValue = IL->getValue();
        uint64_t ParamIdxFromOne = ArgValue.getZExtValue();
        uint64_t ParamIdxFromZero = ParamIdxFromOne - 1;
        if (!ArgValue.isStrictlyPositive() || ParamIdxFromOne > NumParams) {
          S.Diag(AL.getLoc(),
                 diag::err_attribute_argument_out_of_bounds_extra_info)
              << AL << Idx + 1 << NumParams;
          continue;
        }
        ArgTy = FD->getParamDecl(ParamIdxFromZero)->getType();
      }
    }

    // If the type does not have a capability, see if the components of the
    // expression have capabilities. This allows for writing C code where the
    // capability may be on the type, and the expression is a capability
    // boolean logic expression. Eg) requires_capability(A || B && !C)
    if (!typeHasCapability(S, ArgTy) && !isCapabilityExpr(S, ArgExp))
      S.Diag(AL.getLoc(), diag::warn_thread_attribute_argument_not_lockable)
          << AL << ArgTy;

    Args.push_back(ArgExp);
  }
}

//===----------------------------------------------------------------------===//
// Attribute Implementations
//===----------------------------------------------------------------------===//

static void handlePtGuardedVarAttr(Sema &S, Decl *D, const ParsedAttr &AL) {
  if (!threadSafetyCheckIsPointer(S, D, AL))
    return;

  D->addAttr(::new (S.Context) PtGuardedVarAttr(S.Context, AL));
}

static bool checkGuardedByAttrCommon(Sema &S, Decl *D, const ParsedAttr &AL,
                                     Expr *&Arg) {
  SmallVector<Expr *, 1> Args;
  // check that all arguments are lockable objects
  checkAttrArgsAreCapabilityObjs(S, D, AL, Args);
  unsigned Size = Args.size();
  if (Size != 1)
    return false;

  Arg = Args[0];

  return true;
}

static void handleGuardedByAttr(Sema &S, Decl *D, const ParsedAttr &AL) {
  Expr *Arg = nullptr;
  if (!checkGuardedByAttrCommon(S, D, AL, Arg))
    return;

  D->addAttr(::new (S.Context) GuardedByAttr(S.Context, AL, Arg));
}

static void handlePtGuardedByAttr(Sema &S, Decl *D, const ParsedAttr &AL) {
  Expr *Arg = nullptr;
  if (!checkGuardedByAttrCommon(S, D, AL, Arg))
    return;

  if (!threadSafetyCheckIsPointer(S, D, AL))
    return;

  D->addAttr(::new (S.Context) PtGuardedByAttr(S.Context, AL, Arg));
}

static bool checkAcquireOrderAttrCommon(Sema &S, Decl *D, const ParsedAttr &AL,
                                        SmallVectorImpl<Expr *> &Args) {
  if (!AL.checkAtLeastNumArgs(S, 1))
    return false;

  // Check that this attribute only applies to lockable types.
  QualType QT = cast<ValueDecl>(D)->getType();
  if (!QT->isDependentType() && !typeHasCapability(S, QT)) {
    S.Diag(AL.getLoc(), diag::warn_thread_attribute_decl_not_lockable) << AL;
    return false;
  }

  // Check that all arguments are lockable objects.
  checkAttrArgsAreCapabilityObjs(S, D, AL, Args);
  if (Args.empty())
    return false;

  return true;
}

static void handleAcquiredAfterAttr(Sema &S, Decl *D, const ParsedAttr &AL) {
  SmallVector<Expr *, 1> Args;
  if (!checkAcquireOrderAttrCommon(S, D, AL, Args))
    return;

  Expr **StartArg = &Args[0];
  D->addAttr(::new (S.Context)
                 AcquiredAfterAttr(S.Context, AL, StartArg, Args.size()));
}

static void handleAcquiredBeforeAttr(Sema &S, Decl *D, const ParsedAttr &AL) {
  SmallVector<Expr *, 1> Args;
  if (!checkAcquireOrderAttrCommon(S, D, AL, Args))
    return;

  Expr **StartArg = &Args[0];
  D->addAttr(::new (S.Context)
                 AcquiredBeforeAttr(S.Context, AL, StartArg, Args.size()));
}

static bool checkLockFunAttrCommon(Sema &S, Decl *D, const ParsedAttr &AL,
                                   SmallVectorImpl<Expr *> &Args) {
  // zero or more arguments ok
  // check that all arguments are lockable objects
  checkAttrArgsAreCapabilityObjs(S, D, AL, Args, 0, /*ParamIdxOk=*/true);

  return true;
}

static void handleAssertSharedLockAttr(Sema &S, Decl *D, const ParsedAttr &AL) {
  SmallVector<Expr *, 1> Args;
  if (!checkLockFunAttrCommon(S, D, AL, Args))
    return;

  unsigned Size = Args.size();
  Expr **StartArg = Size == 0 ? nullptr : &Args[0];
  D->addAttr(::new (S.Context)
                 AssertSharedLockAttr(S.Context, AL, StartArg, Size));
}

static void handleAssertExclusiveLockAttr(Sema &S, Decl *D,
                                          const ParsedAttr &AL) {
  SmallVector<Expr *, 1> Args;
  if (!checkLockFunAttrCommon(S, D, AL, Args))
    return;

  unsigned Size = Args.size();
  Expr **StartArg = Size == 0 ? nullptr : &Args[0];
  D->addAttr(::new (S.Context)
                 AssertExclusiveLockAttr(S.Context, AL, StartArg, Size));
}

/// Checks to be sure that the given parameter number is in bounds, and
/// is an integral type. Will emit appropriate diagnostics if this returns
/// false.
///
/// AttrArgNo is used to actually retrieve the argument, so it's base-0.
template <typename AttrInfo>
static bool checkParamIsIntegerType(Sema &S, const Decl *D, const AttrInfo &AI,
                                    unsigned AttrArgNo) {
  assert(AI.isArgExpr(AttrArgNo) && "Expected expression argument");
  Expr *AttrArg = AI.getArgAsExpr(AttrArgNo);
  ParamIdx Idx;
  if (!checkFunctionOrMethodParameterIndex(S, D, AI, AttrArgNo + 1, AttrArg,
                                           Idx))
    return false;

  QualType ParamTy = getFunctionOrMethodParamType(D, Idx.getASTIndex());
  if (!ParamTy->isIntegerType() && !ParamTy->isCharType()) {
    SourceLocation SrcLoc = AttrArg->getBeginLoc();
    S.Diag(SrcLoc, diag::err_attribute_integers_only)
        << AI << getFunctionOrMethodParamRange(D, Idx.getASTIndex());
    return false;
  }
  return true;
}

static void handleAllocSizeAttr(Sema &S, Decl *D, const ParsedAttr &AL) {
  if (!AL.checkAtLeastNumArgs(S, 1) || !AL.checkAtMostNumArgs(S, 2))
    return;

  assert(isFunctionOrMethod(D) && hasFunctionProto(D));

  QualType RetTy = getFunctionOrMethodResultType(D);
  if (!RetTy->isPointerType()) {
    S.Diag(AL.getLoc(), diag::warn_attribute_return_pointers_only) << AL;
    return;
  }

  const Expr *SizeExpr = AL.getArgAsExpr(0);
  int SizeArgNoVal;
  // Parameter indices are 1-indexed, hence Index=1
  if (!checkPositiveIntArgument(S, AL, SizeExpr, SizeArgNoVal, /*Idx=*/1))
    return;
  if (!checkParamIsIntegerType(S, D, AL, /*AttrArgNo=*/0))
    return;
  ParamIdx SizeArgNo(SizeArgNoVal, D);

  ParamIdx NumberArgNo;
  if (AL.getNumArgs() == 2) {
    const Expr *NumberExpr = AL.getArgAsExpr(1);
    int Val;
    // Parameter indices are 1-based, hence Index=2
    if (!checkPositiveIntArgument(S, AL, NumberExpr, Val, /*Idx=*/2))
      return;
    if (!checkParamIsIntegerType(S, D, AL, /*AttrArgNo=*/1))
      return;
    NumberArgNo = ParamIdx(Val, D);
  }

  D->addAttr(::new (S.Context)
                 AllocSizeAttr(S.Context, AL, SizeArgNo, NumberArgNo));
}

static bool checkTryLockFunAttrCommon(Sema &S, Decl *D, const ParsedAttr &AL,
                                      SmallVectorImpl<Expr *> &Args) {
  if (!AL.checkAtLeastNumArgs(S, 1))
    return false;

  if (!isIntOrBool(AL.getArgAsExpr(0))) {
    S.Diag(AL.getLoc(), diag::err_attribute_argument_n_type)
        << AL << 1 << AANT_ArgumentIntOrBool;
    return false;
  }

  // check that all arguments are lockable objects
  checkAttrArgsAreCapabilityObjs(S, D, AL, Args, 1);

  return true;
}

static void handleSharedTrylockFunctionAttr(Sema &S, Decl *D,
                                            const ParsedAttr &AL) {
  SmallVector<Expr*, 2> Args;
  if (!checkTryLockFunAttrCommon(S, D, AL, Args))
    return;

  D->addAttr(::new (S.Context) SharedTrylockFunctionAttr(
      S.Context, AL, AL.getArgAsExpr(0), Args.data(), Args.size()));
}

static void handleExclusiveTrylockFunctionAttr(Sema &S, Decl *D,
                                               const ParsedAttr &AL) {
  SmallVector<Expr*, 2> Args;
  if (!checkTryLockFunAttrCommon(S, D, AL, Args))
    return;

  D->addAttr(::new (S.Context) ExclusiveTrylockFunctionAttr(
      S.Context, AL, AL.getArgAsExpr(0), Args.data(), Args.size()));
}

static void handleLockReturnedAttr(Sema &S, Decl *D, const ParsedAttr &AL) {
  // check that the argument is lockable object
  SmallVector<Expr*, 1> Args;
  checkAttrArgsAreCapabilityObjs(S, D, AL, Args);
  unsigned Size = Args.size();
  if (Size == 0)
    return;

  D->addAttr(::new (S.Context) LockReturnedAttr(S.Context, AL, Args[0]));
}

static void handleLocksExcludedAttr(Sema &S, Decl *D, const ParsedAttr &AL) {
  if (!AL.checkAtLeastNumArgs(S, 1))
    return;

  // check that all arguments are lockable objects
  SmallVector<Expr*, 1> Args;
  checkAttrArgsAreCapabilityObjs(S, D, AL, Args);
  unsigned Size = Args.size();
  if (Size == 0)
    return;
  Expr **StartArg = &Args[0];

  D->addAttr(::new (S.Context)
                 LocksExcludedAttr(S.Context, AL, StartArg, Size));
}

static bool checkFunctionConditionAttr(Sema &S, Decl *D, const ParsedAttr &AL,
                                       Expr *&Cond, StringRef &Msg) {
  Cond = AL.getArgAsExpr(0);
  if (!Cond->isTypeDependent()) {
    ExprResult Converted = S.PerformContextuallyConvertToBool(Cond);
    if (Converted.isInvalid())
      return false;
    Cond = Converted.get();
  }

  if (!S.checkStringLiteralArgumentAttr(AL, 1, Msg))
    return false;

  if (Msg.empty())
    Msg = "<no message provided>";

  SmallVector<PartialDiagnosticAt, 8> Diags;
  if (isa<FunctionDecl>(D) && !Cond->isValueDependent() &&
      !Expr::isPotentialConstantExprUnevaluated(Cond, cast<FunctionDecl>(D),
                                                Diags)) {
    S.Diag(AL.getLoc(), diag::err_attr_cond_never_constant_expr) << AL;
    for (const PartialDiagnosticAt &PDiag : Diags)
      S.Diag(PDiag.first, PDiag.second);
    return false;
  }
  return true;
}

static void handleEnableIfAttr(Sema &S, Decl *D, const ParsedAttr &AL) {
  S.Diag(AL.getLoc(), diag::ext_clang_enable_if);

  Expr *Cond;
  StringRef Msg;
  if (checkFunctionConditionAttr(S, D, AL, Cond, Msg))
    D->addAttr(::new (S.Context) EnableIfAttr(S.Context, AL, Cond, Msg));
}

static void handleErrorAttr(Sema &S, Decl *D, const ParsedAttr &AL) {
  StringRef NewUserDiagnostic;
  if (!S.checkStringLiteralArgumentAttr(AL, 0, NewUserDiagnostic))
    return;
  if (ErrorAttr *EA = S.mergeErrorAttr(D, AL, NewUserDiagnostic))
    D->addAttr(EA);
}

namespace {
/// Determines if a given Expr references any of the given function's
/// ParmVarDecls, or the function's implicit `this` parameter (if applicable).
class ArgumentDependenceChecker
    : public RecursiveASTVisitor<ArgumentDependenceChecker> {
#ifndef NDEBUG
  const CXXRecordDecl *ClassType;
#endif
  llvm::SmallPtrSet<const ParmVarDecl *, 16> Parms;
  bool Result;

public:
  ArgumentDependenceChecker(const FunctionDecl *FD) {
#ifndef NDEBUG
    if (const auto *MD = dyn_cast<CXXMethodDecl>(FD))
      ClassType = MD->getParent();
    else
      ClassType = nullptr;
#endif
    Parms.insert(FD->param_begin(), FD->param_end());
  }

  bool referencesArgs(Expr *E) {
    Result = false;
    TraverseStmt(E);
    return Result;
  }

  bool VisitCXXThisExpr(CXXThisExpr *E) {
    assert(E->getType()->getPointeeCXXRecordDecl() == ClassType &&
           "`this` doesn't refer to the enclosing class?");
    Result = true;
    return false;
  }

  bool VisitDeclRefExpr(DeclRefExpr *DRE) {
    if (const auto *PVD = dyn_cast<ParmVarDecl>(DRE->getDecl()))
      if (Parms.count(PVD)) {
        Result = true;
        return false;
      }
    return true;
  }
};
}

static void handleDiagnoseAsBuiltinAttr(Sema &S, Decl *D,
                                        const ParsedAttr &AL) {
  const auto *DeclFD = cast<FunctionDecl>(D);

  if (const auto *MethodDecl = dyn_cast<CXXMethodDecl>(DeclFD))
    if (!MethodDecl->isStatic()) {
      S.Diag(AL.getLoc(), diag::err_attribute_no_member_function) << AL;
      return;
    }

  auto DiagnoseType = [&](unsigned Index, AttributeArgumentNType T) {
    SourceLocation Loc = [&]() {
      auto Union = AL.getArg(Index - 1);
      if (Union.is<Expr *>())
        return Union.get<Expr *>()->getBeginLoc();
      return Union.get<IdentifierLoc *>()->Loc;
    }();

    S.Diag(Loc, diag::err_attribute_argument_n_type) << AL << Index << T;
  };

  FunctionDecl *AttrFD = [&]() -> FunctionDecl * {
    if (!AL.isArgExpr(0))
      return nullptr;
    auto *F = dyn_cast_or_null<DeclRefExpr>(AL.getArgAsExpr(0));
    if (!F)
      return nullptr;
    return dyn_cast_or_null<FunctionDecl>(F->getFoundDecl());
  }();

  if (!AttrFD || !AttrFD->getBuiltinID(true)) {
    DiagnoseType(1, AANT_ArgumentBuiltinFunction);
    return;
  }

  if (AttrFD->getNumParams() != AL.getNumArgs() - 1) {
    S.Diag(AL.getLoc(), diag::err_attribute_wrong_number_arguments_for)
        << AL << AttrFD << AttrFD->getNumParams();
    return;
  }

  SmallVector<unsigned, 8> Indices;

  for (unsigned I = 1; I < AL.getNumArgs(); ++I) {
    if (!AL.isArgExpr(I)) {
      DiagnoseType(I + 1, AANT_ArgumentIntegerConstant);
      return;
    }

    const Expr *IndexExpr = AL.getArgAsExpr(I);
    uint32_t Index;

    if (!checkUInt32Argument(S, AL, IndexExpr, Index, I + 1, false))
      return;

    if (Index > DeclFD->getNumParams()) {
      S.Diag(AL.getLoc(), diag::err_attribute_bounds_for_function)
          << AL << Index << DeclFD << DeclFD->getNumParams();
      return;
    }

    QualType T1 = AttrFD->getParamDecl(I - 1)->getType();
    QualType T2 = DeclFD->getParamDecl(Index - 1)->getType();

    if (T1.getCanonicalType().getUnqualifiedType() !=
        T2.getCanonicalType().getUnqualifiedType()) {
      S.Diag(IndexExpr->getBeginLoc(), diag::err_attribute_parameter_types)
          << AL << Index << DeclFD << T2 << I << AttrFD << T1;
      return;
    }

    Indices.push_back(Index - 1);
  }

  D->addAttr(::new (S.Context) DiagnoseAsBuiltinAttr(
      S.Context, AL, AttrFD, Indices.data(), Indices.size()));
}

static void handleDiagnoseIfAttr(Sema &S, Decl *D, const ParsedAttr &AL) {
  S.Diag(AL.getLoc(), diag::ext_clang_diagnose_if);

  Expr *Cond;
  StringRef Msg;
  if (!checkFunctionConditionAttr(S, D, AL, Cond, Msg))
    return;

  StringRef DiagTypeStr;
  if (!S.checkStringLiteralArgumentAttr(AL, 2, DiagTypeStr))
    return;

  DiagnoseIfAttr::DiagnosticType DiagType;
  if (!DiagnoseIfAttr::ConvertStrToDiagnosticType(DiagTypeStr, DiagType)) {
    S.Diag(AL.getArgAsExpr(2)->getBeginLoc(),
           diag::err_diagnose_if_invalid_diagnostic_type);
    return;
  }

  bool ArgDependent = false;
  if (const auto *FD = dyn_cast<FunctionDecl>(D))
    ArgDependent = ArgumentDependenceChecker(FD).referencesArgs(Cond);
  D->addAttr(::new (S.Context) DiagnoseIfAttr(
      S.Context, AL, Cond, Msg, DiagType, ArgDependent, cast<NamedDecl>(D)));
}

static void handleNoBuiltinAttr(Sema &S, Decl *D, const ParsedAttr &AL) {
  static constexpr const StringRef kWildcard = "*";

  llvm::SmallVector<StringRef, 16> Names;
  bool HasWildcard = false;

  const auto AddBuiltinName = [&Names, &HasWildcard](StringRef Name) {
    if (Name == kWildcard)
      HasWildcard = true;
    Names.push_back(Name);
  };

  // Add previously defined attributes.
  if (const auto *NBA = D->getAttr<NoBuiltinAttr>())
    for (StringRef BuiltinName : NBA->builtinNames())
      AddBuiltinName(BuiltinName);

  // Add current attributes.
  if (AL.getNumArgs() == 0)
    AddBuiltinName(kWildcard);
  else
    for (unsigned I = 0, E = AL.getNumArgs(); I != E; ++I) {
      StringRef BuiltinName;
      SourceLocation LiteralLoc;
      if (!S.checkStringLiteralArgumentAttr(AL, I, BuiltinName, &LiteralLoc))
        return;

      if (Builtin::Context::isBuiltinFunc(BuiltinName))
        AddBuiltinName(BuiltinName);
      else
        S.Diag(LiteralLoc, diag::warn_attribute_no_builtin_invalid_builtin_name)
            << BuiltinName << AL;
    }

  // Repeating the same attribute is fine.
  llvm::sort(Names);
  Names.erase(std::unique(Names.begin(), Names.end()), Names.end());

  // Empty no_builtin must be on its own.
  if (HasWildcard && Names.size() > 1)
    S.Diag(D->getLocation(),
           diag::err_attribute_no_builtin_wildcard_or_builtin_name)
        << AL;

  if (D->hasAttr<NoBuiltinAttr>())
    D->dropAttr<NoBuiltinAttr>();
  D->addAttr(::new (S.Context)
                 NoBuiltinAttr(S.Context, AL, Names.data(), Names.size()));
}

static void handlePassObjectSizeAttr(Sema &S, Decl *D, const ParsedAttr &AL) {
  if (D->hasAttr<PassObjectSizeAttr>()) {
    S.Diag(D->getBeginLoc(), diag::err_attribute_only_once_per_parameter) << AL;
    return;
  }

  Expr *E = AL.getArgAsExpr(0);
  uint32_t Type;
  if (!checkUInt32Argument(S, AL, E, Type, /*Idx=*/1))
    return;

  // pass_object_size's argument is passed in as the second argument of
  // __builtin_object_size. So, it has the same constraints as that second
  // argument; namely, it must be in the range [0, 3].
  if (Type > 3) {
    S.Diag(E->getBeginLoc(), diag::err_attribute_argument_out_of_range)
        << AL << 0 << 3 << E->getSourceRange();
    return;
  }

  // pass_object_size is only supported on constant pointer parameters; as a
  // kindness to users, we allow the parameter to be non-const for declarations.
  // At this point, we have no clue if `D` belongs to a function declaration or
  // definition, so we defer the constness check until later.
  if (!cast<ParmVarDecl>(D)->getType()->isPointerType()) {
    S.Diag(D->getBeginLoc(), diag::err_attribute_pointers_only) << AL << 1;
    return;
  }

  D->addAttr(::new (S.Context) PassObjectSizeAttr(S.Context, AL, (int)Type));
}

static void handleConsumableAttr(Sema &S, Decl *D, const ParsedAttr &AL) {
  ConsumableAttr::ConsumedState DefaultState;

  if (AL.isArgIdent(0)) {
    IdentifierLoc *IL = AL.getArgAsIdent(0);
    if (!ConsumableAttr::ConvertStrToConsumedState(IL->Ident->getName(),
                                                   DefaultState)) {
      S.Diag(IL->Loc, diag::warn_attribute_type_not_supported) << AL
                                                               << IL->Ident;
      return;
    }
  } else {
    S.Diag(AL.getLoc(), diag::err_attribute_argument_type)
        << AL << AANT_ArgumentIdentifier;
    return;
  }

  D->addAttr(::new (S.Context) ConsumableAttr(S.Context, AL, DefaultState));
}

static bool checkForConsumableClass(Sema &S, const CXXMethodDecl *MD,
                                    const ParsedAttr &AL) {
  QualType ThisType = MD->getThisType()->getPointeeType();

  if (const CXXRecordDecl *RD = ThisType->getAsCXXRecordDecl()) {
    if (!RD->hasAttr<ConsumableAttr>()) {
      S.Diag(AL.getLoc(), diag::warn_attr_on_unconsumable_class) << RD;

      return false;
    }
  }

  return true;
}

static void handleCallableWhenAttr(Sema &S, Decl *D, const ParsedAttr &AL) {
  if (!AL.checkAtLeastNumArgs(S, 1))
    return;

  if (!checkForConsumableClass(S, cast<CXXMethodDecl>(D), AL))
    return;

  SmallVector<CallableWhenAttr::ConsumedState, 3> States;
  for (unsigned ArgIndex = 0; ArgIndex < AL.getNumArgs(); ++ArgIndex) {
    CallableWhenAttr::ConsumedState CallableState;

    StringRef StateString;
    SourceLocation Loc;
    if (AL.isArgIdent(ArgIndex)) {
      IdentifierLoc *Ident = AL.getArgAsIdent(ArgIndex);
      StateString = Ident->Ident->getName();
      Loc = Ident->Loc;
    } else {
      if (!S.checkStringLiteralArgumentAttr(AL, ArgIndex, StateString, &Loc))
        return;
    }

    if (!CallableWhenAttr::ConvertStrToConsumedState(StateString,
                                                     CallableState)) {
      S.Diag(Loc, diag::warn_attribute_type_not_supported) << AL << StateString;
      return;
    }

    States.push_back(CallableState);
  }

  D->addAttr(::new (S.Context)
                 CallableWhenAttr(S.Context, AL, States.data(), States.size()));
}

static void handleParamTypestateAttr(Sema &S, Decl *D, const ParsedAttr &AL) {
  ParamTypestateAttr::ConsumedState ParamState;

  if (AL.isArgIdent(0)) {
    IdentifierLoc *Ident = AL.getArgAsIdent(0);
    StringRef StateString = Ident->Ident->getName();

    if (!ParamTypestateAttr::ConvertStrToConsumedState(StateString,
                                                       ParamState)) {
      S.Diag(Ident->Loc, diag::warn_attribute_type_not_supported)
          << AL << StateString;
      return;
    }
  } else {
    S.Diag(AL.getLoc(), diag::err_attribute_argument_type)
        << AL << AANT_ArgumentIdentifier;
    return;
  }

  // FIXME: This check is currently being done in the analysis.  It can be
  //        enabled here only after the parser propagates attributes at
  //        template specialization definition, not declaration.
  //QualType ReturnType = cast<ParmVarDecl>(D)->getType();
  //const CXXRecordDecl *RD = ReturnType->getAsCXXRecordDecl();
  //
  //if (!RD || !RD->hasAttr<ConsumableAttr>()) {
  //    S.Diag(AL.getLoc(), diag::warn_return_state_for_unconsumable_type) <<
  //      ReturnType.getAsString();
  //    return;
  //}

  D->addAttr(::new (S.Context) ParamTypestateAttr(S.Context, AL, ParamState));
}

static void handleReturnTypestateAttr(Sema &S, Decl *D, const ParsedAttr &AL) {
  ReturnTypestateAttr::ConsumedState ReturnState;

  if (AL.isArgIdent(0)) {
    IdentifierLoc *IL = AL.getArgAsIdent(0);
    if (!ReturnTypestateAttr::ConvertStrToConsumedState(IL->Ident->getName(),
                                                        ReturnState)) {
      S.Diag(IL->Loc, diag::warn_attribute_type_not_supported) << AL
                                                               << IL->Ident;
      return;
    }
  } else {
    S.Diag(AL.getLoc(), diag::err_attribute_argument_type)
        << AL << AANT_ArgumentIdentifier;
    return;
  }

  // FIXME: This check is currently being done in the analysis.  It can be
  //        enabled here only after the parser propagates attributes at
  //        template specialization definition, not declaration.
  //QualType ReturnType;
  //
  //if (const ParmVarDecl *Param = dyn_cast<ParmVarDecl>(D)) {
  //  ReturnType = Param->getType();
  //
  //} else if (const CXXConstructorDecl *Constructor =
  //             dyn_cast<CXXConstructorDecl>(D)) {
  //  ReturnType = Constructor->getThisType()->getPointeeType();
  //
  //} else {
  //
  //  ReturnType = cast<FunctionDecl>(D)->getCallResultType();
  //}
  //
  //const CXXRecordDecl *RD = ReturnType->getAsCXXRecordDecl();
  //
  //if (!RD || !RD->hasAttr<ConsumableAttr>()) {
  //    S.Diag(Attr.getLoc(), diag::warn_return_state_for_unconsumable_type) <<
  //      ReturnType.getAsString();
  //    return;
  //}

  D->addAttr(::new (S.Context) ReturnTypestateAttr(S.Context, AL, ReturnState));
}

static void handleSetTypestateAttr(Sema &S, Decl *D, const ParsedAttr &AL) {
  if (!checkForConsumableClass(S, cast<CXXMethodDecl>(D), AL))
    return;

  SetTypestateAttr::ConsumedState NewState;
  if (AL.isArgIdent(0)) {
    IdentifierLoc *Ident = AL.getArgAsIdent(0);
    StringRef Param = Ident->Ident->getName();
    if (!SetTypestateAttr::ConvertStrToConsumedState(Param, NewState)) {
      S.Diag(Ident->Loc, diag::warn_attribute_type_not_supported) << AL
                                                                  << Param;
      return;
    }
  } else {
    S.Diag(AL.getLoc(), diag::err_attribute_argument_type)
        << AL << AANT_ArgumentIdentifier;
    return;
  }

  D->addAttr(::new (S.Context) SetTypestateAttr(S.Context, AL, NewState));
}

static void handleTestTypestateAttr(Sema &S, Decl *D, const ParsedAttr &AL) {
  if (!checkForConsumableClass(S, cast<CXXMethodDecl>(D), AL))
    return;

  TestTypestateAttr::ConsumedState TestState;
  if (AL.isArgIdent(0)) {
    IdentifierLoc *Ident = AL.getArgAsIdent(0);
    StringRef Param = Ident->Ident->getName();
    if (!TestTypestateAttr::ConvertStrToConsumedState(Param, TestState)) {
      S.Diag(Ident->Loc, diag::warn_attribute_type_not_supported) << AL
                                                                  << Param;
      return;
    }
  } else {
    S.Diag(AL.getLoc(), diag::err_attribute_argument_type)
        << AL << AANT_ArgumentIdentifier;
    return;
  }

  D->addAttr(::new (S.Context) TestTypestateAttr(S.Context, AL, TestState));
}

static void handleExtVectorTypeAttr(Sema &S, Decl *D, const ParsedAttr &AL) {
  // Remember this typedef decl, we will need it later for diagnostics.
  S.ExtVectorDecls.push_back(cast<TypedefNameDecl>(D));
}

static void handlePackedAttr(Sema &S, Decl *D, const ParsedAttr &AL) {
  if (auto *TD = dyn_cast<TagDecl>(D))
    TD->addAttr(::new (S.Context) PackedAttr(S.Context, AL));
  else if (auto *FD = dyn_cast<FieldDecl>(D)) {
    bool BitfieldByteAligned = (!FD->getType()->isDependentType() &&
                                !FD->getType()->isIncompleteType() &&
                                FD->isBitField() &&
                                S.Context.getTypeAlign(FD->getType()) <= 8);

    if (S.getASTContext().getTargetInfo().getTriple().isPS()) {
      if (BitfieldByteAligned)
        // The PS4/PS5 targets need to maintain ABI backwards compatibility.
        S.Diag(AL.getLoc(), diag::warn_attribute_ignored_for_field_of_type)
            << AL << FD->getType();
      else
        FD->addAttr(::new (S.Context) PackedAttr(S.Context, AL));
    } else {
      // Report warning about changed offset in the newer compiler versions.
      if (BitfieldByteAligned)
        S.Diag(AL.getLoc(), diag::warn_attribute_packed_for_bitfield);

      FD->addAttr(::new (S.Context) PackedAttr(S.Context, AL));
    }

  } else
    S.Diag(AL.getLoc(), diag::warn_attribute_ignored) << AL;
}

static void handlePreferredName(Sema &S, Decl *D, const ParsedAttr &AL) {
  auto *RD = cast<CXXRecordDecl>(D);
  ClassTemplateDecl *CTD = RD->getDescribedClassTemplate();
  assert(CTD && "attribute does not appertain to this declaration");

  ParsedType PT = AL.getTypeArg();
  TypeSourceInfo *TSI = nullptr;
  QualType T = S.GetTypeFromParser(PT, &TSI);
  if (!TSI)
    TSI = S.Context.getTrivialTypeSourceInfo(T, AL.getLoc());

  if (!T.hasQualifiers() && T->isTypedefNameType()) {
    // Find the template name, if this type names a template specialization.
    const TemplateDecl *Template = nullptr;
    if (const auto *CTSD = dyn_cast_or_null<ClassTemplateSpecializationDecl>(
            T->getAsCXXRecordDecl())) {
      Template = CTSD->getSpecializedTemplate();
    } else if (const auto *TST = T->getAs<TemplateSpecializationType>()) {
      while (TST && TST->isTypeAlias())
        TST = TST->getAliasedType()->getAs<TemplateSpecializationType>();
      if (TST)
        Template = TST->getTemplateName().getAsTemplateDecl();
    }

    if (Template && declaresSameEntity(Template, CTD)) {
      D->addAttr(::new (S.Context) PreferredNameAttr(S.Context, AL, TSI));
      return;
    }
  }

  S.Diag(AL.getLoc(), diag::err_attribute_preferred_name_arg_invalid)
      << T << CTD;
  if (const auto *TT = T->getAs<TypedefType>())
    S.Diag(TT->getDecl()->getLocation(), diag::note_entity_declared_at)
        << TT->getDecl();
}

static bool checkIBOutletCommon(Sema &S, Decl *D, const ParsedAttr &AL) {
  // The IBOutlet/IBOutletCollection attributes only apply to instance
  // variables or properties of Objective-C classes.  The outlet must also
  // have an object reference type.
  if (const auto *VD = dyn_cast<ObjCIvarDecl>(D)) {
    if (!VD->getType()->getAs<ObjCObjectPointerType>()) {
      S.Diag(AL.getLoc(), diag::warn_iboutlet_object_type)
          << AL << VD->getType() << 0;
      return false;
    }
  }
  else if (const auto *PD = dyn_cast<ObjCPropertyDecl>(D)) {
    if (!PD->getType()->getAs<ObjCObjectPointerType>()) {
      S.Diag(AL.getLoc(), diag::warn_iboutlet_object_type)
          << AL << PD->getType() << 1;
      return false;
    }
  }
  else {
    S.Diag(AL.getLoc(), diag::warn_attribute_iboutlet) << AL;
    return false;
  }

  return true;
}

static void handleIBOutlet(Sema &S, Decl *D, const ParsedAttr &AL) {
  if (!checkIBOutletCommon(S, D, AL))
    return;

  D->addAttr(::new (S.Context) IBOutletAttr(S.Context, AL));
}

static void handleIBOutletCollection(Sema &S, Decl *D, const ParsedAttr &AL) {

  // The iboutletcollection attribute can have zero or one arguments.
  if (AL.getNumArgs() > 1) {
    S.Diag(AL.getLoc(), diag::err_attribute_wrong_number_arguments) << AL << 1;
    return;
  }

  if (!checkIBOutletCommon(S, D, AL))
    return;

  ParsedType PT;

  if (AL.hasParsedType())
    PT = AL.getTypeArg();
  else {
    PT = S.getTypeName(S.Context.Idents.get("NSObject"), AL.getLoc(),
                       S.getScopeForContext(D->getDeclContext()->getParent()));
    if (!PT) {
      S.Diag(AL.getLoc(), diag::err_iboutletcollection_type) << "NSObject";
      return;
    }
  }

  TypeSourceInfo *QTLoc = nullptr;
  QualType QT = S.GetTypeFromParser(PT, &QTLoc);
  if (!QTLoc)
    QTLoc = S.Context.getTrivialTypeSourceInfo(QT, AL.getLoc());

  // Diagnose use of non-object type in iboutletcollection attribute.
  // FIXME. Gnu attribute extension ignores use of builtin types in
  // attributes. So, __attribute__((iboutletcollection(char))) will be
  // treated as __attribute__((iboutletcollection())).
  if (!QT->isObjCIdType() && !QT->isObjCObjectType()) {
    S.Diag(AL.getLoc(),
           QT->isBuiltinType() ? diag::err_iboutletcollection_builtintype
                               : diag::err_iboutletcollection_type) << QT;
    return;
  }

  D->addAttr(::new (S.Context) IBOutletCollectionAttr(S.Context, AL, QTLoc));
}

bool Sema::isValidPointerAttrType(QualType T, bool RefOkay) {
  if (RefOkay) {
    if (T->isReferenceType())
      return true;
  } else {
    T = T.getNonReferenceType();
  }

  // The nonnull attribute, and other similar attributes, can be applied to a
  // transparent union that contains a pointer type.
  if (const RecordType *UT = T->getAsUnionType()) {
    if (UT && UT->getDecl()->hasAttr<TransparentUnionAttr>()) {
      RecordDecl *UD = UT->getDecl();
      for (const auto *I : UD->fields()) {
        QualType QT = I->getType();
        if (QT->isAnyPointerType() || QT->isBlockPointerType())
          return true;
      }
    }
  }

  return T->isAnyPointerType() || T->isBlockPointerType();
}

static bool attrNonNullArgCheck(Sema &S, QualType T, const ParsedAttr &AL,
                                SourceRange AttrParmRange,
                                SourceRange TypeRange,
                                bool isReturnValue = false) {
  if (!S.isValidPointerAttrType(T)) {
    if (isReturnValue)
      S.Diag(AL.getLoc(), diag::warn_attribute_return_pointers_only)
          << AL << AttrParmRange << TypeRange;
    else
      S.Diag(AL.getLoc(), diag::warn_attribute_pointers_only)
          << AL << AttrParmRange << TypeRange << 0;
    return false;
  }
  return true;
}

static void handleNonNullAttr(Sema &S, Decl *D, const ParsedAttr &AL) {
  SmallVector<ParamIdx, 8> NonNullArgs;
  for (unsigned I = 0; I < AL.getNumArgs(); ++I) {
    Expr *Ex = AL.getArgAsExpr(I);
    ParamIdx Idx;
    if (!checkFunctionOrMethodParameterIndex(S, D, AL, I + 1, Ex, Idx))
      return;

    // Is the function argument a pointer type?
    if (Idx.getASTIndex() < getFunctionOrMethodNumParams(D) &&
        !attrNonNullArgCheck(
            S, getFunctionOrMethodParamType(D, Idx.getASTIndex()), AL,
            Ex->getSourceRange(),
            getFunctionOrMethodParamRange(D, Idx.getASTIndex())))
      continue;

    NonNullArgs.push_back(Idx);
  }

  // If no arguments were specified to __attribute__((nonnull)) then all pointer
  // arguments have a nonnull attribute; warn if there aren't any. Skip this
  // check if the attribute came from a macro expansion or a template
  // instantiation.
  if (NonNullArgs.empty() && AL.getLoc().isFileID() &&
      !S.inTemplateInstantiation()) {
    bool AnyPointers = isFunctionOrMethodVariadic(D);
    for (unsigned I = 0, E = getFunctionOrMethodNumParams(D);
         I != E && !AnyPointers; ++I) {
      QualType T = getFunctionOrMethodParamType(D, I);
      if (T->isDependentType() || S.isValidPointerAttrType(T))
        AnyPointers = true;
    }

    if (!AnyPointers)
      S.Diag(AL.getLoc(), diag::warn_attribute_nonnull_no_pointers);
  }

  ParamIdx *Start = NonNullArgs.data();
  unsigned Size = NonNullArgs.size();
  llvm::array_pod_sort(Start, Start + Size);
  D->addAttr(::new (S.Context) NonNullAttr(S.Context, AL, Start, Size));
}

static void handleNonNullAttrParameter(Sema &S, ParmVarDecl *D,
                                       const ParsedAttr &AL) {
  if (AL.getNumArgs() > 0) {
    if (D->getFunctionType()) {
      handleNonNullAttr(S, D, AL);
    } else {
      S.Diag(AL.getLoc(), diag::warn_attribute_nonnull_parm_no_args)
        << D->getSourceRange();
    }
    return;
  }

  // Is the argument a pointer type?
  if (!attrNonNullArgCheck(S, D->getType(), AL, SourceRange(),
                           D->getSourceRange()))
    return;

  D->addAttr(::new (S.Context) NonNullAttr(S.Context, AL, nullptr, 0));
}

static void handleReturnsNonNullAttr(Sema &S, Decl *D, const ParsedAttr &AL) {
  QualType ResultType = getFunctionOrMethodResultType(D);
  SourceRange SR = getFunctionOrMethodResultSourceRange(D);
  if (!attrNonNullArgCheck(S, ResultType, AL, SourceRange(), SR,
                           /* isReturnValue */ true))
    return;

  D->addAttr(::new (S.Context) ReturnsNonNullAttr(S.Context, AL));
}

static void handleNoEscapeAttr(Sema &S, Decl *D, const ParsedAttr &AL) {
  if (D->isInvalidDecl())
    return;

  // noescape only applies to pointer types.
  QualType T = cast<ParmVarDecl>(D)->getType();
  if (!S.isValidPointerAttrType(T, /* RefOkay */ true)) {
    S.Diag(AL.getLoc(), diag::warn_attribute_pointers_only)
        << AL << AL.getRange() << 0;
    return;
  }

  D->addAttr(::new (S.Context) NoEscapeAttr(S.Context, AL));
}

static void handleAssumeAlignedAttr(Sema &S, Decl *D, const ParsedAttr &AL) {
  Expr *E = AL.getArgAsExpr(0),
       *OE = AL.getNumArgs() > 1 ? AL.getArgAsExpr(1) : nullptr;
  S.AddAssumeAlignedAttr(D, AL, E, OE);
}

static void handleAllocAlignAttr(Sema &S, Decl *D, const ParsedAttr &AL) {
  S.AddAllocAlignAttr(D, AL, AL.getArgAsExpr(0));
}

void Sema::AddAssumeAlignedAttr(Decl *D, const AttributeCommonInfo &CI, Expr *E,
                                Expr *OE) {
  QualType ResultType = getFunctionOrMethodResultType(D);
  SourceRange SR = getFunctionOrMethodResultSourceRange(D);

  AssumeAlignedAttr TmpAttr(Context, CI, E, OE);
  SourceLocation AttrLoc = TmpAttr.getLocation();

  if (!isValidPointerAttrType(ResultType, /* RefOkay */ true)) {
    Diag(AttrLoc, diag::warn_attribute_return_pointers_refs_only)
        << &TmpAttr << TmpAttr.getRange() << SR;
    return;
  }

  if (!E->isValueDependent()) {
    std::optional<llvm::APSInt> I = llvm::APSInt(64);
    if (!(I = E->getIntegerConstantExpr(Context))) {
      if (OE)
        Diag(AttrLoc, diag::err_attribute_argument_n_type)
          << &TmpAttr << 1 << AANT_ArgumentIntegerConstant
          << E->getSourceRange();
      else
        Diag(AttrLoc, diag::err_attribute_argument_type)
          << &TmpAttr << AANT_ArgumentIntegerConstant
          << E->getSourceRange();
      return;
    }

    if (!I->isPowerOf2()) {
      Diag(AttrLoc, diag::err_alignment_not_power_of_two)
        << E->getSourceRange();
      return;
    }

    if (*I > Sema::MaximumAlignment)
      Diag(CI.getLoc(), diag::warn_assume_aligned_too_great)
          << CI.getRange() << Sema::MaximumAlignment;
  }

  if (OE && !OE->isValueDependent() && !OE->isIntegerConstantExpr(Context)) {
    Diag(AttrLoc, diag::err_attribute_argument_n_type)
        << &TmpAttr << 2 << AANT_ArgumentIntegerConstant
        << OE->getSourceRange();
    return;
  }

  D->addAttr(::new (Context) AssumeAlignedAttr(Context, CI, E, OE));
}

void Sema::AddAllocAlignAttr(Decl *D, const AttributeCommonInfo &CI,
                             Expr *ParamExpr) {
  QualType ResultType = getFunctionOrMethodResultType(D);

  AllocAlignAttr TmpAttr(Context, CI, ParamIdx());
  SourceLocation AttrLoc = CI.getLoc();

  if (!ResultType->isDependentType() &&
      !isValidPointerAttrType(ResultType, /* RefOkay */ true)) {
    Diag(AttrLoc, diag::warn_attribute_return_pointers_refs_only)
        << &TmpAttr << CI.getRange() << getFunctionOrMethodResultSourceRange(D);
    return;
  }

  ParamIdx Idx;
  const auto *FuncDecl = cast<FunctionDecl>(D);
  if (!checkFunctionOrMethodParameterIndex(*this, FuncDecl, TmpAttr,
                                           /*AttrArgNum=*/1, ParamExpr, Idx))
    return;

  QualType Ty = getFunctionOrMethodParamType(D, Idx.getASTIndex());
  if (!Ty->isDependentType() && !Ty->isIntegralType(Context) &&
      !Ty->isAlignValT()) {
    Diag(ParamExpr->getBeginLoc(), diag::err_attribute_integers_only)
        << &TmpAttr
        << FuncDecl->getParamDecl(Idx.getASTIndex())->getSourceRange();
    return;
  }

  D->addAttr(::new (Context) AllocAlignAttr(Context, CI, Idx));
}

/// Check if \p AssumptionStr is a known assumption and warn if not.
static void checkAssumptionAttr(Sema &S, SourceLocation Loc,
                                StringRef AssumptionStr) {
  if (llvm::KnownAssumptionStrings.count(AssumptionStr))
    return;

  unsigned BestEditDistance = 3;
  StringRef Suggestion;
  for (const auto &KnownAssumptionIt : llvm::KnownAssumptionStrings) {
    unsigned EditDistance =
        AssumptionStr.edit_distance(KnownAssumptionIt.getKey());
    if (EditDistance < BestEditDistance) {
      Suggestion = KnownAssumptionIt.getKey();
      BestEditDistance = EditDistance;
    }
  }

  if (!Suggestion.empty())
    S.Diag(Loc, diag::warn_assume_attribute_string_unknown_suggested)
        << AssumptionStr << Suggestion;
  else
    S.Diag(Loc, diag::warn_assume_attribute_string_unknown) << AssumptionStr;
}

static void handleAssumumptionAttr(Sema &S, Decl *D, const ParsedAttr &AL) {
  // Handle the case where the attribute has a text message.
  StringRef Str;
  SourceLocation AttrStrLoc;
  if (!S.checkStringLiteralArgumentAttr(AL, 0, Str, &AttrStrLoc))
    return;

  checkAssumptionAttr(S, AttrStrLoc, Str);

  D->addAttr(::new (S.Context) AssumptionAttr(S.Context, AL, Str));
}

/// Normalize the attribute, __foo__ becomes foo.
/// Returns true if normalization was applied.
static bool normalizeName(StringRef &AttrName) {
  if (AttrName.size() > 4 && AttrName.startswith("__") &&
      AttrName.endswith("__")) {
    AttrName = AttrName.drop_front(2).drop_back(2);
    return true;
  }
  return false;
}

static void handleOwnershipAttr(Sema &S, Decl *D, const ParsedAttr &AL) {
  // This attribute must be applied to a function declaration. The first
  // argument to the attribute must be an identifier, the name of the resource,
  // for example: malloc. The following arguments must be argument indexes, the
  // arguments must be of integer type for Returns, otherwise of pointer type.
  // The difference between Holds and Takes is that a pointer may still be used
  // after being held. free() should be __attribute((ownership_takes)), whereas
  // a list append function may well be __attribute((ownership_holds)).

  if (!AL.isArgIdent(0)) {
    S.Diag(AL.getLoc(), diag::err_attribute_argument_n_type)
        << AL << 1 << AANT_ArgumentIdentifier;
    return;
  }

  // Figure out our Kind.
  OwnershipAttr::OwnershipKind K =
      OwnershipAttr(S.Context, AL, nullptr, nullptr, 0).getOwnKind();

  // Check arguments.
  switch (K) {
  case OwnershipAttr::Takes:
  case OwnershipAttr::Holds:
    if (AL.getNumArgs() < 2) {
      S.Diag(AL.getLoc(), diag::err_attribute_too_few_arguments) << AL << 2;
      return;
    }
    break;
  case OwnershipAttr::Returns:
    if (AL.getNumArgs() > 2) {
      S.Diag(AL.getLoc(), diag::err_attribute_too_many_arguments) << AL << 1;
      return;
    }
    break;
  }

  IdentifierInfo *Module = AL.getArgAsIdent(0)->Ident;

  StringRef ModuleName = Module->getName();
  if (normalizeName(ModuleName)) {
    Module = &S.PP.getIdentifierTable().get(ModuleName);
  }

  SmallVector<ParamIdx, 8> OwnershipArgs;
  for (unsigned i = 1; i < AL.getNumArgs(); ++i) {
    Expr *Ex = AL.getArgAsExpr(i);
    ParamIdx Idx;
    if (!checkFunctionOrMethodParameterIndex(S, D, AL, i, Ex, Idx))
      return;

    // Is the function argument a pointer type?
    QualType T = getFunctionOrMethodParamType(D, Idx.getASTIndex());
    int Err = -1;  // No error
    switch (K) {
      case OwnershipAttr::Takes:
      case OwnershipAttr::Holds:
        if (!T->isAnyPointerType() && !T->isBlockPointerType())
          Err = 0;
        break;
      case OwnershipAttr::Returns:
        if (!T->isIntegerType())
          Err = 1;
        break;
    }
    if (-1 != Err) {
      S.Diag(AL.getLoc(), diag::err_ownership_type) << AL << Err
                                                    << Ex->getSourceRange();
      return;
    }

    // Check we don't have a conflict with another ownership attribute.
    for (const auto *I : D->specific_attrs<OwnershipAttr>()) {
      // Cannot have two ownership attributes of different kinds for the same
      // index.
      if (I->getOwnKind() != K && llvm::is_contained(I->args(), Idx)) {
          S.Diag(AL.getLoc(), diag::err_attributes_are_not_compatible)
              << AL << I
              << (AL.isRegularKeywordAttribute() ||
                  I->isRegularKeywordAttribute());
          return;
      } else if (K == OwnershipAttr::Returns &&
                 I->getOwnKind() == OwnershipAttr::Returns) {
        // A returns attribute conflicts with any other returns attribute using
        // a different index.
        if (!llvm::is_contained(I->args(), Idx)) {
          S.Diag(I->getLocation(), diag::err_ownership_returns_index_mismatch)
              << I->args_begin()->getSourceIndex();
          if (I->args_size())
            S.Diag(AL.getLoc(), diag::note_ownership_returns_index_mismatch)
                << Idx.getSourceIndex() << Ex->getSourceRange();
          return;
        }
      }
    }
    OwnershipArgs.push_back(Idx);
  }

  ParamIdx *Start = OwnershipArgs.data();
  unsigned Size = OwnershipArgs.size();
  llvm::array_pod_sort(Start, Start + Size);
  D->addAttr(::new (S.Context)
                 OwnershipAttr(S.Context, AL, Module, Start, Size));
}

static void handleWeakRefAttr(Sema &S, Decl *D, const ParsedAttr &AL) {
  // Check the attribute arguments.
  if (AL.getNumArgs() > 1) {
    S.Diag(AL.getLoc(), diag::err_attribute_wrong_number_arguments) << AL << 1;
    return;
  }

  // gcc rejects
  // class c {
  //   static int a __attribute__((weakref ("v2")));
  //   static int b() __attribute__((weakref ("f3")));
  // };
  // and ignores the attributes of
  // void f(void) {
  //   static int a __attribute__((weakref ("v2")));
  // }
  // we reject them
  const DeclContext *Ctx = D->getDeclContext()->getRedeclContext();
  if (!Ctx->isFileContext()) {
    S.Diag(AL.getLoc(), diag::err_attribute_weakref_not_global_context)
        << cast<NamedDecl>(D);
    return;
  }

  // The GCC manual says
  //
  // At present, a declaration to which `weakref' is attached can only
  // be `static'.
  //
  // It also says
  //
  // Without a TARGET,
  // given as an argument to `weakref' or to `alias', `weakref' is
  // equivalent to `weak'.
  //
  // gcc 4.4.1 will accept
  // int a7 __attribute__((weakref));
  // as
  // int a7 __attribute__((weak));
  // This looks like a bug in gcc. We reject that for now. We should revisit
  // it if this behaviour is actually used.

  // GCC rejects
  // static ((alias ("y"), weakref)).
  // Should we? How to check that weakref is before or after alias?

  // FIXME: it would be good for us to keep the WeakRefAttr as-written instead
  // of transforming it into an AliasAttr.  The WeakRefAttr never uses the
  // StringRef parameter it was given anyway.
  StringRef Str;
  if (AL.getNumArgs() && S.checkStringLiteralArgumentAttr(AL, 0, Str))
    // GCC will accept anything as the argument of weakref. Should we
    // check for an existing decl?
    D->addAttr(::new (S.Context) AliasAttr(S.Context, AL, Str));

  D->addAttr(::new (S.Context) WeakRefAttr(S.Context, AL));
}

static void handleIFuncAttr(Sema &S, Decl *D, const ParsedAttr &AL) {
  StringRef Str;
  if (!S.checkStringLiteralArgumentAttr(AL, 0, Str))
    return;

  // Aliases should be on declarations, not definitions.
  const auto *FD = cast<FunctionDecl>(D);
  if (FD->isThisDeclarationADefinition()) {
    S.Diag(AL.getLoc(), diag::err_alias_is_definition) << FD << 1;
    return;
  }

  D->addAttr(::new (S.Context) IFuncAttr(S.Context, AL, Str));
}

static void handleAliasAttr(Sema &S, Decl *D, const ParsedAttr &AL) {
  StringRef Str;
  if (!S.checkStringLiteralArgumentAttr(AL, 0, Str))
    return;

  if (S.Context.getTargetInfo().getTriple().isOSDarwin()) {
    S.Diag(AL.getLoc(), diag::err_alias_not_supported_on_darwin);
    return;
  }
  if (S.Context.getTargetInfo().getTriple().isNVPTX()) {
    S.Diag(AL.getLoc(), diag::err_alias_not_supported_on_nvptx);
  }

  // Aliases should be on declarations, not definitions.
  if (const auto *FD = dyn_cast<FunctionDecl>(D)) {
    if (FD->isThisDeclarationADefinition()) {
      S.Diag(AL.getLoc(), diag::err_alias_is_definition) << FD << 0;
      return;
    }
  } else {
    const auto *VD = cast<VarDecl>(D);
    if (VD->isThisDeclarationADefinition() && VD->isExternallyVisible()) {
      S.Diag(AL.getLoc(), diag::err_alias_is_definition) << VD << 0;
      return;
    }
  }

  // Mark target used to prevent unneeded-internal-declaration warnings.
  if (!S.LangOpts.CPlusPlus) {
    // FIXME: demangle Str for C++, as the attribute refers to the mangled
    // linkage name, not the pre-mangled identifier.
    const DeclarationNameInfo target(&S.Context.Idents.get(Str), AL.getLoc());
    LookupResult LR(S, target, Sema::LookupOrdinaryName);
    if (S.LookupQualifiedName(LR, S.getCurLexicalContext()))
      for (NamedDecl *ND : LR)
        ND->markUsed(S.Context);
  }

  D->addAttr(::new (S.Context) AliasAttr(S.Context, AL, Str));
}

static void handleTLSModelAttr(Sema &S, Decl *D, const ParsedAttr &AL) {
  StringRef Model;
  SourceLocation LiteralLoc;
  // Check that it is a string.
  if (!S.checkStringLiteralArgumentAttr(AL, 0, Model, &LiteralLoc))
    return;

  // Check that the value.
  if (Model != "global-dynamic" && Model != "local-dynamic"
      && Model != "initial-exec" && Model != "local-exec") {
    S.Diag(LiteralLoc, diag::err_attr_tlsmodel_arg);
    return;
  }

  if (S.Context.getTargetInfo().getTriple().isOSAIX() &&
      Model != "global-dynamic" && Model != "local-exec") {
    S.Diag(LiteralLoc, diag::err_aix_attr_unsupported_tls_model) << Model;
    return;
  }

  D->addAttr(::new (S.Context) TLSModelAttr(S.Context, AL, Model));
}

static void handleRestrictAttr(Sema &S, Decl *D, const ParsedAttr &AL) {
  QualType ResultType = getFunctionOrMethodResultType(D);
  if (ResultType->isAnyPointerType() || ResultType->isBlockPointerType()) {
    D->addAttr(::new (S.Context) RestrictAttr(S.Context, AL));
    return;
  }

  S.Diag(AL.getLoc(), diag::warn_attribute_return_pointers_only)
      << AL << getFunctionOrMethodResultSourceRange(D);
}

static void handleCPUSpecificAttr(Sema &S, Decl *D, const ParsedAttr &AL) {
  // Ensure we don't combine these with themselves, since that causes some
  // confusing behavior.
  if (AL.getParsedKind() == ParsedAttr::AT_CPUDispatch) {
    if (checkAttrMutualExclusion<CPUSpecificAttr>(S, D, AL))
      return;

    if (const auto *Other = D->getAttr<CPUDispatchAttr>()) {
      S.Diag(AL.getLoc(), diag::err_disallowed_duplicate_attribute) << AL;
      S.Diag(Other->getLocation(), diag::note_conflicting_attribute);
      return;
    }
  } else if (AL.getParsedKind() == ParsedAttr::AT_CPUSpecific) {
    if (checkAttrMutualExclusion<CPUDispatchAttr>(S, D, AL))
      return;

    if (const auto *Other = D->getAttr<CPUSpecificAttr>()) {
      S.Diag(AL.getLoc(), diag::err_disallowed_duplicate_attribute) << AL;
      S.Diag(Other->getLocation(), diag::note_conflicting_attribute);
      return;
    }
  }

  FunctionDecl *FD = cast<FunctionDecl>(D);

  if (const auto *MD = dyn_cast<CXXMethodDecl>(D)) {
    if (MD->getParent()->isLambda()) {
      S.Diag(AL.getLoc(), diag::err_attribute_dll_lambda) << AL;
      return;
    }
  }

  if (!AL.checkAtLeastNumArgs(S, 1))
    return;

  SmallVector<IdentifierInfo *, 8> CPUs;
  for (unsigned ArgNo = 0; ArgNo < getNumAttributeArgs(AL); ++ArgNo) {
    if (!AL.isArgIdent(ArgNo)) {
      S.Diag(AL.getLoc(), diag::err_attribute_argument_type)
          << AL << AANT_ArgumentIdentifier;
      return;
    }

    IdentifierLoc *CPUArg = AL.getArgAsIdent(ArgNo);
    StringRef CPUName = CPUArg->Ident->getName().trim();

    if (!S.Context.getTargetInfo().validateCPUSpecificCPUDispatch(CPUName)) {
      S.Diag(CPUArg->Loc, diag::err_invalid_cpu_specific_dispatch_value)
          << CPUName << (AL.getKind() == ParsedAttr::AT_CPUDispatch);
      return;
    }

    const TargetInfo &Target = S.Context.getTargetInfo();
    if (llvm::any_of(CPUs, [CPUName, &Target](const IdentifierInfo *Cur) {
          return Target.CPUSpecificManglingCharacter(CPUName) ==
                 Target.CPUSpecificManglingCharacter(Cur->getName());
        })) {
      S.Diag(AL.getLoc(), diag::warn_multiversion_duplicate_entries);
      return;
    }
    CPUs.push_back(CPUArg->Ident);
  }

  FD->setIsMultiVersion(true);
  if (AL.getKind() == ParsedAttr::AT_CPUSpecific)
    D->addAttr(::new (S.Context)
                   CPUSpecificAttr(S.Context, AL, CPUs.data(), CPUs.size()));
  else
    D->addAttr(::new (S.Context)
                   CPUDispatchAttr(S.Context, AL, CPUs.data(), CPUs.size()));
}

static void handleCommonAttr(Sema &S, Decl *D, const ParsedAttr &AL) {
  if (S.LangOpts.CPlusPlus) {
    S.Diag(AL.getLoc(), diag::err_attribute_not_supported_in_lang)
        << AL << AttributeLangSupport::Cpp;
    return;
  }

  D->addAttr(::new (S.Context) CommonAttr(S.Context, AL));
}

static void handleCmseNSEntryAttr(Sema &S, Decl *D, const ParsedAttr &AL) {
  if (S.LangOpts.CPlusPlus && !D->getDeclContext()->isExternCContext()) {
    S.Diag(AL.getLoc(), diag::err_attribute_not_clinkage) << AL;
    return;
  }

  const auto *FD = cast<FunctionDecl>(D);
  if (!FD->isExternallyVisible()) {
    S.Diag(AL.getLoc(), diag::warn_attribute_cmse_entry_static);
    return;
  }

  D->addAttr(::new (S.Context) CmseNSEntryAttr(S.Context, AL));
}

static void handleNakedAttr(Sema &S, Decl *D, const ParsedAttr &AL) {
  if (AL.isDeclspecAttribute()) {
    const auto &Triple = S.getASTContext().getTargetInfo().getTriple();
    const auto &Arch = Triple.getArch();
    if (Arch != llvm::Triple::x86 &&
        (Arch != llvm::Triple::arm && Arch != llvm::Triple::thumb)) {
      S.Diag(AL.getLoc(), diag::err_attribute_not_supported_on_arch)
          << AL << Triple.getArchName();
      return;
    }

    // This form is not allowed to be written on a member function (static or
    // nonstatic) when in Microsoft compatibility mode.
    if (S.getLangOpts().MSVCCompat && isa<CXXMethodDecl>(D)) {
      S.Diag(AL.getLoc(), diag::err_attribute_wrong_decl_type_str)
          << AL << AL.isRegularKeywordAttribute() << "non-member functions";
      return;
    }
  }

  D->addAttr(::new (S.Context) NakedAttr(S.Context, AL));
}

static void handleNoReturnAttr(Sema &S, Decl *D, const ParsedAttr &Attrs) {
  if (hasDeclarator(D)) return;

  if (!isa<ObjCMethodDecl>(D)) {
    S.Diag(Attrs.getLoc(), diag::warn_attribute_wrong_decl_type)
        << Attrs << Attrs.isRegularKeywordAttribute()
        << ExpectedFunctionOrMethod;
    return;
  }

  D->addAttr(::new (S.Context) NoReturnAttr(S.Context, Attrs));
}

static void handleStandardNoReturnAttr(Sema &S, Decl *D, const ParsedAttr &A) {
  // The [[_Noreturn]] spelling is deprecated in C2x, so if that was used,
  // issue an appropriate diagnostic. However, don't issue a diagnostic if the
  // attribute name comes from a macro expansion. We don't want to punish users
  // who write [[noreturn]] after including <stdnoreturn.h> (where 'noreturn'
  // is defined as a macro which expands to '_Noreturn').
  if (!S.getLangOpts().CPlusPlus &&
      A.getSemanticSpelling() == CXX11NoReturnAttr::C2x_Noreturn &&
      !(A.getLoc().isMacroID() &&
        S.getSourceManager().isInSystemMacro(A.getLoc())))
    S.Diag(A.getLoc(), diag::warn_deprecated_noreturn_spelling) << A.getRange();

  D->addAttr(::new (S.Context) CXX11NoReturnAttr(S.Context, A));
}

static void handleNoCfCheckAttr(Sema &S, Decl *D, const ParsedAttr &Attrs) {
  if (!S.getLangOpts().CFProtectionBranch)
    S.Diag(Attrs.getLoc(), diag::warn_nocf_check_attribute_ignored);
  else
    handleSimpleAttribute<AnyX86NoCfCheckAttr>(S, D, Attrs);
}

bool Sema::CheckAttrNoArgs(const ParsedAttr &Attrs) {
  if (!Attrs.checkExactlyNumArgs(*this, 0)) {
    Attrs.setInvalid();
    return true;
  }

  return false;
}

bool Sema::CheckAttrTarget(const ParsedAttr &AL) {
  // Check whether the attribute is valid on the current target.
  const TargetInfo *Aux = Context.getAuxTargetInfo();
  if (!(AL.existsInTarget(Context.getTargetInfo()) ||
        (Context.getLangOpts().SYCLIsDevice &&
         Aux && AL.existsInTarget(*Aux)))) {
    Diag(AL.getLoc(), AL.isRegularKeywordAttribute()
                          ? diag::err_keyword_not_supported_on_target
                          : diag::warn_unknown_attribute_ignored)
        << AL << AL.getRange();
    AL.setInvalid();
    return true;
  }

  return false;
}

static void handleAnalyzerNoReturnAttr(Sema &S, Decl *D, const ParsedAttr &AL) {

  // The checking path for 'noreturn' and 'analyzer_noreturn' are different
  // because 'analyzer_noreturn' does not impact the type.
  if (!isFunctionOrMethodOrBlock(D)) {
    ValueDecl *VD = dyn_cast<ValueDecl>(D);
    if (!VD || (!VD->getType()->isBlockPointerType() &&
                !VD->getType()->isFunctionPointerType())) {
      S.Diag(AL.getLoc(), AL.isStandardAttributeSyntax()
                              ? diag::err_attribute_wrong_decl_type
                              : diag::warn_attribute_wrong_decl_type)
          << AL << AL.isRegularKeywordAttribute()
          << ExpectedFunctionMethodOrBlock;
      return;
    }
  }

  D->addAttr(::new (S.Context) AnalyzerNoReturnAttr(S.Context, AL));
}

// PS3 PPU-specific.
static void handleVecReturnAttr(Sema &S, Decl *D, const ParsedAttr &AL) {
  /*
    Returning a Vector Class in Registers

    According to the PPU ABI specifications, a class with a single member of
    vector type is returned in memory when used as the return value of a
    function.
    This results in inefficient code when implementing vector classes. To return
    the value in a single vector register, add the vecreturn attribute to the
    class definition. This attribute is also applicable to struct types.

    Example:

    struct Vector
    {
      __vector float xyzw;
    } __attribute__((vecreturn));

    Vector Add(Vector lhs, Vector rhs)
    {
      Vector result;
      result.xyzw = vec_add(lhs.xyzw, rhs.xyzw);
      return result; // This will be returned in a register
    }
  */
  if (VecReturnAttr *A = D->getAttr<VecReturnAttr>()) {
    S.Diag(AL.getLoc(), diag::err_repeat_attribute) << A;
    return;
  }

  const auto *R = cast<RecordDecl>(D);
  int count = 0;

  if (!isa<CXXRecordDecl>(R)) {
    S.Diag(AL.getLoc(), diag::err_attribute_vecreturn_only_vector_member);
    return;
  }

  if (!cast<CXXRecordDecl>(R)->isPOD()) {
    S.Diag(AL.getLoc(), diag::err_attribute_vecreturn_only_pod_record);
    return;
  }

  for (const auto *I : R->fields()) {
    if ((count == 1) || !I->getType()->isVectorType()) {
      S.Diag(AL.getLoc(), diag::err_attribute_vecreturn_only_vector_member);
      return;
    }
    count++;
  }

  D->addAttr(::new (S.Context) VecReturnAttr(S.Context, AL));
}

static void handleDependencyAttr(Sema &S, Scope *Scope, Decl *D,
                                 const ParsedAttr &AL) {
  if (isa<ParmVarDecl>(D)) {
    // [[carries_dependency]] can only be applied to a parameter if it is a
    // parameter of a function declaration or lambda.
    if (!(Scope->getFlags() & clang::Scope::FunctionDeclarationScope)) {
      S.Diag(AL.getLoc(),
             diag::err_carries_dependency_param_not_function_decl);
      return;
    }
  }

  D->addAttr(::new (S.Context) CarriesDependencyAttr(S.Context, AL));
}

static void handleUnusedAttr(Sema &S, Decl *D, const ParsedAttr &AL) {
  bool IsCXX17Attr = AL.isCXX11Attribute() && !AL.getScopeName();

  // If this is spelled as the standard C++17 attribute, but not in C++17, warn
  // about using it as an extension.
  if (!S.getLangOpts().CPlusPlus17 && IsCXX17Attr)
    S.Diag(AL.getLoc(), diag::ext_cxx17_attr) << AL;

  D->addAttr(::new (S.Context) UnusedAttr(S.Context, AL));
}

static void handleConstructorAttr(Sema &S, Decl *D, const ParsedAttr &AL) {
  uint32_t priority = ConstructorAttr::DefaultPriority;
  if (S.getLangOpts().HLSL && AL.getNumArgs()) {
    S.Diag(AL.getLoc(), diag::err_hlsl_init_priority_unsupported);
    return;
  }
  if (AL.getNumArgs() &&
      !checkUInt32Argument(S, AL, AL.getArgAsExpr(0), priority))
    return;

  D->addAttr(::new (S.Context) ConstructorAttr(S.Context, AL, priority));
}

static void handleDestructorAttr(Sema &S, Decl *D, const ParsedAttr &AL) {
  uint32_t priority = DestructorAttr::DefaultPriority;
  if (AL.getNumArgs() &&
      !checkUInt32Argument(S, AL, AL.getArgAsExpr(0), priority))
    return;

  D->addAttr(::new (S.Context) DestructorAttr(S.Context, AL, priority));
}

template <typename AttrTy>
static void handleAttrWithMessage(Sema &S, Decl *D, const ParsedAttr &AL) {
  // Handle the case where the attribute has a text message.
  StringRef Str;
  if (AL.getNumArgs() == 1 && !S.checkStringLiteralArgumentAttr(AL, 0, Str))
    return;

  D->addAttr(::new (S.Context) AttrTy(S.Context, AL, Str));
}

static void handleObjCSuppresProtocolAttr(Sema &S, Decl *D,
                                          const ParsedAttr &AL) {
  if (!cast<ObjCProtocolDecl>(D)->isThisDeclarationADefinition()) {
    S.Diag(AL.getLoc(), diag::err_objc_attr_protocol_requires_definition)
        << AL << AL.getRange();
    return;
  }

  D->addAttr(::new (S.Context) ObjCExplicitProtocolImplAttr(S.Context, AL));
}

static bool checkAvailabilityAttr(Sema &S, SourceRange Range,
                                  IdentifierInfo *Platform,
                                  VersionTuple Introduced,
                                  VersionTuple Deprecated,
                                  VersionTuple Obsoleted) {
  StringRef PlatformName
    = AvailabilityAttr::getPrettyPlatformName(Platform->getName());
  if (PlatformName.empty())
    PlatformName = Platform->getName();

  // Ensure that Introduced <= Deprecated <= Obsoleted (although not all
  // of these steps are needed).
  if (!Introduced.empty() && !Deprecated.empty() &&
      !(Introduced <= Deprecated)) {
    S.Diag(Range.getBegin(), diag::warn_availability_version_ordering)
      << 1 << PlatformName << Deprecated.getAsString()
      << 0 << Introduced.getAsString();
    return true;
  }

  if (!Introduced.empty() && !Obsoleted.empty() &&
      !(Introduced <= Obsoleted)) {
    S.Diag(Range.getBegin(), diag::warn_availability_version_ordering)
      << 2 << PlatformName << Obsoleted.getAsString()
      << 0 << Introduced.getAsString();
    return true;
  }

  if (!Deprecated.empty() && !Obsoleted.empty() &&
      !(Deprecated <= Obsoleted)) {
    S.Diag(Range.getBegin(), diag::warn_availability_version_ordering)
      << 2 << PlatformName << Obsoleted.getAsString()
      << 1 << Deprecated.getAsString();
    return true;
  }

  return false;
}

/// Check whether the two versions match.
///
/// If either version tuple is empty, then they are assumed to match. If
/// \p BeforeIsOkay is true, then \p X can be less than or equal to \p Y.
static bool versionsMatch(const VersionTuple &X, const VersionTuple &Y,
                          bool BeforeIsOkay) {
  if (X.empty() || Y.empty())
    return true;

  if (X == Y)
    return true;

  if (BeforeIsOkay && X < Y)
    return true;

  return false;
}

AvailabilityAttr *Sema::mergeAvailabilityAttr(
    NamedDecl *D, const AttributeCommonInfo &CI, IdentifierInfo *Platform,
    bool Implicit, VersionTuple Introduced, VersionTuple Deprecated,
    VersionTuple Obsoleted, bool IsUnavailable, StringRef Message,
    bool IsStrict, StringRef Replacement, AvailabilityMergeKind AMK,
    int Priority) {
  VersionTuple MergedIntroduced = Introduced;
  VersionTuple MergedDeprecated = Deprecated;
  VersionTuple MergedObsoleted = Obsoleted;
  bool FoundAny = false;
  bool OverrideOrImpl = false;
  switch (AMK) {
  case AMK_None:
  case AMK_Redeclaration:
    OverrideOrImpl = false;
    break;

  case AMK_Override:
  case AMK_ProtocolImplementation:
  case AMK_OptionalProtocolImplementation:
    OverrideOrImpl = true;
    break;
  }

  if (D->hasAttrs()) {
    AttrVec &Attrs = D->getAttrs();
    for (unsigned i = 0, e = Attrs.size(); i != e;) {
      const auto *OldAA = dyn_cast<AvailabilityAttr>(Attrs[i]);
      if (!OldAA) {
        ++i;
        continue;
      }

      IdentifierInfo *OldPlatform = OldAA->getPlatform();
      if (OldPlatform != Platform) {
        ++i;
        continue;
      }

      // If there is an existing availability attribute for this platform that
      // has a lower priority use the existing one and discard the new
      // attribute.
      if (OldAA->getPriority() < Priority)
        return nullptr;

      // If there is an existing attribute for this platform that has a higher
      // priority than the new attribute then erase the old one and continue
      // processing the attributes.
      if (OldAA->getPriority() > Priority) {
        Attrs.erase(Attrs.begin() + i);
        --e;
        continue;
      }

      FoundAny = true;
      VersionTuple OldIntroduced = OldAA->getIntroduced();
      VersionTuple OldDeprecated = OldAA->getDeprecated();
      VersionTuple OldObsoleted = OldAA->getObsoleted();
      bool OldIsUnavailable = OldAA->getUnavailable();

      if (!versionsMatch(OldIntroduced, Introduced, OverrideOrImpl) ||
          !versionsMatch(Deprecated, OldDeprecated, OverrideOrImpl) ||
          !versionsMatch(Obsoleted, OldObsoleted, OverrideOrImpl) ||
          !(OldIsUnavailable == IsUnavailable ||
            (OverrideOrImpl && !OldIsUnavailable && IsUnavailable))) {
        if (OverrideOrImpl) {
          int Which = -1;
          VersionTuple FirstVersion;
          VersionTuple SecondVersion;
          if (!versionsMatch(OldIntroduced, Introduced, OverrideOrImpl)) {
            Which = 0;
            FirstVersion = OldIntroduced;
            SecondVersion = Introduced;
          } else if (!versionsMatch(Deprecated, OldDeprecated, OverrideOrImpl)) {
            Which = 1;
            FirstVersion = Deprecated;
            SecondVersion = OldDeprecated;
          } else if (!versionsMatch(Obsoleted, OldObsoleted, OverrideOrImpl)) {
            Which = 2;
            FirstVersion = Obsoleted;
            SecondVersion = OldObsoleted;
          }

          if (Which == -1) {
            Diag(OldAA->getLocation(),
                 diag::warn_mismatched_availability_override_unavail)
              << AvailabilityAttr::getPrettyPlatformName(Platform->getName())
              << (AMK == AMK_Override);
          } else if (Which != 1 && AMK == AMK_OptionalProtocolImplementation) {
            // Allow different 'introduced' / 'obsoleted' availability versions
            // on a method that implements an optional protocol requirement. It
            // makes less sense to allow this for 'deprecated' as the user can't
            // see if the method is 'deprecated' as 'respondsToSelector' will
            // still return true when the method is deprecated.
            ++i;
            continue;
          } else {
            Diag(OldAA->getLocation(),
                 diag::warn_mismatched_availability_override)
              << Which
              << AvailabilityAttr::getPrettyPlatformName(Platform->getName())
              << FirstVersion.getAsString() << SecondVersion.getAsString()
              << (AMK == AMK_Override);
          }
          if (AMK == AMK_Override)
            Diag(CI.getLoc(), diag::note_overridden_method);
          else
            Diag(CI.getLoc(), diag::note_protocol_method);
        } else {
          Diag(OldAA->getLocation(), diag::warn_mismatched_availability);
          Diag(CI.getLoc(), diag::note_previous_attribute);
        }

        Attrs.erase(Attrs.begin() + i);
        --e;
        continue;
      }

      VersionTuple MergedIntroduced2 = MergedIntroduced;
      VersionTuple MergedDeprecated2 = MergedDeprecated;
      VersionTuple MergedObsoleted2 = MergedObsoleted;

      if (MergedIntroduced2.empty())
        MergedIntroduced2 = OldIntroduced;
      if (MergedDeprecated2.empty())
        MergedDeprecated2 = OldDeprecated;
      if (MergedObsoleted2.empty())
        MergedObsoleted2 = OldObsoleted;

      if (checkAvailabilityAttr(*this, OldAA->getRange(), Platform,
                                MergedIntroduced2, MergedDeprecated2,
                                MergedObsoleted2)) {
        Attrs.erase(Attrs.begin() + i);
        --e;
        continue;
      }

      MergedIntroduced = MergedIntroduced2;
      MergedDeprecated = MergedDeprecated2;
      MergedObsoleted = MergedObsoleted2;
      ++i;
    }
  }

  if (FoundAny &&
      MergedIntroduced == Introduced &&
      MergedDeprecated == Deprecated &&
      MergedObsoleted == Obsoleted)
    return nullptr;

  // Only create a new attribute if !OverrideOrImpl, but we want to do
  // the checking.
  if (!checkAvailabilityAttr(*this, CI.getRange(), Platform, MergedIntroduced,
                             MergedDeprecated, MergedObsoleted) &&
      !OverrideOrImpl) {
    auto *Avail = ::new (Context) AvailabilityAttr(
        Context, CI, Platform, Introduced, Deprecated, Obsoleted, IsUnavailable,
        Message, IsStrict, Replacement, Priority);
    Avail->setImplicit(Implicit);
    return Avail;
  }
  return nullptr;
}

static void handleAvailabilityAttr(Sema &S, Decl *D, const ParsedAttr &AL) {
  if (isa<UsingDecl, UnresolvedUsingTypenameDecl, UnresolvedUsingValueDecl>(
          D)) {
    S.Diag(AL.getRange().getBegin(), diag::warn_deprecated_ignored_on_using)
        << AL;
    return;
  }

  if (!AL.checkExactlyNumArgs(S, 1))
    return;
  IdentifierLoc *Platform = AL.getArgAsIdent(0);

  IdentifierInfo *II = Platform->Ident;
  if (AvailabilityAttr::getPrettyPlatformName(II->getName()).empty())
    S.Diag(Platform->Loc, diag::warn_availability_unknown_platform)
      << Platform->Ident;

  auto *ND = dyn_cast<NamedDecl>(D);
  if (!ND) // We warned about this already, so just return.
    return;

  AvailabilityChange Introduced = AL.getAvailabilityIntroduced();
  AvailabilityChange Deprecated = AL.getAvailabilityDeprecated();
  AvailabilityChange Obsoleted = AL.getAvailabilityObsoleted();
  bool IsUnavailable = AL.getUnavailableLoc().isValid();
  bool IsStrict = AL.getStrictLoc().isValid();
  StringRef Str;
  if (const auto *SE = dyn_cast_or_null<StringLiteral>(AL.getMessageExpr()))
    Str = SE->getString();
  StringRef Replacement;
  if (const auto *SE = dyn_cast_or_null<StringLiteral>(AL.getReplacementExpr()))
    Replacement = SE->getString();

  if (II->isStr("swift")) {
    if (Introduced.isValid() || Obsoleted.isValid() ||
        (!IsUnavailable && !Deprecated.isValid())) {
      S.Diag(AL.getLoc(),
             diag::warn_availability_swift_unavailable_deprecated_only);
      return;
    }
  }

  if (II->isStr("fuchsia")) {
    std::optional<unsigned> Min, Sub;
    if ((Min = Introduced.Version.getMinor()) ||
        (Sub = Introduced.Version.getSubminor())) {
      S.Diag(AL.getLoc(), diag::warn_availability_fuchsia_unavailable_minor);
      return;
    }
  }

  int PriorityModifier = AL.isPragmaClangAttribute()
                             ? Sema::AP_PragmaClangAttribute
                             : Sema::AP_Explicit;
  AvailabilityAttr *NewAttr = S.mergeAvailabilityAttr(
      ND, AL, II, false /*Implicit*/, Introduced.Version, Deprecated.Version,
      Obsoleted.Version, IsUnavailable, Str, IsStrict, Replacement,
      Sema::AMK_None, PriorityModifier);
  if (NewAttr)
    D->addAttr(NewAttr);

  // Transcribe "ios" to "watchos" (and add a new attribute) if the versioning
  // matches before the start of the watchOS platform.
  if (S.Context.getTargetInfo().getTriple().isWatchOS()) {
    IdentifierInfo *NewII = nullptr;
    if (II->getName() == "ios")
      NewII = &S.Context.Idents.get("watchos");
    else if (II->getName() == "ios_app_extension")
      NewII = &S.Context.Idents.get("watchos_app_extension");

    if (NewII) {
      const auto *SDKInfo = S.getDarwinSDKInfoForAvailabilityChecking();
      const auto *IOSToWatchOSMapping =
          SDKInfo ? SDKInfo->getVersionMapping(
                        DarwinSDKInfo::OSEnvPair::iOStoWatchOSPair())
                  : nullptr;

      auto adjustWatchOSVersion =
          [IOSToWatchOSMapping](VersionTuple Version) -> VersionTuple {
        if (Version.empty())
          return Version;
        auto MinimumWatchOSVersion = VersionTuple(2, 0);

        if (IOSToWatchOSMapping) {
          if (auto MappedVersion = IOSToWatchOSMapping->map(
                  Version, MinimumWatchOSVersion, std::nullopt)) {
            return *MappedVersion;
          }
        }

        auto Major = Version.getMajor();
        auto NewMajor = Major >= 9 ? Major - 7 : 0;
        if (NewMajor >= 2) {
          if (Version.getMinor()) {
            if (Version.getSubminor())
              return VersionTuple(NewMajor, *Version.getMinor(),
                                  *Version.getSubminor());
            else
              return VersionTuple(NewMajor, *Version.getMinor());
          }
          return VersionTuple(NewMajor);
        }

        return MinimumWatchOSVersion;
      };

      auto NewIntroduced = adjustWatchOSVersion(Introduced.Version);
      auto NewDeprecated = adjustWatchOSVersion(Deprecated.Version);
      auto NewObsoleted = adjustWatchOSVersion(Obsoleted.Version);

      AvailabilityAttr *NewAttr = S.mergeAvailabilityAttr(
          ND, AL, NewII, true /*Implicit*/, NewIntroduced, NewDeprecated,
          NewObsoleted, IsUnavailable, Str, IsStrict, Replacement,
          Sema::AMK_None,
          PriorityModifier + Sema::AP_InferredFromOtherPlatform);
      if (NewAttr)
        D->addAttr(NewAttr);
    }
  } else if (S.Context.getTargetInfo().getTriple().isTvOS()) {
    // Transcribe "ios" to "tvos" (and add a new attribute) if the versioning
    // matches before the start of the tvOS platform.
    IdentifierInfo *NewII = nullptr;
    if (II->getName() == "ios")
      NewII = &S.Context.Idents.get("tvos");
    else if (II->getName() == "ios_app_extension")
      NewII = &S.Context.Idents.get("tvos_app_extension");

    if (NewII) {
      const auto *SDKInfo = S.getDarwinSDKInfoForAvailabilityChecking();
      const auto *IOSToTvOSMapping =
          SDKInfo ? SDKInfo->getVersionMapping(
                        DarwinSDKInfo::OSEnvPair::iOStoTvOSPair())
                  : nullptr;

      auto AdjustTvOSVersion =
          [IOSToTvOSMapping](VersionTuple Version) -> VersionTuple {
        if (Version.empty())
          return Version;

        if (IOSToTvOSMapping) {
          if (auto MappedVersion = IOSToTvOSMapping->map(
                  Version, VersionTuple(0, 0), std::nullopt)) {
            return *MappedVersion;
          }
        }
        return Version;
      };

      auto NewIntroduced = AdjustTvOSVersion(Introduced.Version);
      auto NewDeprecated = AdjustTvOSVersion(Deprecated.Version);
      auto NewObsoleted = AdjustTvOSVersion(Obsoleted.Version);

      AvailabilityAttr *NewAttr = S.mergeAvailabilityAttr(
          ND, AL, NewII, true /*Implicit*/, NewIntroduced, NewDeprecated,
          NewObsoleted, IsUnavailable, Str, IsStrict, Replacement,
          Sema::AMK_None,
          PriorityModifier + Sema::AP_InferredFromOtherPlatform);
      if (NewAttr)
        D->addAttr(NewAttr);
    }
  } else if (S.Context.getTargetInfo().getTriple().getOS() ==
                 llvm::Triple::IOS &&
             S.Context.getTargetInfo().getTriple().isMacCatalystEnvironment()) {
    auto GetSDKInfo = [&]() {
      return S.getDarwinSDKInfoForAvailabilityChecking(AL.getRange().getBegin(),
                                                       "macOS");
    };

    // Transcribe "ios" to "maccatalyst" (and add a new attribute).
    IdentifierInfo *NewII = nullptr;
    if (II->getName() == "ios")
      NewII = &S.Context.Idents.get("maccatalyst");
    else if (II->getName() == "ios_app_extension")
      NewII = &S.Context.Idents.get("maccatalyst_app_extension");
    if (NewII) {
      auto MinMacCatalystVersion = [](const VersionTuple &V) {
        if (V.empty())
          return V;
        if (V.getMajor() < 13 ||
            (V.getMajor() == 13 && V.getMinor() && *V.getMinor() < 1))
          return VersionTuple(13, 1); // The min Mac Catalyst version is 13.1.
        return V;
      };
      AvailabilityAttr *NewAttr = S.mergeAvailabilityAttr(
          ND, AL, NewII, true /*Implicit*/,
          MinMacCatalystVersion(Introduced.Version),
          MinMacCatalystVersion(Deprecated.Version),
          MinMacCatalystVersion(Obsoleted.Version), IsUnavailable, Str,
          IsStrict, Replacement, Sema::AMK_None,
          PriorityModifier + Sema::AP_InferredFromOtherPlatform);
      if (NewAttr)
        D->addAttr(NewAttr);
    } else if (II->getName() == "macos" && GetSDKInfo() &&
               (!Introduced.Version.empty() || !Deprecated.Version.empty() ||
                !Obsoleted.Version.empty())) {
      if (const auto *MacOStoMacCatalystMapping =
              GetSDKInfo()->getVersionMapping(
                  DarwinSDKInfo::OSEnvPair::macOStoMacCatalystPair())) {
        // Infer Mac Catalyst availability from the macOS availability attribute
        // if it has versioned availability. Don't infer 'unavailable'. This
        // inferred availability has lower priority than the other availability
        // attributes that are inferred from 'ios'.
        NewII = &S.Context.Idents.get("maccatalyst");
        auto RemapMacOSVersion =
            [&](const VersionTuple &V) -> std::optional<VersionTuple> {
          if (V.empty())
            return std::nullopt;
          // API_TO_BE_DEPRECATED is 100000.
          if (V.getMajor() == 100000)
            return VersionTuple(100000);
          // The minimum iosmac version is 13.1
          return MacOStoMacCatalystMapping->map(V, VersionTuple(13, 1),
                                                std::nullopt);
        };
        std::optional<VersionTuple> NewIntroduced =
                                        RemapMacOSVersion(Introduced.Version),
                                    NewDeprecated =
                                        RemapMacOSVersion(Deprecated.Version),
                                    NewObsoleted =
                                        RemapMacOSVersion(Obsoleted.Version);
        if (NewIntroduced || NewDeprecated || NewObsoleted) {
          auto VersionOrEmptyVersion =
              [](const std::optional<VersionTuple> &V) -> VersionTuple {
            return V ? *V : VersionTuple();
          };
          AvailabilityAttr *NewAttr = S.mergeAvailabilityAttr(
              ND, AL, NewII, true /*Implicit*/,
              VersionOrEmptyVersion(NewIntroduced),
              VersionOrEmptyVersion(NewDeprecated),
              VersionOrEmptyVersion(NewObsoleted), /*IsUnavailable=*/false, Str,
              IsStrict, Replacement, Sema::AMK_None,
              PriorityModifier + Sema::AP_InferredFromOtherPlatform +
                  Sema::AP_InferredFromOtherPlatform);
          if (NewAttr)
            D->addAttr(NewAttr);
        }
      }
    }
  }
}

static void handleExternalSourceSymbolAttr(Sema &S, Decl *D,
                                           const ParsedAttr &AL) {
  if (!AL.checkAtLeastNumArgs(S, 1) || !AL.checkAtMostNumArgs(S, 4))
    return;

  StringRef Language;
  if (const auto *SE = dyn_cast_or_null<StringLiteral>(AL.getArgAsExpr(0)))
    Language = SE->getString();
  StringRef DefinedIn;
  if (const auto *SE = dyn_cast_or_null<StringLiteral>(AL.getArgAsExpr(1)))
    DefinedIn = SE->getString();
  bool IsGeneratedDeclaration = AL.getArgAsIdent(2) != nullptr;
  StringRef USR;
  if (const auto *SE = dyn_cast_or_null<StringLiteral>(AL.getArgAsExpr(3)))
    USR = SE->getString();

  D->addAttr(::new (S.Context) ExternalSourceSymbolAttr(
      S.Context, AL, Language, DefinedIn, IsGeneratedDeclaration, USR));
}

template <class T>
static T *mergeVisibilityAttr(Sema &S, Decl *D, const AttributeCommonInfo &CI,
                              typename T::VisibilityType value) {
  T *existingAttr = D->getAttr<T>();
  if (existingAttr) {
    typename T::VisibilityType existingValue = existingAttr->getVisibility();
    if (existingValue == value)
      return nullptr;
    S.Diag(existingAttr->getLocation(), diag::err_mismatched_visibility);
    S.Diag(CI.getLoc(), diag::note_previous_attribute);
    D->dropAttr<T>();
  }
  return ::new (S.Context) T(S.Context, CI, value);
}

VisibilityAttr *Sema::mergeVisibilityAttr(Decl *D,
                                          const AttributeCommonInfo &CI,
                                          VisibilityAttr::VisibilityType Vis) {
  return ::mergeVisibilityAttr<VisibilityAttr>(*this, D, CI, Vis);
}

TypeVisibilityAttr *
Sema::mergeTypeVisibilityAttr(Decl *D, const AttributeCommonInfo &CI,
                              TypeVisibilityAttr::VisibilityType Vis) {
  return ::mergeVisibilityAttr<TypeVisibilityAttr>(*this, D, CI, Vis);
}

static void handleVisibilityAttr(Sema &S, Decl *D, const ParsedAttr &AL,
                                 bool isTypeVisibility) {
  // Visibility attributes don't mean anything on a typedef.
  if (isa<TypedefNameDecl>(D)) {
    S.Diag(AL.getRange().getBegin(), diag::warn_attribute_ignored) << AL;
    return;
  }

  // 'type_visibility' can only go on a type or namespace.
  if (isTypeVisibility && !(isa<TagDecl>(D) || isa<ObjCInterfaceDecl>(D) ||
                            isa<NamespaceDecl>(D))) {
    S.Diag(AL.getRange().getBegin(), diag::err_attribute_wrong_decl_type)
        << AL << AL.isRegularKeywordAttribute() << ExpectedTypeOrNamespace;
    return;
  }

  // Check that the argument is a string literal.
  StringRef TypeStr;
  SourceLocation LiteralLoc;
  if (!S.checkStringLiteralArgumentAttr(AL, 0, TypeStr, &LiteralLoc))
    return;

  VisibilityAttr::VisibilityType type;
  if (!VisibilityAttr::ConvertStrToVisibilityType(TypeStr, type)) {
    S.Diag(LiteralLoc, diag::warn_attribute_type_not_supported) << AL
                                                                << TypeStr;
    return;
  }

  // Complain about attempts to use protected visibility on targets
  // (like Darwin) that don't support it.
  if (type == VisibilityAttr::Protected &&
      !S.Context.getTargetInfo().hasProtectedVisibility()) {
    S.Diag(AL.getLoc(), diag::warn_attribute_protected_visibility);
    type = VisibilityAttr::Default;
  }

  Attr *newAttr;
  if (isTypeVisibility) {
    newAttr = S.mergeTypeVisibilityAttr(
        D, AL, (TypeVisibilityAttr::VisibilityType)type);
  } else {
    newAttr = S.mergeVisibilityAttr(D, AL, type);
  }
  if (newAttr)
    D->addAttr(newAttr);
}

static void handleObjCDirectAttr(Sema &S, Decl *D, const ParsedAttr &AL) {
  // objc_direct cannot be set on methods declared in the context of a protocol
  if (isa<ObjCProtocolDecl>(D->getDeclContext())) {
    S.Diag(AL.getLoc(), diag::err_objc_direct_on_protocol) << false;
    return;
  }

  if (S.getLangOpts().ObjCRuntime.allowsDirectDispatch()) {
    handleSimpleAttribute<ObjCDirectAttr>(S, D, AL);
  } else {
    S.Diag(AL.getLoc(), diag::warn_objc_direct_ignored) << AL;
  }
}

static void handleObjCDirectMembersAttr(Sema &S, Decl *D,
                                        const ParsedAttr &AL) {
  if (S.getLangOpts().ObjCRuntime.allowsDirectDispatch()) {
    handleSimpleAttribute<ObjCDirectMembersAttr>(S, D, AL);
  } else {
    S.Diag(AL.getLoc(), diag::warn_objc_direct_ignored) << AL;
  }
}

static void handleObjCMethodFamilyAttr(Sema &S, Decl *D, const ParsedAttr &AL) {
  const auto *M = cast<ObjCMethodDecl>(D);
  if (!AL.isArgIdent(0)) {
    S.Diag(AL.getLoc(), diag::err_attribute_argument_n_type)
        << AL << 1 << AANT_ArgumentIdentifier;
    return;
  }

  IdentifierLoc *IL = AL.getArgAsIdent(0);
  ObjCMethodFamilyAttr::FamilyKind F;
  if (!ObjCMethodFamilyAttr::ConvertStrToFamilyKind(IL->Ident->getName(), F)) {
    S.Diag(IL->Loc, diag::warn_attribute_type_not_supported) << AL << IL->Ident;
    return;
  }

  if (F == ObjCMethodFamilyAttr::OMF_init &&
      !M->getReturnType()->isObjCObjectPointerType()) {
    S.Diag(M->getLocation(), diag::err_init_method_bad_return_type)
        << M->getReturnType();
    // Ignore the attribute.
    return;
  }

  D->addAttr(new (S.Context) ObjCMethodFamilyAttr(S.Context, AL, F));
}

static void handleObjCNSObject(Sema &S, Decl *D, const ParsedAttr &AL) {
  if (const auto *TD = dyn_cast<TypedefNameDecl>(D)) {
    QualType T = TD->getUnderlyingType();
    if (!T->isCARCBridgableType()) {
      S.Diag(TD->getLocation(), diag::err_nsobject_attribute);
      return;
    }
  }
  else if (const auto *PD = dyn_cast<ObjCPropertyDecl>(D)) {
    QualType T = PD->getType();
    if (!T->isCARCBridgableType()) {
      S.Diag(PD->getLocation(), diag::err_nsobject_attribute);
      return;
    }
  }
  else {
    // It is okay to include this attribute on properties, e.g.:
    //
    //  @property (retain, nonatomic) struct Bork *Q __attribute__((NSObject));
    //
    // In this case it follows tradition and suppresses an error in the above
    // case.
    S.Diag(D->getLocation(), diag::warn_nsobject_attribute);
  }
  D->addAttr(::new (S.Context) ObjCNSObjectAttr(S.Context, AL));
}

static void handleObjCIndependentClass(Sema &S, Decl *D, const ParsedAttr &AL) {
  if (const auto *TD = dyn_cast<TypedefNameDecl>(D)) {
    QualType T = TD->getUnderlyingType();
    if (!T->isObjCObjectPointerType()) {
      S.Diag(TD->getLocation(), diag::warn_ptr_independentclass_attribute);
      return;
    }
  } else {
    S.Diag(D->getLocation(), diag::warn_independentclass_attribute);
    return;
  }
  D->addAttr(::new (S.Context) ObjCIndependentClassAttr(S.Context, AL));
}

static void handleBlocksAttr(Sema &S, Decl *D, const ParsedAttr &AL) {
  if (!AL.isArgIdent(0)) {
    S.Diag(AL.getLoc(), diag::err_attribute_argument_n_type)
        << AL << 1 << AANT_ArgumentIdentifier;
    return;
  }

  IdentifierInfo *II = AL.getArgAsIdent(0)->Ident;
  BlocksAttr::BlockType type;
  if (!BlocksAttr::ConvertStrToBlockType(II->getName(), type)) {
    S.Diag(AL.getLoc(), diag::warn_attribute_type_not_supported) << AL << II;
    return;
  }

  D->addAttr(::new (S.Context) BlocksAttr(S.Context, AL, type));
}

static void handleSentinelAttr(Sema &S, Decl *D, const ParsedAttr &AL) {
  unsigned sentinel = (unsigned)SentinelAttr::DefaultSentinel;
  if (AL.getNumArgs() > 0) {
    Expr *E = AL.getArgAsExpr(0);
    std::optional<llvm::APSInt> Idx = llvm::APSInt(32);
    if (E->isTypeDependent() || !(Idx = E->getIntegerConstantExpr(S.Context))) {
      S.Diag(AL.getLoc(), diag::err_attribute_argument_n_type)
          << AL << 1 << AANT_ArgumentIntegerConstant << E->getSourceRange();
      return;
    }

    if (Idx->isSigned() && Idx->isNegative()) {
      S.Diag(AL.getLoc(), diag::err_attribute_sentinel_less_than_zero)
        << E->getSourceRange();
      return;
    }

    sentinel = Idx->getZExtValue();
  }

  unsigned nullPos = (unsigned)SentinelAttr::DefaultNullPos;
  if (AL.getNumArgs() > 1) {
    Expr *E = AL.getArgAsExpr(1);
    std::optional<llvm::APSInt> Idx = llvm::APSInt(32);
    if (E->isTypeDependent() || !(Idx = E->getIntegerConstantExpr(S.Context))) {
      S.Diag(AL.getLoc(), diag::err_attribute_argument_n_type)
          << AL << 2 << AANT_ArgumentIntegerConstant << E->getSourceRange();
      return;
    }
    nullPos = Idx->getZExtValue();

    if ((Idx->isSigned() && Idx->isNegative()) || nullPos > 1) {
      // FIXME: This error message could be improved, it would be nice
      // to say what the bounds actually are.
      S.Diag(AL.getLoc(), diag::err_attribute_sentinel_not_zero_or_one)
        << E->getSourceRange();
      return;
    }
  }

  if (const auto *FD = dyn_cast<FunctionDecl>(D)) {
    const FunctionType *FT = FD->getType()->castAs<FunctionType>();
    if (isa<FunctionNoProtoType>(FT)) {
      S.Diag(AL.getLoc(), diag::warn_attribute_sentinel_named_arguments);
      return;
    }

    if (!cast<FunctionProtoType>(FT)->isVariadic()) {
      S.Diag(AL.getLoc(), diag::warn_attribute_sentinel_not_variadic) << 0;
      return;
    }
  } else if (const auto *MD = dyn_cast<ObjCMethodDecl>(D)) {
    if (!MD->isVariadic()) {
      S.Diag(AL.getLoc(), diag::warn_attribute_sentinel_not_variadic) << 0;
      return;
    }
  } else if (const auto *BD = dyn_cast<BlockDecl>(D)) {
    if (!BD->isVariadic()) {
      S.Diag(AL.getLoc(), diag::warn_attribute_sentinel_not_variadic) << 1;
      return;
    }
  } else if (const auto *V = dyn_cast<VarDecl>(D)) {
    QualType Ty = V->getType();
    if (Ty->isBlockPointerType() || Ty->isFunctionPointerType()) {
      const FunctionType *FT = Ty->isFunctionPointerType()
                                   ? D->getFunctionType()
                                   : Ty->castAs<BlockPointerType>()
                                         ->getPointeeType()
                                         ->castAs<FunctionType>();
      if (!cast<FunctionProtoType>(FT)->isVariadic()) {
        int m = Ty->isFunctionPointerType() ? 0 : 1;
        S.Diag(AL.getLoc(), diag::warn_attribute_sentinel_not_variadic) << m;
        return;
      }
    } else {
      S.Diag(AL.getLoc(), diag::warn_attribute_wrong_decl_type)
          << AL << AL.isRegularKeywordAttribute()
          << ExpectedFunctionMethodOrBlock;
      return;
    }
  } else {
    S.Diag(AL.getLoc(), diag::warn_attribute_wrong_decl_type)
        << AL << AL.isRegularKeywordAttribute()
        << ExpectedFunctionMethodOrBlock;
    return;
  }
  D->addAttr(::new (S.Context) SentinelAttr(S.Context, AL, sentinel, nullPos));
}

static void handleWarnUnusedResult(Sema &S, Decl *D, const ParsedAttr &AL) {
  if (D->getFunctionType() &&
      D->getFunctionType()->getReturnType()->isVoidType() &&
      !isa<CXXConstructorDecl>(D)) {
    S.Diag(AL.getLoc(), diag::warn_attribute_void_function_method) << AL << 0;
    return;
  }
  if (const auto *MD = dyn_cast<ObjCMethodDecl>(D))
    if (MD->getReturnType()->isVoidType()) {
      S.Diag(AL.getLoc(), diag::warn_attribute_void_function_method) << AL << 1;
      return;
    }

  StringRef Str;
  if (AL.isStandardAttributeSyntax() && !AL.getScopeName()) {
    // The standard attribute cannot be applied to variable declarations such
    // as a function pointer.
    if (isa<VarDecl>(D))
      S.Diag(AL.getLoc(), diag::warn_attribute_wrong_decl_type_str)
          << AL << AL.isRegularKeywordAttribute()
          << "functions, classes, or enumerations";

    // If this is spelled as the standard C++17 attribute, but not in C++17,
    // warn about using it as an extension. If there are attribute arguments,
    // then claim it's a C++2a extension instead.
    // FIXME: If WG14 does not seem likely to adopt the same feature, add an
    // extension warning for C2x mode.
    const LangOptions &LO = S.getLangOpts();
    if (AL.getNumArgs() == 1) {
      if (LO.CPlusPlus && !LO.CPlusPlus20)
        S.Diag(AL.getLoc(), diag::ext_cxx20_attr) << AL;

      // Since this is spelled [[nodiscard]], get the optional string
      // literal. If in C++ mode, but not in C++2a mode, diagnose as an
      // extension.
      // FIXME: C2x should support this feature as well, even as an extension.
      if (!S.checkStringLiteralArgumentAttr(AL, 0, Str, nullptr))
        return;
    } else if (LO.CPlusPlus && !LO.CPlusPlus17)
      S.Diag(AL.getLoc(), diag::ext_cxx17_attr) << AL;
  }

  if ((!AL.isGNUAttribute() &&
       !(AL.isStandardAttributeSyntax() && AL.isClangScope())) &&
      isa<TypedefNameDecl>(D)) {
    S.Diag(AL.getLoc(), diag::warn_unused_result_typedef_unsupported_spelling)
        << AL.isGNUScope();
    return;
  }

  D->addAttr(::new (S.Context) WarnUnusedResultAttr(S.Context, AL, Str));
}

static void handleWeakImportAttr(Sema &S, Decl *D, const ParsedAttr &AL) {
  // weak_import only applies to variable & function declarations.
  bool isDef = false;
  if (!D->canBeWeakImported(isDef)) {
    if (isDef)
      S.Diag(AL.getLoc(), diag::warn_attribute_invalid_on_definition)
        << "weak_import";
    else if (isa<ObjCPropertyDecl>(D) || isa<ObjCMethodDecl>(D) ||
             (S.Context.getTargetInfo().getTriple().isOSDarwin() &&
              (isa<ObjCInterfaceDecl>(D) || isa<EnumDecl>(D)))) {
      // Nothing to warn about here.
    } else
      S.Diag(AL.getLoc(), diag::warn_attribute_wrong_decl_type)
          << AL << AL.isRegularKeywordAttribute() << ExpectedVariableOrFunction;

    return;
  }

  D->addAttr(::new (S.Context) WeakImportAttr(S.Context, AL));
}

// Handles reqd_work_group_size and work_group_size_hint.
template <typename WorkGroupAttr>
static void handleWorkGroupSize(Sema &S, Decl *D, const ParsedAttr &AL) {
  if (!AL.checkExactlyNumArgs(S, 3))
    return;

  uint32_t WGSize[3];
  for (unsigned i = 0; i < 3; ++i) {
    const Expr *E = AL.getArgAsExpr(i);
    if (!checkUInt32Argument(S, AL, E, WGSize[i], i,
                             /*StrictlyUnsigned=*/true))
      return;
    if (WGSize[i] == 0) {
      S.Diag(AL.getLoc(), diag::err_attribute_argument_is_zero)
          << AL << E->getSourceRange();
      return;
    }
  }

  WorkGroupAttr *Existing = D->getAttr<WorkGroupAttr>();
  if (Existing && !(Existing->getXDim() == WGSize[0] &&
                    Existing->getYDim() == WGSize[1] &&
                    Existing->getZDim() == WGSize[2]))
    S.Diag(AL.getLoc(), diag::warn_duplicate_attribute) << AL;

  D->addAttr(::new (S.Context)
                 WorkGroupAttr(S.Context, AL, WGSize[0], WGSize[1], WGSize[2]));
}

// Returns a DupArgResult value; Same means the args have the same value,
// Different means the args do not have the same value, and Unknown means that
// the args cannot (yet) be compared.
enum class DupArgResult { Unknown, Same, Different };
static DupArgResult AreArgValuesIdentical(const Expr *LHS, const Expr *RHS) {
  // If both operands are nullptr they are unspecified and are considered the
  // same.
  if (!LHS && !RHS)
    return DupArgResult::Same;

  // Otherwise, if either operand is nullptr they are considered different.
  if (!LHS || !RHS)
    return DupArgResult::Different;

  // Otherwise, if either operand is still value dependent, we can't test
  // anything.
  const auto *LHSCE = dyn_cast<ConstantExpr>(LHS);
  const auto *RHSCE = dyn_cast<ConstantExpr>(RHS);
  if (!LHSCE || !RHSCE)
    return DupArgResult::Unknown;

  // Otherwise, test that the values.
  return LHSCE->getResultAsAPSInt() == RHSCE->getResultAsAPSInt()
             ? DupArgResult::Same
             : DupArgResult::Different;
}

// Returns true if any of the specified dimensions (X,Y,Z) differ between the
// arguments.
bool Sema::AnyWorkGroupSizesDiffer(const Expr *LHSXDim, const Expr *LHSYDim,
                                   const Expr *LHSZDim, const Expr *RHSXDim,
                                   const Expr *RHSYDim, const Expr *RHSZDim) {
  DupArgResult Results[] = {AreArgValuesIdentical(LHSXDim, RHSXDim),
                            AreArgValuesIdentical(LHSYDim, RHSYDim),
                            AreArgValuesIdentical(LHSZDim, RHSZDim)};
  return llvm::is_contained(Results, DupArgResult::Different);
}

// Returns true if all of the specified dimensions (X,Y,Z) are the same between
// the arguments.
bool Sema::AllWorkGroupSizesSame(const Expr *LHSXDim, const Expr *LHSYDim,
                                 const Expr *LHSZDim, const Expr *RHSXDim,
                                 const Expr *RHSYDim, const Expr *RHSZDim) {
  DupArgResult Results[] = {AreArgValuesIdentical(LHSXDim, RHSXDim),
                            AreArgValuesIdentical(LHSYDim, RHSYDim),
                            AreArgValuesIdentical(LHSZDim, RHSZDim)};
  return llvm::all_of(Results,
                      [](DupArgResult V) { return V == DupArgResult::Same; });
}

void Sema::AddSYCLWorkGroupSizeHintAttr(Decl *D, const AttributeCommonInfo &CI,
                                        Expr *XDim, Expr *YDim, Expr *ZDim) {
  // Returns nullptr if diagnosing, otherwise returns the original expression
  // or the original expression converted to a constant expression.
  auto CheckAndConvertArg = [&](Expr *E) -> std::optional<Expr *> {
    // We can only check if the expression is not value dependent.
    if (E && !E->isValueDependent()) {
      llvm::APSInt ArgVal;
      ExprResult Res = VerifyIntegerConstantExpression(E, &ArgVal);
      if (Res.isInvalid())
        return std::nullopt;
      E = Res.get();

      // This attribute requires a strictly positive value.
      if (ArgVal <= 0) {
        Diag(E->getExprLoc(), diag::err_attribute_requires_positive_integer)
            << CI << /*positive*/ 0;
        return std::nullopt;
      }
    }

    return E;
  };

  // Check all three argument values, and if any are bad, bail out. This will
  // convert the given expressions into constant expressions when possible.
  std::optional<Expr *> XDimConvert = CheckAndConvertArg(XDim);
  std::optional<Expr *> YDimConvert = CheckAndConvertArg(YDim);
  std::optional<Expr *> ZDimConvert = CheckAndConvertArg(ZDim);
  if (!XDimConvert || !YDimConvert || !ZDimConvert)
    return;
  XDim = XDimConvert.value();
  YDim = YDimConvert.value();
  ZDim = ZDimConvert.value();

  // If the attribute was already applied with different arguments, then
  // diagnose the second attribute as a duplicate and don't add it.
  if (const auto *Existing = D->getAttr<SYCLWorkGroupSizeHintAttr>()) {
    // If any of the results are known to be different, we can diagnose at this
    // point and drop the attribute.
    if (AnyWorkGroupSizesDiffer(XDim, YDim, ZDim, Existing->getXDim(),
                                Existing->getYDim(), Existing->getZDim())) {
      Diag(CI.getLoc(), diag::warn_duplicate_attribute) << CI;
      Diag(Existing->getLoc(), diag::note_previous_attribute);
      return;
    }
    // If all of the results are known to be the same, we can silently drop the
    // attribute. Otherwise, we have to add the attribute and resolve its
    // differences later.
    if (AllWorkGroupSizesSame(XDim, YDim, ZDim, Existing->getXDim(),
                              Existing->getYDim(), Existing->getZDim()))
      return;
  }

  D->addAttr(::new (Context)
                 SYCLWorkGroupSizeHintAttr(Context, CI, XDim, YDim, ZDim));
}

SYCLWorkGroupSizeHintAttr *
Sema::MergeSYCLWorkGroupSizeHintAttr(Decl *D,
                                     const SYCLWorkGroupSizeHintAttr &A) {
  // Check to see if there's a duplicate attribute already applied.
  if (const auto *DeclAttr = D->getAttr<SYCLWorkGroupSizeHintAttr>()) {
    // If any of the results are known to be different, we can diagnose at this
    // point and drop the attribute.
    if (AnyWorkGroupSizesDiffer(DeclAttr->getXDim(), DeclAttr->getYDim(),
                                DeclAttr->getZDim(), A.getXDim(), A.getYDim(),
                                A.getZDim())) {
      Diag(DeclAttr->getLoc(), diag::warn_duplicate_attribute) << &A;
      Diag(A.getLoc(), diag::note_previous_attribute);
      return nullptr;
    }
    // If all of the results are known to be the same, we can silently drop the
    // attribute. Otherwise, we have to add the attribute and resolve its
    // differences later.
    if (AllWorkGroupSizesSame(DeclAttr->getXDim(), DeclAttr->getYDim(),
                              DeclAttr->getZDim(), A.getXDim(), A.getYDim(),
                              A.getZDim()))
      return nullptr;
  }
  return ::new (Context) SYCLWorkGroupSizeHintAttr(Context, A, A.getXDim(),
                                                   A.getYDim(), A.getZDim());
}

// Handles SYCL work_group_size_hint.
static void handleSYCLWorkGroupSizeHint(Sema &S, Decl *D,
                                        const ParsedAttr &AL) {
  S.CheckDeprecatedSYCLAttributeSpelling(AL);

  // __attribute__((work_group_size_hint) requires exactly three arguments.
  if (AL.getSyntax() == ParsedAttr::AS_GNU || !AL.hasScope() ||
      (AL.hasScope() && !AL.getScopeName()->isStr("sycl"))) {
    if (!AL.checkExactlyNumArgs(S, 3))
      return;
  } else if (!AL.checkAtLeastNumArgs(S, 1) || !AL.checkAtMostNumArgs(S, 3))
    return;

  size_t NumArgs = AL.getNumArgs();
  Expr *XDimExpr = NumArgs > 0 ? AL.getArgAsExpr(0) : nullptr;
  Expr *YDimExpr = NumArgs > 1 ? AL.getArgAsExpr(1) : nullptr;
  Expr *ZDimExpr = NumArgs > 2 ? AL.getArgAsExpr(2) : nullptr;
  S.AddSYCLWorkGroupSizeHintAttr(D, AL, XDimExpr, YDimExpr, ZDimExpr);
}

static void handleWorkGroupSizeHint(Sema &S, Decl *D, const ParsedAttr &AL) {
  // Handle the attribute based on whether we are targeting SYCL or not.
  if (S.getLangOpts().SYCLIsDevice || S.getLangOpts().SYCLIsHost)
    handleSYCLWorkGroupSizeHint(S, D, AL);
  else
    handleWorkGroupSize<WorkGroupSizeHintAttr>(S, D, AL);
}

// Checks correctness of mutual usage of different work_group_size attributes:
// reqd_work_group_size, max_work_group_size, and max_global_work_dim.
//
// If [[intel::max_work_group_size(X, Y, Z)]] or
// [[sycl::reqd_work_group_size(X, Y, Z)]] or
// [[cl::reqd_work_group_size(X, Y, Z)]]
// or __attribute__((reqd_work_group_size)) attribute is specified on a
// declaration along with [[intel::max_global_work_dim()]] attribute, check to
// see if all arguments of 'max_work_group_size' or different spellings of
// 'reqd_work_group_size' attribute hold value 1 in case the argument of
// [[intel::max_global_work_dim()]] attribute value equals to 0.
static bool InvalidWorkGroupSizeAttrs(Sema &S, const Expr *MGValue,
                                      const Expr *XDim, const Expr *YDim,
                                      const Expr *ZDim) {
  // If any of the operand is still value dependent, we can't test anything.
  const auto *MGValueExpr = dyn_cast<ConstantExpr>(MGValue);
  const auto *XDimExpr = dyn_cast<ConstantExpr>(XDim);

  if (!MGValueExpr || !XDimExpr)
    return false;

  // Y and Z may be optional so we allow them to be null and consider them
  // dependent if the original epxression was not null while the result of the
  // cast is.
  const auto *YDimExpr = dyn_cast_or_null<ConstantExpr>(YDim);
  const auto *ZDimExpr = dyn_cast_or_null<ConstantExpr>(ZDim);

  if ((!YDimExpr && YDim) || (!ZDimExpr && ZDim))
    return false;

  // Otherwise, check if the attribute values are equal to one.
  // Y and Z dimensions are optional and are considered trivially 1 if
  // unspecified.
  return (MGValueExpr->getResultAsAPSInt() == 0 &&
          (XDimExpr->getResultAsAPSInt() != 1 ||
           (YDimExpr && YDimExpr->getResultAsAPSInt() != 1) ||
           (ZDimExpr && ZDimExpr->getResultAsAPSInt() != 1)));
}

// Checks correctness of mutual usage of different work_group_size attributes:
// reqd_work_group_size and max_work_group_size.
//
// If the 'reqd_work_group_size' attribute is specified on a declaration along
// with 'max_work_group_size' attribute, check to see if values of
// 'reqd_work_group_size' attribute arguments are equal to or less than values
// of 'max_work_group_size' attribute arguments.
//
// The arguments to reqd_work_group_size are ordered based on which index
// increments the fastest. In OpenCL, the first argument is the index that
// increments the fastest, and in SYCL, the last argument is the index that
// increments the fastest.
//
// __attribute__((reqd_work_group_size)) follows the OpenCL rules in OpenCL
// mode. All spellings of reqd_work_group_size attribute (regardless of
// syntax used) follow the SYCL rules when in SYCL mode.
bool Sema::CheckMaxAllowedWorkGroupSize(
    const Expr *RWGSXDim, const Expr *RWGSYDim, const Expr *RWGSZDim,
    const Expr *MWGSXDim, const Expr *MWGSYDim, const Expr *MWGSZDim) {
  // If any of the operand is still value dependent, we can't test anything.
  const auto *RWGSXDimExpr = dyn_cast<ConstantExpr>(RWGSXDim);
  const auto *MWGSXDimExpr = dyn_cast<ConstantExpr>(MWGSXDim);
  const auto *MWGSYDimExpr = dyn_cast<ConstantExpr>(MWGSYDim);
  const auto *MWGSZDimExpr = dyn_cast<ConstantExpr>(MWGSZDim);

  if (!RWGSXDimExpr || !MWGSXDimExpr || !MWGSYDimExpr || !MWGSZDimExpr)
    return false;

  // Y and Z may be optional so we allow them to be null and consider them
  // dependent if the original epxression was not null while the result of the
  // cast is.
  const auto *RWGSYDimExpr = dyn_cast_or_null<ConstantExpr>(RWGSYDim);
  const auto *RWGSZDimExpr = dyn_cast_or_null<ConstantExpr>(RWGSZDim);

  if ((!RWGSYDimExpr && RWGSYDim) || (!RWGSZDimExpr && RWGSZDim))
    return false;

  // SYCL reorders arguments based on the dimensionality.
  // If we only have the X-dimension, there is no change to the expressions,
  // otherwise the last specified dimension acts as the first dimension in the
  // work-group size.
  const ConstantExpr *FirstRWGDimExpr = RWGSXDimExpr;
  const ConstantExpr *SecondRWGDimExpr = RWGSYDimExpr;
  const ConstantExpr *ThirdRWGDimExpr = RWGSZDimExpr;
  if (getLangOpts().SYCLIsDevice && RWGSYDim)
    std::swap(FirstRWGDimExpr, RWGSZDim ? ThirdRWGDimExpr : SecondRWGDimExpr);

  // Check if values of 'reqd_work_group_size' attribute arguments are greater
  // than values of 'max_work_group_size' attribute arguments.
  bool CheckFirstArgument =
      FirstRWGDimExpr->getResultAsAPSInt().getZExtValue() >
      MWGSZDimExpr->getResultAsAPSInt().getZExtValue();

  bool CheckSecondArgument =
      SecondRWGDimExpr && SecondRWGDimExpr->getResultAsAPSInt().getZExtValue() >
                              MWGSYDimExpr->getResultAsAPSInt().getZExtValue();

  bool CheckThirdArgument =
      ThirdRWGDimExpr && ThirdRWGDimExpr->getResultAsAPSInt().getZExtValue() >
                             MWGSXDimExpr->getResultAsAPSInt().getZExtValue();

  return CheckFirstArgument || CheckSecondArgument || CheckThirdArgument;
}

void Sema::AddSYCLIntelMaxWorkGroupSizeAttr(Decl *D,
                                            const AttributeCommonInfo &CI,
                                            Expr *XDim, Expr *YDim,
                                            Expr *ZDim) {
  // Returns nullptr if diagnosing, otherwise returns the original expression
  // or the original expression converted to a constant expression.
  auto CheckAndConvertArg = [&](Expr *E) -> Expr * {
    // Check if the expression is not value dependent.
    if (!E->isValueDependent()) {
      llvm::APSInt ArgVal;
      ExprResult Res = VerifyIntegerConstantExpression(E, &ArgVal);
      if (Res.isInvalid())
        return nullptr;
      E = Res.get();

      // This attribute requires a strictly positive value.
      if (ArgVal <= 0) {
        Diag(E->getExprLoc(), diag::err_attribute_requires_positive_integer)
            << CI << /*positive*/ 0;
        return nullptr;
      }
    }
    return E;
  };

  // Check all three argument values, and if any are bad, bail out. This will
  // convert the given expressions into constant expressions when possible.
  XDim = CheckAndConvertArg(XDim);
  YDim = CheckAndConvertArg(YDim);
  ZDim = CheckAndConvertArg(ZDim);
  if (!XDim || !YDim || !ZDim)
    return;

  // If the 'max_work_group_size' attribute is specified on a declaration along
  // with 'reqd_work_group_size' attribute, check to see if values of
  // 'reqd_work_group_size' attribute arguments are equal to or less than values
  // of 'max_work_group_size' attribute arguments.
  //
  // We emit diagnostic if values of 'reqd_work_group_size' attribute arguments
  // are greater than values of 'max_work_group_size' attribute arguments.
  if (const auto *DeclAttr = D->getAttr<SYCLReqdWorkGroupSizeAttr>()) {
    if (CheckMaxAllowedWorkGroupSize(DeclAttr->getXDim(), DeclAttr->getYDim(),
                                     DeclAttr->getZDim(), XDim, YDim, ZDim)) {
      Diag(CI.getLoc(), diag::err_conflicting_sycl_function_attributes)
          << CI << DeclAttr;
      Diag(DeclAttr->getLoc(), diag::note_conflicting_attribute);
      return;
    }
  }

  // If the declaration has a SYCLIntelMaxWorkGroupSizeAttr, check to see if
  // the attribute holds values equal to (1, 1, 1) in case the value of
  // SYCLIntelMaxGlobalWorkDimAttr equals to 0.
  if (const auto *DeclAttr = D->getAttr<SYCLIntelMaxGlobalWorkDimAttr>()) {
    if (InvalidWorkGroupSizeAttrs(*this, DeclAttr->getValue(), XDim, YDim,
                                  ZDim)) {
      Diag(CI.getLoc(), diag::err_sycl_x_y_z_arguments_must_be_one)
          << CI << DeclAttr;
      return;
    }
  }

  // If the attribute was already applied with different arguments, then
  // diagnose the second attribute as a duplicate and don't add it.
  if (const auto *Existing = D->getAttr<SYCLIntelMaxWorkGroupSizeAttr>()) {
    // If any of the results are known to be different, we can diagnose at this
    // point and drop the attribute.
    if (AnyWorkGroupSizesDiffer(XDim, YDim, ZDim, Existing->getXDim(),
                                Existing->getYDim(), Existing->getZDim())) {
      Diag(CI.getLoc(), diag::warn_duplicate_attribute) << CI;
      Diag(Existing->getLoc(), diag::note_previous_attribute);
      return;
    }
    // If all of the results are known to be the same, we can silently drop the
    // attribute. Otherwise, we have to add the attribute and resolve its
    // differences later.
    if (AllWorkGroupSizesSame(XDim, YDim, ZDim, Existing->getXDim(),
                              Existing->getYDim(), Existing->getZDim()))
      return;
  }

  D->addAttr(::new (Context)
                 SYCLIntelMaxWorkGroupSizeAttr(Context, CI, XDim, YDim, ZDim));
}

SYCLIntelMaxWorkGroupSizeAttr *Sema::MergeSYCLIntelMaxWorkGroupSizeAttr(
    Decl *D, const SYCLIntelMaxWorkGroupSizeAttr &A) {
  // Check to see if there's a duplicate attribute already applied.
  if (const auto *DeclAttr = D->getAttr<SYCLIntelMaxWorkGroupSizeAttr>()) {
    // If any of the results are known to be different, we can diagnose at this
    // point and drop the attribute.
    if (AnyWorkGroupSizesDiffer(DeclAttr->getXDim(), DeclAttr->getYDim(),
                                DeclAttr->getZDim(), A.getXDim(), A.getYDim(),
                                A.getZDim())) {
      Diag(DeclAttr->getLoc(), diag::warn_duplicate_attribute) << &A;
      Diag(A.getLoc(), diag::note_previous_attribute);
      return nullptr;
    }
    // If all of the results are known to be the same, we can silently drop the
    // attribute. Otherwise, we have to add the attribute and resolve its
    // differences later.
    if (AllWorkGroupSizesSame(DeclAttr->getXDim(), DeclAttr->getYDim(),
                              DeclAttr->getZDim(), A.getXDim(), A.getYDim(),
                              A.getZDim()))
      return nullptr;
  }

  // If the 'max_work_group_size' attribute is specified on a declaration along
  // with 'reqd_work_group_size' attribute, check to see if values of
  // 'reqd_work_group_size' attribute arguments are equal to or less than values
  // of 'max_work_group_size' attribute arguments.
  //
  // We emit diagnostic if values of 'reqd_work_group_size' attribute arguments
  // are greater than values of 'max_work_group_size' attribute arguments.
  if (const auto *DeclAttr = D->getAttr<SYCLReqdWorkGroupSizeAttr>()) {
    if (CheckMaxAllowedWorkGroupSize(DeclAttr->getXDim(), DeclAttr->getYDim(),
                                     DeclAttr->getZDim(), A.getXDim(),
                                     A.getYDim(), A.getZDim())) {
      Diag(DeclAttr->getLoc(), diag::err_conflicting_sycl_function_attributes)
          << DeclAttr << &A;
      Diag(A.getLoc(), diag::note_conflicting_attribute);
      return nullptr;
    }
  }

  // If the declaration has a SYCLIntelMaxWorkGroupSizeAttr, check to see if
  // the attribute holds values equal to (1, 1, 1) in case the value of
  // SYCLIntelMaxGlobalWorkDimAttr equals to 0.
  if (const auto *DeclAttr = D->getAttr<SYCLIntelMaxGlobalWorkDimAttr>()) {
    if (InvalidWorkGroupSizeAttrs(*this, DeclAttr->getValue(), A.getXDim(),
                                  A.getYDim(), A.getZDim())) {
      Diag(A.getLoc(), diag::err_sycl_x_y_z_arguments_must_be_one)
          << &A << DeclAttr;
      return nullptr;
    }
  }

  return ::new (Context) SYCLIntelMaxWorkGroupSizeAttr(
      Context, A, A.getXDim(), A.getYDim(), A.getZDim());
}

// Handles max_work_group_size attribute.
static void handleSYCLIntelMaxWorkGroupSize(Sema &S, Decl *D,
                                            const ParsedAttr &AL) {
  S.AddSYCLIntelMaxWorkGroupSizeAttr(D, AL, AL.getArgAsExpr(0),
                                     AL.getArgAsExpr(1), AL.getArgAsExpr(2));
}

// Handles reqd_work_group_size.
// If the 'reqd_work_group_size' attribute is specified on a declaration along
// with 'num_simd_work_items' attribute, the required work group size specified
// by 'num_simd_work_items' attribute must evenly divide the index that
// increments fastest in the 'reqd_work_group_size' attribute.
//
// The arguments to reqd_work_group_size are ordered based on which index
// increments the fastest. In OpenCL, the first argument is the index that
// increments the fastest, and in SYCL, the last argument is the index that
// increments the fastest.
//
// __attribute__((reqd_work_group_size)) follows the OpenCL rules in OpenCL
// mode. All spellings of reqd_work_group_size attribute (regardless of
// syntax used) follow the SYCL rules when in SYCL mode.
static bool CheckWorkGroupSize(Sema &S, const Expr *NSWIValue,
                               const Expr *RWGSXDim, const Expr *RWGSYDim,
                               const Expr *RWGSZDim) {
  // If any of the operand is still value dependent, we can't test anything.
  const auto *NSWIValueExpr = dyn_cast<ConstantExpr>(NSWIValue);
  const auto *RWGSXDimExpr = dyn_cast<ConstantExpr>(RWGSXDim);

  if (!NSWIValueExpr || !RWGSXDimExpr)
    return false;

  // Y and Z may be optional so we allow them to be null and consider them
  // dependent if the original epxression was not null while the result of the
  // cast is.
  const auto *RWGSYDimExpr = dyn_cast_or_null<ConstantExpr>(RWGSYDim);
  const auto *RWGSZDimExpr = dyn_cast_or_null<ConstantExpr>(RWGSZDim);

  if ((!RWGSYDimExpr && RWGSYDim) || (!RWGSZDimExpr && RWGSZDim))
    return false;

  // Otherwise, check which argument increments the fastest.
  const ConstantExpr *LastRWGSDimExpr =
      RWGSZDim ? RWGSZDimExpr : (RWGSYDim ? RWGSYDimExpr : RWGSXDimExpr);
  unsigned WorkGroupSize = LastRWGSDimExpr->getResultAsAPSInt().getZExtValue();

  // Check if the required work group size specified by 'num_simd_work_items'
  // attribute evenly divides the index that increments fastest in the
  // 'reqd_work_group_size' attribute.
  return WorkGroupSize % NSWIValueExpr->getResultAsAPSInt().getZExtValue() != 0;
}

void Sema::AddSYCLReqdWorkGroupSizeAttr(Decl *D, const AttributeCommonInfo &CI,
                                        Expr *XDim, Expr *YDim, Expr *ZDim) {
  // Returns nullptr if diagnosing, otherwise returns the original expression
  // or the original expression converted to a constant expression.
  auto CheckAndConvertArg = [&](Expr *E) -> std::optional<Expr *> {
    // Check if the expression is not value dependent.
    if (E && !E->isValueDependent()) {
      llvm::APSInt ArgVal;
      ExprResult Res = VerifyIntegerConstantExpression(E, &ArgVal);
      if (Res.isInvalid())
        return std::nullopt;
      E = Res.get();

      // This attribute requires a strictly positive value.
      if (ArgVal <= 0) {
        Diag(E->getExprLoc(), diag::err_attribute_requires_positive_integer)
            << CI << /*positive*/ 0;
        return std::nullopt;
      }
    }
    return E;
  };

  // Check all three argument values, and if any are bad, bail out. This will
  // convert the given expressions into constant expressions when possible.
  std::optional<Expr *> XDimConvert = CheckAndConvertArg(XDim);
  std::optional<Expr *> YDimConvert = CheckAndConvertArg(YDim);
  std::optional<Expr *> ZDimConvert = CheckAndConvertArg(ZDim);
  if (!XDimConvert || !YDimConvert || !ZDimConvert)
    return;
  XDim = XDimConvert.value();
  YDim = YDimConvert.value();
  ZDim = ZDimConvert.value();

  // If the declaration has a ReqdWorkGroupSizeAttr, check to see if
  // the attribute holds values equal to (1, 1, 1) in case the value of
  // SYCLIntelMaxGlobalWorkDimAttr equals to 0.
  if (const auto *DeclAttr = D->getAttr<SYCLIntelMaxGlobalWorkDimAttr>()) {
    if (InvalidWorkGroupSizeAttrs(*this, DeclAttr->getValue(), XDim, YDim,
                                  ZDim)) {
      Diag(CI.getLoc(), diag::err_sycl_x_y_z_arguments_must_be_one)
          << CI << DeclAttr;
    }
  }

  // If the 'max_work_group_size' attribute is specified on a declaration along
  // with 'reqd_work_group_size' attribute, check to see if values of
  // 'reqd_work_group_size' attribute arguments are equal to or less than values
  // of 'max_work_group_size' attribute arguments.
  //
  // We emit diagnostic if values of 'reqd_work_group_size' attribute arguments
  // are greater than values of 'max_work_group_size' attribute arguments.
  if (const auto *DeclAttr = D->getAttr<SYCLIntelMaxWorkGroupSizeAttr>()) {
    if (CheckMaxAllowedWorkGroupSize(XDim, YDim, ZDim, DeclAttr->getXDim(),
                                     DeclAttr->getYDim(),
                                     DeclAttr->getZDim())) {
      Diag(CI.getLoc(), diag::err_conflicting_sycl_function_attributes)
          << CI << DeclAttr;
      Diag(DeclAttr->getLoc(), diag::note_conflicting_attribute);
      return;
    }
  }

  // If the 'reqd_work_group_size' attribute is specified on a declaration
  // along with 'num_simd_work_items' attribute, the required work group size
  // specified by 'num_simd_work_items' attribute must evenly divide the index
  // that increments fastest in the 'reqd_work_group_size' attribute.
  if (const auto *DeclAttr = D->getAttr<SYCLIntelNumSimdWorkItemsAttr>()) {
    if (CheckWorkGroupSize(*this, DeclAttr->getValue(), XDim, YDim, ZDim)) {
      Diag(DeclAttr->getLoc(), diag::err_sycl_num_kernel_wrong_reqd_wg_size)
          << DeclAttr << CI;
      Diag(CI.getLoc(), diag::note_conflicting_attribute);
      return;
    }
  }

  // If the attribute was already applied with different arguments, then
  // diagnose the second attribute as a duplicate and don't add it.
  if (const auto *Existing = D->getAttr<SYCLReqdWorkGroupSizeAttr>()) {
    // If any of the results are known to be different, we can diagnose at this
    // point and drop the attribute.
    if (AnyWorkGroupSizesDiffer(XDim, YDim, ZDim, Existing->getXDim(),
                                Existing->getYDim(), Existing->getZDim())) {
      Diag(CI.getLoc(), diag::err_duplicate_attribute) << CI;
      Diag(Existing->getLoc(), diag::note_previous_attribute);
      return;
    }

    // If all of the results are known to be the same, we can silently drop the
    // attribute. Otherwise, we have to add the attribute and resolve its
    // differences later.
    if (AllWorkGroupSizesSame(XDim, YDim, ZDim, Existing->getXDim(),
                              Existing->getYDim(), Existing->getZDim()))
      return;
  }

  D->addAttr(::new (Context)
                 SYCLReqdWorkGroupSizeAttr(Context, CI, XDim, YDim, ZDim));
}

SYCLReqdWorkGroupSizeAttr *
Sema::MergeSYCLReqdWorkGroupSizeAttr(Decl *D,
                                     const SYCLReqdWorkGroupSizeAttr &A) {
  // If the declaration has a SYCLReqdWorkGroupSizeAttr, check to see if the
  // attribute holds values equal to (1, 1, 1) in case the value of
  // SYCLIntelMaxGlobalWorkDimAttr equals to 0.
  if (const auto *DeclAttr = D->getAttr<SYCLIntelMaxGlobalWorkDimAttr>()) {
    if (InvalidWorkGroupSizeAttrs(*this, DeclAttr->getValue(), A.getXDim(),
                                  A.getYDim(), A.getZDim())) {
      Diag(A.getLoc(), diag::err_sycl_x_y_z_arguments_must_be_one)
          << &A << DeclAttr;
      return nullptr;
    }
  }

  // If the 'max_work_group_size' attribute is specified on a declaration along
  // with 'reqd_work_group_size' attribute, check to see if values of
  // 'reqd_work_group_size' attribute arguments are equal or less than values
  // of 'max_work_group_size' attribute arguments.
  //
  // We emit diagnostic if values of 'reqd_work_group_size' attribute arguments
  // are greater than values of 'max_work_group_size' attribute arguments.
  if (const auto *DeclAttr = D->getAttr<SYCLIntelMaxWorkGroupSizeAttr>()) {
    if (CheckMaxAllowedWorkGroupSize(A.getXDim(), A.getYDim(), A.getZDim(),
                                     DeclAttr->getXDim(), DeclAttr->getYDim(),
                                     DeclAttr->getZDim())) {
      Diag(DeclAttr->getLoc(), diag::err_conflicting_sycl_function_attributes)
          << DeclAttr << &A;
      Diag(A.getLoc(), diag::note_conflicting_attribute);
      return nullptr;
    }
  }

  // If the 'reqd_work_group_size' attribute is specified on a declaration
  // along with 'num_simd_work_items' attribute, the required work group size
  // specified by 'num_simd_work_items' attribute must evenly divide the index
  // that increments fastest in the 'reqd_work_group_size' attribute.
  if (const auto *DeclAttr = D->getAttr<SYCLIntelNumSimdWorkItemsAttr>()) {
    if (CheckWorkGroupSize(*this, DeclAttr->getValue(), A.getXDim(),
                           A.getYDim(), A.getZDim())) {
      Diag(DeclAttr->getLoc(), diag::err_sycl_num_kernel_wrong_reqd_wg_size)
          << DeclAttr << &A;
      Diag(A.getLoc(), diag::note_conflicting_attribute);
      return nullptr;
    }
  }

  // Check to see if there's a duplicate attribute already applied.
  if (const auto *DeclAttr = D->getAttr<SYCLReqdWorkGroupSizeAttr>()) {
    // If any of the results are known to be different, we can diagnose at this
    // point and drop the attribute.
    if (AnyWorkGroupSizesDiffer(DeclAttr->getXDim(), DeclAttr->getYDim(),
                                DeclAttr->getZDim(), A.getXDim(), A.getYDim(),
                                A.getZDim())) {
      Diag(DeclAttr->getLoc(), diag::err_duplicate_attribute) << &A;
      Diag(A.getLoc(), diag::note_previous_attribute);
      return nullptr;
    }

    // If all of the results are known to be the same, we can silently drop the
    // attribute. Otherwise, we have to add the attribute and resolve its
    // differences later.
    if (AllWorkGroupSizesSame(DeclAttr->getXDim(), DeclAttr->getYDim(),
                              DeclAttr->getZDim(), A.getXDim(), A.getYDim(),
                              A.getZDim()))
      return nullptr;
  }

  return ::new (Context) SYCLReqdWorkGroupSizeAttr(Context, A, A.getXDim(),
                                                   A.getYDim(), A.getZDim());
}

static void handleSYCLReqdWorkGroupSize(Sema &S, Decl *D, const ParsedAttr &AL){
  S.CheckDeprecatedSYCLAttributeSpelling(AL);

  // __attribute__((reqd_work_group_size)) and [[cl::reqd_work_group_size]]
  // all require exactly three arguments.
  if ((AL.getKind() == ParsedAttr::AT_ReqdWorkGroupSize &&
       AL.getAttributeSpellingListIndex() ==
           SYCLReqdWorkGroupSizeAttr::CXX11_cl_reqd_work_group_size) ||
      AL.getSyntax() == ParsedAttr::AS_GNU) {
    if (!AL.checkExactlyNumArgs(S, 3))
      return;
  } else if (!AL.checkAtLeastNumArgs(S, 1) || !AL.checkAtMostNumArgs(S, 3))
    return;

  size_t NumArgs = AL.getNumArgs();
  Expr *XDimExpr = NumArgs > 0 ? AL.getArgAsExpr(0) : nullptr;
  Expr *YDimExpr = NumArgs > 1 ? AL.getArgAsExpr(1) : nullptr;
  Expr *ZDimExpr = NumArgs > 2 ? AL.getArgAsExpr(2) : nullptr;
  S.AddSYCLReqdWorkGroupSizeAttr(D, AL, XDimExpr, YDimExpr, ZDimExpr);
}

static void handleReqdWorkGroupSize(Sema &S, Decl *D, const ParsedAttr &AL) {
  // Handle the attribute based on whether we are targeting SYCL or not.
  if (S.getLangOpts().SYCLIsDevice || S.getLangOpts().SYCLIsHost)
    handleSYCLReqdWorkGroupSize(S, D, AL);
  else
    handleWorkGroupSize<ReqdWorkGroupSizeAttr>(S, D, AL);
}

void Sema::AddIntelReqdSubGroupSize(Decl *D, const AttributeCommonInfo &CI,
                                    Expr *E) {
  if (!E->isValueDependent()) {
    // Validate that we have an integer constant expression and then store the
    // converted constant expression into the semantic attribute so that we
    // don't have to evaluate it again later.
    llvm::APSInt ArgVal;
    ExprResult Res = VerifyIntegerConstantExpression(E, &ArgVal);
    if (Res.isInvalid())
      return;
    E = Res.get();

    // This attribute requires a strictly positive value.
    if (ArgVal <= 0) {
      Diag(E->getExprLoc(), diag::err_attribute_requires_positive_integer)
          << CI << /*positive*/ 0;
      return;
    }
    if (Context.getTargetInfo().getTriple().isNVPTX() && ArgVal != 32) {
      Diag(E->getExprLoc(), diag::warn_reqd_sub_group_attribute_cuda_n_32)
          << ArgVal.getSExtValue();
    }

    // Check to see if there's a duplicate attribute with different values
    // already applied to the declaration.
    if (const auto *DeclAttr = D->getAttr<IntelReqdSubGroupSizeAttr>()) {
      // If the other attribute argument is instantiation dependent, we won't
      // have converted it to a constant expression yet and thus we test
      // whether this is a null pointer.
      if (const auto *DeclExpr = dyn_cast<ConstantExpr>(DeclAttr->getValue())) {
        if (ArgVal != DeclExpr->getResultAsAPSInt()) {
          Diag(CI.getLoc(), diag::warn_duplicate_attribute) << CI;
          Diag(DeclAttr->getLoc(), diag::note_previous_attribute);
        }
        // Drop the duplicate attribute.
        return;
      }
    }
  }

  D->addAttr(::new (Context) IntelReqdSubGroupSizeAttr(Context, CI, E));
}

IntelReqdSubGroupSizeAttr *
Sema::MergeIntelReqdSubGroupSizeAttr(Decl *D,
                                     const IntelReqdSubGroupSizeAttr &A) {
  // Check to see if there's a duplicate attribute with different values
  // already applied to the declaration.
  if (const auto *DeclAttr = D->getAttr<IntelReqdSubGroupSizeAttr>()) {
    if (const auto *DeclExpr = dyn_cast<ConstantExpr>(DeclAttr->getValue())) {
      if (const auto *MergeExpr = dyn_cast<ConstantExpr>(A.getValue())) {
        if (DeclExpr->getResultAsAPSInt() != MergeExpr->getResultAsAPSInt()) {
          Diag(DeclAttr->getLoc(), diag::warn_duplicate_attribute) << &A;
          Diag(A.getLoc(), diag::note_previous_attribute);
          return nullptr;
        }
        // Do not add a duplicate attribute.
        return nullptr;
      }
    }
  }
  return ::new (Context) IntelReqdSubGroupSizeAttr(Context, A, A.getValue());
}

static void handleIntelReqdSubGroupSize(Sema &S, Decl *D,
                                        const ParsedAttr &AL) {
  S.CheckDeprecatedSYCLAttributeSpelling(AL);

  Expr *E = AL.getArgAsExpr(0);
  S.AddIntelReqdSubGroupSize(D, AL, E);
}

IntelNamedSubGroupSizeAttr *
Sema::MergeIntelNamedSubGroupSizeAttr(Decl *D,
                                      const IntelNamedSubGroupSizeAttr &A) {
  // Check to see if there's a duplicate attribute with different values
  // already applied to the declaration.
  if (const auto *DeclAttr = D->getAttr<IntelNamedSubGroupSizeAttr>()) {
    if (DeclAttr->getType() != A.getType()) {
      Diag(DeclAttr->getLoc(), diag::warn_duplicate_attribute) << &A;
      Diag(A.getLoc(), diag::note_previous_attribute);
    }
    return nullptr;
  }

  return IntelNamedSubGroupSizeAttr::Create(Context, A.getType(), A);
}

static void handleIntelNamedSubGroupSize(Sema &S, Decl *D,
                                         const ParsedAttr &AL) {
  StringRef SizeStr;
  SourceLocation Loc;
  if (AL.isArgIdent(0)) {
    IdentifierLoc *IL = AL.getArgAsIdent(0);
    SizeStr = IL->Ident->getName();
    Loc = IL->Loc;
  } else if (!S.checkStringLiteralArgumentAttr(AL, 0, SizeStr, &Loc)) {
    return;
  }

  IntelNamedSubGroupSizeAttr::SubGroupSizeType SizeType;
  if (!IntelNamedSubGroupSizeAttr::ConvertStrToSubGroupSizeType(SizeStr,
                                                                SizeType)) {
    S.Diag(Loc, diag::warn_attribute_type_not_supported) << AL << SizeStr;
    return;
  }
  D->addAttr(IntelNamedSubGroupSizeAttr::Create(S.Context, SizeType, AL));
}

void Sema::AddSYCLIntelNumSimdWorkItemsAttr(Decl *D,
                                            const AttributeCommonInfo &CI,
                                            Expr *E) {
  if (!E->isValueDependent()) {
    // Validate that we have an integer constant expression and then store the
    // converted constant expression into the semantic attribute so that we
    // don't have to evaluate it again later.
    llvm::APSInt ArgVal;
    ExprResult Res = VerifyIntegerConstantExpression(E, &ArgVal);
    if (Res.isInvalid())
      return;
    E = Res.get();

    // This attribute requires a strictly positive value.
    if (ArgVal <= 0) {
      Diag(E->getExprLoc(), diag::err_attribute_requires_positive_integer)
          << CI << /*positive*/ 0;
      return;
    }

    // Check to see if there's a duplicate attribute with different values
    // already applied to the declaration.
    if (const auto *DeclAttr = D->getAttr<SYCLIntelNumSimdWorkItemsAttr>()) {
      // If the other attribute argument is instantiation dependent, we won't
      // have converted it to a constant expression yet and thus we test
      // whether this is a null pointer.
      if (const auto *DeclExpr = dyn_cast<ConstantExpr>(DeclAttr->getValue())) {
        if (ArgVal != DeclExpr->getResultAsAPSInt()) {
          Diag(CI.getLoc(), diag::warn_duplicate_attribute) << CI;
          Diag(DeclAttr->getLoc(), diag::note_previous_attribute);
        }
        // Drop the duplicate attribute.
        return;
      }
    }

    // If the 'reqd_work_group_size' attribute is specified on a declaration
    // along with 'num_simd_work_items' attribute, the required work group size
    // specified by 'num_simd_work_items' attribute must evenly divide the index
    // that increments fastest in the 'reqd_work_group_size' attribute.
    if (const auto *DeclAttr = D->getAttr<SYCLReqdWorkGroupSizeAttr>()) {
      if (CheckWorkGroupSize(*this, E, DeclAttr->getXDim(), DeclAttr->getYDim(),
                             DeclAttr->getZDim())) {
        Diag(CI.getLoc(), diag::err_sycl_num_kernel_wrong_reqd_wg_size)
            << CI << DeclAttr;
        Diag(DeclAttr->getLoc(), diag::note_conflicting_attribute);
        return;
      }
    }
  }

  D->addAttr(::new (Context) SYCLIntelNumSimdWorkItemsAttr(Context, CI, E));
}

SYCLIntelNumSimdWorkItemsAttr *Sema::MergeSYCLIntelNumSimdWorkItemsAttr(
    Decl *D, const SYCLIntelNumSimdWorkItemsAttr &A) {
  // Check to see if there's a duplicate attribute with different values
  // already applied to the declaration.
  if (const auto *DeclAttr = D->getAttr<SYCLIntelNumSimdWorkItemsAttr>()) {
    if (const auto *DeclExpr = dyn_cast<ConstantExpr>(DeclAttr->getValue())) {
      if (const auto *MergeExpr = dyn_cast<ConstantExpr>(A.getValue())) {
        if (DeclExpr->getResultAsAPSInt() != MergeExpr->getResultAsAPSInt()) {
          Diag(DeclAttr->getLoc(), diag::warn_duplicate_attribute) << &A;
          Diag(A.getLoc(), diag::note_previous_attribute);
        }
        // Do not add a duplicate attribute.
        return nullptr;
      }
    }
  }

  // If the 'reqd_work_group_size' attribute is specified on a declaration
  // along with 'num_simd_work_items' attribute, the required work group size
  // specified by 'num_simd_work_items' attribute must evenly divide the index
  // that increments fastest in the 'reqd_work_group_size' attribute.
  if (const auto *DeclAttr = D->getAttr<SYCLReqdWorkGroupSizeAttr>()) {
    if (CheckWorkGroupSize(*this, A.getValue(), DeclAttr->getXDim(),
                           DeclAttr->getYDim(), DeclAttr->getZDim())) {
      Diag(A.getLoc(), diag::err_sycl_num_kernel_wrong_reqd_wg_size)
          << &A << DeclAttr;
      Diag(DeclAttr->getLoc(), diag::note_conflicting_attribute);
      return nullptr;
    }
  }

  return ::new (Context)
      SYCLIntelNumSimdWorkItemsAttr(Context, A, A.getValue());
}

static void handleSYCLIntelNumSimdWorkItemsAttr(Sema &S, Decl *D,
                                                const ParsedAttr &A) {
  Expr *E = A.getArgAsExpr(0);
  S.AddSYCLIntelNumSimdWorkItemsAttr(D, A, E);
}

// Handles use_stall_enable_clusters
static void handleSYCLIntelUseStallEnableClustersAttr(Sema &S, Decl *D,
                                                      const ParsedAttr &A) {
  D->addAttr(::new (S.Context)
                 SYCLIntelUseStallEnableClustersAttr(S.Context, A));
}

// Handles initiation_interval attribute.
void Sema::AddSYCLIntelInitiationIntervalAttr(Decl *D,
                                              const AttributeCommonInfo &CI,
                                              Expr *E) {
  if (!E->isValueDependent()) {
    // Validate that we have an integer constant expression and then store the
    // converted constant expression into the semantic attribute so that we
    // don't have to evaluate it again later.
    llvm::APSInt ArgVal;
    ExprResult Res = VerifyIntegerConstantExpression(E, &ArgVal);
    if (Res.isInvalid())
      return;
    E = Res.get();
    // This attribute requires a strictly positive value.
    if (ArgVal <= 0) {
      Diag(E->getExprLoc(), diag::err_attribute_requires_positive_integer)
          << CI << /*positive*/ 0;
      return;
    }
    // Check to see if there's a duplicate attribute with different values
    // already applied to the declaration.
    if (const auto *DeclAttr =
            D->getAttr<SYCLIntelInitiationIntervalAttr>()) {
      // If the other attribute argument is instantiation dependent, we won't
      // have converted it to a constant expression yet and thus we test
      // whether this is a null pointer.
      if (const auto *DeclExpr =
              dyn_cast<ConstantExpr>(DeclAttr->getIntervalExpr())) {
        if (ArgVal != DeclExpr->getResultAsAPSInt()) {
          Diag(CI.getLoc(), diag::warn_duplicate_attribute) << CI;
          Diag(DeclAttr->getLoc(), diag::note_previous_attribute);
        }
        // Drop the duplicate attribute.
        return;
      }
    }
  }

  D->addAttr(::new (Context)
                 SYCLIntelInitiationIntervalAttr(Context, CI, E));
}

SYCLIntelInitiationIntervalAttr *
Sema::MergeSYCLIntelInitiationIntervalAttr(
    Decl *D, const SYCLIntelInitiationIntervalAttr &A) {
  // Check to see if there's a duplicate attribute with different values
  // already applied to the declaration.
  if (const auto *DeclAttr =
          D->getAttr<SYCLIntelInitiationIntervalAttr>()) {
    if (const auto *DeclExpr =
            dyn_cast<ConstantExpr>(DeclAttr->getIntervalExpr())) {
      if (const auto *MergeExpr = dyn_cast<ConstantExpr>(A.getIntervalExpr())) {
        if (DeclExpr->getResultAsAPSInt() != MergeExpr->getResultAsAPSInt()) {
          Diag(DeclAttr->getLoc(), diag::warn_duplicate_attribute) << &A;
          Diag(A.getLoc(), diag::note_previous_attribute);
        }
        // Do not add a duplicate attribute.
        return nullptr;
      }
    }
  }

  return ::new (Context)
      SYCLIntelInitiationIntervalAttr(Context, A, A.getIntervalExpr());
}

static void handleSYCLIntelInitiationIntervalAttr(Sema &S, Decl *D,
                                                      const ParsedAttr &A) {
  S.CheckDeprecatedSYCLAttributeSpelling(A);

  S.AddSYCLIntelInitiationIntervalAttr(D, A, A.getArgAsExpr(0));
}

// Handle scheduler_target_fmax_mhz
void Sema::AddSYCLIntelSchedulerTargetFmaxMhzAttr(Decl *D,
                                                  const AttributeCommonInfo &CI,
                                                  Expr *E) {
  if (!E->isValueDependent()) {
    // Validate that we have an integer constant expression and then store the
    // converted constant expression into the semantic attribute so that we
    // don't have to evaluate it again later.
    llvm::APSInt ArgVal;
    ExprResult Res = VerifyIntegerConstantExpression(E, &ArgVal);
    if (Res.isInvalid())
      return;
    E = Res.get();

    // This attribute requires a non-negative value.
    if (ArgVal < 0) {
      Diag(E->getExprLoc(), diag::err_attribute_requires_positive_integer)
          << CI << /*non-negative*/ 1;
      return;
    }
    // Check to see if there's a duplicate attribute with different values
    // already applied to the declaration.
    if (const auto *DeclAttr =
            D->getAttr<SYCLIntelSchedulerTargetFmaxMhzAttr>()) {
      // If the other attribute argument is instantiation dependent, we won't
      // have converted it to a constant expression yet and thus we test
      // whether this is a null pointer.
      if (const auto *DeclExpr = dyn_cast<ConstantExpr>(DeclAttr->getValue())) {
        if (ArgVal != DeclExpr->getResultAsAPSInt()) {
          Diag(CI.getLoc(), diag::warn_duplicate_attribute) << CI;
          Diag(DeclAttr->getLoc(), diag::note_previous_attribute);
        }
        // Drop the duplicate attribute.
        return;
      }
    }
  }

  D->addAttr(::new (Context)
                 SYCLIntelSchedulerTargetFmaxMhzAttr(Context, CI, E));
}

SYCLIntelSchedulerTargetFmaxMhzAttr *
Sema::MergeSYCLIntelSchedulerTargetFmaxMhzAttr(
    Decl *D, const SYCLIntelSchedulerTargetFmaxMhzAttr &A) {
  // Check to see if there's a duplicate attribute with different values
  // already applied to the declaration.
  if (const auto *DeclAttr =
          D->getAttr<SYCLIntelSchedulerTargetFmaxMhzAttr>()) {
    if (const auto *DeclExpr = dyn_cast<ConstantExpr>(DeclAttr->getValue())) {
      if (const auto *MergeExpr = dyn_cast<ConstantExpr>(A.getValue())) {
        if (DeclExpr->getResultAsAPSInt() != MergeExpr->getResultAsAPSInt()) {
          Diag(DeclAttr->getLoc(), diag::warn_duplicate_attribute) << &A;
          Diag(A.getLoc(), diag::note_previous_attribute);
          return nullptr;
        }
        // Do not add a duplicate attribute.
        return nullptr;
      }
    }
  }
  return ::new (Context)
      SYCLIntelSchedulerTargetFmaxMhzAttr(Context, A, A.getValue());
}

static void handleSYCLIntelSchedulerTargetFmaxMhzAttr(Sema &S, Decl *D,
                                                      const ParsedAttr &AL) {
  Expr *E = AL.getArgAsExpr(0);
  S.AddSYCLIntelSchedulerTargetFmaxMhzAttr(D, AL, E);
}

// Handles max_global_work_dim.
// Returns a OneArgResult value; EqualToOne means all argument values are
// equal to one, NotEqualToOne means at least one argument value is not
// equal to one, and Unknown means that at least one of the argument values
// could not be determined.
enum class OneArgResult { Unknown, EqualToOne, NotEqualToOne };
static OneArgResult AreAllArgsOne(const Expr *Args[], size_t Count) {

  for (size_t Idx = 0; Idx < Count; ++Idx) {
    const Expr *Arg = Args[Idx];
    // Optional arguments are considered trivially one.
    if (!Arg)
      return OneArgResult::EqualToOne;
    const auto *CE = dyn_cast<ConstantExpr>(Args[Idx]);
    if (!CE)
      return OneArgResult::Unknown;
    if (CE->getResultAsAPSInt() != 1)
      return OneArgResult::NotEqualToOne;
  }
  return OneArgResult::EqualToOne;
}

// If the declaration has a SYCLIntelMaxWorkGroupSizeAttr or
// ReqdWorkGroupSizeAttr, check to see if they hold equal values
// (1, 1, 1). Returns true if diagnosed.
template <typename AttrTy>
static bool checkWorkGroupSizeAttrExpr(Sema &S, Decl *D,
                                       const AttributeCommonInfo &AL) {
  if (const auto *A = D->getAttr<AttrTy>()) {
    const Expr *Args[3] = {A->getXDim(), A->getYDim(), A->getZDim()};
    if (OneArgResult::NotEqualToOne == AreAllArgsOne(Args, 3)) {
      S.Diag(A->getLocation(), diag::err_sycl_x_y_z_arguments_must_be_one)
          << A << AL;
      return true;
    }
  }
  return false;
}

void Sema::AddSYCLIntelMaxGlobalWorkDimAttr(Decl *D,
                                            const AttributeCommonInfo &CI,
                                            Expr *E) {
  if (!E->isValueDependent()) {
    // Validate that we have an integer constant expression and then store the
    // converted constant expression into the semantic attribute so that we
    // don't have to evaluate it again later.
    llvm::APSInt ArgVal;
    ExprResult Res = VerifyIntegerConstantExpression(E, &ArgVal);
    if (Res.isInvalid())
      return;
    E = Res.get();

    // This attribute must be in the range [0, 3].
    if (ArgVal < 0 || ArgVal > 3) {
      Diag(E->getBeginLoc(), diag::err_attribute_argument_out_of_range)
          << CI << 0 << 3 << E->getSourceRange();
      return;
    }

    // Check to see if there's a duplicate attribute with different values
    // already applied to the declaration.
    if (const auto *DeclAttr = D->getAttr<SYCLIntelMaxGlobalWorkDimAttr>()) {
      // If the other attribute argument is instantiation dependent, we won't
      // have converted it to a constant expression yet and thus we test
      // whether this is a null pointer.
      if (const auto *DeclExpr = dyn_cast<ConstantExpr>(DeclAttr->getValue())) {
        if (ArgVal != DeclExpr->getResultAsAPSInt()) {
          Diag(CI.getLoc(), diag::warn_duplicate_attribute) << CI;
          Diag(DeclAttr->getLoc(), diag::note_previous_attribute);
        }
        // Drop the duplicate attribute.
        return;
      }
    }

    // If the declaration has a SYCLIntelMaxWorkGroupSizeAttr or
    // SYCLReqdWorkGroupSizeAttr, check to see if the attribute holds values
    // equal to (1, 1, 1) in case the value of SYCLIntelMaxGlobalWorkDimAttr
    // equals to 0.
    if (ArgVal == 0) {
      if (checkWorkGroupSizeAttrExpr<SYCLIntelMaxWorkGroupSizeAttr>(*this, D,
                                                                    CI) ||
          checkWorkGroupSizeAttrExpr<SYCLReqdWorkGroupSizeAttr>(*this, D, CI))
        return;
    }
  }

  D->addAttr(::new (Context) SYCLIntelMaxGlobalWorkDimAttr(Context, CI, E));
}

SYCLIntelMaxGlobalWorkDimAttr *Sema::MergeSYCLIntelMaxGlobalWorkDimAttr(
    Decl *D, const SYCLIntelMaxGlobalWorkDimAttr &A) {
  // Check to see if there's a duplicate attribute with different values
  // already applied to the declaration.
  if (const auto *DeclAttr = D->getAttr<SYCLIntelMaxGlobalWorkDimAttr>()) {
    if (const auto *DeclExpr = dyn_cast<ConstantExpr>(DeclAttr->getValue())) {
      if (const auto *MergeExpr = dyn_cast<ConstantExpr>(A.getValue())) {
        if (DeclExpr->getResultAsAPSInt() != MergeExpr->getResultAsAPSInt()) {
          Diag(DeclAttr->getLoc(), diag::warn_duplicate_attribute) << &A;
          Diag(A.getLoc(), diag::note_previous_attribute);
        }
        // Do not add a duplicate attribute.
        return nullptr;
      }
    }
  }

  // If the declaration has a SYCLIntelMaxWorkGroupSizeAttr or
  // SYCLReqdWorkGroupSizeAttr, check to see if the attribute holds values equal
  // to (1, 1, 1) in case the value of SYCLIntelMaxGlobalWorkDimAttr equals to
  // 0.
  const auto *MergeExpr = dyn_cast<ConstantExpr>(A.getValue());
  if (MergeExpr->getResultAsAPSInt() == 0) {
    if (checkWorkGroupSizeAttrExpr<SYCLIntelMaxWorkGroupSizeAttr>(*this, D,
                                                                  A) ||
        checkWorkGroupSizeAttrExpr<SYCLReqdWorkGroupSizeAttr>(*this, D, A))
      return nullptr;
  }

  return ::new (Context)
      SYCLIntelMaxGlobalWorkDimAttr(Context, A, A.getValue());
}

static void handleSYCLIntelMaxGlobalWorkDimAttr(Sema &S, Decl *D,
                                                const ParsedAttr &AL) {
  Expr *E = AL.getArgAsExpr(0);
  S.AddSYCLIntelMaxGlobalWorkDimAttr(D, AL, E);
}

// Handles [[intel::loop_fuse]] and [[intel::loop_fuse_independent]].
void Sema::AddSYCLIntelLoopFuseAttr(Decl *D, const AttributeCommonInfo &CI,
                                    Expr *E) {
  if (!E->isValueDependent()) {
    // Validate that we have an integer constant expression and then store the
    // converted constant expression into the semantic attribute so that we
    // don't have to evaluate it again later.
    llvm::APSInt ArgVal;
    ExprResult Res = VerifyIntegerConstantExpression(E, &ArgVal);
    if (Res.isInvalid())
      return;
    E = Res.get();

    // This attribute requires a non-negative value.
    if (ArgVal < 0) {
      Diag(E->getExprLoc(), diag::err_attribute_requires_positive_integer)
          << CI << /*non-negative*/ 1;
      return;
    }
    // Check to see if there's a duplicate attribute with different values
    // already applied to the declaration.
    if (const auto *DeclAttr = D->getAttr<SYCLIntelLoopFuseAttr>()) {
      // [[intel::loop_fuse]] and [[intel::loop_fuse_independent]] are
      // incompatible.
      // FIXME: If additional spellings are provided for this attribute,
      // this code will do the wrong thing.
      if (DeclAttr->getAttributeSpellingListIndex() !=
          CI.getAttributeSpellingListIndex()) {
        Diag(CI.getLoc(), diag::err_attributes_are_not_compatible)
            << CI << DeclAttr << CI.isRegularKeywordAttribute();
        Diag(DeclAttr->getLocation(), diag::note_conflicting_attribute);
        return;
      }
      // If the other attribute argument is instantiation dependent, we won't
      // have converted it to a constant expression yet and thus we test
      // whether this is a null pointer.
      if (const auto *DeclExpr = dyn_cast<ConstantExpr>(DeclAttr->getValue())) {
        if (ArgVal != DeclExpr->getResultAsAPSInt()) {
          Diag(CI.getLoc(), diag::warn_duplicate_attribute) << CI;
          Diag(DeclAttr->getLoc(), diag::note_previous_attribute);
        }
        // Drop the duplicate attribute.
        return;
      }
    }
  }

  D->addAttr(::new (Context) SYCLIntelLoopFuseAttr(Context, CI, E));
}

SYCLIntelLoopFuseAttr *
Sema::MergeSYCLIntelLoopFuseAttr(Decl *D, const SYCLIntelLoopFuseAttr &A) {
  // Check to see if there's a duplicate attribute with different values
  // already applied to the declaration.
  if (const auto *DeclAttr = D->getAttr<SYCLIntelLoopFuseAttr>()) {
    // [[intel::loop_fuse]] and [[intel::loop_fuse_independent]] are
    // incompatible.
    // FIXME: If additional spellings are provided for this attribute,
    // this code will do the wrong thing.
    if (DeclAttr->getAttributeSpellingListIndex() !=
        A.getAttributeSpellingListIndex()) {
      Diag(A.getLoc(), diag::err_attributes_are_not_compatible)
          << &A << DeclAttr << A.isRegularKeywordAttribute();
      Diag(DeclAttr->getLoc(), diag::note_conflicting_attribute);
      return nullptr;
    }
    if (const auto *DeclExpr = dyn_cast<ConstantExpr>(DeclAttr->getValue())) {
      if (const auto *MergeExpr = dyn_cast<ConstantExpr>(A.getValue())) {
        if (DeclExpr->getResultAsAPSInt() != MergeExpr->getResultAsAPSInt()) {
          Diag(DeclAttr->getLoc(), diag::warn_duplicate_attribute) << &A;
          Diag(A.getLoc(), diag::note_previous_attribute);
        }
        // Do not add a duplicate attribute.
        return nullptr;
      }
    }
  }

  return ::new (Context) SYCLIntelLoopFuseAttr(Context, A, A.getValue());
}

static void handleSYCLIntelLoopFuseAttr(Sema &S, Decl *D, const ParsedAttr &A) {
  // If no attribute argument is specified, set to default value '1'.
  Expr *E = A.isArgExpr(0)
                ? A.getArgAsExpr(0)
                : IntegerLiteral::Create(S.Context, llvm::APInt(32, 1),
                                         S.Context.IntTy, A.getLoc());

  S.AddSYCLIntelLoopFuseAttr(D, A, E);
}

static void handleVecTypeHint(Sema &S, Decl *D, const ParsedAttr &AL) {
  // This attribute is deprecated without replacement in SYCL 2020 mode.
  if (S.LangOpts.getSYCLVersion() > LangOptions::SYCL_2017)
    S.Diag(AL.getLoc(), diag::warn_attribute_spelling_deprecated) << AL;

  // If the attribute is used with the [[sycl::vec_type_hint]] spelling in SYCL
  // 2017 mode, we want to warn about using the newer name in the older
  // standard as a compatibility extension.
  if (S.LangOpts.getSYCLVersion() == LangOptions::SYCL_2017 && AL.hasScope())
    S.Diag(AL.getLoc(), diag::ext_sycl_2020_attr_spelling) << AL;

  if (!AL.hasParsedType()) {
    S.Diag(AL.getLoc(), diag::err_attribute_wrong_number_arguments) << AL << 1;
    return;
  }

  TypeSourceInfo *ParmTSI = nullptr;
  QualType ParmType = S.GetTypeFromParser(AL.getTypeArg(), &ParmTSI);
  assert(ParmTSI && "no type source info for attribute argument");

  if (!ParmType->isExtVectorType() && !ParmType->isFloatingType() &&
      (ParmType->isBooleanType() ||
       !ParmType->isIntegralType(S.getASTContext()))) {
    S.Diag(AL.getLoc(), diag::err_attribute_invalid_argument) << 2 << AL;
    return;
  }

  if (VecTypeHintAttr *A = D->getAttr<VecTypeHintAttr>()) {
    if (!S.Context.hasSameType(A->getTypeHint(), ParmType)) {
      S.Diag(AL.getLoc(), diag::warn_duplicate_attribute) << AL;
      return;
    }
  }

  D->addAttr(::new (S.Context) VecTypeHintAttr(S.Context, AL, ParmTSI));
}

SectionAttr *Sema::mergeSectionAttr(Decl *D, const AttributeCommonInfo &CI,
                                    StringRef Name) {
  // Explicit or partial specializations do not inherit
  // the section attribute from the primary template.
  if (const auto *FD = dyn_cast<FunctionDecl>(D)) {
    if (CI.getAttributeSpellingListIndex() == SectionAttr::Declspec_allocate &&
        FD->isFunctionTemplateSpecialization())
      return nullptr;
  }
  if (SectionAttr *ExistingAttr = D->getAttr<SectionAttr>()) {
    if (ExistingAttr->getName() == Name)
      return nullptr;
    Diag(ExistingAttr->getLocation(), diag::warn_mismatched_section)
         << 1 /*section*/;
    Diag(CI.getLoc(), diag::note_previous_attribute);
    return nullptr;
  }
  return ::new (Context) SectionAttr(Context, CI, Name);
}

/// Used to implement to perform semantic checking on
/// attribute((section("foo"))) specifiers.
///
/// In this case, "foo" is passed in to be checked.  If the section
/// specifier is invalid, return an Error that indicates the problem.
///
/// This is a simple quality of implementation feature to catch errors
/// and give good diagnostics in cases when the assembler or code generator
/// would otherwise reject the section specifier.
llvm::Error Sema::isValidSectionSpecifier(StringRef SecName) {
  if (!Context.getTargetInfo().getTriple().isOSDarwin())
    return llvm::Error::success();

  // Let MCSectionMachO validate this.
  StringRef Segment, Section;
  unsigned TAA, StubSize;
  bool HasTAA;
  return llvm::MCSectionMachO::ParseSectionSpecifier(SecName, Segment, Section,
                                                     TAA, HasTAA, StubSize);
}

bool Sema::checkSectionName(SourceLocation LiteralLoc, StringRef SecName) {
  if (llvm::Error E = isValidSectionSpecifier(SecName)) {
    Diag(LiteralLoc, diag::err_attribute_section_invalid_for_target)
        << toString(std::move(E)) << 1 /*'section'*/;
    return false;
  }
  return true;
}

static void handleSectionAttr(Sema &S, Decl *D, const ParsedAttr &AL) {
  // Make sure that there is a string literal as the sections's single
  // argument.
  StringRef Str;
  SourceLocation LiteralLoc;
  if (!S.checkStringLiteralArgumentAttr(AL, 0, Str, &LiteralLoc))
    return;

  if (!S.checkSectionName(LiteralLoc, Str))
    return;

  SectionAttr *NewAttr = S.mergeSectionAttr(D, AL, Str);
  if (NewAttr) {
    D->addAttr(NewAttr);
    if (isa<FunctionDecl, FunctionTemplateDecl, ObjCMethodDecl,
            ObjCPropertyDecl>(D))
      S.UnifySection(NewAttr->getName(),
                     ASTContext::PSF_Execute | ASTContext::PSF_Read,
                     cast<NamedDecl>(D));
  }
}

// This is used for `__declspec(code_seg("segname"))` on a decl.
// `#pragma code_seg("segname")` uses checkSectionName() instead.
static bool checkCodeSegName(Sema &S, SourceLocation LiteralLoc,
                             StringRef CodeSegName) {
  if (llvm::Error E = S.isValidSectionSpecifier(CodeSegName)) {
    S.Diag(LiteralLoc, diag::err_attribute_section_invalid_for_target)
        << toString(std::move(E)) << 0 /*'code-seg'*/;
    return false;
  }

  return true;
}

CodeSegAttr *Sema::mergeCodeSegAttr(Decl *D, const AttributeCommonInfo &CI,
                                    StringRef Name) {
  // Explicit or partial specializations do not inherit
  // the code_seg attribute from the primary template.
  if (const auto *FD = dyn_cast<FunctionDecl>(D)) {
    if (FD->isFunctionTemplateSpecialization())
      return nullptr;
  }
  if (const auto *ExistingAttr = D->getAttr<CodeSegAttr>()) {
    if (ExistingAttr->getName() == Name)
      return nullptr;
    Diag(ExistingAttr->getLocation(), diag::warn_mismatched_section)
         << 0 /*codeseg*/;
    Diag(CI.getLoc(), diag::note_previous_attribute);
    return nullptr;
  }
  return ::new (Context) CodeSegAttr(Context, CI, Name);
}

static void handleCodeSegAttr(Sema &S, Decl *D, const ParsedAttr &AL) {
  StringRef Str;
  SourceLocation LiteralLoc;
  if (!S.checkStringLiteralArgumentAttr(AL, 0, Str, &LiteralLoc))
    return;
  if (!checkCodeSegName(S, LiteralLoc, Str))
    return;
  if (const auto *ExistingAttr = D->getAttr<CodeSegAttr>()) {
    if (!ExistingAttr->isImplicit()) {
      S.Diag(AL.getLoc(),
             ExistingAttr->getName() == Str
             ? diag::warn_duplicate_codeseg_attribute
             : diag::err_conflicting_codeseg_attribute);
      return;
    }
    D->dropAttr<CodeSegAttr>();
  }
  if (CodeSegAttr *CSA = S.mergeCodeSegAttr(D, AL, Str))
    D->addAttr(CSA);
}

// Check for things we'd like to warn about. Multiversioning issues are
// handled later in the process, once we know how many exist.
bool Sema::checkTargetAttr(SourceLocation LiteralLoc, StringRef AttrStr) {
  enum FirstParam { Unsupported, Duplicate, Unknown };
  enum SecondParam { None, CPU, Tune };
  enum ThirdParam { Target, TargetClones };
  if (AttrStr.contains("fpmath="))
    return Diag(LiteralLoc, diag::warn_unsupported_target_attribute)
           << Unsupported << None << "fpmath=" << Target;

  // Diagnose use of tune if target doesn't support it.
  if (!Context.getTargetInfo().supportsTargetAttributeTune() &&
      AttrStr.contains("tune="))
    return Diag(LiteralLoc, diag::warn_unsupported_target_attribute)
           << Unsupported << None << "tune=" << Target;

  ParsedTargetAttr ParsedAttrs =
      Context.getTargetInfo().parseTargetAttr(AttrStr);

  if (!ParsedAttrs.CPU.empty() &&
      !Context.getTargetInfo().isValidCPUName(ParsedAttrs.CPU))
    return Diag(LiteralLoc, diag::warn_unsupported_target_attribute)
           << Unknown << CPU << ParsedAttrs.CPU << Target;

  if (!ParsedAttrs.Tune.empty() &&
      !Context.getTargetInfo().isValidCPUName(ParsedAttrs.Tune))
    return Diag(LiteralLoc, diag::warn_unsupported_target_attribute)
           << Unknown << Tune << ParsedAttrs.Tune << Target;

  if (ParsedAttrs.Duplicate != "")
    return Diag(LiteralLoc, diag::warn_unsupported_target_attribute)
           << Duplicate << None << ParsedAttrs.Duplicate << Target;

  for (const auto &Feature : ParsedAttrs.Features) {
    auto CurFeature = StringRef(Feature).drop_front(); // remove + or -.
    if (!Context.getTargetInfo().isValidFeatureName(CurFeature))
      return Diag(LiteralLoc, diag::warn_unsupported_target_attribute)
             << Unsupported << None << CurFeature << Target;
  }

  TargetInfo::BranchProtectionInfo BPI;
  StringRef DiagMsg;
  if (ParsedAttrs.BranchProtection.empty())
    return false;
  if (!Context.getTargetInfo().validateBranchProtection(
          ParsedAttrs.BranchProtection, ParsedAttrs.CPU, BPI, DiagMsg)) {
    if (DiagMsg.empty())
      return Diag(LiteralLoc, diag::warn_unsupported_target_attribute)
             << Unsupported << None << "branch-protection" << Target;
    return Diag(LiteralLoc, diag::err_invalid_branch_protection_spec)
           << DiagMsg;
  }
  if (!DiagMsg.empty())
    Diag(LiteralLoc, diag::warn_unsupported_branch_protection_spec) << DiagMsg;

  return false;
}

// Check Target Version attrs
bool Sema::checkTargetVersionAttr(SourceLocation LiteralLoc, StringRef &AttrStr,
                                  bool &isDefault) {
  enum FirstParam { Unsupported };
  enum SecondParam { None };
  enum ThirdParam { Target, TargetClones, TargetVersion };
  if (AttrStr.trim() == "default")
    isDefault = true;
  llvm::SmallVector<StringRef, 8> Features;
  AttrStr.split(Features, "+");
  for (auto &CurFeature : Features) {
    CurFeature = CurFeature.trim();
    if (CurFeature == "default")
      continue;
    if (!Context.getTargetInfo().validateCpuSupports(CurFeature))
      return Diag(LiteralLoc, diag::warn_unsupported_target_attribute)
             << Unsupported << None << CurFeature << TargetVersion;
  }
  return false;
}

static void handleTargetVersionAttr(Sema &S, Decl *D, const ParsedAttr &AL) {
  StringRef Str;
  SourceLocation LiteralLoc;
  bool isDefault = false;
  if (!S.checkStringLiteralArgumentAttr(AL, 0, Str, &LiteralLoc) ||
      S.checkTargetVersionAttr(LiteralLoc, Str, isDefault))
    return;
  // Do not create default only target_version attribute
  if (!isDefault) {
    TargetVersionAttr *NewAttr =
        ::new (S.Context) TargetVersionAttr(S.Context, AL, Str);
    D->addAttr(NewAttr);
  }
}

static void handleTargetAttr(Sema &S, Decl *D, const ParsedAttr &AL) {
  StringRef Str;
  SourceLocation LiteralLoc;
  if (!S.checkStringLiteralArgumentAttr(AL, 0, Str, &LiteralLoc) ||
      S.checkTargetAttr(LiteralLoc, Str))
    return;

  TargetAttr *NewAttr = ::new (S.Context) TargetAttr(S.Context, AL, Str);
  D->addAttr(NewAttr);
}

bool Sema::checkTargetClonesAttrString(
    SourceLocation LiteralLoc, StringRef Str, const StringLiteral *Literal,
    bool &HasDefault, bool &HasCommas, bool &HasNotDefault,
    SmallVectorImpl<SmallString<64>> &StringsBuffer) {
  enum FirstParam { Unsupported, Duplicate, Unknown };
  enum SecondParam { None, CPU, Tune };
  enum ThirdParam { Target, TargetClones };
  HasCommas = HasCommas || Str.contains(',');
  const TargetInfo &TInfo = Context.getTargetInfo();
  // Warn on empty at the beginning of a string.
  if (Str.size() == 0)
    return Diag(LiteralLoc, diag::warn_unsupported_target_attribute)
           << Unsupported << None << "" << TargetClones;

  std::pair<StringRef, StringRef> Parts = {{}, Str};
  while (!Parts.second.empty()) {
    Parts = Parts.second.split(',');
    StringRef Cur = Parts.first.trim();
    SourceLocation CurLoc =
        Literal->getLocationOfByte(Cur.data() - Literal->getString().data(),
                                   getSourceManager(), getLangOpts(), TInfo);

    bool DefaultIsDupe = false;
    bool HasCodeGenImpact = false;
    if (Cur.empty())
      return Diag(CurLoc, diag::warn_unsupported_target_attribute)
             << Unsupported << None << "" << TargetClones;

    if (TInfo.getTriple().isAArch64()) {
      // AArch64 target clones specific
      if (Cur == "default") {
        DefaultIsDupe = HasDefault;
        HasDefault = true;
        if (llvm::is_contained(StringsBuffer, Cur) || DefaultIsDupe)
          Diag(CurLoc, diag::warn_target_clone_duplicate_options);
        else
          StringsBuffer.push_back(Cur);
      } else {
        std::pair<StringRef, StringRef> CurParts = {{}, Cur};
        llvm::SmallVector<StringRef, 8> CurFeatures;
        while (!CurParts.second.empty()) {
          CurParts = CurParts.second.split('+');
          StringRef CurFeature = CurParts.first.trim();
          if (!TInfo.validateCpuSupports(CurFeature)) {
            Diag(CurLoc, diag::warn_unsupported_target_attribute)
                << Unsupported << None << CurFeature << TargetClones;
            continue;
          }
          if (TInfo.doesFeatureAffectCodeGen(CurFeature))
            HasCodeGenImpact = true;
          CurFeatures.push_back(CurFeature);
        }
        // Canonize TargetClones Attributes
        llvm::sort(CurFeatures);
        SmallString<64> Res;
        for (auto &CurFeat : CurFeatures) {
          if (!Res.equals(""))
            Res.append("+");
          Res.append(CurFeat);
        }
        if (llvm::is_contained(StringsBuffer, Res) || DefaultIsDupe)
          Diag(CurLoc, diag::warn_target_clone_duplicate_options);
        else if (!HasCodeGenImpact)
          // Ignore features in target_clone attribute that don't impact
          // code generation
          Diag(CurLoc, diag::warn_target_clone_no_impact_options);
        else if (!Res.empty()) {
          StringsBuffer.push_back(Res);
          HasNotDefault = true;
        }
      }
    } else {
      // Other targets ( currently X86 )
      if (Cur.startswith("arch=")) {
        if (!Context.getTargetInfo().isValidCPUName(
                Cur.drop_front(sizeof("arch=") - 1)))
          return Diag(CurLoc, diag::warn_unsupported_target_attribute)
                 << Unsupported << CPU << Cur.drop_front(sizeof("arch=") - 1)
                 << TargetClones;
      } else if (Cur == "default") {
        DefaultIsDupe = HasDefault;
        HasDefault = true;
      } else if (!Context.getTargetInfo().isValidFeatureName(Cur))
        return Diag(CurLoc, diag::warn_unsupported_target_attribute)
               << Unsupported << None << Cur << TargetClones;
      if (llvm::is_contained(StringsBuffer, Cur) || DefaultIsDupe)
        Diag(CurLoc, diag::warn_target_clone_duplicate_options);
      // Note: Add even if there are duplicates, since it changes name mangling.
      StringsBuffer.push_back(Cur);
    }
  }

  if (Str.rtrim().endswith(","))
    return Diag(LiteralLoc, diag::warn_unsupported_target_attribute)
           << Unsupported << None << "" << TargetClones;
  return false;
}

static void handleTargetClonesAttr(Sema &S, Decl *D, const ParsedAttr &AL) {
  if (S.Context.getTargetInfo().getTriple().isAArch64() &&
      !S.Context.getTargetInfo().hasFeature("fmv"))
    return;

  // Ensure we don't combine these with themselves, since that causes some
  // confusing behavior.
  if (const auto *Other = D->getAttr<TargetClonesAttr>()) {
    S.Diag(AL.getLoc(), diag::err_disallowed_duplicate_attribute) << AL;
    S.Diag(Other->getLocation(), diag::note_conflicting_attribute);
    return;
  }
  if (checkAttrMutualExclusion<TargetClonesAttr>(S, D, AL))
    return;

  SmallVector<StringRef, 2> Strings;
  SmallVector<SmallString<64>, 2> StringsBuffer;
  bool HasCommas = false, HasDefault = false, HasNotDefault = false;

  for (unsigned I = 0, E = AL.getNumArgs(); I != E; ++I) {
    StringRef CurStr;
    SourceLocation LiteralLoc;
    if (!S.checkStringLiteralArgumentAttr(AL, I, CurStr, &LiteralLoc) ||
        S.checkTargetClonesAttrString(
            LiteralLoc, CurStr,
            cast<StringLiteral>(AL.getArgAsExpr(I)->IgnoreParenCasts()),
            HasDefault, HasCommas, HasNotDefault, StringsBuffer))
      return;
  }

  for (auto &SmallStr : StringsBuffer)
    Strings.push_back(SmallStr.str());

  if (HasCommas && AL.getNumArgs() > 1)
    S.Diag(AL.getLoc(), diag::warn_target_clone_mixed_values);

  if (S.Context.getTargetInfo().getTriple().isAArch64() && !HasDefault) {
    // Add default attribute if there is no one
    HasDefault = true;
    Strings.push_back("default");
  }

  if (!HasDefault) {
    S.Diag(AL.getLoc(), diag::err_target_clone_must_have_default);
    return;
  }

  // FIXME: We could probably figure out how to get this to work for lambdas
  // someday.
  if (const auto *MD = dyn_cast<CXXMethodDecl>(D)) {
    if (MD->getParent()->isLambda()) {
      S.Diag(D->getLocation(), diag::err_multiversion_doesnt_support)
          << static_cast<unsigned>(MultiVersionKind::TargetClones)
          << /*Lambda*/ 9;
      return;
    }
  }

  // No multiversion if we have default version only.
  if (S.Context.getTargetInfo().getTriple().isAArch64() && !HasNotDefault)
    return;

  cast<FunctionDecl>(D)->setIsMultiVersion();
  TargetClonesAttr *NewAttr = ::new (S.Context)
      TargetClonesAttr(S.Context, AL, Strings.data(), Strings.size());
  D->addAttr(NewAttr);
}

static void handleMinVectorWidthAttr(Sema &S, Decl *D, const ParsedAttr &AL) {
  Expr *E = AL.getArgAsExpr(0);
  uint32_t VecWidth;
  if (!checkUInt32Argument(S, AL, E, VecWidth)) {
    AL.setInvalid();
    return;
  }

  MinVectorWidthAttr *Existing = D->getAttr<MinVectorWidthAttr>();
  if (Existing && Existing->getVectorWidth() != VecWidth) {
    S.Diag(AL.getLoc(), diag::warn_duplicate_attribute) << AL;
    return;
  }

  D->addAttr(::new (S.Context) MinVectorWidthAttr(S.Context, AL, VecWidth));
}

static void handleCleanupAttr(Sema &S, Decl *D, const ParsedAttr &AL) {
  Expr *E = AL.getArgAsExpr(0);
  SourceLocation Loc = E->getExprLoc();
  FunctionDecl *FD = nullptr;
  DeclarationNameInfo NI;

  // gcc only allows for simple identifiers. Since we support more than gcc, we
  // will warn the user.
  if (auto *DRE = dyn_cast<DeclRefExpr>(E)) {
    if (DRE->hasQualifier())
      S.Diag(Loc, diag::warn_cleanup_ext);
    FD = dyn_cast<FunctionDecl>(DRE->getDecl());
    NI = DRE->getNameInfo();
    if (!FD) {
      S.Diag(Loc, diag::err_attribute_cleanup_arg_not_function) << 1
        << NI.getName();
      return;
    }
  } else if (auto *ULE = dyn_cast<UnresolvedLookupExpr>(E)) {
    if (ULE->hasExplicitTemplateArgs())
      S.Diag(Loc, diag::warn_cleanup_ext);
    FD = S.ResolveSingleFunctionTemplateSpecialization(ULE, true);
    NI = ULE->getNameInfo();
    if (!FD) {
      S.Diag(Loc, diag::err_attribute_cleanup_arg_not_function) << 2
        << NI.getName();
      if (ULE->getType() == S.Context.OverloadTy)
        S.NoteAllOverloadCandidates(ULE);
      return;
    }
  } else {
    S.Diag(Loc, diag::err_attribute_cleanup_arg_not_function) << 0;
    return;
  }

  if (FD->getNumParams() != 1) {
    S.Diag(Loc, diag::err_attribute_cleanup_func_must_take_one_arg)
      << NI.getName();
    return;
  }

  // We're currently more strict than GCC about what function types we accept.
  // If this ever proves to be a problem it should be easy to fix.
  QualType Ty = S.Context.getPointerType(cast<VarDecl>(D)->getType());
  QualType ParamTy = FD->getParamDecl(0)->getType();
  if (S.CheckAssignmentConstraints(FD->getParamDecl(0)->getLocation(),
                                   ParamTy, Ty) != Sema::Compatible) {
    S.Diag(Loc, diag::err_attribute_cleanup_func_arg_incompatible_type)
      << NI.getName() << ParamTy << Ty;
    return;
  }

  D->addAttr(::new (S.Context) CleanupAttr(S.Context, AL, FD));
}

static void handleEnumExtensibilityAttr(Sema &S, Decl *D,
                                        const ParsedAttr &AL) {
  if (!AL.isArgIdent(0)) {
    S.Diag(AL.getLoc(), diag::err_attribute_argument_n_type)
        << AL << 0 << AANT_ArgumentIdentifier;
    return;
  }

  EnumExtensibilityAttr::Kind ExtensibilityKind;
  IdentifierInfo *II = AL.getArgAsIdent(0)->Ident;
  if (!EnumExtensibilityAttr::ConvertStrToKind(II->getName(),
                                               ExtensibilityKind)) {
    S.Diag(AL.getLoc(), diag::warn_attribute_type_not_supported) << AL << II;
    return;
  }

  D->addAttr(::new (S.Context)
                 EnumExtensibilityAttr(S.Context, AL, ExtensibilityKind));
}

/// Handle __attribute__((format_arg((idx)))) attribute based on
/// http://gcc.gnu.org/onlinedocs/gcc/Function-Attributes.html
static void handleFormatArgAttr(Sema &S, Decl *D, const ParsedAttr &AL) {
  const Expr *IdxExpr = AL.getArgAsExpr(0);
  ParamIdx Idx;
  if (!checkFunctionOrMethodParameterIndex(S, D, AL, 1, IdxExpr, Idx))
    return;

  // Make sure the format string is really a string.
  QualType Ty = getFunctionOrMethodParamType(D, Idx.getASTIndex());

  bool NotNSStringTy = !isNSStringType(Ty, S.Context);
  if (NotNSStringTy &&
      !isCFStringType(Ty, S.Context) &&
      (!Ty->isPointerType() ||
       !Ty->castAs<PointerType>()->getPointeeType()->isCharType())) {
    S.Diag(AL.getLoc(), diag::err_format_attribute_not)
        << IdxExpr->getSourceRange() << getFunctionOrMethodParamRange(D, 0);
    return;
  }
  Ty = getFunctionOrMethodResultType(D);
  // replace instancetype with the class type
  auto Instancetype = S.Context.getObjCInstanceTypeDecl()->getTypeForDecl();
  if (Ty->getAs<TypedefType>() == Instancetype)
    if (auto *OMD = dyn_cast<ObjCMethodDecl>(D))
      if (auto *Interface = OMD->getClassInterface())
        Ty = S.Context.getObjCObjectPointerType(
            QualType(Interface->getTypeForDecl(), 0));
  if (!isNSStringType(Ty, S.Context, /*AllowNSAttributedString=*/true) &&
      !isCFStringType(Ty, S.Context) &&
      (!Ty->isPointerType() ||
       !Ty->castAs<PointerType>()->getPointeeType()->isCharType())) {
    S.Diag(AL.getLoc(), diag::err_format_attribute_result_not)
        << (NotNSStringTy ? "string type" : "NSString")
        << IdxExpr->getSourceRange() << getFunctionOrMethodParamRange(D, 0);
    return;
  }

  D->addAttr(::new (S.Context) FormatArgAttr(S.Context, AL, Idx));
}

enum FormatAttrKind {
  CFStringFormat,
  NSStringFormat,
  StrftimeFormat,
  SupportedFormat,
  IgnoredFormat,
  InvalidFormat
};

/// getFormatAttrKind - Map from format attribute names to supported format
/// types.
static FormatAttrKind getFormatAttrKind(StringRef Format) {
  return llvm::StringSwitch<FormatAttrKind>(Format)
      // Check for formats that get handled specially.
      .Case("NSString", NSStringFormat)
      .Case("CFString", CFStringFormat)
      .Case("strftime", StrftimeFormat)

      // Otherwise, check for supported formats.
      .Cases("scanf", "printf", "printf0", "strfmon", SupportedFormat)
      .Cases("cmn_err", "vcmn_err", "zcmn_err", SupportedFormat)
      .Case("kprintf", SupportedFormat)         // OpenBSD.
      .Case("freebsd_kprintf", SupportedFormat) // FreeBSD.
      .Case("os_trace", SupportedFormat)
      .Case("os_log", SupportedFormat)

      .Cases("gcc_diag", "gcc_cdiag", "gcc_cxxdiag", "gcc_tdiag", IgnoredFormat)
      .Default(InvalidFormat);
}

/// Handle __attribute__((init_priority(priority))) attributes based on
/// http://gcc.gnu.org/onlinedocs/gcc/C_002b_002b-Attributes.html
static void handleInitPriorityAttr(Sema &S, Decl *D, const ParsedAttr &AL) {
  if (!S.getLangOpts().CPlusPlus) {
    S.Diag(AL.getLoc(), diag::warn_attribute_ignored) << AL;
    return;
  }

  if (S.getLangOpts().HLSL) {
    S.Diag(AL.getLoc(), diag::err_hlsl_init_priority_unsupported);
    return;
  }

  if (S.getCurFunctionOrMethodDecl()) {
    S.Diag(AL.getLoc(), diag::err_init_priority_object_attr);
    AL.setInvalid();
    return;
  }
  QualType T = cast<VarDecl>(D)->getType();
  if (S.Context.getAsArrayType(T))
    T = S.Context.getBaseElementType(T);
  if (!T->getAs<RecordType>()) {
    S.Diag(AL.getLoc(), diag::err_init_priority_object_attr);
    AL.setInvalid();
    return;
  }

  Expr *E = AL.getArgAsExpr(0);
  uint32_t prioritynum;
  if (!checkUInt32Argument(S, AL, E, prioritynum)) {
    AL.setInvalid();
    return;
  }

  // Only perform the priority check if the attribute is outside of a system
  // header. Values <= 100 are reserved for the implementation, and libc++
  // benefits from being able to specify values in that range.
  if ((prioritynum < 101 || prioritynum > 65535) &&
      !S.getSourceManager().isInSystemHeader(AL.getLoc())) {
    S.Diag(AL.getLoc(), diag::err_attribute_argument_out_of_range)
        << E->getSourceRange() << AL << 101 << 65535;
    AL.setInvalid();
    return;
  }
  D->addAttr(::new (S.Context) InitPriorityAttr(S.Context, AL, prioritynum));
}

ErrorAttr *Sema::mergeErrorAttr(Decl *D, const AttributeCommonInfo &CI,
                                StringRef NewUserDiagnostic) {
  if (const auto *EA = D->getAttr<ErrorAttr>()) {
    std::string NewAttr = CI.getNormalizedFullName();
    assert((NewAttr == "error" || NewAttr == "warning") &&
           "unexpected normalized full name");
    bool Match = (EA->isError() && NewAttr == "error") ||
                 (EA->isWarning() && NewAttr == "warning");
    if (!Match) {
      Diag(EA->getLocation(), diag::err_attributes_are_not_compatible)
          << CI << EA
          << (CI.isRegularKeywordAttribute() ||
              EA->isRegularKeywordAttribute());
      Diag(CI.getLoc(), diag::note_conflicting_attribute);
      return nullptr;
    }
    if (EA->getUserDiagnostic() != NewUserDiagnostic) {
      Diag(CI.getLoc(), diag::warn_duplicate_attribute) << EA;
      Diag(EA->getLoc(), diag::note_previous_attribute);
    }
    D->dropAttr<ErrorAttr>();
  }
  return ::new (Context) ErrorAttr(Context, CI, NewUserDiagnostic);
}

FormatAttr *Sema::mergeFormatAttr(Decl *D, const AttributeCommonInfo &CI,
                                  IdentifierInfo *Format, int FormatIdx,
                                  int FirstArg) {
  // Check whether we already have an equivalent format attribute.
  for (auto *F : D->specific_attrs<FormatAttr>()) {
    if (F->getType() == Format &&
        F->getFormatIdx() == FormatIdx &&
        F->getFirstArg() == FirstArg) {
      // If we don't have a valid location for this attribute, adopt the
      // location.
      if (F->getLocation().isInvalid())
        F->setRange(CI.getRange());
      return nullptr;
    }
  }

  return ::new (Context) FormatAttr(Context, CI, Format, FormatIdx, FirstArg);
}

/// Handle __attribute__((format(type,idx,firstarg))) attributes based on
/// http://gcc.gnu.org/onlinedocs/gcc/Function-Attributes.html
static void handleFormatAttr(Sema &S, Decl *D, const ParsedAttr &AL) {
  if (!AL.isArgIdent(0)) {
    S.Diag(AL.getLoc(), diag::err_attribute_argument_n_type)
        << AL << 1 << AANT_ArgumentIdentifier;
    return;
  }

  // In C++ the implicit 'this' function parameter also counts, and they are
  // counted from one.
  bool HasImplicitThisParam = isInstanceMethod(D);
  unsigned NumArgs = getFunctionOrMethodNumParams(D) + HasImplicitThisParam;

  IdentifierInfo *II = AL.getArgAsIdent(0)->Ident;
  StringRef Format = II->getName();

  if (normalizeName(Format)) {
    // If we've modified the string name, we need a new identifier for it.
    II = &S.Context.Idents.get(Format);
  }

  // Check for supported formats.
  FormatAttrKind Kind = getFormatAttrKind(Format);

  if (Kind == IgnoredFormat)
    return;

  if (Kind == InvalidFormat) {
    S.Diag(AL.getLoc(), diag::warn_attribute_type_not_supported)
        << AL << II->getName();
    return;
  }

  // checks for the 2nd argument
  Expr *IdxExpr = AL.getArgAsExpr(1);
  uint32_t Idx;
  if (!checkUInt32Argument(S, AL, IdxExpr, Idx, 2))
    return;

  if (Idx < 1 || Idx > NumArgs) {
    S.Diag(AL.getLoc(), diag::err_attribute_argument_out_of_bounds)
        << AL << 2 << IdxExpr->getSourceRange();
    return;
  }

  // FIXME: Do we need to bounds check?
  unsigned ArgIdx = Idx - 1;

  if (HasImplicitThisParam) {
    if (ArgIdx == 0) {
      S.Diag(AL.getLoc(),
             diag::err_format_attribute_implicit_this_format_string)
        << IdxExpr->getSourceRange();
      return;
    }
    ArgIdx--;
  }

  // make sure the format string is really a string
  QualType Ty = getFunctionOrMethodParamType(D, ArgIdx);

  if (!isNSStringType(Ty, S.Context, true) &&
      !isCFStringType(Ty, S.Context) &&
      (!Ty->isPointerType() ||
       !Ty->castAs<PointerType>()->getPointeeType()->isCharType())) {
    S.Diag(AL.getLoc(), diag::err_format_attribute_not)
      << IdxExpr->getSourceRange() << getFunctionOrMethodParamRange(D, ArgIdx);
    return;
  }

  // check the 3rd argument
  Expr *FirstArgExpr = AL.getArgAsExpr(2);
  uint32_t FirstArg;
  if (!checkUInt32Argument(S, AL, FirstArgExpr, FirstArg, 3))
    return;

  // FirstArg == 0 is is always valid.
  if (FirstArg != 0) {
    if (Kind == StrftimeFormat) {
      // If the kind is strftime, FirstArg must be 0 because strftime does not
      // use any variadic arguments.
      S.Diag(AL.getLoc(), diag::err_format_strftime_third_parameter)
          << FirstArgExpr->getSourceRange()
          << FixItHint::CreateReplacement(FirstArgExpr->getSourceRange(), "0");
      return;
    } else if (isFunctionOrMethodVariadic(D)) {
      // Else, if the function is variadic, then FirstArg must be 0 or the
      // "position" of the ... parameter. It's unusual to use 0 with variadic
      // functions, so the fixit proposes the latter.
      if (FirstArg != NumArgs + 1) {
        S.Diag(AL.getLoc(), diag::err_attribute_argument_out_of_bounds)
            << AL << 3 << FirstArgExpr->getSourceRange()
            << FixItHint::CreateReplacement(FirstArgExpr->getSourceRange(),
                                            std::to_string(NumArgs + 1));
        return;
      }
    } else {
      // Inescapable GCC compatibility diagnostic.
      S.Diag(D->getLocation(), diag::warn_gcc_requires_variadic_function) << AL;
      if (FirstArg <= Idx) {
        // Else, the function is not variadic, and FirstArg must be 0 or any
        // parameter after the format parameter. We don't offer a fixit because
        // there are too many possible good values.
        S.Diag(AL.getLoc(), diag::err_attribute_argument_out_of_bounds)
            << AL << 3 << FirstArgExpr->getSourceRange();
        return;
      }
    }
  }

  FormatAttr *NewAttr = S.mergeFormatAttr(D, AL, II, Idx, FirstArg);
  if (NewAttr)
    D->addAttr(NewAttr);
}

/// Handle __attribute__((callback(CalleeIdx, PayloadIdx0, ...))) attributes.
static void handleCallbackAttr(Sema &S, Decl *D, const ParsedAttr &AL) {
  // The index that identifies the callback callee is mandatory.
  if (AL.getNumArgs() == 0) {
    S.Diag(AL.getLoc(), diag::err_callback_attribute_no_callee)
        << AL.getRange();
    return;
  }

  bool HasImplicitThisParam = isInstanceMethod(D);
  int32_t NumArgs = getFunctionOrMethodNumParams(D);

  FunctionDecl *FD = D->getAsFunction();
  assert(FD && "Expected a function declaration!");

  llvm::StringMap<int> NameIdxMapping;
  NameIdxMapping["__"] = -1;

  NameIdxMapping["this"] = 0;

  int Idx = 1;
  for (const ParmVarDecl *PVD : FD->parameters())
    NameIdxMapping[PVD->getName()] = Idx++;

  auto UnknownName = NameIdxMapping.end();

  SmallVector<int, 8> EncodingIndices;
  for (unsigned I = 0, E = AL.getNumArgs(); I < E; ++I) {
    SourceRange SR;
    int32_t ArgIdx;

    if (AL.isArgIdent(I)) {
      IdentifierLoc *IdLoc = AL.getArgAsIdent(I);
      auto It = NameIdxMapping.find(IdLoc->Ident->getName());
      if (It == UnknownName) {
        S.Diag(AL.getLoc(), diag::err_callback_attribute_argument_unknown)
            << IdLoc->Ident << IdLoc->Loc;
        return;
      }

      SR = SourceRange(IdLoc->Loc);
      ArgIdx = It->second;
    } else if (AL.isArgExpr(I)) {
      Expr *IdxExpr = AL.getArgAsExpr(I);

      // If the expression is not parseable as an int32_t we have a problem.
      if (!checkUInt32Argument(S, AL, IdxExpr, (uint32_t &)ArgIdx, I + 1,
                               false)) {
        S.Diag(AL.getLoc(), diag::err_attribute_argument_out_of_bounds)
            << AL << (I + 1) << IdxExpr->getSourceRange();
        return;
      }

      // Check oob, excluding the special values, 0 and -1.
      if (ArgIdx < -1 || ArgIdx > NumArgs) {
        S.Diag(AL.getLoc(), diag::err_attribute_argument_out_of_bounds)
            << AL << (I + 1) << IdxExpr->getSourceRange();
        return;
      }

      SR = IdxExpr->getSourceRange();
    } else {
      llvm_unreachable("Unexpected ParsedAttr argument type!");
    }

    if (ArgIdx == 0 && !HasImplicitThisParam) {
      S.Diag(AL.getLoc(), diag::err_callback_implicit_this_not_available)
          << (I + 1) << SR;
      return;
    }

    // Adjust for the case we do not have an implicit "this" parameter. In this
    // case we decrease all positive values by 1 to get LLVM argument indices.
    if (!HasImplicitThisParam && ArgIdx > 0)
      ArgIdx -= 1;

    EncodingIndices.push_back(ArgIdx);
  }

  int CalleeIdx = EncodingIndices.front();
  // Check if the callee index is proper, thus not "this" and not "unknown".
  // This means the "CalleeIdx" has to be non-negative if "HasImplicitThisParam"
  // is false and positive if "HasImplicitThisParam" is true.
  if (CalleeIdx < (int)HasImplicitThisParam) {
    S.Diag(AL.getLoc(), diag::err_callback_attribute_invalid_callee)
        << AL.getRange();
    return;
  }

  // Get the callee type, note the index adjustment as the AST doesn't contain
  // the this type (which the callee cannot reference anyway!).
  const Type *CalleeType =
      getFunctionOrMethodParamType(D, CalleeIdx - HasImplicitThisParam)
          .getTypePtr();
  if (!CalleeType || !CalleeType->isFunctionPointerType()) {
    S.Diag(AL.getLoc(), diag::err_callback_callee_no_function_type)
        << AL.getRange();
    return;
  }

  const Type *CalleeFnType =
      CalleeType->getPointeeType()->getUnqualifiedDesugaredType();

  // TODO: Check the type of the callee arguments.

  const auto *CalleeFnProtoType = dyn_cast<FunctionProtoType>(CalleeFnType);
  if (!CalleeFnProtoType) {
    S.Diag(AL.getLoc(), diag::err_callback_callee_no_function_type)
        << AL.getRange();
    return;
  }

  if (CalleeFnProtoType->getNumParams() > EncodingIndices.size() - 1) {
    S.Diag(AL.getLoc(), diag::err_attribute_wrong_number_arguments)
        << AL << (unsigned)(EncodingIndices.size() - 1);
    return;
  }

  if (CalleeFnProtoType->getNumParams() < EncodingIndices.size() - 1) {
    S.Diag(AL.getLoc(), diag::err_attribute_wrong_number_arguments)
        << AL << (unsigned)(EncodingIndices.size() - 1);
    return;
  }

  if (CalleeFnProtoType->isVariadic()) {
    S.Diag(AL.getLoc(), diag::err_callback_callee_is_variadic) << AL.getRange();
    return;
  }

  // Do not allow multiple callback attributes.
  if (D->hasAttr<CallbackAttr>()) {
    S.Diag(AL.getLoc(), diag::err_callback_attribute_multiple) << AL.getRange();
    return;
  }

  D->addAttr(::new (S.Context) CallbackAttr(
      S.Context, AL, EncodingIndices.data(), EncodingIndices.size()));
}

static bool isFunctionLike(const Type &T) {
  // Check for explicit function types.
  // 'called_once' is only supported in Objective-C and it has
  // function pointers and block pointers.
  return T.isFunctionPointerType() || T.isBlockPointerType();
}

/// Handle 'called_once' attribute.
static void handleCalledOnceAttr(Sema &S, Decl *D, const ParsedAttr &AL) {
  // 'called_once' only applies to parameters representing functions.
  QualType T = cast<ParmVarDecl>(D)->getType();

  if (!isFunctionLike(*T)) {
    S.Diag(AL.getLoc(), diag::err_called_once_attribute_wrong_type);
    return;
  }

  D->addAttr(::new (S.Context) CalledOnceAttr(S.Context, AL));
}

static void handleTransparentUnionAttr(Sema &S, Decl *D, const ParsedAttr &AL) {
  // Try to find the underlying union declaration.
  RecordDecl *RD = nullptr;
  const auto *TD = dyn_cast<TypedefNameDecl>(D);
  if (TD && TD->getUnderlyingType()->isUnionType())
    RD = TD->getUnderlyingType()->getAsUnionType()->getDecl();
  else
    RD = dyn_cast<RecordDecl>(D);

  if (!RD || !RD->isUnion()) {
    S.Diag(AL.getLoc(), diag::warn_attribute_wrong_decl_type)
        << AL << AL.isRegularKeywordAttribute() << ExpectedUnion;
    return;
  }

  if (!RD->isCompleteDefinition()) {
    if (!RD->isBeingDefined())
      S.Diag(AL.getLoc(),
             diag::warn_transparent_union_attribute_not_definition);
    return;
  }

  RecordDecl::field_iterator Field = RD->field_begin(),
                          FieldEnd = RD->field_end();
  if (Field == FieldEnd) {
    S.Diag(AL.getLoc(), diag::warn_transparent_union_attribute_zero_fields);
    return;
  }

  FieldDecl *FirstField = *Field;
  QualType FirstType = FirstField->getType();
  if (FirstType->hasFloatingRepresentation() || FirstType->isVectorType()) {
    S.Diag(FirstField->getLocation(),
           diag::warn_transparent_union_attribute_floating)
      << FirstType->isVectorType() << FirstType;
    return;
  }

  if (FirstType->isIncompleteType())
    return;
  uint64_t FirstSize = S.Context.getTypeSize(FirstType);
  uint64_t FirstAlign = S.Context.getTypeAlign(FirstType);
  for (; Field != FieldEnd; ++Field) {
    QualType FieldType = Field->getType();
    if (FieldType->isIncompleteType())
      return;
    // FIXME: this isn't fully correct; we also need to test whether the
    // members of the union would all have the same calling convention as the
    // first member of the union. Checking just the size and alignment isn't
    // sufficient (consider structs passed on the stack instead of in registers
    // as an example).
    if (S.Context.getTypeSize(FieldType) != FirstSize ||
        S.Context.getTypeAlign(FieldType) > FirstAlign) {
      // Warn if we drop the attribute.
      bool isSize = S.Context.getTypeSize(FieldType) != FirstSize;
      unsigned FieldBits = isSize ? S.Context.getTypeSize(FieldType)
                                  : S.Context.getTypeAlign(FieldType);
      S.Diag(Field->getLocation(),
             diag::warn_transparent_union_attribute_field_size_align)
          << isSize << *Field << FieldBits;
      unsigned FirstBits = isSize ? FirstSize : FirstAlign;
      S.Diag(FirstField->getLocation(),
             diag::note_transparent_union_first_field_size_align)
          << isSize << FirstBits;
      return;
    }
  }

  RD->addAttr(::new (S.Context) TransparentUnionAttr(S.Context, AL));
}

void Sema::AddAnnotationAttr(Decl *D, const AttributeCommonInfo &CI,
                             StringRef Str, MutableArrayRef<Expr *> Args) {
  auto *Attr = AnnotateAttr::Create(Context, Str, Args.data(), Args.size(), CI);
  if (ConstantFoldAttrArgs(
          CI, MutableArrayRef<Expr *>(Attr->args_begin(), Attr->args_end()))) {
    D->addAttr(Attr);
  }
}

static void handleAnnotateAttr(Sema &S, Decl *D, const ParsedAttr &AL) {
  // Make sure that there is a string literal as the annotation's first
  // argument.
  StringRef Str;
  if (!S.checkStringLiteralArgumentAttr(AL, 0, Str))
    return;

  llvm::SmallVector<Expr *, 4> Args;
  Args.reserve(AL.getNumArgs() - 1);
  for (unsigned Idx = 1; Idx < AL.getNumArgs(); Idx++) {
    assert(!AL.isArgIdent(Idx));
    Args.push_back(AL.getArgAsExpr(Idx));
  }

  S.AddAnnotationAttr(D, AL, Str, Args);
}

static void handleAlignValueAttr(Sema &S, Decl *D, const ParsedAttr &AL) {
  S.AddAlignValueAttr(D, AL, AL.getArgAsExpr(0));
}

void Sema::AddAlignValueAttr(Decl *D, const AttributeCommonInfo &CI, Expr *E) {
  AlignValueAttr TmpAttr(Context, CI, E);
  SourceLocation AttrLoc = CI.getLoc();

  QualType T;
  if (const auto *TD = dyn_cast<TypedefNameDecl>(D))
    T = TD->getUnderlyingType();
  else if (const auto *VD = dyn_cast<ValueDecl>(D))
    T = VD->getType();
  else
    llvm_unreachable("Unknown decl type for align_value");

  if (!T->isDependentType() && !T->isAnyPointerType() &&
      !T->isReferenceType() && !T->isMemberPointerType()) {
    Diag(AttrLoc, diag::warn_attribute_pointer_or_reference_only)
      << &TmpAttr << T << D->getSourceRange();
    return;
  }

  if (!E->isValueDependent()) {
    llvm::APSInt Alignment;
    ExprResult ICE = VerifyIntegerConstantExpression(
        E, &Alignment, diag::err_align_value_attribute_argument_not_int);
    if (ICE.isInvalid())
      return;

    if (!Alignment.isPowerOf2()) {
      Diag(AttrLoc, diag::err_alignment_not_power_of_two)
        << E->getSourceRange();
      return;
    }

    D->addAttr(::new (Context) AlignValueAttr(Context, CI, ICE.get()));
    return;
  }

  // Save dependent expressions in the AST to be instantiated.
  D->addAttr(::new (Context) AlignValueAttr(Context, CI, E));
}

static void handleAlignedAttr(Sema &S, Decl *D, const ParsedAttr &AL) {
  if (AL.hasParsedType()) {
    const ParsedType &TypeArg = AL.getTypeArg();
    TypeSourceInfo *TInfo;
    (void)S.GetTypeFromParser(
        ParsedType::getFromOpaquePtr(TypeArg.getAsOpaquePtr()), &TInfo);
    if (AL.isPackExpansion() &&
        !TInfo->getType()->containsUnexpandedParameterPack()) {
      S.Diag(AL.getEllipsisLoc(),
             diag::err_pack_expansion_without_parameter_packs);
      return;
    }

    if (!AL.isPackExpansion() &&
        S.DiagnoseUnexpandedParameterPack(TInfo->getTypeLoc().getBeginLoc(),
                                          TInfo, Sema::UPPC_Expression))
      return;

    S.AddAlignedAttr(D, AL, TInfo, AL.isPackExpansion());
    return;
  }

  // check the attribute arguments.
  if (AL.getNumArgs() > 1) {
    S.Diag(AL.getLoc(), diag::err_attribute_wrong_number_arguments) << AL << 1;
    return;
  }

  if (AL.getNumArgs() == 0) {
    D->addAttr(::new (S.Context) AlignedAttr(S.Context, AL, true, nullptr));
    return;
  }

  Expr *E = AL.getArgAsExpr(0);
  if (AL.isPackExpansion() && !E->containsUnexpandedParameterPack()) {
    S.Diag(AL.getEllipsisLoc(),
           diag::err_pack_expansion_without_parameter_packs);
    return;
  }

  if (!AL.isPackExpansion() && S.DiagnoseUnexpandedParameterPack(E))
    return;

  S.AddAlignedAttr(D, AL, E, AL.isPackExpansion());
}

/// Perform checking of type validity
///
/// C++11 [dcl.align]p1:
///   An alignment-specifier may be applied to a variable or to a class
///   data member, but it shall not be applied to a bit-field, a function
///   parameter, the formal parameter of a catch clause, or a variable
///   declared with the register storage class specifier. An
///   alignment-specifier may also be applied to the declaration of a class
///   or enumeration type.
/// CWG 2354:
///   CWG agreed to remove permission for alignas to be applied to
///   enumerations.
/// C11 6.7.5/2:
///   An alignment attribute shall not be specified in a declaration of
///   a typedef, or a bit-field, or a function, or a parameter, or an
///   object declared with the register storage-class specifier.
static bool validateAlignasAppliedType(Sema &S, Decl *D,
                                       const AlignedAttr &Attr,
                                       SourceLocation AttrLoc) {
  int DiagKind = -1;
  if (isa<ParmVarDecl>(D)) {
    DiagKind = 0;
  } else if (const auto *VD = dyn_cast<VarDecl>(D)) {
    if (VD->getStorageClass() == SC_Register)
      DiagKind = 1;
    if (VD->isExceptionVariable())
      DiagKind = 2;
  } else if (const auto *FD = dyn_cast<FieldDecl>(D)) {
    if (FD->isBitField())
      DiagKind = 3;
  } else if (const auto *ED = dyn_cast<EnumDecl>(D)) {
    if (ED->getLangOpts().CPlusPlus)
      DiagKind = 4;
  } else if (!isa<TagDecl>(D)) {
    return S.Diag(AttrLoc, diag::err_attribute_wrong_decl_type)
           << &Attr << Attr.isRegularKeywordAttribute()
           << (Attr.isC11() ? ExpectedVariableOrField
                            : ExpectedVariableFieldOrTag);
  }
  if (DiagKind != -1) {
    return S.Diag(AttrLoc, diag::err_alignas_attribute_wrong_decl_type)
           << &Attr << DiagKind;
  }
  return false;
}

void Sema::AddAlignedAttr(Decl *D, const AttributeCommonInfo &CI, Expr *E,
                          bool IsPackExpansion) {
  AlignedAttr TmpAttr(Context, CI, true, E);
  SourceLocation AttrLoc = CI.getLoc();

  // C++11 alignas(...) and C11 _Alignas(...) have additional requirements.
  if (TmpAttr.isAlignas() &&
      validateAlignasAppliedType(*this, D, TmpAttr, AttrLoc))
    return;

  if (E->isValueDependent()) {
    // We can't support a dependent alignment on a non-dependent type,
    // because we have no way to model that a type is "alignment-dependent"
    // but not dependent in any other way.
    if (const auto *TND = dyn_cast<TypedefNameDecl>(D)) {
      if (!TND->getUnderlyingType()->isDependentType()) {
        Diag(AttrLoc, diag::err_alignment_dependent_typedef_name)
            << E->getSourceRange();
        return;
      }
    }

    // Save dependent expressions in the AST to be instantiated.
    AlignedAttr *AA = ::new (Context) AlignedAttr(Context, CI, true, E);
    AA->setPackExpansion(IsPackExpansion);
    D->addAttr(AA);
    return;
  }

  // FIXME: Cache the number on the AL object?
  llvm::APSInt Alignment;
  ExprResult ICE = VerifyIntegerConstantExpression(
      E, &Alignment, diag::err_aligned_attribute_argument_not_int);
  if (ICE.isInvalid())
    return;

  uint64_t MaximumAlignment = Sema::MaximumAlignment;
  if (Context.getTargetInfo().getTriple().isOSBinFormatCOFF())
    MaximumAlignment = std::min(MaximumAlignment, uint64_t(8192));
  if (Alignment > MaximumAlignment) {
    Diag(AttrLoc, diag::err_attribute_aligned_too_great)
        << MaximumAlignment << E->getSourceRange();
    return;
  }

  uint64_t AlignVal = Alignment.getZExtValue();
  // C++11 [dcl.align]p2:
  //   -- if the constant expression evaluates to zero, the alignment
  //      specifier shall have no effect
  // C11 6.7.5p6:
  //   An alignment specification of zero has no effect.
  if (!(TmpAttr.isAlignas() && !Alignment)) {
    if (!llvm::isPowerOf2_64(AlignVal)) {
      Diag(AttrLoc, diag::err_alignment_not_power_of_two)
        << E->getSourceRange();
      return;
    }
  }

  const auto *VD = dyn_cast<VarDecl>(D);
  if (VD) {
    unsigned MaxTLSAlign =
        Context.toCharUnitsFromBits(Context.getTargetInfo().getMaxTLSAlign())
            .getQuantity();
    if (MaxTLSAlign && AlignVal > MaxTLSAlign &&
        VD->getTLSKind() != VarDecl::TLS_None) {
      Diag(VD->getLocation(), diag::err_tls_var_aligned_over_maximum)
          << (unsigned)AlignVal << VD << MaxTLSAlign;
      return;
    }
  }

  // On AIX, an aligned attribute can not decrease the alignment when applied
  // to a variable declaration with vector type.
  if (VD && Context.getTargetInfo().getTriple().isOSAIX()) {
    const Type *Ty = VD->getType().getTypePtr();
    if (Ty->isVectorType() && AlignVal < 16) {
      Diag(VD->getLocation(), diag::warn_aligned_attr_underaligned)
          << VD->getType() << 16;
      return;
    }
  }

  AlignedAttr *AA = ::new (Context) AlignedAttr(Context, CI, true, ICE.get());
  AA->setPackExpansion(IsPackExpansion);
  AA->setCachedAlignmentValue(
      static_cast<unsigned>(AlignVal * Context.getCharWidth()));
  D->addAttr(AA);
}

void Sema::AddAlignedAttr(Decl *D, const AttributeCommonInfo &CI,
                          TypeSourceInfo *TS, bool IsPackExpansion) {
  AlignedAttr TmpAttr(Context, CI, false, TS);
  SourceLocation AttrLoc = CI.getLoc();

  // C++11 alignas(...) and C11 _Alignas(...) have additional requirements.
  if (TmpAttr.isAlignas() &&
      validateAlignasAppliedType(*this, D, TmpAttr, AttrLoc))
    return;

  if (TS->getType()->isDependentType()) {
    // We can't support a dependent alignment on a non-dependent type,
    // because we have no way to model that a type is "type-dependent"
    // but not dependent in any other way.
    if (const auto *TND = dyn_cast<TypedefNameDecl>(D)) {
      if (!TND->getUnderlyingType()->isDependentType()) {
        Diag(AttrLoc, diag::err_alignment_dependent_typedef_name)
            << TS->getTypeLoc().getSourceRange();
        return;
      }
    }

    AlignedAttr *AA = ::new (Context) AlignedAttr(Context, CI, false, TS);
    AA->setPackExpansion(IsPackExpansion);
    D->addAttr(AA);
    return;
  }

  const auto *VD = dyn_cast<VarDecl>(D);
  unsigned AlignVal = TmpAttr.getAlignment(Context);
  // On AIX, an aligned attribute can not decrease the alignment when applied
  // to a variable declaration with vector type.
  if (VD && Context.getTargetInfo().getTriple().isOSAIX()) {
    const Type *Ty = VD->getType().getTypePtr();
    if (Ty->isVectorType() &&
        Context.toCharUnitsFromBits(AlignVal).getQuantity() < 16) {
      Diag(VD->getLocation(), diag::warn_aligned_attr_underaligned)
          << VD->getType() << 16;
      return;
    }
  }

  AlignedAttr *AA = ::new (Context) AlignedAttr(Context, CI, false, TS);
  AA->setPackExpansion(IsPackExpansion);
  AA->setCachedAlignmentValue(AlignVal);
  D->addAttr(AA);
}

void Sema::CheckAlignasUnderalignment(Decl *D) {
  assert(D->hasAttrs() && "no attributes on decl");

  QualType UnderlyingTy, DiagTy;
  if (const auto *VD = dyn_cast<ValueDecl>(D)) {
    UnderlyingTy = DiagTy = VD->getType();
  } else {
    UnderlyingTy = DiagTy = Context.getTagDeclType(cast<TagDecl>(D));
    if (const auto *ED = dyn_cast<EnumDecl>(D))
      UnderlyingTy = ED->getIntegerType();
  }
  if (DiagTy->isDependentType() || DiagTy->isIncompleteType())
    return;

  // C++11 [dcl.align]p5, C11 6.7.5/4:
  //   The combined effect of all alignment attributes in a declaration shall
  //   not specify an alignment that is less strict than the alignment that
  //   would otherwise be required for the entity being declared.
  AlignedAttr *AlignasAttr = nullptr;
  AlignedAttr *LastAlignedAttr = nullptr;
  unsigned Align = 0;
  for (auto *I : D->specific_attrs<AlignedAttr>()) {
    if (I->isAlignmentDependent())
      return;
    if (I->isAlignas())
      AlignasAttr = I;
    Align = std::max(Align, I->getAlignment(Context));
    LastAlignedAttr = I;
  }

  if (Align && DiagTy->isSizelessType()) {
    Diag(LastAlignedAttr->getLocation(), diag::err_attribute_sizeless_type)
        << LastAlignedAttr << DiagTy;
  } else if (AlignasAttr && Align) {
    CharUnits RequestedAlign = Context.toCharUnitsFromBits(Align);
    CharUnits NaturalAlign = Context.getTypeAlignInChars(UnderlyingTy);
    if (NaturalAlign > RequestedAlign)
      Diag(AlignasAttr->getLocation(), diag::err_alignas_underaligned)
        << DiagTy << (unsigned)NaturalAlign.getQuantity();
  }
}

bool Sema::checkMSInheritanceAttrOnDefinition(
    CXXRecordDecl *RD, SourceRange Range, bool BestCase,
    MSInheritanceModel ExplicitModel) {
  assert(RD->hasDefinition() && "RD has no definition!");

  // We may not have seen base specifiers or any virtual methods yet.  We will
  // have to wait until the record is defined to catch any mismatches.
  if (!RD->getDefinition()->isCompleteDefinition())
    return false;

  // The unspecified model never matches what a definition could need.
  if (ExplicitModel == MSInheritanceModel::Unspecified)
    return false;

  if (BestCase) {
    if (RD->calculateInheritanceModel() == ExplicitModel)
      return false;
  } else {
    if (RD->calculateInheritanceModel() <= ExplicitModel)
      return false;
  }

  Diag(Range.getBegin(), diag::err_mismatched_ms_inheritance)
      << 0 /*definition*/;
  Diag(RD->getDefinition()->getLocation(), diag::note_defined_here) << RD;
  return true;
}

/// parseModeAttrArg - Parses attribute mode string and returns parsed type
/// attribute.
static void parseModeAttrArg(Sema &S, StringRef Str, unsigned &DestWidth,
                             bool &IntegerMode, bool &ComplexMode,
                             FloatModeKind &ExplicitType) {
  IntegerMode = true;
  ComplexMode = false;
  ExplicitType = FloatModeKind::NoFloat;
  switch (Str.size()) {
  case 2:
    switch (Str[0]) {
    case 'Q':
      DestWidth = 8;
      break;
    case 'H':
      DestWidth = 16;
      break;
    case 'S':
      DestWidth = 32;
      break;
    case 'D':
      DestWidth = 64;
      break;
    case 'X':
      DestWidth = 96;
      break;
    case 'K': // KFmode - IEEE quad precision (__float128)
      ExplicitType = FloatModeKind::Float128;
      DestWidth = Str[1] == 'I' ? 0 : 128;
      break;
    case 'T':
      ExplicitType = FloatModeKind::LongDouble;
      DestWidth = 128;
      break;
    case 'I':
      ExplicitType = FloatModeKind::Ibm128;
      DestWidth = Str[1] == 'I' ? 0 : 128;
      break;
    }
    if (Str[1] == 'F') {
      IntegerMode = false;
    } else if (Str[1] == 'C') {
      IntegerMode = false;
      ComplexMode = true;
    } else if (Str[1] != 'I') {
      DestWidth = 0;
    }
    break;
  case 4:
    // FIXME: glibc uses 'word' to define register_t; this is narrower than a
    // pointer on PIC16 and other embedded platforms.
    if (Str == "word")
      DestWidth = S.Context.getTargetInfo().getRegisterWidth();
    else if (Str == "byte")
      DestWidth = S.Context.getTargetInfo().getCharWidth();
    break;
  case 7:
    if (Str == "pointer")
      DestWidth = S.Context.getTargetInfo().getPointerWidth(LangAS::Default);
    break;
  case 11:
    if (Str == "unwind_word")
      DestWidth = S.Context.getTargetInfo().getUnwindWordWidth();
    break;
  }
}

/// handleModeAttr - This attribute modifies the width of a decl with primitive
/// type.
///
/// Despite what would be logical, the mode attribute is a decl attribute, not a
/// type attribute: 'int ** __attribute((mode(HI))) *G;' tries to make 'G' be
/// HImode, not an intermediate pointer.
static void handleModeAttr(Sema &S, Decl *D, const ParsedAttr &AL) {
  // This attribute isn't documented, but glibc uses it.  It changes
  // the width of an int or unsigned int to the specified size.
  if (!AL.isArgIdent(0)) {
    S.Diag(AL.getLoc(), diag::err_attribute_argument_type)
        << AL << AANT_ArgumentIdentifier;
    return;
  }

  IdentifierInfo *Name = AL.getArgAsIdent(0)->Ident;

  S.AddModeAttr(D, AL, Name);
}

void Sema::AddModeAttr(Decl *D, const AttributeCommonInfo &CI,
                       IdentifierInfo *Name, bool InInstantiation) {
  StringRef Str = Name->getName();
  normalizeName(Str);
  SourceLocation AttrLoc = CI.getLoc();

  unsigned DestWidth = 0;
  bool IntegerMode = true;
  bool ComplexMode = false;
  FloatModeKind ExplicitType = FloatModeKind::NoFloat;
  llvm::APInt VectorSize(64, 0);
  if (Str.size() >= 4 && Str[0] == 'V') {
    // Minimal length of vector mode is 4: 'V' + NUMBER(>=1) + TYPE(>=2).
    size_t StrSize = Str.size();
    size_t VectorStringLength = 0;
    while ((VectorStringLength + 1) < StrSize &&
           isdigit(Str[VectorStringLength + 1]))
      ++VectorStringLength;
    if (VectorStringLength &&
        !Str.substr(1, VectorStringLength).getAsInteger(10, VectorSize) &&
        VectorSize.isPowerOf2()) {
      parseModeAttrArg(*this, Str.substr(VectorStringLength + 1), DestWidth,
                       IntegerMode, ComplexMode, ExplicitType);
      // Avoid duplicate warning from template instantiation.
      if (!InInstantiation)
        Diag(AttrLoc, diag::warn_vector_mode_deprecated);
    } else {
      VectorSize = 0;
    }
  }

  if (!VectorSize)
    parseModeAttrArg(*this, Str, DestWidth, IntegerMode, ComplexMode,
                     ExplicitType);

  // FIXME: Sync this with InitializePredefinedMacros; we need to match int8_t
  // and friends, at least with glibc.
  // FIXME: Make sure floating-point mappings are accurate
  // FIXME: Support XF and TF types
  if (!DestWidth) {
    Diag(AttrLoc, diag::err_machine_mode) << 0 /*Unknown*/ << Name;
    return;
  }

  QualType OldTy;
  if (const auto *TD = dyn_cast<TypedefNameDecl>(D))
    OldTy = TD->getUnderlyingType();
  else if (const auto *ED = dyn_cast<EnumDecl>(D)) {
    // Something like 'typedef enum { X } __attribute__((mode(XX))) T;'.
    // Try to get type from enum declaration, default to int.
    OldTy = ED->getIntegerType();
    if (OldTy.isNull())
      OldTy = Context.IntTy;
  } else
    OldTy = cast<ValueDecl>(D)->getType();

  if (OldTy->isDependentType()) {
    D->addAttr(::new (Context) ModeAttr(Context, CI, Name));
    return;
  }

  // Base type can also be a vector type (see PR17453).
  // Distinguish between base type and base element type.
  QualType OldElemTy = OldTy;
  if (const auto *VT = OldTy->getAs<VectorType>())
    OldElemTy = VT->getElementType();

  // GCC allows 'mode' attribute on enumeration types (even incomplete), except
  // for vector modes. So, 'enum X __attribute__((mode(QI)));' forms a complete
  // type, 'enum { A } __attribute__((mode(V4SI)))' is rejected.
  if ((isa<EnumDecl>(D) || OldElemTy->getAs<EnumType>()) &&
      VectorSize.getBoolValue()) {
    Diag(AttrLoc, diag::err_enum_mode_vector_type) << Name << CI.getRange();
    return;
  }
  bool IntegralOrAnyEnumType = (OldElemTy->isIntegralOrEnumerationType() &&
                                !OldElemTy->isBitIntType()) ||
                               OldElemTy->getAs<EnumType>();

  if (!OldElemTy->getAs<BuiltinType>() && !OldElemTy->isComplexType() &&
      !IntegralOrAnyEnumType)
    Diag(AttrLoc, diag::err_mode_not_primitive);
  else if (IntegerMode) {
    if (!IntegralOrAnyEnumType)
      Diag(AttrLoc, diag::err_mode_wrong_type);
  } else if (ComplexMode) {
    if (!OldElemTy->isComplexType())
      Diag(AttrLoc, diag::err_mode_wrong_type);
  } else {
    if (!OldElemTy->isFloatingType())
      Diag(AttrLoc, diag::err_mode_wrong_type);
  }

  QualType NewElemTy;

  if (IntegerMode)
    NewElemTy = Context.getIntTypeForBitwidth(DestWidth,
                                              OldElemTy->isSignedIntegerType());
  else
    NewElemTy = Context.getRealTypeForBitwidth(DestWidth, ExplicitType);

  if (NewElemTy.isNull()) {
    Diag(AttrLoc, diag::err_machine_mode) << 1 /*Unsupported*/ << Name;
    return;
  }

  if (ComplexMode) {
    NewElemTy = Context.getComplexType(NewElemTy);
  }

  QualType NewTy = NewElemTy;
  if (VectorSize.getBoolValue()) {
    NewTy = Context.getVectorType(NewTy, VectorSize.getZExtValue(),
                                  VectorType::GenericVector);
  } else if (const auto *OldVT = OldTy->getAs<VectorType>()) {
    // Complex machine mode does not support base vector types.
    if (ComplexMode) {
      Diag(AttrLoc, diag::err_complex_mode_vector_type);
      return;
    }
    unsigned NumElements = Context.getTypeSize(OldElemTy) *
                           OldVT->getNumElements() /
                           Context.getTypeSize(NewElemTy);
    NewTy =
        Context.getVectorType(NewElemTy, NumElements, OldVT->getVectorKind());
  }

  if (NewTy.isNull()) {
    Diag(AttrLoc, diag::err_mode_wrong_type);
    return;
  }

  // Install the new type.
  if (auto *TD = dyn_cast<TypedefNameDecl>(D))
    TD->setModedTypeSourceInfo(TD->getTypeSourceInfo(), NewTy);
  else if (auto *ED = dyn_cast<EnumDecl>(D))
    ED->setIntegerType(NewTy);
  else
    cast<ValueDecl>(D)->setType(NewTy);

  D->addAttr(::new (Context) ModeAttr(Context, CI, Name));
}

static void handleNoDebugAttr(Sema &S, Decl *D, const ParsedAttr &AL) {
  D->addAttr(::new (S.Context) NoDebugAttr(S.Context, AL));
}

AlwaysInlineAttr *Sema::mergeAlwaysInlineAttr(Decl *D,
                                              const AttributeCommonInfo &CI,
                                              const IdentifierInfo *Ident) {
  if (OptimizeNoneAttr *Optnone = D->getAttr<OptimizeNoneAttr>()) {
    Diag(CI.getLoc(), diag::warn_attribute_ignored) << Ident;
    Diag(Optnone->getLocation(), diag::note_conflicting_attribute);
    return nullptr;
  }

  if (D->hasAttr<AlwaysInlineAttr>())
    return nullptr;

  return ::new (Context) AlwaysInlineAttr(Context, CI);
}

InternalLinkageAttr *Sema::mergeInternalLinkageAttr(Decl *D,
                                                    const ParsedAttr &AL) {
  if (const auto *VD = dyn_cast<VarDecl>(D)) {
    // Attribute applies to Var but not any subclass of it (like ParmVar,
    // ImplicitParm or VarTemplateSpecialization).
    if (VD->getKind() != Decl::Var) {
      Diag(AL.getLoc(), diag::warn_attribute_wrong_decl_type)
          << AL << AL.isRegularKeywordAttribute()
          << (getLangOpts().CPlusPlus ? ExpectedFunctionVariableOrClass
                                      : ExpectedVariableOrFunction);
      return nullptr;
    }
    // Attribute does not apply to non-static local variables.
    if (VD->hasLocalStorage()) {
      Diag(VD->getLocation(), diag::warn_internal_linkage_local_storage);
      return nullptr;
    }
  }

  return ::new (Context) InternalLinkageAttr(Context, AL);
}
InternalLinkageAttr *
Sema::mergeInternalLinkageAttr(Decl *D, const InternalLinkageAttr &AL) {
  if (const auto *VD = dyn_cast<VarDecl>(D)) {
    // Attribute applies to Var but not any subclass of it (like ParmVar,
    // ImplicitParm or VarTemplateSpecialization).
    if (VD->getKind() != Decl::Var) {
      Diag(AL.getLocation(), diag::warn_attribute_wrong_decl_type)
          << &AL << AL.isRegularKeywordAttribute()
          << (getLangOpts().CPlusPlus ? ExpectedFunctionVariableOrClass
                                      : ExpectedVariableOrFunction);
      return nullptr;
    }
    // Attribute does not apply to non-static local variables.
    if (VD->hasLocalStorage()) {
      Diag(VD->getLocation(), diag::warn_internal_linkage_local_storage);
      return nullptr;
    }
  }

  return ::new (Context) InternalLinkageAttr(Context, AL);
}

MinSizeAttr *Sema::mergeMinSizeAttr(Decl *D, const AttributeCommonInfo &CI) {
  if (OptimizeNoneAttr *Optnone = D->getAttr<OptimizeNoneAttr>()) {
    Diag(CI.getLoc(), diag::warn_attribute_ignored) << "'minsize'";
    Diag(Optnone->getLocation(), diag::note_conflicting_attribute);
    return nullptr;
  }

  if (D->hasAttr<MinSizeAttr>())
    return nullptr;

  return ::new (Context) MinSizeAttr(Context, CI);
}

SwiftNameAttr *Sema::mergeSwiftNameAttr(Decl *D, const SwiftNameAttr &SNA,
                                        StringRef Name) {
  if (const auto *PrevSNA = D->getAttr<SwiftNameAttr>()) {
    if (PrevSNA->getName() != Name && !PrevSNA->isImplicit()) {
      Diag(PrevSNA->getLocation(), diag::err_attributes_are_not_compatible)
          << PrevSNA << &SNA
          << (PrevSNA->isRegularKeywordAttribute() ||
              SNA.isRegularKeywordAttribute());
      Diag(SNA.getLoc(), diag::note_conflicting_attribute);
    }

    D->dropAttr<SwiftNameAttr>();
  }
  return ::new (Context) SwiftNameAttr(Context, SNA, Name);
}

OptimizeNoneAttr *Sema::mergeOptimizeNoneAttr(Decl *D,
                                              const AttributeCommonInfo &CI) {
  if (AlwaysInlineAttr *Inline = D->getAttr<AlwaysInlineAttr>()) {
    Diag(Inline->getLocation(), diag::warn_attribute_ignored) << Inline;
    Diag(CI.getLoc(), diag::note_conflicting_attribute);
    D->dropAttr<AlwaysInlineAttr>();
  }
  if (MinSizeAttr *MinSize = D->getAttr<MinSizeAttr>()) {
    Diag(MinSize->getLocation(), diag::warn_attribute_ignored) << MinSize;
    Diag(CI.getLoc(), diag::note_conflicting_attribute);
    D->dropAttr<MinSizeAttr>();
  }

  if (D->hasAttr<OptimizeNoneAttr>())
    return nullptr;

  return ::new (Context) OptimizeNoneAttr(Context, CI);
}

static void handleAlwaysInlineAttr(Sema &S, Decl *D, const ParsedAttr &AL) {
  if (AlwaysInlineAttr *Inline =
          S.mergeAlwaysInlineAttr(D, AL, AL.getAttrName()))
    D->addAttr(Inline);
}

static void handleMinSizeAttr(Sema &S, Decl *D, const ParsedAttr &AL) {
  if (MinSizeAttr *MinSize = S.mergeMinSizeAttr(D, AL))
    D->addAttr(MinSize);
}

static void handleOptimizeNoneAttr(Sema &S, Decl *D, const ParsedAttr &AL) {
  if (OptimizeNoneAttr *Optnone = S.mergeOptimizeNoneAttr(D, AL))
    D->addAttr(Optnone);
}

static void handleSYCLDeviceAttr(Sema &S, Decl *D, const ParsedAttr &AL) {
  auto *ND = cast<NamedDecl>(D);
  if (!ND->isExternallyVisible()) {
    S.Diag(AL.getLoc(), diag::err_sycl_attribute_internal_decl)
        << AL << !isa<FunctionDecl>(ND);
    return;
  }

  if (auto *VD = dyn_cast<VarDecl>(D)) {
    QualType VarType = VD->getType();
    // Diagnose only for non-dependent types since dependent type don't have
    // attributes applied on them ATM.
    if (!VarType->isDependentType() &&
        !S.isTypeDecoratedWithDeclAttribute<SYCLDeviceGlobalAttr>(
            VD->getType())) {
      S.Diag(AL.getLoc(), diag::err_sycl_attribute_not_device_global) << AL;
      return;
    }
  }

  handleSimpleAttribute<SYCLDeviceAttr>(S, D, AL);
}

static void handleSYCLDeviceIndirectlyCallableAttr(Sema &S, Decl *D,
                                                   const ParsedAttr &AL) {
  auto *FD = cast<FunctionDecl>(D);
  if (!FD->isExternallyVisible()) {
    S.Diag(AL.getLoc(), diag::err_sycl_attribute_internal_decl)
        << AL << /*function*/ 0;
    return;
  }

  D->addAttr(SYCLDeviceAttr::CreateImplicit(S.Context));
  handleSimpleAttribute<SYCLDeviceIndirectlyCallableAttr>(S, D, AL);
}

static void handleSYCLGlobalVarAttr(Sema &S, Decl *D, const ParsedAttr &AL) {
  if (!S.Context.getSourceManager().isInSystemHeader(D->getLocation())) {
    S.Diag(AL.getLoc(), diag::err_attribute_only_system_header) << AL;
    return;
  }

  handleSimpleAttribute<SYCLGlobalVarAttr>(S, D, AL);
}

static void handleSYCLRegisterNumAttr(Sema &S, Decl *D, const ParsedAttr &AL) {
  if (!AL.checkExactlyNumArgs(S, 1))
    return;
  uint32_t RegNo = 0;
  const Expr *E = AL.getArgAsExpr(0);
  if (!checkUInt32Argument(S, AL, E, RegNo, 0, /*StrictlyUnsigned=*/true))
    return;
  D->addAttr(::new (S.Context) SYCLRegisterNumAttr(S.Context, AL, RegNo));
}

void Sema::AddSYCLIntelESimdVectorizeAttr(Decl *D,
                                          const AttributeCommonInfo &CI,
                                          Expr *E) {
  if (!E->isValueDependent()) {
    // Validate that we have an integer constant expression and then store the
    // converted constant expression into the semantic attribute so that we
    // don't have to evaluate it again later.
    llvm::APSInt ArgVal;
    ExprResult Res = VerifyIntegerConstantExpression(E, &ArgVal);
    if (Res.isInvalid())
      return;
    E = Res.get();

    if (ArgVal != 8 && ArgVal != 16 && ArgVal != 32) {
      Diag(E->getExprLoc(), diag::err_sycl_esimd_vectorize_unsupported_value)
          << CI;
      return;
    }

    // Check to see if there's a duplicate attribute with different values
    // already applied to the declaration.
    if (const auto *DeclAttr = D->getAttr<SYCLIntelESimdVectorizeAttr>()) {
      // If the other attribute argument is instantiation dependent, we won't
      // have converted it to a constant expression yet and thus we test
      // whether this is a null pointer.
      if (const auto *DeclExpr = dyn_cast<ConstantExpr>(DeclAttr->getValue())) {
        if (ArgVal != DeclExpr->getResultAsAPSInt()) {
          Diag(CI.getLoc(), diag::warn_duplicate_attribute) << CI;
          Diag(DeclAttr->getLoc(), diag::note_previous_attribute);
        }
        // Drop the duplicate attribute.
        return;
      }
    }
  }

  D->addAttr(::new (Context) SYCLIntelESimdVectorizeAttr(Context, CI, E));
}

SYCLIntelESimdVectorizeAttr *
Sema::MergeSYCLIntelESimdVectorizeAttr(Decl *D,
                                       const SYCLIntelESimdVectorizeAttr &A) {
  // Check to see if there's a duplicate attribute with different values
  // already applied to the declaration.
  if (const auto *DeclAttr = D->getAttr<SYCLIntelESimdVectorizeAttr>()) {
    if (const auto *DeclExpr = dyn_cast<ConstantExpr>(DeclAttr->getValue())) {
      if (const auto *MergeExpr = dyn_cast<ConstantExpr>(A.getValue())) {
        if (DeclExpr->getResultAsAPSInt() != MergeExpr->getResultAsAPSInt()) {
          Diag(DeclAttr->getLoc(), diag::warn_duplicate_attribute) << &A;
          Diag(A.getLoc(), diag::note_previous_attribute);
        }
        // Do not add a duplicate attribute.
        return nullptr;
      }
    }
  }
  return ::new (Context) SYCLIntelESimdVectorizeAttr(Context, A, A.getValue());
}

static void handleSYCLIntelESimdVectorizeAttr(Sema &S, Decl *D,
                                              const ParsedAttr &A) {
  S.CheckDeprecatedSYCLAttributeSpelling(A);

  Expr *E = A.getArgAsExpr(0);
  S.AddSYCLIntelESimdVectorizeAttr(D, A, E);
}

static void handleConstantAttr(Sema &S, Decl *D, const ParsedAttr &AL) {
  const auto *VD = cast<VarDecl>(D);
  if (VD->hasLocalStorage()) {
    S.Diag(AL.getLoc(), diag::err_cuda_nonstatic_constdev);
    return;
  }
  // constexpr variable may already get an implicit constant attr, which should
  // be replaced by the explicit constant attr.
  if (auto *A = D->getAttr<CUDAConstantAttr>()) {
    if (!A->isImplicit())
      return;
    D->dropAttr<CUDAConstantAttr>();
  }
  D->addAttr(::new (S.Context) CUDAConstantAttr(S.Context, AL));
}

static void handleSharedAttr(Sema &S, Decl *D, const ParsedAttr &AL) {
  const auto *VD = cast<VarDecl>(D);
  // extern __shared__ is only allowed on arrays with no length (e.g.
  // "int x[]").
  if (!S.getLangOpts().GPURelocatableDeviceCode && VD->hasExternalStorage() &&
      !isa<IncompleteArrayType>(VD->getType())) {
    S.Diag(AL.getLoc(), diag::err_cuda_extern_shared) << VD;
    return;
  }
  if (S.getLangOpts().CUDA && VD->hasLocalStorage() &&
      S.CUDADiagIfHostCode(AL.getLoc(), diag::err_cuda_host_shared)
          << S.CurrentCUDATarget())
    return;
  D->addAttr(::new (S.Context) CUDASharedAttr(S.Context, AL));
}

static void handleGlobalAttr(Sema &S, Decl *D, const ParsedAttr &AL) {
  const auto *FD = cast<FunctionDecl>(D);
  if (!FD->getReturnType()->isVoidType() &&
      !FD->getReturnType()->getAs<AutoType>() &&
      !FD->getReturnType()->isInstantiationDependentType()) {
    SourceRange RTRange = FD->getReturnTypeSourceRange();
    S.Diag(FD->getTypeSpecStartLoc(), diag::err_kern_type_not_void_return)
        << FD->getType()
        << (RTRange.isValid() ? FixItHint::CreateReplacement(RTRange, "void")
                              : FixItHint());
    return;
  }
  if (const auto *Method = dyn_cast<CXXMethodDecl>(FD)) {
    if (Method->isInstance()) {
      S.Diag(Method->getBeginLoc(), diag::err_kern_is_nonstatic_method)
          << Method;
      return;
    }
    S.Diag(Method->getBeginLoc(), diag::warn_kern_is_method) << Method;
  }
  // Only warn for "inline" when compiling for host, to cut down on noise.
  if (FD->isInlineSpecified() && !S.getLangOpts().CUDAIsDevice)
    S.Diag(FD->getBeginLoc(), diag::warn_kern_is_inline) << FD;

  if (AL.getKind() == ParsedAttr::AT_NVPTXKernel)
    D->addAttr(::new (S.Context) NVPTXKernelAttr(S.Context, AL));
  else
    D->addAttr(::new (S.Context) CUDAGlobalAttr(S.Context, AL));
  // In host compilation the kernel is emitted as a stub function, which is
  // a helper function for launching the kernel. The instructions in the helper
  // function has nothing to do with the source code of the kernel. Do not emit
  // debug info for the stub function to avoid confusing the debugger.
  if (S.LangOpts.HIP && !S.LangOpts.CUDAIsDevice)
    D->addAttr(NoDebugAttr::CreateImplicit(S.Context));
}

static void handleDeviceAttr(Sema &S, Decl *D, const ParsedAttr &AL) {
  if (const auto *VD = dyn_cast<VarDecl>(D)) {
    if (VD->hasLocalStorage()) {
      S.Diag(AL.getLoc(), diag::err_cuda_nonstatic_constdev);
      return;
    }
  }

  if (auto *A = D->getAttr<CUDADeviceAttr>()) {
    if (!A->isImplicit())
      return;
    D->dropAttr<CUDADeviceAttr>();
  }
  D->addAttr(::new (S.Context) CUDADeviceAttr(S.Context, AL));
}

static void handleManagedAttr(Sema &S, Decl *D, const ParsedAttr &AL) {
  if (const auto *VD = dyn_cast<VarDecl>(D)) {
    if (VD->hasLocalStorage()) {
      S.Diag(AL.getLoc(), diag::err_cuda_nonstatic_constdev);
      return;
    }
  }
  if (!D->hasAttr<HIPManagedAttr>())
    D->addAttr(::new (S.Context) HIPManagedAttr(S.Context, AL));
  if (!D->hasAttr<CUDADeviceAttr>())
    D->addAttr(CUDADeviceAttr::CreateImplicit(S.Context));
}

static void handleGNUInlineAttr(Sema &S, Decl *D, const ParsedAttr &AL) {
  const auto *Fn = cast<FunctionDecl>(D);
  if (!Fn->isInlineSpecified()) {
    S.Diag(AL.getLoc(), diag::warn_gnu_inline_attribute_requires_inline);
    return;
  }

  if (S.LangOpts.CPlusPlus && Fn->getStorageClass() != SC_Extern)
    S.Diag(AL.getLoc(), diag::warn_gnu_inline_cplusplus_without_extern);

  D->addAttr(::new (S.Context) GNUInlineAttr(S.Context, AL));
}

static void handleCallConvAttr(Sema &S, Decl *D, const ParsedAttr &AL) {
  if (hasDeclarator(D)) return;

  // Diagnostic is emitted elsewhere: here we store the (valid) AL
  // in the Decl node for syntactic reasoning, e.g., pretty-printing.
  CallingConv CC;
  if (S.CheckCallingConvAttr(AL, CC, /*FD*/nullptr))
    return;

  if (!isa<ObjCMethodDecl>(D)) {
    S.Diag(AL.getLoc(), diag::warn_attribute_wrong_decl_type)
        << AL << AL.isRegularKeywordAttribute() << ExpectedFunctionOrMethod;
    return;
  }

  switch (AL.getKind()) {
  case ParsedAttr::AT_FastCall:
    D->addAttr(::new (S.Context) FastCallAttr(S.Context, AL));
    return;
  case ParsedAttr::AT_StdCall:
    D->addAttr(::new (S.Context) StdCallAttr(S.Context, AL));
    return;
  case ParsedAttr::AT_ThisCall:
    D->addAttr(::new (S.Context) ThisCallAttr(S.Context, AL));
    return;
  case ParsedAttr::AT_CDecl:
    D->addAttr(::new (S.Context) CDeclAttr(S.Context, AL));
    return;
  case ParsedAttr::AT_Pascal:
    D->addAttr(::new (S.Context) PascalAttr(S.Context, AL));
    return;
  case ParsedAttr::AT_SwiftCall:
    D->addAttr(::new (S.Context) SwiftCallAttr(S.Context, AL));
    return;
  case ParsedAttr::AT_SwiftAsyncCall:
    D->addAttr(::new (S.Context) SwiftAsyncCallAttr(S.Context, AL));
    return;
  case ParsedAttr::AT_VectorCall:
    D->addAttr(::new (S.Context) VectorCallAttr(S.Context, AL));
    return;
  case ParsedAttr::AT_MSABI:
    D->addAttr(::new (S.Context) MSABIAttr(S.Context, AL));
    return;
  case ParsedAttr::AT_SysVABI:
    D->addAttr(::new (S.Context) SysVABIAttr(S.Context, AL));
    return;
  case ParsedAttr::AT_RegCall:
    D->addAttr(::new (S.Context) RegCallAttr(S.Context, AL));
    return;
  case ParsedAttr::AT_Pcs: {
    PcsAttr::PCSType PCS;
    switch (CC) {
    case CC_AAPCS:
      PCS = PcsAttr::AAPCS;
      break;
    case CC_AAPCS_VFP:
      PCS = PcsAttr::AAPCS_VFP;
      break;
    default:
      llvm_unreachable("unexpected calling convention in pcs attribute");
    }

    D->addAttr(::new (S.Context) PcsAttr(S.Context, AL, PCS));
    return;
  }
  case ParsedAttr::AT_AArch64VectorPcs:
    D->addAttr(::new (S.Context) AArch64VectorPcsAttr(S.Context, AL));
    return;
  case ParsedAttr::AT_AArch64SVEPcs:
    D->addAttr(::new (S.Context) AArch64SVEPcsAttr(S.Context, AL));
    return;
  case ParsedAttr::AT_AMDGPUKernelCall:
    D->addAttr(::new (S.Context) AMDGPUKernelCallAttr(S.Context, AL));
    return;
  case ParsedAttr::AT_IntelOclBicc:
    D->addAttr(::new (S.Context) IntelOclBiccAttr(S.Context, AL));
    return;
  case ParsedAttr::AT_PreserveMost:
    D->addAttr(::new (S.Context) PreserveMostAttr(S.Context, AL));
    return;
  case ParsedAttr::AT_PreserveAll:
    D->addAttr(::new (S.Context) PreserveAllAttr(S.Context, AL));
    return;
  default:
    llvm_unreachable("unexpected attribute kind");
  }
}

static void handleSuppressAttr(Sema &S, Decl *D, const ParsedAttr &AL) {
  if (!AL.checkAtLeastNumArgs(S, 1))
    return;

  std::vector<StringRef> DiagnosticIdentifiers;
  for (unsigned I = 0, E = AL.getNumArgs(); I != E; ++I) {
    StringRef RuleName;

    if (!S.checkStringLiteralArgumentAttr(AL, I, RuleName, nullptr))
      return;

    // FIXME: Warn if the rule name is unknown. This is tricky because only
    // clang-tidy knows about available rules.
    DiagnosticIdentifiers.push_back(RuleName);
  }
  D->addAttr(::new (S.Context)
                 SuppressAttr(S.Context, AL, DiagnosticIdentifiers.data(),
                              DiagnosticIdentifiers.size()));
}

static void handleLifetimeCategoryAttr(Sema &S, Decl *D, const ParsedAttr &AL) {
  TypeSourceInfo *DerefTypeLoc = nullptr;
  QualType ParmType;
  if (AL.hasParsedType()) {
    ParmType = S.GetTypeFromParser(AL.getTypeArg(), &DerefTypeLoc);

    unsigned SelectIdx = ~0U;
    if (ParmType->isReferenceType())
      SelectIdx = 0;
    else if (ParmType->isArrayType())
      SelectIdx = 1;

    if (SelectIdx != ~0U) {
      S.Diag(AL.getLoc(), diag::err_attribute_invalid_argument)
          << SelectIdx << AL;
      return;
    }
  }

  // To check if earlier decl attributes do not conflict the newly parsed ones
  // we always add (and check) the attribute to the canonical decl. We need
  // to repeat the check for attribute mutual exclusion because we're attaching
  // all of the attributes to the canonical declaration rather than the current
  // declaration.
  D = D->getCanonicalDecl();
  if (AL.getKind() == ParsedAttr::AT_Owner) {
    if (checkAttrMutualExclusion<PointerAttr>(S, D, AL))
      return;
    if (const auto *OAttr = D->getAttr<OwnerAttr>()) {
      const Type *ExistingDerefType = OAttr->getDerefTypeLoc()
                                          ? OAttr->getDerefType().getTypePtr()
                                          : nullptr;
      if (ExistingDerefType != ParmType.getTypePtrOrNull()) {
        S.Diag(AL.getLoc(), diag::err_attributes_are_not_compatible)
            << AL << OAttr
            << (AL.isRegularKeywordAttribute() ||
                OAttr->isRegularKeywordAttribute());
        S.Diag(OAttr->getLocation(), diag::note_conflicting_attribute);
      }
      return;
    }
    for (Decl *Redecl : D->redecls()) {
      Redecl->addAttr(::new (S.Context) OwnerAttr(S.Context, AL, DerefTypeLoc));
    }
  } else {
    if (checkAttrMutualExclusion<OwnerAttr>(S, D, AL))
      return;
    if (const auto *PAttr = D->getAttr<PointerAttr>()) {
      const Type *ExistingDerefType = PAttr->getDerefTypeLoc()
                                          ? PAttr->getDerefType().getTypePtr()
                                          : nullptr;
      if (ExistingDerefType != ParmType.getTypePtrOrNull()) {
        S.Diag(AL.getLoc(), diag::err_attributes_are_not_compatible)
            << AL << PAttr
            << (AL.isRegularKeywordAttribute() ||
                PAttr->isRegularKeywordAttribute());
        S.Diag(PAttr->getLocation(), diag::note_conflicting_attribute);
      }
      return;
    }
    for (Decl *Redecl : D->redecls()) {
      Redecl->addAttr(::new (S.Context)
                          PointerAttr(S.Context, AL, DerefTypeLoc));
    }
  }
}

static void handleRandomizeLayoutAttr(Sema &S, Decl *D, const ParsedAttr &AL) {
  if (checkAttrMutualExclusion<NoRandomizeLayoutAttr>(S, D, AL))
    return;
  if (!D->hasAttr<RandomizeLayoutAttr>())
    D->addAttr(::new (S.Context) RandomizeLayoutAttr(S.Context, AL));
}

static void handleNoRandomizeLayoutAttr(Sema &S, Decl *D,
                                        const ParsedAttr &AL) {
  if (checkAttrMutualExclusion<RandomizeLayoutAttr>(S, D, AL))
    return;
  if (!D->hasAttr<NoRandomizeLayoutAttr>())
    D->addAttr(::new (S.Context) NoRandomizeLayoutAttr(S.Context, AL));
}

bool Sema::CheckCallingConvAttr(const ParsedAttr &Attrs, CallingConv &CC,
                                const FunctionDecl *FD) {
  if (Attrs.isInvalid())
    return true;

  if (Attrs.hasProcessingCache()) {
    CC = (CallingConv) Attrs.getProcessingCache();
    return false;
  }

  unsigned ReqArgs = Attrs.getKind() == ParsedAttr::AT_Pcs ? 1 : 0;
  if (!Attrs.checkExactlyNumArgs(*this, ReqArgs)) {
    Attrs.setInvalid();
    return true;
  }

  const TargetInfo &TI = Context.getTargetInfo();
  // TODO: diagnose uses of these conventions on the wrong target.
  switch (Attrs.getKind()) {
  case ParsedAttr::AT_CDecl:
    CC = TI.getDefaultCallingConv();
    break;
  case ParsedAttr::AT_FastCall:
    CC = CC_X86FastCall;
    break;
  case ParsedAttr::AT_StdCall:
    CC = CC_X86StdCall;
    break;
  case ParsedAttr::AT_ThisCall:
    CC = CC_X86ThisCall;
    break;
  case ParsedAttr::AT_Pascal:
    CC = CC_X86Pascal;
    break;
  case ParsedAttr::AT_SwiftCall:
    CC = CC_Swift;
    break;
  case ParsedAttr::AT_SwiftAsyncCall:
    CC = CC_SwiftAsync;
    break;
  case ParsedAttr::AT_VectorCall:
    CC = CC_X86VectorCall;
    break;
  case ParsedAttr::AT_AArch64VectorPcs:
    CC = CC_AArch64VectorCall;
    break;
  case ParsedAttr::AT_AArch64SVEPcs:
    CC = CC_AArch64SVEPCS;
    break;
  case ParsedAttr::AT_ArmStreaming:
    CC = CC_C; // FIXME: placeholder until real SME support is added.
    break;
  case ParsedAttr::AT_AMDGPUKernelCall:
    CC = CC_AMDGPUKernelCall;
    break;
  case ParsedAttr::AT_RegCall:
    CC = CC_X86RegCall;
    break;
  case ParsedAttr::AT_MSABI:
    CC = Context.getTargetInfo().getTriple().isOSWindows() ? CC_C :
                                                             CC_Win64;
    break;
  case ParsedAttr::AT_SysVABI:
    CC = Context.getTargetInfo().getTriple().isOSWindows() ? CC_X86_64SysV :
                                                             CC_C;
    break;
  case ParsedAttr::AT_Pcs: {
    StringRef StrRef;
    if (!checkStringLiteralArgumentAttr(Attrs, 0, StrRef)) {
      Attrs.setInvalid();
      return true;
    }
    if (StrRef == "aapcs") {
      CC = CC_AAPCS;
      break;
    } else if (StrRef == "aapcs-vfp") {
      CC = CC_AAPCS_VFP;
      break;
    }

    Attrs.setInvalid();
    Diag(Attrs.getLoc(), diag::err_invalid_pcs);
    return true;
  }
  case ParsedAttr::AT_IntelOclBicc:
    CC = CC_IntelOclBicc;
    break;
  case ParsedAttr::AT_PreserveMost:
    CC = CC_PreserveMost;
    break;
  case ParsedAttr::AT_PreserveAll:
    CC = CC_PreserveAll;
    break;
  default: llvm_unreachable("unexpected attribute kind");
  }

  TargetInfo::CallingConvCheckResult A = TargetInfo::CCCR_OK;
  // CUDA functions may have host and/or device attributes which indicate
  // their targeted execution environment, therefore the calling convention
  // of functions in CUDA should be checked against the target deduced based
  // on their host/device attributes.
  if (LangOpts.CUDA) {
    auto *Aux = Context.getAuxTargetInfo();
    auto CudaTarget = IdentifyCUDATarget(FD);
    bool CheckHost = false, CheckDevice = false;
    switch (CudaTarget) {
    case CFT_HostDevice:
      CheckHost = true;
      CheckDevice = true;
      break;
    case CFT_Host:
      CheckHost = true;
      break;
    case CFT_Device:
    case CFT_Global:
      CheckDevice = true;
      break;
    case CFT_InvalidTarget:
      llvm_unreachable("unexpected cuda target");
    }
    auto *HostTI = LangOpts.CUDAIsDevice ? Aux : &TI;
    auto *DeviceTI = LangOpts.CUDAIsDevice ? &TI : Aux;
    if (CheckHost && HostTI)
      A = HostTI->checkCallingConvention(CC);
    if (A == TargetInfo::CCCR_OK && CheckDevice && DeviceTI)
      A = DeviceTI->checkCallingConvention(CC);
  } else {
    A = TI.checkCallingConvention(CC);
  }

  switch (A) {
  case TargetInfo::CCCR_OK:
    break;

  case TargetInfo::CCCR_Ignore:
    // Treat an ignored convention as if it was an explicit C calling convention
    // attribute. For example, __stdcall on Win x64 functions as __cdecl, so
    // that command line flags that change the default convention to
    // __vectorcall don't affect declarations marked __stdcall.
    CC = CC_C;
    break;

  case TargetInfo::CCCR_Error:
    Diag(Attrs.getLoc(), diag::error_cconv_unsupported)
        << Attrs << (int)CallingConventionIgnoredReason::ForThisTarget;
    break;

  case TargetInfo::CCCR_Warning: {
    Diag(Attrs.getLoc(), diag::warn_cconv_unsupported)
        << Attrs << (int)CallingConventionIgnoredReason::ForThisTarget;

    // This convention is not valid for the target. Use the default function or
    // method calling convention.
    bool IsCXXMethod = false, IsVariadic = false;
    if (FD) {
      IsCXXMethod = FD->isCXXInstanceMember();
      IsVariadic = FD->isVariadic();
    }
    CC = Context.getDefaultCallingConvention(IsVariadic, IsCXXMethod);
    break;
  }
  }

  Attrs.setProcessingCache((unsigned) CC);
  return false;
}

/// Pointer-like types in the default address space.
static bool isValidSwiftContextType(QualType Ty) {
  if (!Ty->hasPointerRepresentation())
    return Ty->isDependentType();
  return Ty->getPointeeType().getAddressSpace() == LangAS::Default;
}

/// Pointers and references in the default address space.
static bool isValidSwiftIndirectResultType(QualType Ty) {
  if (const auto *PtrType = Ty->getAs<PointerType>()) {
    Ty = PtrType->getPointeeType();
  } else if (const auto *RefType = Ty->getAs<ReferenceType>()) {
    Ty = RefType->getPointeeType();
  } else {
    return Ty->isDependentType();
  }
  return Ty.getAddressSpace() == LangAS::Default;
}

/// Pointers and references to pointers in the default address space.
static bool isValidSwiftErrorResultType(QualType Ty) {
  if (const auto *PtrType = Ty->getAs<PointerType>()) {
    Ty = PtrType->getPointeeType();
  } else if (const auto *RefType = Ty->getAs<ReferenceType>()) {
    Ty = RefType->getPointeeType();
  } else {
    return Ty->isDependentType();
  }
  if (!Ty.getQualifiers().empty())
    return false;
  return isValidSwiftContextType(Ty);
}

void Sema::AddParameterABIAttr(Decl *D, const AttributeCommonInfo &CI,
                               ParameterABI abi) {

  QualType type = cast<ParmVarDecl>(D)->getType();

  if (auto existingAttr = D->getAttr<ParameterABIAttr>()) {
    if (existingAttr->getABI() != abi) {
      Diag(CI.getLoc(), diag::err_attributes_are_not_compatible)
          << getParameterABISpelling(abi) << existingAttr
          << (CI.isRegularKeywordAttribute() ||
              existingAttr->isRegularKeywordAttribute());
      Diag(existingAttr->getLocation(), diag::note_conflicting_attribute);
      return;
    }
  }

  switch (abi) {
  case ParameterABI::Ordinary:
    llvm_unreachable("explicit attribute for ordinary parameter ABI?");

  case ParameterABI::SwiftContext:
    if (!isValidSwiftContextType(type)) {
      Diag(CI.getLoc(), diag::err_swift_abi_parameter_wrong_type)
          << getParameterABISpelling(abi) << /*pointer to pointer */ 0 << type;
    }
    D->addAttr(::new (Context) SwiftContextAttr(Context, CI));
    return;

  case ParameterABI::SwiftAsyncContext:
    if (!isValidSwiftContextType(type)) {
      Diag(CI.getLoc(), diag::err_swift_abi_parameter_wrong_type)
          << getParameterABISpelling(abi) << /*pointer to pointer */ 0 << type;
    }
    D->addAttr(::new (Context) SwiftAsyncContextAttr(Context, CI));
    return;

  case ParameterABI::SwiftErrorResult:
    if (!isValidSwiftErrorResultType(type)) {
      Diag(CI.getLoc(), diag::err_swift_abi_parameter_wrong_type)
          << getParameterABISpelling(abi) << /*pointer to pointer */ 1 << type;
    }
    D->addAttr(::new (Context) SwiftErrorResultAttr(Context, CI));
    return;

  case ParameterABI::SwiftIndirectResult:
    if (!isValidSwiftIndirectResultType(type)) {
      Diag(CI.getLoc(), diag::err_swift_abi_parameter_wrong_type)
          << getParameterABISpelling(abi) << /*pointer*/ 0 << type;
    }
    D->addAttr(::new (Context) SwiftIndirectResultAttr(Context, CI));
    return;
  }
  llvm_unreachable("bad parameter ABI attribute");
}

/// Checks a regparm attribute, returning true if it is ill-formed and
/// otherwise setting numParams to the appropriate value.
bool Sema::CheckRegparmAttr(const ParsedAttr &AL, unsigned &numParams) {
  if (AL.isInvalid())
    return true;

  if (!AL.checkExactlyNumArgs(*this, 1)) {
    AL.setInvalid();
    return true;
  }

  uint32_t NP;
  Expr *NumParamsExpr = AL.getArgAsExpr(0);
  if (!checkUInt32Argument(*this, AL, NumParamsExpr, NP)) {
    AL.setInvalid();
    return true;
  }

  if (Context.getTargetInfo().getRegParmMax() == 0) {
    Diag(AL.getLoc(), diag::err_attribute_regparm_wrong_platform)
      << NumParamsExpr->getSourceRange();
    AL.setInvalid();
    return true;
  }

  numParams = NP;
  if (numParams > Context.getTargetInfo().getRegParmMax()) {
    Diag(AL.getLoc(), diag::err_attribute_regparm_invalid_number)
      << Context.getTargetInfo().getRegParmMax() << NumParamsExpr->getSourceRange();
    AL.setInvalid();
    return true;
  }

  return false;
}

// Checks whether an argument of launch_bounds attribute is
// acceptable, performs implicit conversion to Rvalue, and returns
// non-nullptr Expr result on success. Otherwise, it returns nullptr
// and may output an error.
static Expr *makeLaunchBoundsArgExpr(Sema &S, Expr *E,
                                     const CUDALaunchBoundsAttr &AL,
                                     const unsigned Idx) {
  if (S.DiagnoseUnexpandedParameterPack(E))
    return nullptr;

  // Accept template arguments for now as they depend on something else.
  // We'll get to check them when they eventually get instantiated.
  if (E->isValueDependent())
    return E;

  std::optional<llvm::APSInt> I = llvm::APSInt(64);
  if (!(I = E->getIntegerConstantExpr(S.Context))) {
    S.Diag(E->getExprLoc(), diag::err_attribute_argument_n_type)
        << &AL << Idx << AANT_ArgumentIntegerConstant << E->getSourceRange();
    return nullptr;
  }
  // Make sure we can fit it in 32 bits.
  if (!I->isIntN(32)) {
    S.Diag(E->getExprLoc(), diag::err_ice_too_large)
        << toString(*I, 10, false) << 32 << /* Unsigned */ 1;
    return nullptr;
  }
  if (*I < 0)
    S.Diag(E->getExprLoc(), diag::warn_attribute_argument_n_negative)
        << &AL << Idx << E->getSourceRange();

  // We may need to perform implicit conversion of the argument.
  InitializedEntity Entity = InitializedEntity::InitializeParameter(
      S.Context, S.Context.getConstType(S.Context.IntTy), /*consume*/ false);
  ExprResult ValArg = S.PerformCopyInitialization(Entity, SourceLocation(), E);
  assert(!ValArg.isInvalid() &&
         "Unexpected PerformCopyInitialization() failure.");

  return ValArg.getAs<Expr>();
}

void Sema::AddLaunchBoundsAttr(Decl *D, const AttributeCommonInfo &CI,
                               Expr *MaxThreads, Expr *MinBlocks) {
  CUDALaunchBoundsAttr TmpAttr(Context, CI, MaxThreads, MinBlocks);
  MaxThreads = makeLaunchBoundsArgExpr(*this, MaxThreads, TmpAttr, 0);
  if (MaxThreads == nullptr)
    return;

  if (MinBlocks) {
    MinBlocks = makeLaunchBoundsArgExpr(*this, MinBlocks, TmpAttr, 1);
    if (MinBlocks == nullptr)
      return;
  }

  D->addAttr(::new (Context)
                 CUDALaunchBoundsAttr(Context, CI, MaxThreads, MinBlocks));
}

static void handleLaunchBoundsAttr(Sema &S, Decl *D, const ParsedAttr &AL) {
  if (!AL.checkAtLeastNumArgs(S, 1) || !AL.checkAtMostNumArgs(S, 2))
    return;

  S.AddLaunchBoundsAttr(D, AL, AL.getArgAsExpr(0),
                        AL.getNumArgs() > 1 ? AL.getArgAsExpr(1) : nullptr);
}

static void handleArgumentWithTypeTagAttr(Sema &S, Decl *D,
                                          const ParsedAttr &AL) {
  if (!AL.isArgIdent(0)) {
    S.Diag(AL.getLoc(), diag::err_attribute_argument_n_type)
        << AL << /* arg num = */ 1 << AANT_ArgumentIdentifier;
    return;
  }

  ParamIdx ArgumentIdx;
  if (!checkFunctionOrMethodParameterIndex(S, D, AL, 2, AL.getArgAsExpr(1),
                                           ArgumentIdx))
    return;

  ParamIdx TypeTagIdx;
  if (!checkFunctionOrMethodParameterIndex(S, D, AL, 3, AL.getArgAsExpr(2),
                                           TypeTagIdx))
    return;

  bool IsPointer = AL.getAttrName()->getName() == "pointer_with_type_tag";
  if (IsPointer) {
    // Ensure that buffer has a pointer type.
    unsigned ArgumentIdxAST = ArgumentIdx.getASTIndex();
    if (ArgumentIdxAST >= getFunctionOrMethodNumParams(D) ||
        !getFunctionOrMethodParamType(D, ArgumentIdxAST)->isPointerType())
      S.Diag(AL.getLoc(), diag::err_attribute_pointers_only) << AL << 0;
  }

  D->addAttr(::new (S.Context) ArgumentWithTypeTagAttr(
      S.Context, AL, AL.getArgAsIdent(0)->Ident, ArgumentIdx, TypeTagIdx,
      IsPointer));
}

static void handleTypeTagForDatatypeAttr(Sema &S, Decl *D,
                                         const ParsedAttr &AL) {
  if (!AL.isArgIdent(0)) {
    S.Diag(AL.getLoc(), diag::err_attribute_argument_n_type)
        << AL << 1 << AANT_ArgumentIdentifier;
    return;
  }

  if (!AL.checkExactlyNumArgs(S, 1))
    return;

  if (!isa<VarDecl>(D)) {
    S.Diag(AL.getLoc(), diag::err_attribute_wrong_decl_type)
        << AL << AL.isRegularKeywordAttribute() << ExpectedVariable;
    return;
  }

  IdentifierInfo *PointerKind = AL.getArgAsIdent(0)->Ident;
  TypeSourceInfo *MatchingCTypeLoc = nullptr;
  S.GetTypeFromParser(AL.getMatchingCType(), &MatchingCTypeLoc);
  assert(MatchingCTypeLoc && "no type source info for attribute argument");

  D->addAttr(::new (S.Context) TypeTagForDatatypeAttr(
      S.Context, AL, PointerKind, MatchingCTypeLoc, AL.getLayoutCompatible(),
      AL.getMustBeNull()));
}

/// Give a warning for duplicate attributes, return true if duplicate.
template <typename AttrType>
static bool checkForDuplicateAttribute(Sema &S, Decl *D,
                                       const ParsedAttr &Attr) {
  // Give a warning for duplicates but not if it's one we've implicitly added.
  auto *A = D->getAttr<AttrType>();
  if (A && !A->isImplicit()) {
    S.Diag(Attr.getLoc(), diag::warn_duplicate_attribute_exact) << A;
    return true;
  }
  return false;
}

void Sema::AddSYCLIntelNoGlobalWorkOffsetAttr(Decl *D,
                                              const AttributeCommonInfo &CI,
                                              Expr *E) {
  if (!E->isValueDependent()) {
    // Validate that we have an integer constant expression and then store the
    // converted constant expression into the semantic attribute so that we
    // don't have to evaluate it again later.
    llvm::APSInt ArgVal;
    ExprResult Res = VerifyIntegerConstantExpression(E, &ArgVal);
    if (Res.isInvalid())
      return;
    E = Res.get();

    // Check to see if there's a duplicate attribute with different values
    // already applied to the declaration.
    if (const auto *DeclAttr = D->getAttr<SYCLIntelNoGlobalWorkOffsetAttr>()) {
      // If the other attribute argument is instantiation dependent, we won't
      // have converted it to a constant expression yet and thus we test
      // whether this is a null pointer.
      if (const auto *DeclExpr = dyn_cast<ConstantExpr>(DeclAttr->getValue())) {
        if (ArgVal != DeclExpr->getResultAsAPSInt()) {
          Diag(CI.getLoc(), diag::warn_duplicate_attribute) << CI;
          Diag(DeclAttr->getLoc(), diag::note_previous_attribute);
        }
        // Drop the duplicate attribute.
        return;
      }
    }
  }

  D->addAttr(::new (Context) SYCLIntelNoGlobalWorkOffsetAttr(Context, CI, E));
}

SYCLIntelNoGlobalWorkOffsetAttr *Sema::MergeSYCLIntelNoGlobalWorkOffsetAttr(
    Decl *D, const SYCLIntelNoGlobalWorkOffsetAttr &A) {
  // Check to see if there's a duplicate attribute with different values
  // already applied to the declaration.
  if (const auto *DeclAttr = D->getAttr<SYCLIntelNoGlobalWorkOffsetAttr>()) {
    if (const auto *DeclExpr = dyn_cast<ConstantExpr>(DeclAttr->getValue())) {
      if (const auto *MergeExpr = dyn_cast<ConstantExpr>(A.getValue())) {
        if (DeclExpr->getResultAsAPSInt() != MergeExpr->getResultAsAPSInt()) {
          Diag(DeclAttr->getLoc(), diag::warn_duplicate_attribute) << &A;
          Diag(A.getLoc(), diag::note_previous_attribute);
        }
        // Do not add a duplicate attribute.
        return nullptr;
      }
    }
  }
  return ::new (Context)
      SYCLIntelNoGlobalWorkOffsetAttr(Context, A, A.getValue());
}

static void handleSYCLIntelNoGlobalWorkOffsetAttr(Sema &S, Decl *D,
                                                  const ParsedAttr &A) {
  // If no attribute argument is specified, set to default value '1'.
  Expr *E = A.isArgExpr(0)
                ? A.getArgAsExpr(0)
                : IntegerLiteral::Create(S.Context, llvm::APInt(32, 1),
                                         S.Context.IntTy, A.getLoc());

  S.AddSYCLIntelNoGlobalWorkOffsetAttr(D, A, E);
}

/// Handle the [[intel::singlepump]] attribute.
static void handleSYCLIntelSinglePumpAttr(Sema &S, Decl *D,
                                          const ParsedAttr &AL) {
  checkForDuplicateAttribute<SYCLIntelSinglePumpAttr>(S, D, AL);

  // If the declaration does not have an [[intel::fpga_memory]]
  // attribute, this creates one as an implicit attribute.
  if (!D->hasAttr<SYCLIntelMemoryAttr>())
    D->addAttr(SYCLIntelMemoryAttr::CreateImplicit(
        S.Context, SYCLIntelMemoryAttr::Default));

  D->addAttr(::new (S.Context) SYCLIntelSinglePumpAttr(S.Context, AL));
}

/// Handle the [[intel::doublepump]] attribute.
static void handleSYCLIntelDoublePumpAttr(Sema &S, Decl *D,
                                          const ParsedAttr &AL) {
  checkForDuplicateAttribute<SYCLIntelDoublePumpAttr>(S, D, AL);

  // If the declaration does not have an [[intel::fpga_memory]]
  // attribute, this creates one as an implicit attribute.
  if (!D->hasAttr<SYCLIntelMemoryAttr>())
    D->addAttr(SYCLIntelMemoryAttr::CreateImplicit(
        S.Context, SYCLIntelMemoryAttr::Default));

  D->addAttr(::new (S.Context) SYCLIntelDoublePumpAttr(S.Context, AL));
}

/// Handle the [[intel::fpga_memory]] attribute.
/// This is incompatible with the [[intel::fpga_register]] attribute.
static void handleSYCLIntelMemoryAttr(Sema &S, Decl *D,
                                  const ParsedAttr &AL) {
  checkForDuplicateAttribute<SYCLIntelMemoryAttr>(S, D, AL);
  if (checkAttrMutualExclusion<SYCLIntelRegisterAttr>(S, D, AL))
    return;

  SYCLIntelMemoryAttr::MemoryKind Kind;
  if (AL.getNumArgs() == 0)
    Kind = SYCLIntelMemoryAttr::Default;
  else {
    StringRef Str;
    if (!S.checkStringLiteralArgumentAttr(AL, 0, Str))
      return;
    if (Str.empty() ||
        !SYCLIntelMemoryAttr::ConvertStrToMemoryKind(Str, Kind)) {
      SmallString<256> ValidStrings;
      SYCLIntelMemoryAttr::generateValidStrings(ValidStrings);
      S.Diag(AL.getLoc(), diag::err_intel_fpga_memory_arg_invalid)
          << AL << ValidStrings;
      return;
    }
  }

  // We are adding a user memory attribute, drop any implicit default.
  if (auto *MA = D->getAttr<SYCLIntelMemoryAttr>())
    if (MA->isImplicit())
      D->dropAttr<SYCLIntelMemoryAttr>();

  D->addAttr(::new (S.Context) SYCLIntelMemoryAttr(S.Context, AL, Kind));
}

/// Check for and diagnose attributes incompatible with register.
/// return true if any incompatible attributes exist.
static bool checkIntelFPGARegisterAttrCompatibility(Sema &S, Decl *D,
                                                    const ParsedAttr &Attr) {
  bool InCompat = false;
  if (auto *MA = D->getAttr<SYCLIntelMemoryAttr>())
    if (!MA->isImplicit() &&
        checkAttrMutualExclusion<SYCLIntelMemoryAttr>(S, D, Attr))
      InCompat = true;

  return InCompat;
}

/// Handle the [[intel::fpga_register]] attribute.
/// This is incompatible with most of the other memory attributes.
static void handleSYCLIntelRegisterAttr(Sema &S, Decl *D,
		                        const ParsedAttr &A) {
  checkForDuplicateAttribute<SYCLIntelRegisterAttr>(S, D, A);
  if (checkIntelFPGARegisterAttrCompatibility(S, D, A))
    return;

  handleSimpleAttribute<SYCLIntelRegisterAttr>(S, D, A);
}

/// Handle the [[intel::bankwidth]] and [[intel::numbanks]] attributes.
/// These require a single constant power of two greater than zero.
/// These are incompatible with the register attribute.
/// The numbanks and bank_bits attributes are related.  If bank_bits exists
/// when handling numbanks they are checked for consistency.

void Sema::AddSYCLIntelBankWidthAttr(Decl *D, const AttributeCommonInfo &CI,
                                     Expr *E) {
  if (!E->isValueDependent()) {
    // Validate that we have an integer constant expression and then store the
    // converted constant expression into the semantic attribute so that we
    // don't have to evaluate it again later.
    llvm::APSInt ArgVal;
    ExprResult Res = VerifyIntegerConstantExpression(E, &ArgVal);
    if (Res.isInvalid())
      return;
    E = Res.get();

    // This attribute requires a strictly positive value.
    if (ArgVal <= 0) {
      Diag(E->getExprLoc(), diag::err_attribute_requires_positive_integer)
          << CI << /*positive*/ 0;
      return;
    }

    // This attribute requires a single constant power of two greater than zero.
    if (!ArgVal.isPowerOf2()) {
      Diag(E->getExprLoc(), diag::err_attribute_argument_not_power_of_two)
          << CI;
      return;
    }

    // Check to see if there's a duplicate attribute with different values
    // already applied to the declaration.
    if (const auto *DeclAttr = D->getAttr<SYCLIntelBankWidthAttr>()) {
      // If the other attribute argument is instantiation dependent, we won't
      // have converted it to a constant expression yet and thus we test
      // whether this is a null pointer.
      if (const auto *DeclExpr = dyn_cast<ConstantExpr>(DeclAttr->getValue())) {
        if (ArgVal != DeclExpr->getResultAsAPSInt()) {
          Diag(CI.getLoc(), diag::warn_duplicate_attribute) << CI;
          Diag(DeclAttr->getLoc(), diag::note_previous_attribute);
        }
        // Drop the duplicate attribute.
        return;
      }
    }
  }

  // If the declaration does not have an [[intel::fpga_memory]]
  // attribute, this creates one as an implicit attribute.
  if (!D->hasAttr<SYCLIntelMemoryAttr>())
    D->addAttr(SYCLIntelMemoryAttr::CreateImplicit(
        Context, SYCLIntelMemoryAttr::Default));

  D->addAttr(::new (Context) SYCLIntelBankWidthAttr(Context, CI, E));
}

SYCLIntelBankWidthAttr *
Sema::MergeSYCLIntelBankWidthAttr(Decl *D, const SYCLIntelBankWidthAttr &A) {
  // Check to see if there's a duplicate attribute with different values
  // already applied to the declaration.
  if (const auto *DeclAttr = D->getAttr<SYCLIntelBankWidthAttr>()) {
    const auto *DeclExpr = dyn_cast<ConstantExpr>(DeclAttr->getValue());
    const auto *MergeExpr = dyn_cast<ConstantExpr>(A.getValue());
    if (DeclExpr && MergeExpr &&
        DeclExpr->getResultAsAPSInt() != MergeExpr->getResultAsAPSInt()) {
      Diag(DeclAttr->getLoc(), diag::warn_duplicate_attribute) << &A;
      Diag(A.getLoc(), diag::note_previous_attribute);
      return nullptr;
    }
  }

  return ::new (Context) SYCLIntelBankWidthAttr(Context, A, A.getValue());
}

static void handleSYCLIntelBankWidthAttr(Sema &S, Decl *D,
                                         const ParsedAttr &A) {
  S.AddSYCLIntelBankWidthAttr(D, A, A.getArgAsExpr(0));
}

void Sema::AddSYCLIntelNumBanksAttr(Decl *D, const AttributeCommonInfo &CI,
                                    Expr *E) {
  if (!E->isValueDependent()) {
    // Validate that we have an integer constant expression and then store the
    // converted constant expression into the semantic attribute so that we
    // don't have to evaluate it again later.
    llvm::APSInt ArgVal;
    ExprResult Res = VerifyIntegerConstantExpression(E, &ArgVal);
    if (Res.isInvalid())
      return;
    E = Res.get();

    // This attribute requires a strictly positive value.
    if (ArgVal <= 0) {
      Diag(E->getExprLoc(), diag::err_attribute_requires_positive_integer)
          << CI << /*positive*/ 0;
      return;
    }

    // This attribute requires a single constant power of two greater than zero.
    if (!ArgVal.isPowerOf2()) {
      Diag(E->getExprLoc(), diag::err_attribute_argument_not_power_of_two)
          << CI;
      return;
    }

    // Check or add the related BankBits attribute.
    if (auto *BBA = D->getAttr<SYCLIntelBankBitsAttr>()) {
      unsigned NumBankBits = BBA->args_size();
      if (NumBankBits != ArgVal.ceilLogBase2()) {
        Diag(E->getExprLoc(), diag::err_bankbits_numbanks_conflicting) << CI;
        return;
      }
    }

    // Check to see if there's a duplicate attribute with different values
    // already applied to the declaration.
    if (const auto *DeclAttr = D->getAttr<SYCLIntelNumBanksAttr>()) {
      // If the other attribute argument is instantiation dependent, we won't
      // have converted it to a constant expression yet and thus we test
      // whether this is a null pointer.
      if (const auto *DeclExpr = dyn_cast<ConstantExpr>(DeclAttr->getValue())) {
        if (ArgVal != DeclExpr->getResultAsAPSInt()) {
          Diag(CI.getLoc(), diag::warn_duplicate_attribute) << CI;
          Diag(DeclAttr->getLoc(), diag::note_previous_attribute);
        }
        // Drop the duplicate attribute.
        return;
      }
    }
  }

  // If the declaration does not have an [[intel::fpga_memory]]
  // attribute, this creates one as an implicit attribute.
  if (!D->hasAttr<SYCLIntelMemoryAttr>())
    D->addAttr(SYCLIntelMemoryAttr::CreateImplicit(
        Context, SYCLIntelMemoryAttr::Default));

  // We are adding a user NumBanks attribute, drop any implicit default.
  if (auto *NBA = D->getAttr<SYCLIntelNumBanksAttr>()) {
    if (NBA->isImplicit())
      D->dropAttr<SYCLIntelNumBanksAttr>();
  }

  D->addAttr(::new (Context) SYCLIntelNumBanksAttr(Context, CI, E));
}

SYCLIntelNumBanksAttr *
Sema::MergeSYCLIntelNumBanksAttr(Decl *D, const SYCLIntelNumBanksAttr &A) {
  // Check to see if there's a duplicate attribute with different values
  // already applied to the declaration.
  if (const auto *DeclAttr = D->getAttr<SYCLIntelNumBanksAttr>()) {
    const auto *DeclExpr = dyn_cast<ConstantExpr>(DeclAttr->getValue());
    const auto *MergeExpr = dyn_cast<ConstantExpr>(A.getValue());
    if (DeclExpr && MergeExpr &&
        DeclExpr->getResultAsAPSInt() != MergeExpr->getResultAsAPSInt()) {
      Diag(DeclAttr->getLoc(), diag::warn_duplicate_attribute) << &A;
      Diag(A.getLoc(), diag::note_previous_attribute);
      return nullptr;
    }
  }

  return ::new (Context) SYCLIntelNumBanksAttr(Context, A, A.getValue());
}

static void handleSYCLIntelNumBanksAttr(Sema &S, Decl *D, const ParsedAttr &A) {
  S.AddSYCLIntelNumBanksAttr(D, A, A.getArgAsExpr(0));
}

static void handleIntelSimpleDualPortAttr(Sema &S, Decl *D,
                                          const ParsedAttr &AL) {
  checkForDuplicateAttribute<SYCLIntelSimpleDualPortAttr>(S, D, AL);

  if (!D->hasAttr<SYCLIntelMemoryAttr>())
    D->addAttr(SYCLIntelMemoryAttr::CreateImplicit(
        S.Context, SYCLIntelMemoryAttr::Default));

  D->addAttr(::new (S.Context)
                 SYCLIntelSimpleDualPortAttr(S.Context, AL));
}

void Sema::AddSYCLIntelMaxReplicatesAttr(Decl *D, const AttributeCommonInfo &CI,
                                         Expr *E) {
  if (!E->isValueDependent()) {
    // Validate that we have an integer constant expression and then store the
    // converted constant expression into the semantic attribute so that we
    // don't have to evaluate it again later.
    llvm::APSInt ArgVal;
    ExprResult Res = VerifyIntegerConstantExpression(E, &ArgVal);
    if (Res.isInvalid())
      return;
    E = Res.get();
    // This attribute requires a strictly positive value.
    if (ArgVal <= 0) {
      Diag(E->getExprLoc(), diag::err_attribute_requires_positive_integer)
          << CI << /*positive*/ 0;
      return;
    }
    // Check to see if there's a duplicate attribute with different values
    // already applied to the declaration.
    if (const auto *DeclAttr = D->getAttr<SYCLIntelMaxReplicatesAttr>()) {
      // If the other attribute argument is instantiation dependent, we won't
      // have converted it to a constant expression yet and thus we test
      // whether this is a null pointer.
      if (const auto *DeclExpr = dyn_cast<ConstantExpr>(DeclAttr->getValue())) {
        if (ArgVal != DeclExpr->getResultAsAPSInt()) {
          Diag(CI.getLoc(), diag::warn_duplicate_attribute) << CI;
          Diag(DeclAttr->getLoc(), diag::note_previous_attribute);
        }
        // Drop the duplicate attribute.
        return;
      }
    }
  }

  // If the declaration does not have an [[intel::fpga_memory]]
  // attribute, this creates one as an implicit attribute.
  if (!D->hasAttr<SYCLIntelMemoryAttr>())
    D->addAttr(SYCLIntelMemoryAttr::CreateImplicit(
        Context, SYCLIntelMemoryAttr::Default));

  D->addAttr(::new (Context) SYCLIntelMaxReplicatesAttr(Context, CI, E));
}

SYCLIntelMaxReplicatesAttr *
Sema::MergeSYCLIntelMaxReplicatesAttr(Decl *D,
                                      const SYCLIntelMaxReplicatesAttr &A) {
  // Check to see if there's a duplicate attribute with different values
  // already applied to the declaration.
  if (const auto *DeclAttr = D->getAttr<SYCLIntelMaxReplicatesAttr>()) {
    if (const auto *DeclExpr = dyn_cast<ConstantExpr>(DeclAttr->getValue())) {
      if (const auto *MergeExpr = dyn_cast<ConstantExpr>(A.getValue())) {
        if (DeclExpr->getResultAsAPSInt() != MergeExpr->getResultAsAPSInt()) {
          Diag(DeclAttr->getLoc(), diag::warn_duplicate_attribute) << &A;
          Diag(A.getLoc(), diag::note_previous_attribute);
        }
        // Do not add a duplicate attribute.
        return nullptr;
      }
    }
  }

  return ::new (Context) SYCLIntelMaxReplicatesAttr(Context, A, A.getValue());
}

static void handleSYCLIntelMaxReplicatesAttr(Sema &S, Decl *D,
                                          const ParsedAttr &A) {
  S.AddSYCLIntelMaxReplicatesAttr(D, A, A.getArgAsExpr(0));
}

/// Handle the merge attribute.
/// This requires two string arguments.  The first argument is a name, the
/// second is a direction.  The direction must be "depth" or "width".
/// This is incompatible with the register attribute.
static void handleSYCLIntelMergeAttr(Sema &S, Decl *D, const ParsedAttr &AL) {
  checkForDuplicateAttribute<SYCLIntelMergeAttr>(S, D, AL);

  SmallVector<StringRef, 2> Results;
  for (int I = 0; I < 2; I++) {
    StringRef Str;
    if (!S.checkStringLiteralArgumentAttr(AL, I, Str))
      return;

    if (I == 1 && Str != "depth" && Str != "width") {
      S.Diag(AL.getLoc(), diag::err_intel_fpga_merge_dir_invalid) << AL;
      return;
    }
    Results.push_back(Str);
  }

  if (!D->hasAttr<SYCLIntelMemoryAttr>())
    D->addAttr(SYCLIntelMemoryAttr::CreateImplicit(
        S.Context, SYCLIntelMemoryAttr::Default));

  D->addAttr(::new (S.Context)
                 SYCLIntelMergeAttr(S.Context, AL, Results[0], Results[1]));
}

/// Handle the bank_bits attribute.
/// This attribute accepts a list of values greater than zero.
/// This is incompatible with the register attribute.
/// The numbanks and bank_bits attributes are related. If numbanks exists
/// when handling bank_bits they are checked for consistency. If numbanks
/// hasn't been added yet an implicit one is added with the correct value.
/// If the user later adds a numbanks attribute the implicit one is removed.
/// The values must be consecutive values (i.e. 3,4,5 or 2,1).
static void handleSYCLIntelBankBitsAttr(Sema &S, Decl *D, const ParsedAttr &A) {
  checkForDuplicateAttribute<SYCLIntelBankBitsAttr>(S, D, A);

  if (!A.checkAtLeastNumArgs(S, 1))
    return;

  SmallVector<Expr *, 8> Args;
  for (unsigned I = 0; I < A.getNumArgs(); ++I) {
    Args.push_back(A.getArgAsExpr(I));
  }

  S.AddSYCLIntelBankBitsAttr(D, A, Args.data(), Args.size());
}

void Sema::AddSYCLIntelBankBitsAttr(Decl *D, const AttributeCommonInfo &CI,
                                    Expr **Exprs, unsigned Size) {
  SYCLIntelBankBitsAttr TmpAttr(Context, CI, Exprs, Size);
  SmallVector<Expr *, 8> Args;
  SmallVector<int64_t, 8> Values;
  bool ListIsValueDep = false;
  for (auto *E : TmpAttr.args()) {
    llvm::APSInt Value(32, /*IsUnsigned=*/false);
    Expr::EvalResult Result;
    ListIsValueDep = ListIsValueDep || E->isValueDependent();
    if (!E->isValueDependent()) {
      ExprResult ICE = VerifyIntegerConstantExpression(E, &Value);
      if (ICE.isInvalid())
        return;
      if (!Value.isNonNegative()) {
        Diag(E->getExprLoc(), diag::err_attribute_requires_positive_integer)
            << CI << /*non-negative*/ 1;
        return;
      }
      E = ICE.get();
    }
    Args.push_back(E);
    Values.push_back(Value.getExtValue());
  }

  // Check that the list is consecutive.
  if (!ListIsValueDep && Values.size() > 1) {
    bool ListIsAscending = Values[0] < Values[1];
    for (int I = 0, E = Values.size() - 1; I < E; ++I) {
      if (Values[I + 1] != Values[I] + (ListIsAscending ? 1 : -1)) {
        Diag(CI.getLoc(), diag::err_bankbits_non_consecutive) << &TmpAttr;
        return;
      }
    }
  }

  // Check or add the related numbanks attribute.
  if (auto *NBA = D->getAttr<SYCLIntelNumBanksAttr>()) {
    Expr *E = NBA->getValue();
    if (!E->isValueDependent()) {
      Expr::EvalResult Result;
      E->EvaluateAsInt(Result, Context);
      llvm::APSInt Value = Result.Val.getInt();
      if (Args.size() != Value.ceilLogBase2()) {
        Diag(TmpAttr.getLoc(), diag::err_bankbits_numbanks_conflicting);
        return;
      }
    }
  } else {
    llvm::APInt Num(32, (unsigned)(1 << Args.size()));
    Expr *NBE =
        IntegerLiteral::Create(Context, Num, Context.IntTy, SourceLocation());
    D->addAttr(SYCLIntelNumBanksAttr::CreateImplicit(Context, NBE));
  }

  if (!D->hasAttr<SYCLIntelMemoryAttr>())
    D->addAttr(SYCLIntelMemoryAttr::CreateImplicit(
        Context, SYCLIntelMemoryAttr::Default));

  D->addAttr(::new (Context)
                 SYCLIntelBankBitsAttr(Context, CI, Args.data(), Args.size()));
}

void Sema::AddSYCLIntelPrivateCopiesAttr(Decl *D, const AttributeCommonInfo &CI,
                                         Expr *E) {
  if (!E->isValueDependent()) {
    // Validate that we have an integer constant expression and then store the
    // converted constant expression into the semantic attribute so that we
    // don't have to evaluate it again later.
    llvm::APSInt ArgVal;
    ExprResult Res = VerifyIntegerConstantExpression(E, &ArgVal);
    if (Res.isInvalid())
      return;
    E = Res.get();
    // This attribute requires a non-negative value.
    if (ArgVal < 0) {
      Diag(E->getExprLoc(), diag::err_attribute_requires_positive_integer)
          << CI << /*non-negative*/ 1;
      return;
    }
    // Check to see if there's a duplicate attribute with different values
    // already applied to the declaration.
    if (const auto *DeclAttr = D->getAttr<SYCLIntelPrivateCopiesAttr>()) {
      // If the other attribute argument is instantiation dependent, we won't
      // have converted it to a constant expression yet and thus we test
      // whether this is a null pointer.
      if (const auto *DeclExpr = dyn_cast<ConstantExpr>(DeclAttr->getValue())) {
        if (ArgVal != DeclExpr->getResultAsAPSInt()) {
          Diag(CI.getLoc(), diag::warn_duplicate_attribute) << CI;
          Diag(DeclAttr->getLoc(), diag::note_previous_attribute);
        }
        // Drop the duplicate attribute.
        return;
      }
    }
  }

  // If the declaration does not have [[intel::fpga_memory]]
  // attribute, this creates default implicit memory.
  if (!D->hasAttr<SYCLIntelMemoryAttr>())
    D->addAttr(SYCLIntelMemoryAttr::CreateImplicit(
        Context, SYCLIntelMemoryAttr::Default));

  D->addAttr(::new (Context) SYCLIntelPrivateCopiesAttr(Context, CI, E));
}

static void handleSYCLIntelPrivateCopiesAttr(Sema &S, Decl *D,
                                             const ParsedAttr &A) {
  S.AddSYCLIntelPrivateCopiesAttr(D, A, A.getArgAsExpr(0));
}

void Sema::AddSYCLIntelForcePow2DepthAttr(Decl *D,
                                          const AttributeCommonInfo &CI,
                                          Expr *E) {
  if (!E->isValueDependent()) {
    // Validate that we have an integer constant expression and then store the
    // converted constant expression into the semantic attribute so that we
    // don't have to evaluate it again later.
    llvm::APSInt ArgVal;
    ExprResult Res = VerifyIntegerConstantExpression(E, &ArgVal);
    if (Res.isInvalid())
      return;
    E = Res.get();

    // This attribute requires a range of values.
    if (ArgVal < 0 || ArgVal > 1) {
      Diag(E->getBeginLoc(), diag::err_attribute_argument_out_of_range)
          << CI << 0 << 1 << E->getSourceRange();
      return;
    }

    // Check to see if there's a duplicate attribute with different values
    // already applied to the declaration.
    if (const auto *DeclAttr = D->getAttr<SYCLIntelForcePow2DepthAttr>()) {
      // If the other attribute argument is instantiation dependent, we won't
      // have converted it to a constant expression yet and thus we test
      // whether this is a null pointer.
      if (const auto *DeclExpr = dyn_cast<ConstantExpr>(DeclAttr->getValue())) {
        if (ArgVal != DeclExpr->getResultAsAPSInt()) {
          Diag(CI.getLoc(), diag::warn_duplicate_attribute) << CI;
          Diag(DeclAttr->getLoc(), diag::note_previous_attribute);
        }
        // If there is no mismatch, drop any duplicate attributes.
        return;
      }
    }
  }

  // If the declaration does not have an [[intel::fpga_memory]]
  // attribute, this creates one as an implicit attribute.
  if (!D->hasAttr<SYCLIntelMemoryAttr>())
    D->addAttr(SYCLIntelMemoryAttr::CreateImplicit(
        Context, SYCLIntelMemoryAttr::Default));

  D->addAttr(::new (Context) SYCLIntelForcePow2DepthAttr(Context, CI, E));
}

SYCLIntelForcePow2DepthAttr *
Sema::MergeSYCLIntelForcePow2DepthAttr(Decl *D,
                                       const SYCLIntelForcePow2DepthAttr &A) {
  // Check to see if there's a duplicate attribute with different values
  // already applied to the declaration.
  if (const auto *DeclAttr = D->getAttr<SYCLIntelForcePow2DepthAttr>()) {
    if (const auto *DeclExpr = dyn_cast<ConstantExpr>(DeclAttr->getValue())) {
      if (const auto *MergeExpr = dyn_cast<ConstantExpr>(A.getValue())) {
        if (DeclExpr->getResultAsAPSInt() != MergeExpr->getResultAsAPSInt()) {
          Diag(DeclAttr->getLoc(), diag::warn_duplicate_attribute) << &A;
          Diag(A.getLoc(), diag::note_previous_attribute);
        }
        // If there is no mismatch, drop any duplicate attributes.
        return nullptr;
      }
    }
  }

  return ::new (Context) SYCLIntelForcePow2DepthAttr(Context, A, A.getValue());
}

static void handleSYCLIntelForcePow2DepthAttr(Sema &S, Decl *D,
                                              const ParsedAttr &A) {
  S.AddSYCLIntelForcePow2DepthAttr(D, A, A.getArgAsExpr(0));
}

static void handleXRayLogArgsAttr(Sema &S, Decl *D, const ParsedAttr &AL) {
  ParamIdx ArgCount;

  if (!checkFunctionOrMethodParameterIndex(S, D, AL, 1, AL.getArgAsExpr(0),
                                           ArgCount,
                                           true /* CanIndexImplicitThis */))
    return;

  // ArgCount isn't a parameter index [0;n), it's a count [1;n]
  D->addAttr(::new (S.Context)
                 XRayLogArgsAttr(S.Context, AL, ArgCount.getSourceIndex()));
}

static void handlePatchableFunctionEntryAttr(Sema &S, Decl *D,
                                             const ParsedAttr &AL) {
  uint32_t Count = 0, Offset = 0;
  if (!checkUInt32Argument(S, AL, AL.getArgAsExpr(0), Count, 0, true))
    return;
  if (AL.getNumArgs() == 2) {
    Expr *Arg = AL.getArgAsExpr(1);
    if (!checkUInt32Argument(S, AL, Arg, Offset, 1, true))
      return;
    if (Count < Offset) {
      S.Diag(getAttrLoc(AL), diag::err_attribute_argument_out_of_range)
          << &AL << 0 << Count << Arg->getBeginLoc();
      return;
    }
  }
  D->addAttr(::new (S.Context)
                 PatchableFunctionEntryAttr(S.Context, AL, Count, Offset));
}

void Sema::addSYCLIntelPipeIOAttr(Decl *D, const AttributeCommonInfo &CI,
                                  Expr *E) {
  VarDecl *VD = cast<VarDecl>(D);
  QualType Ty = VD->getType();
  // TODO: Applicable only on pipe storages. Currently they are defined
  // as structures inside of SYCL headers. Add a check for pipe_storage_t
  // when it is ready.
  if (!Ty->isStructureType()) {
    Diag(CI.getLoc(), diag::err_attribute_wrong_decl_type_str)
        << CI << CI.isRegularKeywordAttribute()
        << "SYCL pipe storage declaration";
    return;
  }

  if (!E->isValueDependent()) {
    // Validate that we have an integer constant expression and then store the
    // converted constant expression into the semantic attribute so that we
    // don't have to evaluate it again later.
    llvm::APSInt ArgVal;
    ExprResult Res = VerifyIntegerConstantExpression(E, &ArgVal);
    if (Res.isInvalid())
      return;
    E = Res.get();

    // This attribute requires a non-negative value.
    if (ArgVal < 0) {
      Diag(E->getExprLoc(), diag::err_attribute_requires_positive_integer)
          << CI << /*non-negative*/ 1;
      return;
    }

    // Check to see if there's a duplicate attribute with different values
    // already applied to the declaration.
    if (const auto *DeclAttr = D->getAttr<SYCLIntelPipeIOAttr>()) {
      // If the other attribute argument is instantiation dependent, we won't
      // have converted it to a constant expression yet and thus we test
      // whether this is a null pointer.
      if (const auto *DeclExpr = dyn_cast<ConstantExpr>(DeclAttr->getID())) {
        if (ArgVal != DeclExpr->getResultAsAPSInt()) {
          Diag(CI.getLoc(), diag::warn_duplicate_attribute) << CI;
          Diag(DeclAttr->getLoc(), diag::note_previous_attribute);
        }
        // Drop the duplicate attribute.
        return;
      }
    }
  }

  D->addAttr(::new (Context) SYCLIntelPipeIOAttr(Context, CI, E));
}

SYCLIntelPipeIOAttr *
Sema::MergeSYCLIntelPipeIOAttr(Decl *D, const SYCLIntelPipeIOAttr &A) {
  // Check to see if there's a duplicate attribute with different values
  // already applied to the declaration.
  if (const auto *DeclAttr = D->getAttr<SYCLIntelPipeIOAttr>()) {
    if (const auto *DeclExpr = dyn_cast<ConstantExpr>(DeclAttr->getID())) {
      if (const auto *MergeExpr = dyn_cast<ConstantExpr>(A.getID())) {
        if (DeclExpr->getResultAsAPSInt() != MergeExpr->getResultAsAPSInt()) {
          Diag(DeclAttr->getLoc(), diag::err_disallowed_duplicate_attribute)
              << &A;
          Diag(A.getLoc(), diag::note_conflicting_attribute);
        }
        // Do not add a duplicate attribute.
        return nullptr;
      }
    }
  }

  return ::new (Context) SYCLIntelPipeIOAttr(Context, A, A.getID());
}

static void handleSYCLIntelPipeIOAttr(Sema &S, Decl *D, const ParsedAttr &A) {
  Expr *E = A.getArgAsExpr(0);
  S.addSYCLIntelPipeIOAttr(D, A, E);
}

SYCLIntelMaxConcurrencyAttr *Sema::MergeSYCLIntelMaxConcurrencyAttr(
    Decl *D, const SYCLIntelMaxConcurrencyAttr &A) {
  // Check to see if there's a duplicate attribute with different values
  // already applied to the declaration.
  if (const auto *DeclAttr = D->getAttr<SYCLIntelMaxConcurrencyAttr>()) {
    if (const auto *DeclExpr =
            dyn_cast<ConstantExpr>(DeclAttr->getNThreadsExpr())) {
      if (const auto *MergeExpr = dyn_cast<ConstantExpr>(A.getNThreadsExpr())) {
        if (DeclExpr->getResultAsAPSInt() != MergeExpr->getResultAsAPSInt()) {
          Diag(DeclAttr->getLoc(), diag::warn_duplicate_attribute) << &A;
          Diag(A.getLoc(), diag::note_previous_attribute);
        }
        // Do not add a duplicate attribute.
        return nullptr;
      }
    }
  }

  return ::new (Context)
      SYCLIntelMaxConcurrencyAttr(Context, A, A.getNThreadsExpr());
}

void Sema::AddSYCLIntelMaxConcurrencyAttr(Decl *D,
                                          const AttributeCommonInfo &CI,
                                          Expr *E) {
  if (!E->isValueDependent()) {
    llvm::APSInt ArgVal;
    ExprResult Res = VerifyIntegerConstantExpression(E, &ArgVal);
    if (Res.isInvalid())
      return;
    E = Res.get();

    // This attribute requires a non-negative value.
    if (ArgVal < 0) {
      Diag(E->getExprLoc(), diag::err_attribute_requires_positive_integer)
          << CI << /*non-negative*/ 1;
      return;
    }

    // Check to see if there's a duplicate attribute with different values
    // already applied to the declaration.
    if (const auto *DeclAttr = D->getAttr<SYCLIntelMaxConcurrencyAttr>()) {
      // If the other attribute argument is instantiation dependent, we won't
      // have converted it to a constant expression yet and thus we test
      // whether this is a null pointer.
      if (const auto *DeclExpr =
              dyn_cast<ConstantExpr>(DeclAttr->getNThreadsExpr())) {
        if (ArgVal != DeclExpr->getResultAsAPSInt()) {
          Diag(CI.getLoc(), diag::warn_duplicate_attribute) << CI;
          Diag(DeclAttr->getLoc(), diag::note_previous_attribute);
        }
        // Drop the duplicate attribute.
        return;
      }
    }
  }

  D->addAttr(::new (Context) SYCLIntelMaxConcurrencyAttr(Context, CI, E));
}

static void handleSYCLIntelMaxConcurrencyAttr(Sema &S, Decl *D,
                                              const ParsedAttr &A) {
  Expr *E = A.getArgAsExpr(0);
  S.AddSYCLIntelMaxConcurrencyAttr(D, A, E);
}

// Checks if an expression is a valid filter list for an add_ir_attributes_*
// attribute. Returns true if an error occured.
static bool checkAddIRAttributesFilterListExpr(Expr *FilterListArg, Sema &S,
                                               const AttributeCommonInfo &CI) {
  const auto *FilterListE = cast<InitListExpr>(FilterListArg);
  for (const Expr *FilterElemE : FilterListE->inits())
    if (!isa<StringLiteral>(FilterElemE))
      return S.Diag(FilterElemE->getBeginLoc(),
                    diag::err_sycl_add_ir_attribute_invalid_filter)
             << CI;
  return false;
}

// Returns true if a type is either an array of char or a pointer to char.
static bool isAddIRAttributesValidStringType(QualType T) {
  if (!T->isArrayType() && !T->isPointerType())
    return false;
  QualType ElemT = T->isArrayType()
                       ? cast<ArrayType>(T.getTypePtr())->getElementType()
                       : T->getPointeeType();
  return ElemT.isConstQualified() && ElemT->isCharType();
}

// Checks if an expression is a valid attribute name for an add_ir_attributes_*
// attribute. Returns true if an error occured.
static bool checkAddIRAttributesNameExpr(Expr *NameArg, Sema &S,
                                         const AttributeCommonInfo &CI) {
  // Only strings and const char * are valid name arguments.
  if (isAddIRAttributesValidStringType(NameArg->getType()))
    return false;

  return S.Diag(NameArg->getBeginLoc(),
                diag::err_sycl_add_ir_attribute_invalid_name)
         << CI;
}

// Checks if an expression is a valid attribute value for an add_ir_attributes_*
// attribute. Returns true if an error occured.
static bool checkAddIRAttributesValueExpr(Expr *ValArg, Sema &S,
                                          const AttributeCommonInfo &CI) {
  QualType ValType = ValArg->getType();
  if (isAddIRAttributesValidStringType(ValType) || ValType->isNullPtrType() ||
      ValType->isIntegralOrEnumerationType() || ValType->isFloatingType())
    return false;

  return S.Diag(ValArg->getBeginLoc(),
                diag::err_sycl_add_ir_attribute_invalid_value)
         << CI;
}

// Checks and evaluates arguments of an add_ir_attributes_* attribute. Returns
// true if an error occured.
static bool evaluateAddIRAttributesArgs(Expr **Args, size_t ArgsSize, Sema &S,
                                        const AttributeCommonInfo &CI) {
  ASTContext &Context = S.getASTContext();

  // Check filter list if it is the first argument.
  bool HasFilter = ArgsSize && isa<InitListExpr>(Args[0]);
  if (HasFilter && checkAddIRAttributesFilterListExpr(Args[0], S, CI))
    return true;

  llvm::SmallVector<PartialDiagnosticAt, 8> Notes;
  bool HasDependentArg = false;
  for (unsigned I = HasFilter; I < ArgsSize; I++) {
    Expr *&E = Args[I];

    if (isa<InitListExpr>(E))
      return S.Diag(E->getBeginLoc(),
                    diag::err_sycl_add_ir_attr_filter_list_invalid_arg)
             << CI;

    if (E->isValueDependent() || E->isTypeDependent()) {
      HasDependentArg = true;
      continue;
    }

    Expr::EvalResult Eval;
    Eval.Diag = &Notes;
    if (!E->EvaluateAsConstantExpr(Eval, Context) || !Notes.empty()) {
      S.Diag(E->getBeginLoc(), diag::err_attribute_argument_n_type)
          << CI << (I + 1) << AANT_ArgumentConstantExpr;
      for (auto &Note : Notes)
        S.Diag(Note.first, Note.second);
      return true;
    }
    assert(Eval.Val.hasValue());
    E = ConstantExpr::Create(Context, E, Eval.Val);
  }

  // If there are no dependent expressions, check for expected number of args.
  if (!HasDependentArg && ArgsSize && (ArgsSize - HasFilter) & 1)
    return S.Diag(CI.getLoc(), diag::err_sycl_add_ir_attribute_must_have_pairs)
           << CI;

  // If there are no dependent expressions, check argument types.
  // First half of the arguments are names, the second half are values.
  unsigned MidArg = (ArgsSize - HasFilter) / 2 + HasFilter;
  if (!HasDependentArg) {
    for (unsigned I = HasFilter; I < ArgsSize; ++I) {
      if ((I < MidArg && checkAddIRAttributesNameExpr(Args[I], S, CI)) ||
          (I >= MidArg && checkAddIRAttributesValueExpr(Args[I], S, CI)))
        return true;
    }
  }
  return false;
}

static bool hasDependentExpr(Expr **Exprs, const size_t ExprsSize) {
  return std::any_of(Exprs, Exprs + ExprsSize, [](const Expr *E) {
    return E->isValueDependent() || E->isTypeDependent();
  });
}

static bool hasSameSYCLAddIRAttributes(
    const SmallVector<std::pair<std::string, std::string>, 4> &LAttrs,
    const SmallVector<std::pair<std::string, std::string>, 4> &RAttrs) {
  std::set<std::pair<std::string, std::string>> LNameValSet{LAttrs.begin(),
                                                            LAttrs.end()};
  std::set<std::pair<std::string, std::string>> RNameValSet{RAttrs.begin(),
                                                            RAttrs.end()};
  return LNameValSet == RNameValSet;
}

template <typename AddIRAttrT>
static bool checkSYCLAddIRAttributesMergeability(const AddIRAttrT &NewAttr,
                                                 const AddIRAttrT &ExistingAttr,
                                                 Sema &S) {
  ASTContext &Context = S.getASTContext();
  // If there are no dependent argument expressions and the filters or the
  // attributes are different, then fail due to differing duplicates.
  if (!hasDependentExpr(NewAttr.args_begin(), NewAttr.args_size()) &&
      !hasDependentExpr(ExistingAttr.args_begin(), ExistingAttr.args_size()) &&
      (NewAttr.getAttributeFilter() != ExistingAttr.getAttributeFilter() ||
       !hasSameSYCLAddIRAttributes(
           NewAttr.getAttributeNameValuePairs(Context),
           ExistingAttr.getAttributeNameValuePairs(Context)))) {
    S.Diag(ExistingAttr.getLoc(), diag::err_duplicate_attribute) << &NewAttr;
    S.Diag(NewAttr.getLoc(), diag::note_conflicting_attribute);
    return true;
  }
  return false;
}

void Sema::CheckSYCLAddIRAttributesFunctionAttrConflicts(Decl *D) {
  const auto *AddIRFuncAttr = D->getAttr<SYCLAddIRAttributesFunctionAttr>();

  // If there is no such attribute there is nothing to check. If there are
  // dependent arguments we cannot know the actual number of arguments so we
  // defer the check.
  if (!AddIRFuncAttr ||
      hasDependentExpr(AddIRFuncAttr->args_begin(), AddIRFuncAttr->args_size()))
    return;

  // If there are no name-value pairs in the attribute it will not have an
  // effect and we can skip the check. The filter is ignored.
  size_t NumArgsWithoutFilter =
      AddIRFuncAttr->args_size() - (AddIRFuncAttr->hasFilterList() ? 1 : 0);
  if (NumArgsWithoutFilter == 0)
    return;

  // "sycl-single-task" is present on all single_task invocations, implicitly
  // added by the SYCL headers. It can only conflict with max_global_work_dim,
  // but the value will be the same so there is no need for a warning.
  if (NumArgsWithoutFilter == 2) {
    auto NameValuePairs = AddIRFuncAttr->getAttributeNameValuePairs(Context);
    if (NameValuePairs.size() > 0 &&
        NameValuePairs[0].first == "sycl-single-task")
      return;
  }

  // If there are potentially conflicting attributes, we issue a warning.
  for (const auto *Attr : std::vector<AttributeCommonInfo *>{
           D->getAttr<SYCLReqdWorkGroupSizeAttr>(),
           D->getAttr<IntelReqdSubGroupSizeAttr>(),
           D->getAttr<SYCLWorkGroupSizeHintAttr>(),
           D->getAttr<SYCLDeviceHasAttr>()})
    if (Attr)
      Diag(Attr->getLoc(), diag::warn_sycl_old_and_new_kernel_attributes)
          << Attr;
}

<<<<<<< HEAD
SYCLAddIRAttributesFunctionAttr *Sema::MergeSYCLAddIRAttributesFunctionAttr(
    Decl *D, const SYCLAddIRAttributesFunctionAttr &A) {
  if (const auto *ExistingAttr =
          D->getAttr<SYCLAddIRAttributesFunctionAttr>()) {
    checkSYCLAddIRAttributesMergeability(A, *ExistingAttr, *this);
    return nullptr;
  }
  return A.clone(Context);
}

void Sema::AddSYCLAddIRAttributesFunctionAttr(Decl *D,
                                              const AttributeCommonInfo &CI,
                                              MutableArrayRef<Expr *> Args) {
  if (const auto *FuncD = dyn_cast<FunctionDecl>(D)) {
    if (FuncD->isDefaulted()) {
      Diag(CI.getLoc(), diag::err_disallow_attribute_on_func) << CI << 1;
      return;
    }
    if (FuncD->isDeleted()) {
      Diag(CI.getLoc(), diag::err_disallow_attribute_on_func) << CI << 2;
      return;
    }
  }

  auto *Attr = SYCLAddIRAttributesFunctionAttr::Create(Context, Args.data(),
                                                       Args.size(), CI);
  if (evaluateAddIRAttributesArgs(Attr->args_begin(), Attr->args_size(), *this,
                                  CI))
    return;
  D->addAttr(Attr);
=======
CUDALaunchBoundsAttr *
Sema::CreateLaunchBoundsAttr(const AttributeCommonInfo &CI, Expr *MaxThreads,
                             Expr *MinBlocks) {
  CUDALaunchBoundsAttr TmpAttr(Context, CI, MaxThreads, MinBlocks);
  MaxThreads = makeLaunchBoundsArgExpr(*this, MaxThreads, TmpAttr, 0);
  if (MaxThreads == nullptr)
    return nullptr;

  if (MinBlocks) {
    MinBlocks = makeLaunchBoundsArgExpr(*this, MinBlocks, TmpAttr, 1);
    if (MinBlocks == nullptr)
      return nullptr;
  }

  return ::new (Context)
      CUDALaunchBoundsAttr(Context, CI, MaxThreads, MinBlocks);
}

void Sema::AddLaunchBoundsAttr(Decl *D, const AttributeCommonInfo &CI,
                               Expr *MaxThreads, Expr *MinBlocks) {
  if (auto *Attr = CreateLaunchBoundsAttr(CI, MaxThreads, MinBlocks))
    D->addAttr(Attr);
>>>>>>> ef9ec4bb
}

static void handleSYCLAddIRAttributesFunctionAttr(Sema &S, Decl *D,
                                                  const ParsedAttr &A) {
  llvm::SmallVector<Expr *, 4> Args;
  Args.reserve(A.getNumArgs() - 1);
  for (unsigned I = 0; I < A.getNumArgs(); I++) {
    assert(A.isArgExpr(I));
    Args.push_back(A.getArgAsExpr(I));
  }

  S.AddSYCLAddIRAttributesFunctionAttr(D, A, Args);
}

SYCLAddIRAttributesKernelParameterAttr *
Sema::MergeSYCLAddIRAttributesKernelParameterAttr(
    Decl *D, const SYCLAddIRAttributesKernelParameterAttr &A) {
  if (const auto *ExistingAttr =
          D->getAttr<SYCLAddIRAttributesKernelParameterAttr>()) {
    checkSYCLAddIRAttributesMergeability(A, *ExistingAttr, *this);
    return nullptr;
  }
  return A.clone(Context);
}

void Sema::AddSYCLAddIRAttributesKernelParameterAttr(
    Decl *D, const AttributeCommonInfo &CI, MutableArrayRef<Expr *> Args) {
  auto *Attr = SYCLAddIRAttributesKernelParameterAttr::Create(
      Context, Args.data(), Args.size(), CI);
  if (evaluateAddIRAttributesArgs(Attr->args_begin(), Attr->args_size(), *this,
                                  CI))
    return;
  D->addAttr(Attr);
}

static void handleSYCLAddIRAttributesKernelParameterAttr(Sema &S, Decl *D,
                                                         const ParsedAttr &A) {
  llvm::SmallVector<Expr *, 4> Args;
  Args.reserve(A.getNumArgs() - 1);
  for (unsigned I = 0; I < A.getNumArgs(); I++) {
    assert(A.getArgAsExpr(I));
    Args.push_back(A.getArgAsExpr(I));
  }

  S.AddSYCLAddIRAttributesKernelParameterAttr(D, A, Args);
}

SYCLAddIRAttributesGlobalVariableAttr *
Sema::MergeSYCLAddIRAttributesGlobalVariableAttr(
    Decl *D, const SYCLAddIRAttributesGlobalVariableAttr &A) {
  if (const auto *ExistingAttr =
          D->getAttr<SYCLAddIRAttributesGlobalVariableAttr>()) {
    checkSYCLAddIRAttributesMergeability(A, *ExistingAttr, *this);
    return nullptr;
  }
  return A.clone(Context);
}

void Sema::AddSYCLAddIRAttributesGlobalVariableAttr(
    Decl *D, const AttributeCommonInfo &CI, MutableArrayRef<Expr *> Args) {
  auto *Attr = SYCLAddIRAttributesGlobalVariableAttr::Create(
      Context, Args.data(), Args.size(), CI);
  if (evaluateAddIRAttributesArgs(Attr->args_begin(), Attr->args_size(), *this,
                                  CI))
    return;
  D->addAttr(Attr);
}

static void handleSYCLAddIRAttributesGlobalVariableAttr(Sema &S, Decl *D,
                                                        const ParsedAttr &A) {
  llvm::SmallVector<Expr *, 4> Args;
  Args.reserve(A.getNumArgs() - 1);
  for (unsigned I = 0; I < A.getNumArgs(); I++) {
    assert(A.getArgAsExpr(I));
    Args.push_back(A.getArgAsExpr(I));
  }

  S.AddSYCLAddIRAttributesGlobalVariableAttr(D, A, Args);
}

SYCLAddIRAnnotationsMemberAttr *Sema::MergeSYCLAddIRAnnotationsMemberAttr(
    Decl *D, const SYCLAddIRAnnotationsMemberAttr &A) {
  if (const auto *ExistingAttr = D->getAttr<SYCLAddIRAnnotationsMemberAttr>()) {
    checkSYCLAddIRAttributesMergeability(A, *ExistingAttr, *this);
    return nullptr;
  }
  return A.clone(Context);
}

void Sema::AddSYCLAddIRAnnotationsMemberAttr(Decl *D,
                                             const AttributeCommonInfo &CI,
                                             MutableArrayRef<Expr *> Args) {
  auto *Attr = SYCLAddIRAnnotationsMemberAttr::Create(Context, Args.data(),
                                                      Args.size(), CI);
  if (evaluateAddIRAttributesArgs(Attr->args_begin(), Attr->args_size(), *this,
                                  CI))
    return;
  D->addAttr(Attr);
}

static void handleSYCLAddIRAnnotationsMemberAttr(Sema &S, Decl *D,
                                                 const ParsedAttr &A) {
  llvm::SmallVector<Expr *, 4> Args;
  Args.reserve(A.getNumArgs());
  for (unsigned I = 0; I < A.getNumArgs(); I++) {
    assert(A.getArgAsExpr(I));
    Args.push_back(A.getArgAsExpr(I));
  }

  S.AddSYCLAddIRAnnotationsMemberAttr(D, A, Args);
}

namespace {
struct IntrinToName {
  uint32_t Id;
  int32_t FullName;
  int32_t ShortName;
};
} // unnamed namespace

static bool ArmBuiltinAliasValid(unsigned BuiltinID, StringRef AliasName,
                                 ArrayRef<IntrinToName> Map,
                                 const char *IntrinNames) {
  if (AliasName.startswith("__arm_"))
    AliasName = AliasName.substr(6);
  const IntrinToName *It =
      llvm::lower_bound(Map, BuiltinID, [](const IntrinToName &L, unsigned Id) {
        return L.Id < Id;
      });
  if (It == Map.end() || It->Id != BuiltinID)
    return false;
  StringRef FullName(&IntrinNames[It->FullName]);
  if (AliasName == FullName)
    return true;
  if (It->ShortName == -1)
    return false;
  StringRef ShortName(&IntrinNames[It->ShortName]);
  return AliasName == ShortName;
}

static bool ArmMveAliasValid(unsigned BuiltinID, StringRef AliasName) {
#include "clang/Basic/arm_mve_builtin_aliases.inc"
  // The included file defines:
  // - ArrayRef<IntrinToName> Map
  // - const char IntrinNames[]
  return ArmBuiltinAliasValid(BuiltinID, AliasName, Map, IntrinNames);
}

static bool ArmCdeAliasValid(unsigned BuiltinID, StringRef AliasName) {
#include "clang/Basic/arm_cde_builtin_aliases.inc"
  return ArmBuiltinAliasValid(BuiltinID, AliasName, Map, IntrinNames);
}

static bool ArmSveAliasValid(ASTContext &Context, unsigned BuiltinID,
                             StringRef AliasName) {
  if (Context.BuiltinInfo.isAuxBuiltinID(BuiltinID))
    BuiltinID = Context.BuiltinInfo.getAuxBuiltinID(BuiltinID);
  return BuiltinID >= AArch64::FirstSVEBuiltin &&
         BuiltinID <= AArch64::LastSVEBuiltin;
}

static bool ArmSmeAliasValid(ASTContext &Context, unsigned BuiltinID,
                             StringRef AliasName) {
  if (Context.BuiltinInfo.isAuxBuiltinID(BuiltinID))
    BuiltinID = Context.BuiltinInfo.getAuxBuiltinID(BuiltinID);
  return BuiltinID >= AArch64::FirstSMEBuiltin &&
         BuiltinID <= AArch64::LastSMEBuiltin;
}

static void handleArmBuiltinAliasAttr(Sema &S, Decl *D, const ParsedAttr &AL) {
  if (!AL.isArgIdent(0)) {
    S.Diag(AL.getLoc(), diag::err_attribute_argument_n_type)
        << AL << 1 << AANT_ArgumentIdentifier;
    return;
  }

  IdentifierInfo *Ident = AL.getArgAsIdent(0)->Ident;
  unsigned BuiltinID = Ident->getBuiltinID();
  StringRef AliasName = cast<FunctionDecl>(D)->getIdentifier()->getName();

  bool IsAArch64 = S.Context.getTargetInfo().getTriple().isAArch64();
  if ((IsAArch64 && !ArmSveAliasValid(S.Context, BuiltinID, AliasName) &&
       !ArmSmeAliasValid(S.Context, BuiltinID, AliasName)) ||
      (!IsAArch64 && !ArmMveAliasValid(BuiltinID, AliasName) &&
       !ArmCdeAliasValid(BuiltinID, AliasName))) {
    S.Diag(AL.getLoc(), diag::err_attribute_arm_builtin_alias);
    return;
  }

  D->addAttr(::new (S.Context) ArmBuiltinAliasAttr(S.Context, AL, Ident));
}

static bool RISCVAliasValid(unsigned BuiltinID, StringRef AliasName) {
  return BuiltinID >= RISCV::FirstRVVBuiltin &&
         BuiltinID <= RISCV::LastRVVBuiltin;
}

static void handleBuiltinAliasAttr(Sema &S, Decl *D,
                                        const ParsedAttr &AL) {
  if (!AL.isArgIdent(0)) {
    S.Diag(AL.getLoc(), diag::err_attribute_argument_n_type)
        << AL << 1 << AANT_ArgumentIdentifier;
    return;
  }

  IdentifierInfo *Ident = AL.getArgAsIdent(0)->Ident;
  unsigned BuiltinID = Ident->getBuiltinID();
  StringRef AliasName = cast<FunctionDecl>(D)->getIdentifier()->getName();

  bool IsAArch64 = S.Context.getTargetInfo().getTriple().isAArch64();
  bool IsARM = S.Context.getTargetInfo().getTriple().isARM();
  bool IsRISCV = S.Context.getTargetInfo().getTriple().isRISCV();
  bool IsHLSL = S.Context.getLangOpts().HLSL;
  if ((IsAArch64 && !ArmSveAliasValid(S.Context, BuiltinID, AliasName)) ||
      (IsARM && !ArmMveAliasValid(BuiltinID, AliasName) &&
       !ArmCdeAliasValid(BuiltinID, AliasName)) ||
      (IsRISCV && !RISCVAliasValid(BuiltinID, AliasName)) ||
      (!IsAArch64 && !IsARM && !IsRISCV && !IsHLSL)) {
    S.Diag(AL.getLoc(), diag::err_attribute_builtin_alias) << AL;
    return;
  }

  D->addAttr(::new (S.Context) BuiltinAliasAttr(S.Context, AL, Ident));
}

//===----------------------------------------------------------------------===//
// Checker-specific attribute handlers.
//===----------------------------------------------------------------------===//
static bool isValidSubjectOfNSReturnsRetainedAttribute(QualType QT) {
  return QT->isDependentType() || QT->isObjCRetainableType();
}

static bool isValidSubjectOfNSAttribute(QualType QT) {
  return QT->isDependentType() || QT->isObjCObjectPointerType() ||
         QT->isObjCNSObjectType();
}

static bool isValidSubjectOfCFAttribute(QualType QT) {
  return QT->isDependentType() || QT->isPointerType() ||
         isValidSubjectOfNSAttribute(QT);
}

static bool isValidSubjectOfOSAttribute(QualType QT) {
  if (QT->isDependentType())
    return true;
  QualType PT = QT->getPointeeType();
  return !PT.isNull() && PT->getAsCXXRecordDecl() != nullptr;
}

void Sema::AddXConsumedAttr(Decl *D, const AttributeCommonInfo &CI,
                            RetainOwnershipKind K,
                            bool IsTemplateInstantiation) {
  ValueDecl *VD = cast<ValueDecl>(D);
  switch (K) {
  case RetainOwnershipKind::OS:
    handleSimpleAttributeOrDiagnose<OSConsumedAttr>(
        *this, VD, CI, isValidSubjectOfOSAttribute(VD->getType()),
        diag::warn_ns_attribute_wrong_parameter_type,
        /*ExtraArgs=*/CI.getRange(), "os_consumed", /*pointers*/ 1);
    return;
  case RetainOwnershipKind::NS:
    handleSimpleAttributeOrDiagnose<NSConsumedAttr>(
        *this, VD, CI, isValidSubjectOfNSAttribute(VD->getType()),

        // These attributes are normally just advisory, but in ARC, ns_consumed
        // is significant.  Allow non-dependent code to contain inappropriate
        // attributes even in ARC, but require template instantiations to be
        // set up correctly.
        ((IsTemplateInstantiation && getLangOpts().ObjCAutoRefCount)
             ? diag::err_ns_attribute_wrong_parameter_type
             : diag::warn_ns_attribute_wrong_parameter_type),
        /*ExtraArgs=*/CI.getRange(), "ns_consumed", /*objc pointers*/ 0);
    return;
  case RetainOwnershipKind::CF:
    handleSimpleAttributeOrDiagnose<CFConsumedAttr>(
        *this, VD, CI, isValidSubjectOfCFAttribute(VD->getType()),
        diag::warn_ns_attribute_wrong_parameter_type,
        /*ExtraArgs=*/CI.getRange(), "cf_consumed", /*pointers*/ 1);
    return;
  }
}

static Sema::RetainOwnershipKind
parsedAttrToRetainOwnershipKind(const ParsedAttr &AL) {
  switch (AL.getKind()) {
  case ParsedAttr::AT_CFConsumed:
  case ParsedAttr::AT_CFReturnsRetained:
  case ParsedAttr::AT_CFReturnsNotRetained:
    return Sema::RetainOwnershipKind::CF;
  case ParsedAttr::AT_OSConsumesThis:
  case ParsedAttr::AT_OSConsumed:
  case ParsedAttr::AT_OSReturnsRetained:
  case ParsedAttr::AT_OSReturnsNotRetained:
  case ParsedAttr::AT_OSReturnsRetainedOnZero:
  case ParsedAttr::AT_OSReturnsRetainedOnNonZero:
    return Sema::RetainOwnershipKind::OS;
  case ParsedAttr::AT_NSConsumesSelf:
  case ParsedAttr::AT_NSConsumed:
  case ParsedAttr::AT_NSReturnsRetained:
  case ParsedAttr::AT_NSReturnsNotRetained:
  case ParsedAttr::AT_NSReturnsAutoreleased:
    return Sema::RetainOwnershipKind::NS;
  default:
    llvm_unreachable("Wrong argument supplied");
  }
}

bool Sema::checkNSReturnsRetainedReturnType(SourceLocation Loc, QualType QT) {
  if (isValidSubjectOfNSReturnsRetainedAttribute(QT))
    return false;

  Diag(Loc, diag::warn_ns_attribute_wrong_return_type)
      << "'ns_returns_retained'" << 0 << 0;
  return true;
}

/// \return whether the parameter is a pointer to OSObject pointer.
static bool isValidOSObjectOutParameter(const Decl *D) {
  const auto *PVD = dyn_cast<ParmVarDecl>(D);
  if (!PVD)
    return false;
  QualType QT = PVD->getType();
  QualType PT = QT->getPointeeType();
  return !PT.isNull() && isValidSubjectOfOSAttribute(PT);
}

static void handleXReturnsXRetainedAttr(Sema &S, Decl *D,
                                        const ParsedAttr &AL) {
  QualType ReturnType;
  Sema::RetainOwnershipKind K = parsedAttrToRetainOwnershipKind(AL);

  if (const auto *MD = dyn_cast<ObjCMethodDecl>(D)) {
    ReturnType = MD->getReturnType();
  } else if (S.getLangOpts().ObjCAutoRefCount && hasDeclarator(D) &&
             (AL.getKind() == ParsedAttr::AT_NSReturnsRetained)) {
    return; // ignore: was handled as a type attribute
  } else if (const auto *PD = dyn_cast<ObjCPropertyDecl>(D)) {
    ReturnType = PD->getType();
  } else if (const auto *FD = dyn_cast<FunctionDecl>(D)) {
    ReturnType = FD->getReturnType();
  } else if (const auto *Param = dyn_cast<ParmVarDecl>(D)) {
    // Attributes on parameters are used for out-parameters,
    // passed as pointers-to-pointers.
    unsigned DiagID = K == Sema::RetainOwnershipKind::CF
            ? /*pointer-to-CF-pointer*/2
            : /*pointer-to-OSObject-pointer*/3;
    ReturnType = Param->getType()->getPointeeType();
    if (ReturnType.isNull()) {
      S.Diag(D->getBeginLoc(), diag::warn_ns_attribute_wrong_parameter_type)
          << AL << DiagID << AL.getRange();
      return;
    }
  } else if (AL.isUsedAsTypeAttr()) {
    return;
  } else {
    AttributeDeclKind ExpectedDeclKind;
    switch (AL.getKind()) {
    default: llvm_unreachable("invalid ownership attribute");
    case ParsedAttr::AT_NSReturnsRetained:
    case ParsedAttr::AT_NSReturnsAutoreleased:
    case ParsedAttr::AT_NSReturnsNotRetained:
      ExpectedDeclKind = ExpectedFunctionOrMethod;
      break;

    case ParsedAttr::AT_OSReturnsRetained:
    case ParsedAttr::AT_OSReturnsNotRetained:
    case ParsedAttr::AT_CFReturnsRetained:
    case ParsedAttr::AT_CFReturnsNotRetained:
      ExpectedDeclKind = ExpectedFunctionMethodOrParameter;
      break;
    }
    S.Diag(D->getBeginLoc(), diag::warn_attribute_wrong_decl_type)
        << AL.getRange() << AL << AL.isRegularKeywordAttribute()
        << ExpectedDeclKind;
    return;
  }

  bool TypeOK;
  bool Cf;
  unsigned ParmDiagID = 2; // Pointer-to-CF-pointer
  switch (AL.getKind()) {
  default: llvm_unreachable("invalid ownership attribute");
  case ParsedAttr::AT_NSReturnsRetained:
    TypeOK = isValidSubjectOfNSReturnsRetainedAttribute(ReturnType);
    Cf = false;
    break;

  case ParsedAttr::AT_NSReturnsAutoreleased:
  case ParsedAttr::AT_NSReturnsNotRetained:
    TypeOK = isValidSubjectOfNSAttribute(ReturnType);
    Cf = false;
    break;

  case ParsedAttr::AT_CFReturnsRetained:
  case ParsedAttr::AT_CFReturnsNotRetained:
    TypeOK = isValidSubjectOfCFAttribute(ReturnType);
    Cf = true;
    break;

  case ParsedAttr::AT_OSReturnsRetained:
  case ParsedAttr::AT_OSReturnsNotRetained:
    TypeOK = isValidSubjectOfOSAttribute(ReturnType);
    Cf = true;
    ParmDiagID = 3; // Pointer-to-OSObject-pointer
    break;
  }

  if (!TypeOK) {
    if (AL.isUsedAsTypeAttr())
      return;

    if (isa<ParmVarDecl>(D)) {
      S.Diag(D->getBeginLoc(), diag::warn_ns_attribute_wrong_parameter_type)
          << AL << ParmDiagID << AL.getRange();
    } else {
      // Needs to be kept in sync with warn_ns_attribute_wrong_return_type.
      enum : unsigned {
        Function,
        Method,
        Property
      } SubjectKind = Function;
      if (isa<ObjCMethodDecl>(D))
        SubjectKind = Method;
      else if (isa<ObjCPropertyDecl>(D))
        SubjectKind = Property;
      S.Diag(D->getBeginLoc(), diag::warn_ns_attribute_wrong_return_type)
          << AL << SubjectKind << Cf << AL.getRange();
    }
    return;
  }

  switch (AL.getKind()) {
    default:
      llvm_unreachable("invalid ownership attribute");
    case ParsedAttr::AT_NSReturnsAutoreleased:
      handleSimpleAttribute<NSReturnsAutoreleasedAttr>(S, D, AL);
      return;
    case ParsedAttr::AT_CFReturnsNotRetained:
      handleSimpleAttribute<CFReturnsNotRetainedAttr>(S, D, AL);
      return;
    case ParsedAttr::AT_NSReturnsNotRetained:
      handleSimpleAttribute<NSReturnsNotRetainedAttr>(S, D, AL);
      return;
    case ParsedAttr::AT_CFReturnsRetained:
      handleSimpleAttribute<CFReturnsRetainedAttr>(S, D, AL);
      return;
    case ParsedAttr::AT_NSReturnsRetained:
      handleSimpleAttribute<NSReturnsRetainedAttr>(S, D, AL);
      return;
    case ParsedAttr::AT_OSReturnsRetained:
      handleSimpleAttribute<OSReturnsRetainedAttr>(S, D, AL);
      return;
    case ParsedAttr::AT_OSReturnsNotRetained:
      handleSimpleAttribute<OSReturnsNotRetainedAttr>(S, D, AL);
      return;
  };
}

static void handleObjCReturnsInnerPointerAttr(Sema &S, Decl *D,
                                              const ParsedAttr &Attrs) {
  const int EP_ObjCMethod = 1;
  const int EP_ObjCProperty = 2;

  SourceLocation loc = Attrs.getLoc();
  QualType resultType;
  if (isa<ObjCMethodDecl>(D))
    resultType = cast<ObjCMethodDecl>(D)->getReturnType();
  else
    resultType = cast<ObjCPropertyDecl>(D)->getType();

  if (!resultType->isReferenceType() &&
      (!resultType->isPointerType() || resultType->isObjCRetainableType())) {
    S.Diag(D->getBeginLoc(), diag::warn_ns_attribute_wrong_return_type)
        << SourceRange(loc) << Attrs
        << (isa<ObjCMethodDecl>(D) ? EP_ObjCMethod : EP_ObjCProperty)
        << /*non-retainable pointer*/ 2;

    // Drop the attribute.
    return;
  }

  D->addAttr(::new (S.Context) ObjCReturnsInnerPointerAttr(S.Context, Attrs));
}

static void handleObjCRequiresSuperAttr(Sema &S, Decl *D,
                                        const ParsedAttr &Attrs) {
  const auto *Method = cast<ObjCMethodDecl>(D);

  const DeclContext *DC = Method->getDeclContext();
  if (const auto *PDecl = dyn_cast_or_null<ObjCProtocolDecl>(DC)) {
    S.Diag(D->getBeginLoc(), diag::warn_objc_requires_super_protocol) << Attrs
                                                                      << 0;
    S.Diag(PDecl->getLocation(), diag::note_protocol_decl);
    return;
  }
  if (Method->getMethodFamily() == OMF_dealloc) {
    S.Diag(D->getBeginLoc(), diag::warn_objc_requires_super_protocol) << Attrs
                                                                      << 1;
    return;
  }

  D->addAttr(::new (S.Context) ObjCRequiresSuperAttr(S.Context, Attrs));
}

static void handleNSErrorDomain(Sema &S, Decl *D, const ParsedAttr &AL) {
  auto *E = AL.getArgAsExpr(0);
  auto Loc = E ? E->getBeginLoc() : AL.getLoc();

  auto *DRE = dyn_cast<DeclRefExpr>(AL.getArgAsExpr(0));
  if (!DRE) {
    S.Diag(Loc, diag::err_nserrordomain_invalid_decl) << 0;
    return;
  }

  auto *VD = dyn_cast<VarDecl>(DRE->getDecl());
  if (!VD) {
    S.Diag(Loc, diag::err_nserrordomain_invalid_decl) << 1 << DRE->getDecl();
    return;
  }

  if (!isNSStringType(VD->getType(), S.Context) &&
      !isCFStringType(VD->getType(), S.Context)) {
    S.Diag(Loc, diag::err_nserrordomain_wrong_type) << VD;
    return;
  }

  D->addAttr(::new (S.Context) NSErrorDomainAttr(S.Context, AL, VD));
}

static void handleObjCBridgeAttr(Sema &S, Decl *D, const ParsedAttr &AL) {
  IdentifierLoc *Parm = AL.isArgIdent(0) ? AL.getArgAsIdent(0) : nullptr;

  if (!Parm) {
    S.Diag(D->getBeginLoc(), diag::err_objc_attr_not_id) << AL << 0;
    return;
  }

  // Typedefs only allow objc_bridge(id) and have some additional checking.
  if (const auto *TD = dyn_cast<TypedefNameDecl>(D)) {
    if (!Parm->Ident->isStr("id")) {
      S.Diag(AL.getLoc(), diag::err_objc_attr_typedef_not_id) << AL;
      return;
    }

    // Only allow 'cv void *'.
    QualType T = TD->getUnderlyingType();
    if (!T->isVoidPointerType()) {
      S.Diag(AL.getLoc(), diag::err_objc_attr_typedef_not_void_pointer);
      return;
    }
  }

  D->addAttr(::new (S.Context) ObjCBridgeAttr(S.Context, AL, Parm->Ident));
}

static void handleObjCBridgeMutableAttr(Sema &S, Decl *D,
                                        const ParsedAttr &AL) {
  IdentifierLoc *Parm = AL.isArgIdent(0) ? AL.getArgAsIdent(0) : nullptr;

  if (!Parm) {
    S.Diag(D->getBeginLoc(), diag::err_objc_attr_not_id) << AL << 0;
    return;
  }

  D->addAttr(::new (S.Context)
                 ObjCBridgeMutableAttr(S.Context, AL, Parm->Ident));
}

static void handleObjCBridgeRelatedAttr(Sema &S, Decl *D,
                                        const ParsedAttr &AL) {
  IdentifierInfo *RelatedClass =
      AL.isArgIdent(0) ? AL.getArgAsIdent(0)->Ident : nullptr;
  if (!RelatedClass) {
    S.Diag(D->getBeginLoc(), diag::err_objc_attr_not_id) << AL << 0;
    return;
  }
  IdentifierInfo *ClassMethod =
    AL.getArgAsIdent(1) ? AL.getArgAsIdent(1)->Ident : nullptr;
  IdentifierInfo *InstanceMethod =
    AL.getArgAsIdent(2) ? AL.getArgAsIdent(2)->Ident : nullptr;
  D->addAttr(::new (S.Context) ObjCBridgeRelatedAttr(
      S.Context, AL, RelatedClass, ClassMethod, InstanceMethod));
}

static void handleObjCDesignatedInitializer(Sema &S, Decl *D,
                                            const ParsedAttr &AL) {
  DeclContext *Ctx = D->getDeclContext();

  // This attribute can only be applied to methods in interfaces or class
  // extensions.
  if (!isa<ObjCInterfaceDecl>(Ctx) &&
      !(isa<ObjCCategoryDecl>(Ctx) &&
        cast<ObjCCategoryDecl>(Ctx)->IsClassExtension())) {
    S.Diag(D->getLocation(), diag::err_designated_init_attr_non_init);
    return;
  }

  ObjCInterfaceDecl *IFace;
  if (auto *CatDecl = dyn_cast<ObjCCategoryDecl>(Ctx))
    IFace = CatDecl->getClassInterface();
  else
    IFace = cast<ObjCInterfaceDecl>(Ctx);

  if (!IFace)
    return;

  IFace->setHasDesignatedInitializers();
  D->addAttr(::new (S.Context) ObjCDesignatedInitializerAttr(S.Context, AL));
}

static void handleObjCRuntimeName(Sema &S, Decl *D, const ParsedAttr &AL) {
  StringRef MetaDataName;
  if (!S.checkStringLiteralArgumentAttr(AL, 0, MetaDataName))
    return;
  D->addAttr(::new (S.Context)
                 ObjCRuntimeNameAttr(S.Context, AL, MetaDataName));
}

// When a user wants to use objc_boxable with a union or struct
// but they don't have access to the declaration (legacy/third-party code)
// then they can 'enable' this feature with a typedef:
// typedef struct __attribute((objc_boxable)) legacy_struct legacy_struct;
static void handleObjCBoxable(Sema &S, Decl *D, const ParsedAttr &AL) {
  bool notify = false;

  auto *RD = dyn_cast<RecordDecl>(D);
  if (RD && RD->getDefinition()) {
    RD = RD->getDefinition();
    notify = true;
  }

  if (RD) {
    ObjCBoxableAttr *BoxableAttr =
        ::new (S.Context) ObjCBoxableAttr(S.Context, AL);
    RD->addAttr(BoxableAttr);
    if (notify) {
      // we need to notify ASTReader/ASTWriter about
      // modification of existing declaration
      if (ASTMutationListener *L = S.getASTMutationListener())
        L->AddedAttributeToRecord(BoxableAttr, RD);
    }
  }
}

static void handleObjCOwnershipAttr(Sema &S, Decl *D, const ParsedAttr &AL) {
  if (hasDeclarator(D))
    return;

  S.Diag(D->getBeginLoc(), diag::err_attribute_wrong_decl_type)
      << AL.getRange() << AL << AL.isRegularKeywordAttribute()
      << ExpectedVariable;
}

static void handleObjCPreciseLifetimeAttr(Sema &S, Decl *D,
                                          const ParsedAttr &AL) {
  const auto *VD = cast<ValueDecl>(D);
  QualType QT = VD->getType();

  if (!QT->isDependentType() &&
      !QT->isObjCLifetimeType()) {
    S.Diag(AL.getLoc(), diag::err_objc_precise_lifetime_bad_type)
      << QT;
    return;
  }

  Qualifiers::ObjCLifetime Lifetime = QT.getObjCLifetime();

  // If we have no lifetime yet, check the lifetime we're presumably
  // going to infer.
  if (Lifetime == Qualifiers::OCL_None && !QT->isDependentType())
    Lifetime = QT->getObjCARCImplicitLifetime();

  switch (Lifetime) {
  case Qualifiers::OCL_None:
    assert(QT->isDependentType() &&
           "didn't infer lifetime for non-dependent type?");
    break;

  case Qualifiers::OCL_Weak:   // meaningful
  case Qualifiers::OCL_Strong: // meaningful
    break;

  case Qualifiers::OCL_ExplicitNone:
  case Qualifiers::OCL_Autoreleasing:
    S.Diag(AL.getLoc(), diag::warn_objc_precise_lifetime_meaningless)
        << (Lifetime == Qualifiers::OCL_Autoreleasing);
    break;
  }

  D->addAttr(::new (S.Context) ObjCPreciseLifetimeAttr(S.Context, AL));
}

static void handleSwiftAttrAttr(Sema &S, Decl *D, const ParsedAttr &AL) {
  // Make sure that there is a string literal as the annotation's single
  // argument.
  StringRef Str;
  if (!S.checkStringLiteralArgumentAttr(AL, 0, Str))
    return;

  D->addAttr(::new (S.Context) SwiftAttrAttr(S.Context, AL, Str));
}

static void handleSwiftBridge(Sema &S, Decl *D, const ParsedAttr &AL) {
  // Make sure that there is a string literal as the annotation's single
  // argument.
  StringRef BT;
  if (!S.checkStringLiteralArgumentAttr(AL, 0, BT))
    return;

  // Warn about duplicate attributes if they have different arguments, but drop
  // any duplicate attributes regardless.
  if (const auto *Other = D->getAttr<SwiftBridgeAttr>()) {
    if (Other->getSwiftType() != BT)
      S.Diag(AL.getLoc(), diag::warn_duplicate_attribute) << AL;
    return;
  }

  D->addAttr(::new (S.Context) SwiftBridgeAttr(S.Context, AL, BT));
}

static bool isErrorParameter(Sema &S, QualType QT) {
  const auto *PT = QT->getAs<PointerType>();
  if (!PT)
    return false;

  QualType Pointee = PT->getPointeeType();

  // Check for NSError**.
  if (const auto *OPT = Pointee->getAs<ObjCObjectPointerType>())
    if (const auto *ID = OPT->getInterfaceDecl())
      if (ID->getIdentifier() == S.getNSErrorIdent())
        return true;

  // Check for CFError**.
  if (const auto *PT = Pointee->getAs<PointerType>())
    if (const auto *RT = PT->getPointeeType()->getAs<RecordType>())
      if (S.isCFError(RT->getDecl()))
        return true;

  return false;
}

static void handleSwiftError(Sema &S, Decl *D, const ParsedAttr &AL) {
  auto hasErrorParameter = [](Sema &S, Decl *D, const ParsedAttr &AL) -> bool {
    for (unsigned I = 0, E = getFunctionOrMethodNumParams(D); I != E; ++I) {
      if (isErrorParameter(S, getFunctionOrMethodParamType(D, I)))
        return true;
    }

    S.Diag(AL.getLoc(), diag::err_attr_swift_error_no_error_parameter)
        << AL << isa<ObjCMethodDecl>(D);
    return false;
  };

  auto hasPointerResult = [](Sema &S, Decl *D, const ParsedAttr &AL) -> bool {
    // - C, ObjC, and block pointers are definitely okay.
    // - References are definitely not okay.
    // - nullptr_t is weird, but acceptable.
    QualType RT = getFunctionOrMethodResultType(D);
    if (RT->hasPointerRepresentation() && !RT->isReferenceType())
      return true;

    S.Diag(AL.getLoc(), diag::err_attr_swift_error_return_type)
        << AL << AL.getArgAsIdent(0)->Ident->getName() << isa<ObjCMethodDecl>(D)
        << /*pointer*/ 1;
    return false;
  };

  auto hasIntegerResult = [](Sema &S, Decl *D, const ParsedAttr &AL) -> bool {
    QualType RT = getFunctionOrMethodResultType(D);
    if (RT->isIntegralType(S.Context))
      return true;

    S.Diag(AL.getLoc(), diag::err_attr_swift_error_return_type)
        << AL << AL.getArgAsIdent(0)->Ident->getName() << isa<ObjCMethodDecl>(D)
        << /*integral*/ 0;
    return false;
  };

  if (D->isInvalidDecl())
    return;

  IdentifierLoc *Loc = AL.getArgAsIdent(0);
  SwiftErrorAttr::ConventionKind Convention;
  if (!SwiftErrorAttr::ConvertStrToConventionKind(Loc->Ident->getName(),
                                                  Convention)) {
    S.Diag(AL.getLoc(), diag::warn_attribute_type_not_supported)
        << AL << Loc->Ident;
    return;
  }

  switch (Convention) {
  case SwiftErrorAttr::None:
    // No additional validation required.
    break;

  case SwiftErrorAttr::NonNullError:
    if (!hasErrorParameter(S, D, AL))
      return;
    break;

  case SwiftErrorAttr::NullResult:
    if (!hasErrorParameter(S, D, AL) || !hasPointerResult(S, D, AL))
      return;
    break;

  case SwiftErrorAttr::NonZeroResult:
  case SwiftErrorAttr::ZeroResult:
    if (!hasErrorParameter(S, D, AL) || !hasIntegerResult(S, D, AL))
      return;
    break;
  }

  D->addAttr(::new (S.Context) SwiftErrorAttr(S.Context, AL, Convention));
}

static void checkSwiftAsyncErrorBlock(Sema &S, Decl *D,
                                      const SwiftAsyncErrorAttr *ErrorAttr,
                                      const SwiftAsyncAttr *AsyncAttr) {
  if (AsyncAttr->getKind() == SwiftAsyncAttr::None) {
    if (ErrorAttr->getConvention() != SwiftAsyncErrorAttr::None) {
      S.Diag(AsyncAttr->getLocation(),
             diag::err_swift_async_error_without_swift_async)
          << AsyncAttr << isa<ObjCMethodDecl>(D);
    }
    return;
  }

  const ParmVarDecl *HandlerParam = getFunctionOrMethodParam(
      D, AsyncAttr->getCompletionHandlerIndex().getASTIndex());
  // handleSwiftAsyncAttr already verified the type is correct, so no need to
  // double-check it here.
  const auto *FuncTy = HandlerParam->getType()
                           ->castAs<BlockPointerType>()
                           ->getPointeeType()
                           ->getAs<FunctionProtoType>();
  ArrayRef<QualType> BlockParams;
  if (FuncTy)
    BlockParams = FuncTy->getParamTypes();

  switch (ErrorAttr->getConvention()) {
  case SwiftAsyncErrorAttr::ZeroArgument:
  case SwiftAsyncErrorAttr::NonZeroArgument: {
    uint32_t ParamIdx = ErrorAttr->getHandlerParamIdx();
    if (ParamIdx == 0 || ParamIdx > BlockParams.size()) {
      S.Diag(ErrorAttr->getLocation(),
             diag::err_attribute_argument_out_of_bounds) << ErrorAttr << 2;
      return;
    }
    QualType ErrorParam = BlockParams[ParamIdx - 1];
    if (!ErrorParam->isIntegralType(S.Context)) {
      StringRef ConvStr =
          ErrorAttr->getConvention() == SwiftAsyncErrorAttr::ZeroArgument
              ? "zero_argument"
              : "nonzero_argument";
      S.Diag(ErrorAttr->getLocation(), diag::err_swift_async_error_non_integral)
          << ErrorAttr << ConvStr << ParamIdx << ErrorParam;
      return;
    }
    break;
  }
  case SwiftAsyncErrorAttr::NonNullError: {
    bool AnyErrorParams = false;
    for (QualType Param : BlockParams) {
      // Check for NSError *.
      if (const auto *ObjCPtrTy = Param->getAs<ObjCObjectPointerType>()) {
        if (const auto *ID = ObjCPtrTy->getInterfaceDecl()) {
          if (ID->getIdentifier() == S.getNSErrorIdent()) {
            AnyErrorParams = true;
            break;
          }
        }
      }
      // Check for CFError *.
      if (const auto *PtrTy = Param->getAs<PointerType>()) {
        if (const auto *RT = PtrTy->getPointeeType()->getAs<RecordType>()) {
          if (S.isCFError(RT->getDecl())) {
            AnyErrorParams = true;
            break;
          }
        }
      }
    }

    if (!AnyErrorParams) {
      S.Diag(ErrorAttr->getLocation(),
             diag::err_swift_async_error_no_error_parameter)
          << ErrorAttr << isa<ObjCMethodDecl>(D);
      return;
    }
    break;
  }
  case SwiftAsyncErrorAttr::None:
    break;
  }
}

static void handleSwiftAsyncError(Sema &S, Decl *D, const ParsedAttr &AL) {
  IdentifierLoc *IDLoc = AL.getArgAsIdent(0);
  SwiftAsyncErrorAttr::ConventionKind ConvKind;
  if (!SwiftAsyncErrorAttr::ConvertStrToConventionKind(IDLoc->Ident->getName(),
                                                       ConvKind)) {
    S.Diag(AL.getLoc(), diag::warn_attribute_type_not_supported)
        << AL << IDLoc->Ident;
    return;
  }

  uint32_t ParamIdx = 0;
  switch (ConvKind) {
  case SwiftAsyncErrorAttr::ZeroArgument:
  case SwiftAsyncErrorAttr::NonZeroArgument: {
    if (!AL.checkExactlyNumArgs(S, 2))
      return;

    Expr *IdxExpr = AL.getArgAsExpr(1);
    if (!checkUInt32Argument(S, AL, IdxExpr, ParamIdx))
      return;
    break;
  }
  case SwiftAsyncErrorAttr::NonNullError:
  case SwiftAsyncErrorAttr::None: {
    if (!AL.checkExactlyNumArgs(S, 1))
      return;
    break;
  }
  }

  auto *ErrorAttr =
      ::new (S.Context) SwiftAsyncErrorAttr(S.Context, AL, ConvKind, ParamIdx);
  D->addAttr(ErrorAttr);

  if (auto *AsyncAttr = D->getAttr<SwiftAsyncAttr>())
    checkSwiftAsyncErrorBlock(S, D, ErrorAttr, AsyncAttr);
}

// For a function, this will validate a compound Swift name, e.g.
// <code>init(foo:bar:baz:)</code> or <code>controllerForName(_:)</code>, and
// the function will output the number of parameter names, and whether this is a
// single-arg initializer.
//
// For a type, enum constant, property, or variable declaration, this will
// validate either a simple identifier, or a qualified
// <code>context.identifier</code> name.
static bool
validateSwiftFunctionName(Sema &S, const ParsedAttr &AL, SourceLocation Loc,
                          StringRef Name, unsigned &SwiftParamCount,
                          bool &IsSingleParamInit) {
  SwiftParamCount = 0;
  IsSingleParamInit = false;

  // Check whether this will be mapped to a getter or setter of a property.
  bool IsGetter = false, IsSetter = false;
  if (Name.startswith("getter:")) {
    IsGetter = true;
    Name = Name.substr(7);
  } else if (Name.startswith("setter:")) {
    IsSetter = true;
    Name = Name.substr(7);
  }

  if (Name.back() != ')') {
    S.Diag(Loc, diag::warn_attr_swift_name_function) << AL;
    return false;
  }

  bool IsMember = false;
  StringRef ContextName, BaseName, Parameters;

  std::tie(BaseName, Parameters) = Name.split('(');

  // Split at the first '.', if it exists, which separates the context name
  // from the base name.
  std::tie(ContextName, BaseName) = BaseName.split('.');
  if (BaseName.empty()) {
    BaseName = ContextName;
    ContextName = StringRef();
  } else if (ContextName.empty() || !isValidAsciiIdentifier(ContextName)) {
    S.Diag(Loc, diag::warn_attr_swift_name_invalid_identifier)
        << AL << /*context*/ 1;
    return false;
  } else {
    IsMember = true;
  }

  if (!isValidAsciiIdentifier(BaseName) || BaseName == "_") {
    S.Diag(Loc, diag::warn_attr_swift_name_invalid_identifier)
        << AL << /*basename*/ 0;
    return false;
  }

  bool IsSubscript = BaseName == "subscript";
  // A subscript accessor must be a getter or setter.
  if (IsSubscript && !IsGetter && !IsSetter) {
    S.Diag(Loc, diag::warn_attr_swift_name_subscript_invalid_parameter)
        << AL << /* getter or setter */ 0;
    return false;
  }

  if (Parameters.empty()) {
    S.Diag(Loc, diag::warn_attr_swift_name_missing_parameters) << AL;
    return false;
  }

  assert(Parameters.back() == ')' && "expected ')'");
  Parameters = Parameters.drop_back(); // ')'

  if (Parameters.empty()) {
    // Setters and subscripts must have at least one parameter.
    if (IsSubscript) {
      S.Diag(Loc, diag::warn_attr_swift_name_subscript_invalid_parameter)
          << AL << /* have at least one parameter */1;
      return false;
    }

    if (IsSetter) {
      S.Diag(Loc, diag::warn_attr_swift_name_setter_parameters) << AL;
      return false;
    }

    return true;
  }

  if (Parameters.back() != ':') {
    S.Diag(Loc, diag::warn_attr_swift_name_function) << AL;
    return false;
  }

  StringRef CurrentParam;
  std::optional<unsigned> SelfLocation;
  unsigned NewValueCount = 0;
  std::optional<unsigned> NewValueLocation;
  do {
    std::tie(CurrentParam, Parameters) = Parameters.split(':');

    if (!isValidAsciiIdentifier(CurrentParam)) {
      S.Diag(Loc, diag::warn_attr_swift_name_invalid_identifier)
          << AL << /*parameter*/2;
      return false;
    }

    if (IsMember && CurrentParam == "self") {
      // "self" indicates the "self" argument for a member.

      // More than one "self"?
      if (SelfLocation) {
        S.Diag(Loc, diag::warn_attr_swift_name_multiple_selfs) << AL;
        return false;
      }

      // The "self" location is the current parameter.
      SelfLocation = SwiftParamCount;
    } else if (CurrentParam == "newValue") {
      // "newValue" indicates the "newValue" argument for a setter.

      // There should only be one 'newValue', but it's only significant for
      // subscript accessors, so don't error right away.
      ++NewValueCount;

      NewValueLocation = SwiftParamCount;
    }

    ++SwiftParamCount;
  } while (!Parameters.empty());

  // Only instance subscripts are currently supported.
  if (IsSubscript && !SelfLocation) {
    S.Diag(Loc, diag::warn_attr_swift_name_subscript_invalid_parameter)
        << AL << /*have a 'self:' parameter*/2;
    return false;
  }

  IsSingleParamInit =
        SwiftParamCount == 1 && BaseName == "init" && CurrentParam != "_";

  // Check the number of parameters for a getter/setter.
  if (IsGetter || IsSetter) {
    // Setters have one parameter for the new value.
    unsigned NumExpectedParams = IsGetter ? 0 : 1;
    unsigned ParamDiag =
        IsGetter ? diag::warn_attr_swift_name_getter_parameters
                 : diag::warn_attr_swift_name_setter_parameters;

    // Instance methods have one parameter for "self".
    if (SelfLocation)
      ++NumExpectedParams;

    // Subscripts may have additional parameters beyond the expected params for
    // the index.
    if (IsSubscript) {
      if (SwiftParamCount < NumExpectedParams) {
        S.Diag(Loc, ParamDiag) << AL;
        return false;
      }

      // A subscript setter must explicitly label its newValue parameter to
      // distinguish it from index parameters.
      if (IsSetter) {
        if (!NewValueLocation) {
          S.Diag(Loc, diag::warn_attr_swift_name_subscript_setter_no_newValue)
              << AL;
          return false;
        }
        if (NewValueCount > 1) {
          S.Diag(Loc, diag::warn_attr_swift_name_subscript_setter_multiple_newValues)
              << AL;
          return false;
        }
      } else {
        // Subscript getters should have no 'newValue:' parameter.
        if (NewValueLocation) {
          S.Diag(Loc, diag::warn_attr_swift_name_subscript_getter_newValue)
              << AL;
          return false;
        }
      }
    } else {
      // Property accessors must have exactly the number of expected params.
      if (SwiftParamCount != NumExpectedParams) {
        S.Diag(Loc, ParamDiag) << AL;
        return false;
      }
    }
  }

  return true;
}

bool Sema::DiagnoseSwiftName(Decl *D, StringRef Name, SourceLocation Loc,
                             const ParsedAttr &AL, bool IsAsync) {
  if (isa<ObjCMethodDecl>(D) || isa<FunctionDecl>(D)) {
    ArrayRef<ParmVarDecl*> Params;
    unsigned ParamCount;

    if (const auto *Method = dyn_cast<ObjCMethodDecl>(D)) {
      ParamCount = Method->getSelector().getNumArgs();
      Params = Method->parameters().slice(0, ParamCount);
    } else {
      const auto *F = cast<FunctionDecl>(D);

      ParamCount = F->getNumParams();
      Params = F->parameters();

      if (!F->hasWrittenPrototype()) {
        Diag(Loc, diag::warn_attribute_wrong_decl_type)
            << AL << AL.isRegularKeywordAttribute()
            << ExpectedFunctionWithProtoType;
        return false;
      }
    }

    // The async name drops the last callback parameter.
    if (IsAsync) {
      if (ParamCount == 0) {
        Diag(Loc, diag::warn_attr_swift_name_decl_missing_params)
            << AL << isa<ObjCMethodDecl>(D);
        return false;
      }
      ParamCount -= 1;
    }

    unsigned SwiftParamCount;
    bool IsSingleParamInit;
    if (!validateSwiftFunctionName(*this, AL, Loc, Name,
                                   SwiftParamCount, IsSingleParamInit))
      return false;

    bool ParamCountValid;
    if (SwiftParamCount == ParamCount) {
      ParamCountValid = true;
    } else if (SwiftParamCount > ParamCount) {
      ParamCountValid = IsSingleParamInit && ParamCount == 0;
    } else {
      // We have fewer Swift parameters than Objective-C parameters, but that
      // might be because we've transformed some of them. Check for potential
      // "out" parameters and err on the side of not warning.
      unsigned MaybeOutParamCount =
          llvm::count_if(Params, [](const ParmVarDecl *Param) -> bool {
            QualType ParamTy = Param->getType();
            if (ParamTy->isReferenceType() || ParamTy->isPointerType())
              return !ParamTy->getPointeeType().isConstQualified();
            return false;
          });

      ParamCountValid = SwiftParamCount + MaybeOutParamCount >= ParamCount;
    }

    if (!ParamCountValid) {
      Diag(Loc, diag::warn_attr_swift_name_num_params)
          << (SwiftParamCount > ParamCount) << AL << ParamCount
          << SwiftParamCount;
      return false;
    }
  } else if ((isa<EnumConstantDecl>(D) || isa<ObjCProtocolDecl>(D) ||
              isa<ObjCInterfaceDecl>(D) || isa<ObjCPropertyDecl>(D) ||
              isa<VarDecl>(D) || isa<TypedefNameDecl>(D) || isa<TagDecl>(D) ||
              isa<IndirectFieldDecl>(D) || isa<FieldDecl>(D)) &&
             !IsAsync) {
    StringRef ContextName, BaseName;

    std::tie(ContextName, BaseName) = Name.split('.');
    if (BaseName.empty()) {
      BaseName = ContextName;
      ContextName = StringRef();
    } else if (!isValidAsciiIdentifier(ContextName)) {
      Diag(Loc, diag::warn_attr_swift_name_invalid_identifier) << AL
          << /*context*/1;
      return false;
    }

    if (!isValidAsciiIdentifier(BaseName)) {
      Diag(Loc, diag::warn_attr_swift_name_invalid_identifier) << AL
          << /*basename*/0;
      return false;
    }
  } else {
    Diag(Loc, diag::warn_attr_swift_name_decl_kind) << AL;
    return false;
  }
  return true;
}

static void handleSwiftName(Sema &S, Decl *D, const ParsedAttr &AL) {
  StringRef Name;
  SourceLocation Loc;
  if (!S.checkStringLiteralArgumentAttr(AL, 0, Name, &Loc))
    return;

  if (!S.DiagnoseSwiftName(D, Name, Loc, AL, /*IsAsync=*/false))
    return;

  D->addAttr(::new (S.Context) SwiftNameAttr(S.Context, AL, Name));
}

static void handleSwiftAsyncName(Sema &S, Decl *D, const ParsedAttr &AL) {
  StringRef Name;
  SourceLocation Loc;
  if (!S.checkStringLiteralArgumentAttr(AL, 0, Name, &Loc))
    return;

  if (!S.DiagnoseSwiftName(D, Name, Loc, AL, /*IsAsync=*/true))
    return;

  D->addAttr(::new (S.Context) SwiftAsyncNameAttr(S.Context, AL, Name));
}

static void handleSwiftNewType(Sema &S, Decl *D, const ParsedAttr &AL) {
  // Make sure that there is an identifier as the annotation's single argument.
  if (!AL.checkExactlyNumArgs(S, 1))
    return;

  if (!AL.isArgIdent(0)) {
    S.Diag(AL.getLoc(), diag::err_attribute_argument_type)
        << AL << AANT_ArgumentIdentifier;
    return;
  }

  SwiftNewTypeAttr::NewtypeKind Kind;
  IdentifierInfo *II = AL.getArgAsIdent(0)->Ident;
  if (!SwiftNewTypeAttr::ConvertStrToNewtypeKind(II->getName(), Kind)) {
    S.Diag(AL.getLoc(), diag::warn_attribute_type_not_supported) << AL << II;
    return;
  }

  if (!isa<TypedefNameDecl>(D)) {
    S.Diag(AL.getLoc(), diag::warn_attribute_wrong_decl_type_str)
        << AL << AL.isRegularKeywordAttribute() << "typedefs";
    return;
  }

  D->addAttr(::new (S.Context) SwiftNewTypeAttr(S.Context, AL, Kind));
}

static void handleSwiftAsyncAttr(Sema &S, Decl *D, const ParsedAttr &AL) {
  if (!AL.isArgIdent(0)) {
    S.Diag(AL.getLoc(), diag::err_attribute_argument_n_type)
        << AL << 1 << AANT_ArgumentIdentifier;
    return;
  }

  SwiftAsyncAttr::Kind Kind;
  IdentifierInfo *II = AL.getArgAsIdent(0)->Ident;
  if (!SwiftAsyncAttr::ConvertStrToKind(II->getName(), Kind)) {
    S.Diag(AL.getLoc(), diag::err_swift_async_no_access) << AL << II;
    return;
  }

  ParamIdx Idx;
  if (Kind == SwiftAsyncAttr::None) {
    // If this is 'none', then there shouldn't be any additional arguments.
    if (!AL.checkExactlyNumArgs(S, 1))
      return;
  } else {
    // Non-none swift_async requires a completion handler index argument.
    if (!AL.checkExactlyNumArgs(S, 2))
      return;

    Expr *HandlerIdx = AL.getArgAsExpr(1);
    if (!checkFunctionOrMethodParameterIndex(S, D, AL, 2, HandlerIdx, Idx))
      return;

    const ParmVarDecl *CompletionBlock =
        getFunctionOrMethodParam(D, Idx.getASTIndex());
    QualType CompletionBlockType = CompletionBlock->getType();
    if (!CompletionBlockType->isBlockPointerType()) {
      S.Diag(CompletionBlock->getLocation(),
             diag::err_swift_async_bad_block_type)
          << CompletionBlock->getType();
      return;
    }
    QualType BlockTy =
        CompletionBlockType->castAs<BlockPointerType>()->getPointeeType();
    if (!BlockTy->castAs<FunctionType>()->getReturnType()->isVoidType()) {
      S.Diag(CompletionBlock->getLocation(),
             diag::err_swift_async_bad_block_type)
          << CompletionBlock->getType();
      return;
    }
  }

  auto *AsyncAttr =
      ::new (S.Context) SwiftAsyncAttr(S.Context, AL, Kind, Idx);
  D->addAttr(AsyncAttr);

  if (auto *ErrorAttr = D->getAttr<SwiftAsyncErrorAttr>())
    checkSwiftAsyncErrorBlock(S, D, ErrorAttr, AsyncAttr);
}

//===----------------------------------------------------------------------===//
// Microsoft specific attribute handlers.
//===----------------------------------------------------------------------===//

UuidAttr *Sema::mergeUuidAttr(Decl *D, const AttributeCommonInfo &CI,
                              StringRef UuidAsWritten, MSGuidDecl *GuidDecl) {
  if (const auto *UA = D->getAttr<UuidAttr>()) {
    if (declaresSameEntity(UA->getGuidDecl(), GuidDecl))
      return nullptr;
    if (!UA->getGuid().empty()) {
      Diag(UA->getLocation(), diag::err_mismatched_uuid);
      Diag(CI.getLoc(), diag::note_previous_uuid);
      D->dropAttr<UuidAttr>();
    }
  }

  return ::new (Context) UuidAttr(Context, CI, UuidAsWritten, GuidDecl);
}

static void handleUuidAttr(Sema &S, Decl *D, const ParsedAttr &AL) {
  if (!S.LangOpts.CPlusPlus) {
    S.Diag(AL.getLoc(), diag::err_attribute_not_supported_in_lang)
        << AL << AttributeLangSupport::C;
    return;
  }

  StringRef OrigStrRef;
  SourceLocation LiteralLoc;
  if (!S.checkStringLiteralArgumentAttr(AL, 0, OrigStrRef, &LiteralLoc))
    return;

  // GUID format is "XXXXXXXX-XXXX-XXXX-XXXX-XXXXXXXXXXXX" or
  // "{XXXXXXXX-XXXX-XXXX-XXXX-XXXXXXXXXXXX}", normalize to the former.
  StringRef StrRef = OrigStrRef;
  if (StrRef.size() == 38 && StrRef.front() == '{' && StrRef.back() == '}')
    StrRef = StrRef.drop_front().drop_back();

  // Validate GUID length.
  if (StrRef.size() != 36) {
    S.Diag(LiteralLoc, diag::err_attribute_uuid_malformed_guid);
    return;
  }

  for (unsigned i = 0; i < 36; ++i) {
    if (i == 8 || i == 13 || i == 18 || i == 23) {
      if (StrRef[i] != '-') {
        S.Diag(LiteralLoc, diag::err_attribute_uuid_malformed_guid);
        return;
      }
    } else if (!isHexDigit(StrRef[i])) {
      S.Diag(LiteralLoc, diag::err_attribute_uuid_malformed_guid);
      return;
    }
  }

  // Convert to our parsed format and canonicalize.
  MSGuidDecl::Parts Parsed;
  StrRef.substr(0, 8).getAsInteger(16, Parsed.Part1);
  StrRef.substr(9, 4).getAsInteger(16, Parsed.Part2);
  StrRef.substr(14, 4).getAsInteger(16, Parsed.Part3);
  for (unsigned i = 0; i != 8; ++i)
    StrRef.substr(19 + 2 * i + (i >= 2 ? 1 : 0), 2)
        .getAsInteger(16, Parsed.Part4And5[i]);
  MSGuidDecl *Guid = S.Context.getMSGuidDecl(Parsed);

  // FIXME: It'd be nice to also emit a fixit removing uuid(...) (and, if it's
  // the only thing in the [] list, the [] too), and add an insertion of
  // __declspec(uuid(...)).  But sadly, neither the SourceLocs of the commas
  // separating attributes nor of the [ and the ] are in the AST.
  // Cf "SourceLocations of attribute list delimiters - [[ ... , ... ]] etc"
  // on cfe-dev.
  if (AL.isMicrosoftAttribute()) // Check for [uuid(...)] spelling.
    S.Diag(AL.getLoc(), diag::warn_atl_uuid_deprecated);

  UuidAttr *UA = S.mergeUuidAttr(D, AL, OrigStrRef, Guid);
  if (UA)
    D->addAttr(UA);
}

static void handleHLSLNumThreadsAttr(Sema &S, Decl *D, const ParsedAttr &AL) {
  using llvm::Triple;
  Triple Target = S.Context.getTargetInfo().getTriple();
  auto Env = S.Context.getTargetInfo().getTriple().getEnvironment();
  if (!llvm::is_contained({Triple::Compute, Triple::Mesh, Triple::Amplification,
                           Triple::Library},
                          Env)) {
    uint32_t Pipeline =
        static_cast<uint32_t>(hlsl::getStageFromEnvironment(Env));
    S.Diag(AL.getLoc(), diag::err_hlsl_attr_unsupported_in_stage)
        << AL << Pipeline << "Compute, Amplification, Mesh or Library";
    return;
  }

  llvm::VersionTuple SMVersion = Target.getOSVersion();
  uint32_t ZMax = 1024;
  uint32_t ThreadMax = 1024;
  if (SMVersion.getMajor() <= 4) {
    ZMax = 1;
    ThreadMax = 768;
  } else if (SMVersion.getMajor() == 5) {
    ZMax = 64;
    ThreadMax = 1024;
  }

  uint32_t X;
  if (!checkUInt32Argument(S, AL, AL.getArgAsExpr(0), X))
    return;
  if (X > 1024) {
    S.Diag(AL.getArgAsExpr(0)->getExprLoc(),
           diag::err_hlsl_numthreads_argument_oor) << 0 << 1024;
    return;
  }
  uint32_t Y;
  if (!checkUInt32Argument(S, AL, AL.getArgAsExpr(1), Y))
    return;
  if (Y > 1024) {
    S.Diag(AL.getArgAsExpr(1)->getExprLoc(),
           diag::err_hlsl_numthreads_argument_oor) << 1 << 1024;
    return;
  }
  uint32_t Z;
  if (!checkUInt32Argument(S, AL, AL.getArgAsExpr(2), Z))
    return;
  if (Z > ZMax) {
    S.Diag(AL.getArgAsExpr(2)->getExprLoc(),
           diag::err_hlsl_numthreads_argument_oor) << 2 << ZMax;
    return;
  }

  if (X * Y * Z > ThreadMax) {
    S.Diag(AL.getLoc(), diag::err_hlsl_numthreads_invalid) << ThreadMax;
    return;
  }

  HLSLNumThreadsAttr *NewAttr = S.mergeHLSLNumThreadsAttr(D, AL, X, Y, Z);
  if (NewAttr)
    D->addAttr(NewAttr);
}

HLSLNumThreadsAttr *Sema::mergeHLSLNumThreadsAttr(Decl *D,
                                                  const AttributeCommonInfo &AL,
                                                  int X, int Y, int Z) {
  if (HLSLNumThreadsAttr *NT = D->getAttr<HLSLNumThreadsAttr>()) {
    if (NT->getX() != X || NT->getY() != Y || NT->getZ() != Z) {
      Diag(NT->getLocation(), diag::err_hlsl_attribute_param_mismatch) << AL;
      Diag(AL.getLoc(), diag::note_conflicting_attribute);
    }
    return nullptr;
  }
  return ::new (Context) HLSLNumThreadsAttr(Context, AL, X, Y, Z);
}

static void handleHLSLSVGroupIndexAttr(Sema &S, Decl *D, const ParsedAttr &AL) {
  using llvm::Triple;
  auto Env = S.Context.getTargetInfo().getTriple().getEnvironment();
  if (Env != Triple::Compute && Env != Triple::Library) {
    // FIXME: it is OK for a compute shader entry and pixel shader entry live in
    // same HLSL file. Issue https://github.com/llvm/llvm-project/issues/57880.
    ShaderStage Pipeline = hlsl::getStageFromEnvironment(Env);
    S.Diag(AL.getLoc(), diag::err_hlsl_attr_unsupported_in_stage)
        << AL << (uint32_t)Pipeline << "Compute";
    return;
  }

  D->addAttr(::new (S.Context) HLSLSV_GroupIndexAttr(S.Context, AL));
}

static bool isLegalTypeForHLSLSV_DispatchThreadID(QualType T) {
  if (!T->hasUnsignedIntegerRepresentation())
    return false;
  if (const auto *VT = T->getAs<VectorType>())
    return VT->getNumElements() <= 3;
  return true;
}

static void handleHLSLSV_DispatchThreadIDAttr(Sema &S, Decl *D,
                                              const ParsedAttr &AL) {
  using llvm::Triple;
  Triple Target = S.Context.getTargetInfo().getTriple();
  // FIXME: it is OK for a compute shader entry and pixel shader entry live in
  // same HLSL file.Issue https://github.com/llvm/llvm-project/issues/57880.
  if (Target.getEnvironment() != Triple::Compute &&
      Target.getEnvironment() != Triple::Library) {
    uint32_t Pipeline =
        (uint32_t)S.Context.getTargetInfo().getTriple().getEnvironment() -
        (uint32_t)llvm::Triple::Pixel;
    S.Diag(AL.getLoc(), diag::err_hlsl_attr_unsupported_in_stage)
        << AL << Pipeline << "Compute";
    return;
  }

  // FIXME: report warning and ignore semantic when cannot apply on the Decl.
  // See https://github.com/llvm/llvm-project/issues/57916.

  // FIXME: support semantic on field.
  // See https://github.com/llvm/llvm-project/issues/57889.
  if (isa<FieldDecl>(D)) {
    S.Diag(AL.getLoc(), diag::err_hlsl_attr_invalid_ast_node)
        << AL << "parameter";
    return;
  }

  auto *VD = cast<ValueDecl>(D);
  if (!isLegalTypeForHLSLSV_DispatchThreadID(VD->getType())) {
    S.Diag(AL.getLoc(), diag::err_hlsl_attr_invalid_type)
        << AL << "uint/uint2/uint3";
    return;
  }

  D->addAttr(::new (S.Context) HLSLSV_DispatchThreadIDAttr(S.Context, AL));
}

static void handleHLSLShaderAttr(Sema &S, Decl *D, const ParsedAttr &AL) {
  StringRef Str;
  SourceLocation ArgLoc;
  if (!S.checkStringLiteralArgumentAttr(AL, 0, Str, &ArgLoc))
    return;

  HLSLShaderAttr::ShaderType ShaderType;
  if (!HLSLShaderAttr::ConvertStrToShaderType(Str, ShaderType) ||
      // Library is added to help convert HLSLShaderAttr::ShaderType to
      // llvm::Triple::EnviromentType. It is not a legal
      // HLSLShaderAttr::ShaderType.
      ShaderType == HLSLShaderAttr::Library) {
    S.Diag(AL.getLoc(), diag::warn_attribute_type_not_supported)
        << AL << Str << ArgLoc;
    return;
  }

  // FIXME: check function match the shader stage.

  HLSLShaderAttr *NewAttr = S.mergeHLSLShaderAttr(D, AL, ShaderType);
  if (NewAttr)
    D->addAttr(NewAttr);
}

HLSLShaderAttr *
Sema::mergeHLSLShaderAttr(Decl *D, const AttributeCommonInfo &AL,
                          HLSLShaderAttr::ShaderType ShaderType) {
  if (HLSLShaderAttr *NT = D->getAttr<HLSLShaderAttr>()) {
    if (NT->getType() != ShaderType) {
      Diag(NT->getLocation(), diag::err_hlsl_attribute_param_mismatch) << AL;
      Diag(AL.getLoc(), diag::note_conflicting_attribute);
    }
    return nullptr;
  }
  return HLSLShaderAttr::Create(Context, ShaderType, AL);
}

static void handleHLSLResourceBindingAttr(Sema &S, Decl *D,
                                          const ParsedAttr &AL) {
  StringRef Space = "space0";
  StringRef Slot = "";

  if (!AL.isArgIdent(0)) {
    S.Diag(AL.getLoc(), diag::err_attribute_argument_type)
        << AL << AANT_ArgumentIdentifier;
    return;
  }

  IdentifierLoc *Loc = AL.getArgAsIdent(0);
  StringRef Str = Loc->Ident->getName();
  SourceLocation ArgLoc = Loc->Loc;

  SourceLocation SpaceArgLoc;
  if (AL.getNumArgs() == 2) {
    Slot = Str;
    if (!AL.isArgIdent(1)) {
      S.Diag(AL.getLoc(), diag::err_attribute_argument_type)
          << AL << AANT_ArgumentIdentifier;
      return;
    }

    IdentifierLoc *Loc = AL.getArgAsIdent(1);
    Space = Loc->Ident->getName();
    SpaceArgLoc = Loc->Loc;
  } else {
    Slot = Str;
  }

  // Validate.
  if (!Slot.empty()) {
    switch (Slot[0]) {
    case 'u':
    case 'b':
    case 's':
    case 't':
      break;
    default:
      S.Diag(ArgLoc, diag::err_hlsl_unsupported_register_type)
          << Slot.substr(0, 1);
      return;
    }

    StringRef SlotNum = Slot.substr(1);
    unsigned Num = 0;
    if (SlotNum.getAsInteger(10, Num)) {
      S.Diag(ArgLoc, diag::err_hlsl_unsupported_register_number);
      return;
    }
  }

  if (!Space.startswith("space")) {
    S.Diag(SpaceArgLoc, diag::err_hlsl_expected_space) << Space;
    return;
  }
  StringRef SpaceNum = Space.substr(5);
  unsigned Num = 0;
  if (SpaceNum.getAsInteger(10, Num)) {
    S.Diag(SpaceArgLoc, diag::err_hlsl_expected_space) << Space;
    return;
  }

  // FIXME: check reg type match decl. Issue
  // https://github.com/llvm/llvm-project/issues/57886.
  HLSLResourceBindingAttr *NewAttr =
      HLSLResourceBindingAttr::Create(S.getASTContext(), Slot, Space, AL);
  if (NewAttr)
    D->addAttr(NewAttr);
}

static void handleMSInheritanceAttr(Sema &S, Decl *D, const ParsedAttr &AL) {
  if (!S.LangOpts.CPlusPlus) {
    S.Diag(AL.getLoc(), diag::err_attribute_not_supported_in_lang)
        << AL << AttributeLangSupport::C;
    return;
  }
  MSInheritanceAttr *IA = S.mergeMSInheritanceAttr(
      D, AL, /*BestCase=*/true, (MSInheritanceModel)AL.getSemanticSpelling());
  if (IA) {
    D->addAttr(IA);
    S.Consumer.AssignInheritanceModel(cast<CXXRecordDecl>(D));
  }
}

static void handleDeclspecThreadAttr(Sema &S, Decl *D, const ParsedAttr &AL) {
  const auto *VD = cast<VarDecl>(D);
  if (!S.Context.getTargetInfo().isTLSSupported()) {
    S.Diag(AL.getLoc(), diag::err_thread_unsupported);
    return;
  }
  if (VD->getTSCSpec() != TSCS_unspecified) {
    S.Diag(AL.getLoc(), diag::err_declspec_thread_on_thread_variable);
    return;
  }
  if (VD->hasLocalStorage()) {
    S.Diag(AL.getLoc(), diag::err_thread_non_global) << "__declspec(thread)";
    return;
  }
  D->addAttr(::new (S.Context) ThreadAttr(S.Context, AL));
}

static void handleAbiTagAttr(Sema &S, Decl *D, const ParsedAttr &AL) {
  SmallVector<StringRef, 4> Tags;
  for (unsigned I = 0, E = AL.getNumArgs(); I != E; ++I) {
    StringRef Tag;
    if (!S.checkStringLiteralArgumentAttr(AL, I, Tag))
      return;
    Tags.push_back(Tag);
  }

  if (const auto *NS = dyn_cast<NamespaceDecl>(D)) {
    if (!NS->isInline()) {
      S.Diag(AL.getLoc(), diag::warn_attr_abi_tag_namespace) << 0;
      return;
    }
    if (NS->isAnonymousNamespace()) {
      S.Diag(AL.getLoc(), diag::warn_attr_abi_tag_namespace) << 1;
      return;
    }
    if (AL.getNumArgs() == 0)
      Tags.push_back(NS->getName());
  } else if (!AL.checkAtLeastNumArgs(S, 1))
    return;

  // Store tags sorted and without duplicates.
  llvm::sort(Tags);
  Tags.erase(std::unique(Tags.begin(), Tags.end()), Tags.end());

  D->addAttr(::new (S.Context)
                 AbiTagAttr(S.Context, AL, Tags.data(), Tags.size()));
}

static void handleARMInterruptAttr(Sema &S, Decl *D, const ParsedAttr &AL) {
  // Check the attribute arguments.
  if (AL.getNumArgs() > 1) {
    S.Diag(AL.getLoc(), diag::err_attribute_too_many_arguments) << AL << 1;
    return;
  }

  StringRef Str;
  SourceLocation ArgLoc;

  if (AL.getNumArgs() == 0)
    Str = "";
  else if (!S.checkStringLiteralArgumentAttr(AL, 0, Str, &ArgLoc))
    return;

  ARMInterruptAttr::InterruptType Kind;
  if (!ARMInterruptAttr::ConvertStrToInterruptType(Str, Kind)) {
    S.Diag(AL.getLoc(), diag::warn_attribute_type_not_supported) << AL << Str
                                                                 << ArgLoc;
    return;
  }

  D->addAttr(::new (S.Context) ARMInterruptAttr(S.Context, AL, Kind));
}

static void handleMSP430InterruptAttr(Sema &S, Decl *D, const ParsedAttr &AL) {
  // MSP430 'interrupt' attribute is applied to
  // a function with no parameters and void return type.
  if (!isFunctionOrMethod(D)) {
    S.Diag(D->getLocation(), diag::warn_attribute_wrong_decl_type)
        << AL << AL.isRegularKeywordAttribute() << ExpectedFunctionOrMethod;
    return;
  }

  if (hasFunctionProto(D) && getFunctionOrMethodNumParams(D) != 0) {
    S.Diag(D->getLocation(), diag::warn_interrupt_attribute_invalid)
        << /*MSP430*/ 1 << 0;
    return;
  }

  if (!getFunctionOrMethodResultType(D)->isVoidType()) {
    S.Diag(D->getLocation(), diag::warn_interrupt_attribute_invalid)
        << /*MSP430*/ 1 << 1;
    return;
  }

  // The attribute takes one integer argument.
  if (!AL.checkExactlyNumArgs(S, 1))
    return;

  if (!AL.isArgExpr(0)) {
    S.Diag(AL.getLoc(), diag::err_attribute_argument_type)
        << AL << AANT_ArgumentIntegerConstant;
    return;
  }

  Expr *NumParamsExpr = static_cast<Expr *>(AL.getArgAsExpr(0));
  std::optional<llvm::APSInt> NumParams = llvm::APSInt(32);
  if (!(NumParams = NumParamsExpr->getIntegerConstantExpr(S.Context))) {
    S.Diag(AL.getLoc(), diag::err_attribute_argument_type)
        << AL << AANT_ArgumentIntegerConstant
        << NumParamsExpr->getSourceRange();
    return;
  }
  // The argument should be in range 0..63.
  unsigned Num = NumParams->getLimitedValue(255);
  if (Num > 63) {
    S.Diag(AL.getLoc(), diag::err_attribute_argument_out_of_bounds)
        << AL << (int)NumParams->getSExtValue()
        << NumParamsExpr->getSourceRange();
    return;
  }

  D->addAttr(::new (S.Context) MSP430InterruptAttr(S.Context, AL, Num));
  D->addAttr(UsedAttr::CreateImplicit(S.Context));
}

static void handleMipsInterruptAttr(Sema &S, Decl *D, const ParsedAttr &AL) {
  // Only one optional argument permitted.
  if (AL.getNumArgs() > 1) {
    S.Diag(AL.getLoc(), diag::err_attribute_too_many_arguments) << AL << 1;
    return;
  }

  StringRef Str;
  SourceLocation ArgLoc;

  if (AL.getNumArgs() == 0)
    Str = "";
  else if (!S.checkStringLiteralArgumentAttr(AL, 0, Str, &ArgLoc))
    return;

  // Semantic checks for a function with the 'interrupt' attribute for MIPS:
  // a) Must be a function.
  // b) Must have no parameters.
  // c) Must have the 'void' return type.
  // d) Cannot have the 'mips16' attribute, as that instruction set
  //    lacks the 'eret' instruction.
  // e) The attribute itself must either have no argument or one of the
  //    valid interrupt types, see [MipsInterruptDocs].

  if (!isFunctionOrMethod(D)) {
    S.Diag(D->getLocation(), diag::warn_attribute_wrong_decl_type)
        << AL << AL.isRegularKeywordAttribute() << ExpectedFunctionOrMethod;
    return;
  }

  if (hasFunctionProto(D) && getFunctionOrMethodNumParams(D) != 0) {
    S.Diag(D->getLocation(), diag::warn_interrupt_attribute_invalid)
        << /*MIPS*/ 0 << 0;
    return;
  }

  if (!getFunctionOrMethodResultType(D)->isVoidType()) {
    S.Diag(D->getLocation(), diag::warn_interrupt_attribute_invalid)
        << /*MIPS*/ 0 << 1;
    return;
  }

  // We still have to do this manually because the Interrupt attributes are
  // a bit special due to sharing their spellings across targets.
  if (checkAttrMutualExclusion<Mips16Attr>(S, D, AL))
    return;

  MipsInterruptAttr::InterruptType Kind;
  if (!MipsInterruptAttr::ConvertStrToInterruptType(Str, Kind)) {
    S.Diag(AL.getLoc(), diag::warn_attribute_type_not_supported)
        << AL << "'" + std::string(Str) + "'";
    return;
  }

  D->addAttr(::new (S.Context) MipsInterruptAttr(S.Context, AL, Kind));
}

static void handleM68kInterruptAttr(Sema &S, Decl *D, const ParsedAttr &AL) {
  if (!AL.checkExactlyNumArgs(S, 1))
    return;

  if (!AL.isArgExpr(0)) {
    S.Diag(AL.getLoc(), diag::err_attribute_argument_type)
        << AL << AANT_ArgumentIntegerConstant;
    return;
  }

  // FIXME: Check for decl - it should be void ()(void).

  Expr *NumParamsExpr = static_cast<Expr *>(AL.getArgAsExpr(0));
  auto MaybeNumParams = NumParamsExpr->getIntegerConstantExpr(S.Context);
  if (!MaybeNumParams) {
    S.Diag(AL.getLoc(), diag::err_attribute_argument_type)
        << AL << AANT_ArgumentIntegerConstant
        << NumParamsExpr->getSourceRange();
    return;
  }

  unsigned Num = MaybeNumParams->getLimitedValue(255);
  if ((Num & 1) || Num > 30) {
    S.Diag(AL.getLoc(), diag::err_attribute_argument_out_of_bounds)
        << AL << (int)MaybeNumParams->getSExtValue()
        << NumParamsExpr->getSourceRange();
    return;
  }

  D->addAttr(::new (S.Context) M68kInterruptAttr(S.Context, AL, Num));
  D->addAttr(UsedAttr::CreateImplicit(S.Context));
}

static void handleAnyX86InterruptAttr(Sema &S, Decl *D, const ParsedAttr &AL) {
  // Semantic checks for a function with the 'interrupt' attribute.
  // a) Must be a function.
  // b) Must have the 'void' return type.
  // c) Must take 1 or 2 arguments.
  // d) The 1st argument must be a pointer.
  // e) The 2nd argument (if any) must be an unsigned integer.
  if (!isFunctionOrMethod(D) || !hasFunctionProto(D) || isInstanceMethod(D) ||
      CXXMethodDecl::isStaticOverloadedOperator(
          cast<NamedDecl>(D)->getDeclName().getCXXOverloadedOperator())) {
    S.Diag(AL.getLoc(), diag::warn_attribute_wrong_decl_type)
        << AL << AL.isRegularKeywordAttribute()
        << ExpectedFunctionWithProtoType;
    return;
  }
  // Interrupt handler must have void return type.
  if (!getFunctionOrMethodResultType(D)->isVoidType()) {
    S.Diag(getFunctionOrMethodResultSourceRange(D).getBegin(),
           diag::err_anyx86_interrupt_attribute)
        << (S.Context.getTargetInfo().getTriple().getArch() == llvm::Triple::x86
                ? 0
                : 1)
        << 0;
    return;
  }
  // Interrupt handler must have 1 or 2 parameters.
  unsigned NumParams = getFunctionOrMethodNumParams(D);
  if (NumParams < 1 || NumParams > 2) {
    S.Diag(D->getBeginLoc(), diag::err_anyx86_interrupt_attribute)
        << (S.Context.getTargetInfo().getTriple().getArch() == llvm::Triple::x86
                ? 0
                : 1)
        << 1;
    return;
  }
  // The first argument must be a pointer.
  if (!getFunctionOrMethodParamType(D, 0)->isPointerType()) {
    S.Diag(getFunctionOrMethodParamRange(D, 0).getBegin(),
           diag::err_anyx86_interrupt_attribute)
        << (S.Context.getTargetInfo().getTriple().getArch() == llvm::Triple::x86
                ? 0
                : 1)
        << 2;
    return;
  }
  // The second argument, if present, must be an unsigned integer.
  unsigned TypeSize =
      S.Context.getTargetInfo().getTriple().getArch() == llvm::Triple::x86_64
          ? 64
          : 32;
  if (NumParams == 2 &&
      (!getFunctionOrMethodParamType(D, 1)->isUnsignedIntegerType() ||
       S.Context.getTypeSize(getFunctionOrMethodParamType(D, 1)) != TypeSize)) {
    S.Diag(getFunctionOrMethodParamRange(D, 1).getBegin(),
           diag::err_anyx86_interrupt_attribute)
        << (S.Context.getTargetInfo().getTriple().getArch() == llvm::Triple::x86
                ? 0
                : 1)
        << 3 << S.Context.getIntTypeForBitwidth(TypeSize, /*Signed=*/false);
    return;
  }
  D->addAttr(::new (S.Context) AnyX86InterruptAttr(S.Context, AL));
  D->addAttr(UsedAttr::CreateImplicit(S.Context));
}

static void handleAVRInterruptAttr(Sema &S, Decl *D, const ParsedAttr &AL) {
  if (!isFunctionOrMethod(D)) {
    S.Diag(D->getLocation(), diag::warn_attribute_wrong_decl_type)
        << AL << AL.isRegularKeywordAttribute() << ExpectedFunction;
    return;
  }

  if (!AL.checkExactlyNumArgs(S, 0))
    return;

  handleSimpleAttribute<AVRInterruptAttr>(S, D, AL);
}

static void handleAVRSignalAttr(Sema &S, Decl *D, const ParsedAttr &AL) {
  if (!isFunctionOrMethod(D)) {
    S.Diag(D->getLocation(), diag::warn_attribute_wrong_decl_type)
        << AL << AL.isRegularKeywordAttribute() << ExpectedFunction;
    return;
  }

  if (!AL.checkExactlyNumArgs(S, 0))
    return;

  handleSimpleAttribute<AVRSignalAttr>(S, D, AL);
}

static void handleBPFPreserveAIRecord(Sema &S, RecordDecl *RD) {
  // Add preserve_access_index attribute to all fields and inner records.
  for (auto *D : RD->decls()) {
    if (D->hasAttr<BPFPreserveAccessIndexAttr>())
      continue;

    D->addAttr(BPFPreserveAccessIndexAttr::CreateImplicit(S.Context));
    if (auto *Rec = dyn_cast<RecordDecl>(D))
      handleBPFPreserveAIRecord(S, Rec);
  }
}

static void handleBPFPreserveAccessIndexAttr(Sema &S, Decl *D,
    const ParsedAttr &AL) {
  auto *Rec = cast<RecordDecl>(D);
  handleBPFPreserveAIRecord(S, Rec);
  Rec->addAttr(::new (S.Context) BPFPreserveAccessIndexAttr(S.Context, AL));
}

static bool hasBTFDeclTagAttr(Decl *D, StringRef Tag) {
  for (const auto *I : D->specific_attrs<BTFDeclTagAttr>()) {
    if (I->getBTFDeclTag() == Tag)
      return true;
  }
  return false;
}

static void handleBTFDeclTagAttr(Sema &S, Decl *D, const ParsedAttr &AL) {
  StringRef Str;
  if (!S.checkStringLiteralArgumentAttr(AL, 0, Str))
    return;
  if (hasBTFDeclTagAttr(D, Str))
    return;

  D->addAttr(::new (S.Context) BTFDeclTagAttr(S.Context, AL, Str));
}

BTFDeclTagAttr *Sema::mergeBTFDeclTagAttr(Decl *D, const BTFDeclTagAttr &AL) {
  if (hasBTFDeclTagAttr(D, AL.getBTFDeclTag()))
    return nullptr;
  return ::new (Context) BTFDeclTagAttr(Context, AL, AL.getBTFDeclTag());
}

static void handleWebAssemblyExportNameAttr(Sema &S, Decl *D,
                                            const ParsedAttr &AL) {
  if (!isFunctionOrMethod(D)) {
    S.Diag(D->getLocation(), diag::warn_attribute_wrong_decl_type)
        << AL << AL.isRegularKeywordAttribute() << ExpectedFunction;
    return;
  }

  auto *FD = cast<FunctionDecl>(D);
  if (FD->isThisDeclarationADefinition()) {
    S.Diag(D->getLocation(), diag::err_alias_is_definition) << FD << 0;
    return;
  }

  StringRef Str;
  SourceLocation ArgLoc;
  if (!S.checkStringLiteralArgumentAttr(AL, 0, Str, &ArgLoc))
    return;

  D->addAttr(::new (S.Context) WebAssemblyExportNameAttr(S.Context, AL, Str));
  D->addAttr(UsedAttr::CreateImplicit(S.Context));
}

WebAssemblyImportModuleAttr *
Sema::mergeImportModuleAttr(Decl *D, const WebAssemblyImportModuleAttr &AL) {
  auto *FD = cast<FunctionDecl>(D);

  if (const auto *ExistingAttr = FD->getAttr<WebAssemblyImportModuleAttr>()) {
    if (ExistingAttr->getImportModule() == AL.getImportModule())
      return nullptr;
    Diag(ExistingAttr->getLocation(), diag::warn_mismatched_import) << 0
      << ExistingAttr->getImportModule() << AL.getImportModule();
    Diag(AL.getLoc(), diag::note_previous_attribute);
    return nullptr;
  }
  if (FD->hasBody()) {
    Diag(AL.getLoc(), diag::warn_import_on_definition) << 0;
    return nullptr;
  }
  return ::new (Context) WebAssemblyImportModuleAttr(Context, AL,
                                                     AL.getImportModule());
}

WebAssemblyImportNameAttr *
Sema::mergeImportNameAttr(Decl *D, const WebAssemblyImportNameAttr &AL) {
  auto *FD = cast<FunctionDecl>(D);

  if (const auto *ExistingAttr = FD->getAttr<WebAssemblyImportNameAttr>()) {
    if (ExistingAttr->getImportName() == AL.getImportName())
      return nullptr;
    Diag(ExistingAttr->getLocation(), diag::warn_mismatched_import) << 1
      << ExistingAttr->getImportName() << AL.getImportName();
    Diag(AL.getLoc(), diag::note_previous_attribute);
    return nullptr;
  }
  if (FD->hasBody()) {
    Diag(AL.getLoc(), diag::warn_import_on_definition) << 1;
    return nullptr;
  }
  return ::new (Context) WebAssemblyImportNameAttr(Context, AL,
                                                   AL.getImportName());
}

static void
handleWebAssemblyImportModuleAttr(Sema &S, Decl *D, const ParsedAttr &AL) {
  auto *FD = cast<FunctionDecl>(D);

  StringRef Str;
  SourceLocation ArgLoc;
  if (!S.checkStringLiteralArgumentAttr(AL, 0, Str, &ArgLoc))
    return;
  if (FD->hasBody()) {
    S.Diag(AL.getLoc(), diag::warn_import_on_definition) << 0;
    return;
  }

  FD->addAttr(::new (S.Context)
                  WebAssemblyImportModuleAttr(S.Context, AL, Str));
}

static void
handleWebAssemblyImportNameAttr(Sema &S, Decl *D, const ParsedAttr &AL) {
  auto *FD = cast<FunctionDecl>(D);

  StringRef Str;
  SourceLocation ArgLoc;
  if (!S.checkStringLiteralArgumentAttr(AL, 0, Str, &ArgLoc))
    return;
  if (FD->hasBody()) {
    S.Diag(AL.getLoc(), diag::warn_import_on_definition) << 1;
    return;
  }

  FD->addAttr(::new (S.Context) WebAssemblyImportNameAttr(S.Context, AL, Str));
}

static void handleRISCVInterruptAttr(Sema &S, Decl *D,
                                     const ParsedAttr &AL) {
  // Warn about repeated attributes.
  if (const auto *A = D->getAttr<RISCVInterruptAttr>()) {
    S.Diag(AL.getRange().getBegin(),
      diag::warn_riscv_repeated_interrupt_attribute);
    S.Diag(A->getLocation(), diag::note_riscv_repeated_interrupt_attribute);
    return;
  }

  // Check the attribute argument. Argument is optional.
  if (!AL.checkAtMostNumArgs(S, 1))
    return;

  StringRef Str;
  SourceLocation ArgLoc;

  // 'machine'is the default interrupt mode.
  if (AL.getNumArgs() == 0)
    Str = "machine";
  else if (!S.checkStringLiteralArgumentAttr(AL, 0, Str, &ArgLoc))
    return;

  // Semantic checks for a function with the 'interrupt' attribute:
  // - Must be a function.
  // - Must have no parameters.
  // - Must have the 'void' return type.
  // - The attribute itself must either have no argument or one of the
  //   valid interrupt types, see [RISCVInterruptDocs].

  if (D->getFunctionType() == nullptr) {
    S.Diag(D->getLocation(), diag::warn_attribute_wrong_decl_type)
        << AL << AL.isRegularKeywordAttribute() << ExpectedFunction;
    return;
  }

  if (hasFunctionProto(D) && getFunctionOrMethodNumParams(D) != 0) {
    S.Diag(D->getLocation(), diag::warn_interrupt_attribute_invalid)
      << /*RISC-V*/ 2 << 0;
    return;
  }

  if (!getFunctionOrMethodResultType(D)->isVoidType()) {
    S.Diag(D->getLocation(), diag::warn_interrupt_attribute_invalid)
      << /*RISC-V*/ 2 << 1;
    return;
  }

  RISCVInterruptAttr::InterruptType Kind;
  if (!RISCVInterruptAttr::ConvertStrToInterruptType(Str, Kind)) {
    S.Diag(AL.getLoc(), diag::warn_attribute_type_not_supported) << AL << Str
                                                                 << ArgLoc;
    return;
  }

  D->addAttr(::new (S.Context) RISCVInterruptAttr(S.Context, AL, Kind));
}

static void handleInterruptAttr(Sema &S, Decl *D, const ParsedAttr &AL) {
  // Dispatch the interrupt attribute based on the current target.
  switch (S.Context.getTargetInfo().getTriple().getArch()) {
  case llvm::Triple::msp430:
    handleMSP430InterruptAttr(S, D, AL);
    break;
  case llvm::Triple::mipsel:
  case llvm::Triple::mips:
    handleMipsInterruptAttr(S, D, AL);
    break;
  case llvm::Triple::m68k:
    handleM68kInterruptAttr(S, D, AL);
    break;
  case llvm::Triple::x86:
  case llvm::Triple::x86_64:
    handleAnyX86InterruptAttr(S, D, AL);
    break;
  case llvm::Triple::avr:
    handleAVRInterruptAttr(S, D, AL);
    break;
  case llvm::Triple::riscv32:
  case llvm::Triple::riscv64:
    handleRISCVInterruptAttr(S, D, AL);
    break;
  default:
    handleARMInterruptAttr(S, D, AL);
    break;
  }
}

static bool
checkAMDGPUFlatWorkGroupSizeArguments(Sema &S, Expr *MinExpr, Expr *MaxExpr,
                                      const AMDGPUFlatWorkGroupSizeAttr &Attr) {
  // Accept template arguments for now as they depend on something else.
  // We'll get to check them when they eventually get instantiated.
  if (MinExpr->isValueDependent() || MaxExpr->isValueDependent())
    return false;

  uint32_t Min = 0;
  if (!checkUInt32Argument(S, Attr, MinExpr, Min, 0))
    return true;

  uint32_t Max = 0;
  if (!checkUInt32Argument(S, Attr, MaxExpr, Max, 1))
    return true;

  if (Min == 0 && Max != 0) {
    S.Diag(Attr.getLocation(), diag::err_attribute_argument_invalid)
        << &Attr << 0;
    return true;
  }
  if (Min > Max) {
    S.Diag(Attr.getLocation(), diag::err_attribute_argument_invalid)
        << &Attr << 1;
    return true;
  }

  return false;
}

AMDGPUFlatWorkGroupSizeAttr *
Sema::CreateAMDGPUFlatWorkGroupSizeAttr(const AttributeCommonInfo &CI,
                                        Expr *MinExpr, Expr *MaxExpr) {
  AMDGPUFlatWorkGroupSizeAttr TmpAttr(Context, CI, MinExpr, MaxExpr);

  if (checkAMDGPUFlatWorkGroupSizeArguments(*this, MinExpr, MaxExpr, TmpAttr))
    return nullptr;
  return ::new (Context)
      AMDGPUFlatWorkGroupSizeAttr(Context, CI, MinExpr, MaxExpr);
}

void Sema::addAMDGPUFlatWorkGroupSizeAttr(Decl *D,
                                          const AttributeCommonInfo &CI,
                                          Expr *MinExpr, Expr *MaxExpr) {
  if (auto *Attr = CreateAMDGPUFlatWorkGroupSizeAttr(CI, MinExpr, MaxExpr))
    D->addAttr(Attr);
}

static void handleAMDGPUFlatWorkGroupSizeAttr(Sema &S, Decl *D,
                                              const ParsedAttr &AL) {
  Expr *MinExpr = AL.getArgAsExpr(0);
  Expr *MaxExpr = AL.getArgAsExpr(1);

  S.addAMDGPUFlatWorkGroupSizeAttr(D, AL, MinExpr, MaxExpr);
}

static bool checkAMDGPUWavesPerEUArguments(Sema &S, Expr *MinExpr,
                                           Expr *MaxExpr,
                                           const AMDGPUWavesPerEUAttr &Attr) {
  if (S.DiagnoseUnexpandedParameterPack(MinExpr) ||
      (MaxExpr && S.DiagnoseUnexpandedParameterPack(MaxExpr)))
    return true;

  // Accept template arguments for now as they depend on something else.
  // We'll get to check them when they eventually get instantiated.
  if (MinExpr->isValueDependent() || (MaxExpr && MaxExpr->isValueDependent()))
    return false;

  uint32_t Min = 0;
  if (!checkUInt32Argument(S, Attr, MinExpr, Min, 0))
    return true;

  uint32_t Max = 0;
  if (MaxExpr && !checkUInt32Argument(S, Attr, MaxExpr, Max, 1))
    return true;

  if (Min == 0 && Max != 0) {
    S.Diag(Attr.getLocation(), diag::err_attribute_argument_invalid)
        << &Attr << 0;
    return true;
  }
  if (Max != 0 && Min > Max) {
    S.Diag(Attr.getLocation(), diag::err_attribute_argument_invalid)
        << &Attr << 1;
    return true;
  }

  return false;
}

AMDGPUWavesPerEUAttr *
Sema::CreateAMDGPUWavesPerEUAttr(const AttributeCommonInfo &CI, Expr *MinExpr,
                                 Expr *MaxExpr) {
  AMDGPUWavesPerEUAttr TmpAttr(Context, CI, MinExpr, MaxExpr);

  if (checkAMDGPUWavesPerEUArguments(*this, MinExpr, MaxExpr, TmpAttr))
    return nullptr;

  return ::new (Context) AMDGPUWavesPerEUAttr(Context, CI, MinExpr, MaxExpr);
}

void Sema::addAMDGPUWavesPerEUAttr(Decl *D, const AttributeCommonInfo &CI,
                                   Expr *MinExpr, Expr *MaxExpr) {
  if (auto *Attr = CreateAMDGPUWavesPerEUAttr(CI, MinExpr, MaxExpr))
    D->addAttr(Attr);
}

static void handleAMDGPUWavesPerEUAttr(Sema &S, Decl *D, const ParsedAttr &AL) {
  if (!AL.checkAtLeastNumArgs(S, 1) || !AL.checkAtMostNumArgs(S, 2))
    return;

  Expr *MinExpr = AL.getArgAsExpr(0);
  Expr *MaxExpr = (AL.getNumArgs() > 1) ? AL.getArgAsExpr(1) : nullptr;

  S.addAMDGPUWavesPerEUAttr(D, AL, MinExpr, MaxExpr);
}

static void handleAMDGPUNumSGPRAttr(Sema &S, Decl *D, const ParsedAttr &AL) {
  uint32_t NumSGPR = 0;
  Expr *NumSGPRExpr = AL.getArgAsExpr(0);
  if (!checkUInt32Argument(S, AL, NumSGPRExpr, NumSGPR))
    return;

  D->addAttr(::new (S.Context) AMDGPUNumSGPRAttr(S.Context, AL, NumSGPR));
}

static void handleAMDGPUNumVGPRAttr(Sema &S, Decl *D, const ParsedAttr &AL) {
  uint32_t NumVGPR = 0;
  Expr *NumVGPRExpr = AL.getArgAsExpr(0);
  if (!checkUInt32Argument(S, AL, NumVGPRExpr, NumVGPR))
    return;

  D->addAttr(::new (S.Context) AMDGPUNumVGPRAttr(S.Context, AL, NumVGPR));
}

static void handleX86ForceAlignArgPointerAttr(Sema &S, Decl *D,
                                              const ParsedAttr &AL) {
  // If we try to apply it to a function pointer, don't warn, but don't
  // do anything, either. It doesn't matter anyway, because there's nothing
  // special about calling a force_align_arg_pointer function.
  const auto *VD = dyn_cast<ValueDecl>(D);
  if (VD && VD->getType()->isFunctionPointerType())
    return;
  // Also don't warn on function pointer typedefs.
  const auto *TD = dyn_cast<TypedefNameDecl>(D);
  if (TD && (TD->getUnderlyingType()->isFunctionPointerType() ||
    TD->getUnderlyingType()->isFunctionType()))
    return;
  // Attribute can only be applied to function types.
  if (!isa<FunctionDecl>(D)) {
    S.Diag(AL.getLoc(), diag::warn_attribute_wrong_decl_type)
        << AL << AL.isRegularKeywordAttribute() << ExpectedFunction;
    return;
  }

  D->addAttr(::new (S.Context) X86ForceAlignArgPointerAttr(S.Context, AL));
}

static void handleLayoutVersion(Sema &S, Decl *D, const ParsedAttr &AL) {
  uint32_t Version;
  Expr *VersionExpr = static_cast<Expr *>(AL.getArgAsExpr(0));
  if (!checkUInt32Argument(S, AL, AL.getArgAsExpr(0), Version))
    return;

  // TODO: Investigate what happens with the next major version of MSVC.
  if (Version != LangOptions::MSVC2015 / 100) {
    S.Diag(AL.getLoc(), diag::err_attribute_argument_out_of_bounds)
        << AL << Version << VersionExpr->getSourceRange();
    return;
  }

  // The attribute expects a "major" version number like 19, but new versions of
  // MSVC have moved to updating the "minor", or less significant numbers, so we
  // have to multiply by 100 now.
  Version *= 100;

  D->addAttr(::new (S.Context) LayoutVersionAttr(S.Context, AL, Version));
}

DLLImportAttr *Sema::mergeDLLImportAttr(Decl *D,
                                        const AttributeCommonInfo &CI) {
  if (D->hasAttr<DLLExportAttr>()) {
    Diag(CI.getLoc(), diag::warn_attribute_ignored) << "'dllimport'";
    return nullptr;
  }

  if (D->hasAttr<DLLImportAttr>())
    return nullptr;

  return ::new (Context) DLLImportAttr(Context, CI);
}

DLLExportAttr *Sema::mergeDLLExportAttr(Decl *D,
                                        const AttributeCommonInfo &CI) {
  if (DLLImportAttr *Import = D->getAttr<DLLImportAttr>()) {
    Diag(Import->getLocation(), diag::warn_attribute_ignored) << Import;
    D->dropAttr<DLLImportAttr>();
  }

  if (D->hasAttr<DLLExportAttr>())
    return nullptr;

  return ::new (Context) DLLExportAttr(Context, CI);
}

static void handleDLLAttr(Sema &S, Decl *D, const ParsedAttr &A) {
  if (isa<ClassTemplatePartialSpecializationDecl>(D) &&
      (S.Context.getTargetInfo().shouldDLLImportComdatSymbols())) {
    S.Diag(A.getRange().getBegin(), diag::warn_attribute_ignored) << A;
    return;
  }

  if (const auto *FD = dyn_cast<FunctionDecl>(D)) {
    if (FD->isInlined() && A.getKind() == ParsedAttr::AT_DLLImport &&
        !(S.Context.getTargetInfo().shouldDLLImportComdatSymbols())) {
      // MinGW doesn't allow dllimport on inline functions.
      S.Diag(A.getRange().getBegin(), diag::warn_attribute_ignored_on_inline)
          << A;
      return;
    }
  }

  if (const auto *MD = dyn_cast<CXXMethodDecl>(D)) {
    if ((S.Context.getTargetInfo().shouldDLLImportComdatSymbols()) &&
        MD->getParent()->isLambda()) {
      S.Diag(A.getRange().getBegin(), diag::err_attribute_dll_lambda) << A;
      return;
    }
  }

  Attr *NewAttr = A.getKind() == ParsedAttr::AT_DLLExport
                      ? (Attr *)S.mergeDLLExportAttr(D, A)
                      : (Attr *)S.mergeDLLImportAttr(D, A);
  if (NewAttr)
    D->addAttr(NewAttr);
}

MSInheritanceAttr *
Sema::mergeMSInheritanceAttr(Decl *D, const AttributeCommonInfo &CI,
                             bool BestCase,
                             MSInheritanceModel Model) {
  if (MSInheritanceAttr *IA = D->getAttr<MSInheritanceAttr>()) {
    if (IA->getInheritanceModel() == Model)
      return nullptr;
    Diag(IA->getLocation(), diag::err_mismatched_ms_inheritance)
        << 1 /*previous declaration*/;
    Diag(CI.getLoc(), diag::note_previous_ms_inheritance);
    D->dropAttr<MSInheritanceAttr>();
  }

  auto *RD = cast<CXXRecordDecl>(D);
  if (RD->hasDefinition()) {
    if (checkMSInheritanceAttrOnDefinition(RD, CI.getRange(), BestCase,
                                           Model)) {
      return nullptr;
    }
  } else {
    if (isa<ClassTemplatePartialSpecializationDecl>(RD)) {
      Diag(CI.getLoc(), diag::warn_ignored_ms_inheritance)
          << 1 /*partial specialization*/;
      return nullptr;
    }
    if (RD->getDescribedClassTemplate()) {
      Diag(CI.getLoc(), diag::warn_ignored_ms_inheritance)
          << 0 /*primary template*/;
      return nullptr;
    }
  }

  return ::new (Context) MSInheritanceAttr(Context, CI, BestCase);
}

static void handleCapabilityAttr(Sema &S, Decl *D, const ParsedAttr &AL) {
  // The capability attributes take a single string parameter for the name of
  // the capability they represent. The lockable attribute does not take any
  // parameters. However, semantically, both attributes represent the same
  // concept, and so they use the same semantic attribute. Eventually, the
  // lockable attribute will be removed.
  //
  // For backward compatibility, any capability which has no specified string
  // literal will be considered a "mutex."
  StringRef N("mutex");
  SourceLocation LiteralLoc;
  if (AL.getKind() == ParsedAttr::AT_Capability &&
      !S.checkStringLiteralArgumentAttr(AL, 0, N, &LiteralLoc))
    return;

  D->addAttr(::new (S.Context) CapabilityAttr(S.Context, AL, N));
}

static void handleAssertCapabilityAttr(Sema &S, Decl *D, const ParsedAttr &AL) {
  SmallVector<Expr*, 1> Args;
  if (!checkLockFunAttrCommon(S, D, AL, Args))
    return;

  D->addAttr(::new (S.Context)
                 AssertCapabilityAttr(S.Context, AL, Args.data(), Args.size()));
}

static void handleAcquireCapabilityAttr(Sema &S, Decl *D,
                                        const ParsedAttr &AL) {
  SmallVector<Expr*, 1> Args;
  if (!checkLockFunAttrCommon(S, D, AL, Args))
    return;

  D->addAttr(::new (S.Context) AcquireCapabilityAttr(S.Context, AL, Args.data(),
                                                     Args.size()));
}

static void handleTryAcquireCapabilityAttr(Sema &S, Decl *D,
                                           const ParsedAttr &AL) {
  SmallVector<Expr*, 2> Args;
  if (!checkTryLockFunAttrCommon(S, D, AL, Args))
    return;

  D->addAttr(::new (S.Context) TryAcquireCapabilityAttr(
      S.Context, AL, AL.getArgAsExpr(0), Args.data(), Args.size()));
}

static void handleReleaseCapabilityAttr(Sema &S, Decl *D,
                                        const ParsedAttr &AL) {
  // Check that all arguments are lockable objects.
  SmallVector<Expr *, 1> Args;
  checkAttrArgsAreCapabilityObjs(S, D, AL, Args, 0, true);

  D->addAttr(::new (S.Context) ReleaseCapabilityAttr(S.Context, AL, Args.data(),
                                                     Args.size()));
}

static void handleRequiresCapabilityAttr(Sema &S, Decl *D,
                                         const ParsedAttr &AL) {
  if (!AL.checkAtLeastNumArgs(S, 1))
    return;

  // check that all arguments are lockable objects
  SmallVector<Expr*, 1> Args;
  checkAttrArgsAreCapabilityObjs(S, D, AL, Args);
  if (Args.empty())
    return;

  RequiresCapabilityAttr *RCA = ::new (S.Context)
      RequiresCapabilityAttr(S.Context, AL, Args.data(), Args.size());

  D->addAttr(RCA);
}

static void handleDeprecatedAttr(Sema &S, Decl *D, const ParsedAttr &AL) {
  if (const auto *NSD = dyn_cast<NamespaceDecl>(D)) {
    if (NSD->isAnonymousNamespace()) {
      S.Diag(AL.getLoc(), diag::warn_deprecated_anonymous_namespace);
      // Do not want to attach the attribute to the namespace because that will
      // cause confusing diagnostic reports for uses of declarations within the
      // namespace.
      return;
    }
  } else if (isa<UsingDecl, UnresolvedUsingTypenameDecl,
                 UnresolvedUsingValueDecl>(D)) {
    S.Diag(AL.getRange().getBegin(), diag::warn_deprecated_ignored_on_using)
        << AL;
    return;
  }

  // Handle the cases where the attribute has a text message.
  StringRef Str, Replacement;
  if (AL.isArgExpr(0) && AL.getArgAsExpr(0) &&
      !S.checkStringLiteralArgumentAttr(AL, 0, Str))
    return;

  // Support a single optional message only for Declspec and [[]] spellings.
  if (AL.isDeclspecAttribute() || AL.isStandardAttributeSyntax())
    AL.checkAtMostNumArgs(S, 1);
  else if (AL.isArgExpr(1) && AL.getArgAsExpr(1) &&
           !S.checkStringLiteralArgumentAttr(AL, 1, Replacement))
    return;

  if (!S.getLangOpts().CPlusPlus14 && AL.isCXX11Attribute() && !AL.isGNUScope())
    S.Diag(AL.getLoc(), diag::ext_cxx14_attr) << AL;

  D->addAttr(::new (S.Context) DeprecatedAttr(S.Context, AL, Str, Replacement));
}

static bool isGlobalVar(const Decl *D) {
  if (const auto *S = dyn_cast<VarDecl>(D))
    return S->hasGlobalStorage();
  return false;
}

static bool isSanitizerAttributeAllowedOnGlobals(StringRef Sanitizer) {
  return Sanitizer == "address" || Sanitizer == "hwaddress" ||
         Sanitizer == "memtag";
}

static void handleNoSanitizeAttr(Sema &S, Decl *D, const ParsedAttr &AL) {
  if (!AL.checkAtLeastNumArgs(S, 1))
    return;

  std::vector<StringRef> Sanitizers;

  for (unsigned I = 0, E = AL.getNumArgs(); I != E; ++I) {
    StringRef SanitizerName;
    SourceLocation LiteralLoc;

    if (!S.checkStringLiteralArgumentAttr(AL, I, SanitizerName, &LiteralLoc))
      return;

    if (parseSanitizerValue(SanitizerName, /*AllowGroups=*/true) ==
            SanitizerMask() &&
        SanitizerName != "coverage")
      S.Diag(LiteralLoc, diag::warn_unknown_sanitizer_ignored) << SanitizerName;
    else if (isGlobalVar(D) && !isSanitizerAttributeAllowedOnGlobals(SanitizerName))
      S.Diag(D->getLocation(), diag::warn_attribute_type_not_supported_global)
          << AL << SanitizerName;
    Sanitizers.push_back(SanitizerName);
  }

  D->addAttr(::new (S.Context) NoSanitizeAttr(S.Context, AL, Sanitizers.data(),
                                              Sanitizers.size()));
}

static void handleNoSanitizeSpecificAttr(Sema &S, Decl *D,
                                         const ParsedAttr &AL) {
  StringRef AttrName = AL.getAttrName()->getName();
  normalizeName(AttrName);
  StringRef SanitizerName = llvm::StringSwitch<StringRef>(AttrName)
                                .Case("no_address_safety_analysis", "address")
                                .Case("no_sanitize_address", "address")
                                .Case("no_sanitize_thread", "thread")
                                .Case("no_sanitize_memory", "memory");
  if (isGlobalVar(D) && SanitizerName != "address")
    S.Diag(D->getLocation(), diag::err_attribute_wrong_decl_type)
        << AL << AL.isRegularKeywordAttribute() << ExpectedFunction;

  // FIXME: Rather than create a NoSanitizeSpecificAttr, this creates a
  // NoSanitizeAttr object; but we need to calculate the correct spelling list
  // index rather than incorrectly assume the index for NoSanitizeSpecificAttr
  // has the same spellings as the index for NoSanitizeAttr. We don't have a
  // general way to "translate" between the two, so this hack attempts to work
  // around the issue with hard-coded indices. This is critical for calling
  // getSpelling() or prettyPrint() on the resulting semantic attribute object
  // without failing assertions.
  unsigned TranslatedSpellingIndex = 0;
  if (AL.isStandardAttributeSyntax())
    TranslatedSpellingIndex = 1;

  AttributeCommonInfo Info = AL;
  Info.setAttributeSpellingListIndex(TranslatedSpellingIndex);
  D->addAttr(::new (S.Context)
                 NoSanitizeAttr(S.Context, Info, &SanitizerName, 1));
}

static void handleInternalLinkageAttr(Sema &S, Decl *D, const ParsedAttr &AL) {
  if (InternalLinkageAttr *Internal = S.mergeInternalLinkageAttr(D, AL))
    D->addAttr(Internal);
}

static void handleOpenCLNoSVMAttr(Sema &S, Decl *D, const ParsedAttr &AL) {
  if (S.LangOpts.getOpenCLCompatibleVersion() < 200)
    S.Diag(AL.getLoc(), diag::err_attribute_requires_opencl_version)
        << AL << "2.0" << 1;
  else
    S.Diag(AL.getLoc(), diag::warn_opencl_attr_deprecated_ignored)
        << AL << S.LangOpts.getOpenCLVersionString();
}

static void handleOpenCLAccessAttr(Sema &S, Decl *D, const ParsedAttr &AL) {
  if (D->isInvalidDecl())
    return;

  // Check if there is only one access qualifier.
  if (D->hasAttr<OpenCLAccessAttr>()) {
    if (D->getAttr<OpenCLAccessAttr>()->getSemanticSpelling() ==
        AL.getSemanticSpelling()) {
      S.Diag(AL.getLoc(), diag::warn_duplicate_declspec)
          << AL.getAttrName()->getName() << AL.getRange();
    } else {
      S.Diag(AL.getLoc(), diag::err_opencl_multiple_access_qualifiers)
          << D->getSourceRange();
      D->setInvalidDecl(true);
      return;
    }
  }

  // OpenCL v2.0 s6.6 - read_write can be used for image types to specify that
  // an image object can be read and written. OpenCL v2.0 s6.13.6 - A kernel
  // cannot read from and write to the same pipe object. Using the read_write
  // (or __read_write) qualifier with the pipe qualifier is a compilation error.
  // OpenCL v3.0 s6.8 - For OpenCL C 2.0, or with the
  // __opencl_c_read_write_images feature, image objects specified as arguments
  // to a kernel can additionally be declared to be read-write.
  // C++ for OpenCL 1.0 inherits rule from OpenCL C v2.0.
  // C++ for OpenCL 2021 inherits rule from OpenCL C v3.0.
  if (const auto *PDecl = dyn_cast<ParmVarDecl>(D)) {
    const Type *DeclTy = PDecl->getType().getCanonicalType().getTypePtr();
    if (AL.getAttrName()->getName().contains("read_write")) {
      bool ReadWriteImagesUnsupported =
          (S.getLangOpts().getOpenCLCompatibleVersion() < 200) ||
          (S.getLangOpts().getOpenCLCompatibleVersion() == 300 &&
           !S.getOpenCLOptions().isSupported("__opencl_c_read_write_images",
                                             S.getLangOpts()));
      if (ReadWriteImagesUnsupported || DeclTy->isPipeType()) {
        S.Diag(AL.getLoc(), diag::err_opencl_invalid_read_write)
            << AL << PDecl->getType() << DeclTy->isImageType();
        D->setInvalidDecl(true);
        return;
      }
    }
  }

  D->addAttr(::new (S.Context) OpenCLAccessAttr(S.Context, AL));
}

static void handleZeroCallUsedRegsAttr(Sema &S, Decl *D, const ParsedAttr &AL) {
  // Check that the argument is a string literal.
  StringRef KindStr;
  SourceLocation LiteralLoc;
  if (!S.checkStringLiteralArgumentAttr(AL, 0, KindStr, &LiteralLoc))
    return;

  ZeroCallUsedRegsAttr::ZeroCallUsedRegsKind Kind;
  if (!ZeroCallUsedRegsAttr::ConvertStrToZeroCallUsedRegsKind(KindStr, Kind)) {
    S.Diag(LiteralLoc, diag::warn_attribute_type_not_supported)
        << AL << KindStr;
    return;
  }

  D->dropAttr<ZeroCallUsedRegsAttr>();
  D->addAttr(ZeroCallUsedRegsAttr::Create(S.Context, Kind, AL));
}

static void handleFunctionReturnThunksAttr(Sema &S, Decl *D,
                                           const ParsedAttr &AL) {
  StringRef KindStr;
  SourceLocation LiteralLoc;
  if (!S.checkStringLiteralArgumentAttr(AL, 0, KindStr, &LiteralLoc))
    return;

  FunctionReturnThunksAttr::Kind Kind;
  if (!FunctionReturnThunksAttr::ConvertStrToKind(KindStr, Kind)) {
    S.Diag(LiteralLoc, diag::warn_attribute_type_not_supported)
        << AL << KindStr;
    return;
  }
  // FIXME: it would be good to better handle attribute merging rather than
  // silently replacing the existing attribute, so long as it does not break
  // the expected codegen tests.
  D->dropAttr<FunctionReturnThunksAttr>();
  D->addAttr(FunctionReturnThunksAttr::Create(S.Context, Kind, AL));
}

bool isDeviceAspectType(const QualType Ty) {
  const EnumType *ET = Ty->getAs<EnumType>();
  if (!ET)
    return false;

  if (const auto *Attr = ET->getDecl()->getAttr<SYCLTypeAttr>())
    return Attr->getType() == SYCLTypeAttr::aspect;

  return false;
}

SYCLDeviceHasAttr *Sema::MergeSYCLDeviceHasAttr(Decl *D,
                                                const SYCLDeviceHasAttr &A) {
  if (const auto *ExistingAttr = D->getAttr<SYCLDeviceHasAttr>()) {
    Diag(ExistingAttr->getLoc(), diag::warn_duplicate_attribute_exact) << &A;
    Diag(A.getLoc(), diag::note_previous_attribute);
    return nullptr;
  }

  SmallVector<Expr *, 5> Args;
  for (auto *E : A.aspects())
    Args.push_back(E);
  return ::new (Context)
      SYCLDeviceHasAttr(Context, A, Args.data(), Args.size());
}

void Sema::AddSYCLDeviceHasAttr(Decl *D, const AttributeCommonInfo &CI,
                                Expr **Exprs, unsigned Size) {

  SYCLDeviceHasAttr TmpAttr(Context, CI, Exprs, Size);
  SmallVector<Expr *, 5> Aspects;
  for (auto *E : TmpAttr.aspects())
    if (!isa<PackExpansionExpr>(E) && !isDeviceAspectType(E->getType()))
      Diag(E->getExprLoc(), diag::err_sycl_invalid_aspect_argument) << CI;

  if (const auto *ExistingAttr = D->getAttr<SYCLDeviceHasAttr>()) {
    Diag(CI.getLoc(), diag::warn_duplicate_attribute_exact) << CI;
    Diag(ExistingAttr->getLoc(), diag::note_previous_attribute);
    return;
  }

  D->addAttr(::new (Context) SYCLDeviceHasAttr(Context, CI, Exprs, Size));
}

static void handleSYCLDeviceHasAttr(Sema &S, Decl *D, const ParsedAttr &A) {
  // Ignore the attribute if compiling for the host side because aspects may not
  // be marked properly for such compilation
  if (!S.Context.getLangOpts().SYCLIsDevice)
    return;

  SmallVector<Expr *, 5> Args;
  for (unsigned I = 0; I < A.getNumArgs(); ++I)
    Args.push_back(A.getArgAsExpr(I));

  S.AddSYCLDeviceHasAttr(D, A, Args.data(), Args.size());
}

SYCLUsesAspectsAttr *
Sema::MergeSYCLUsesAspectsAttr(Decl *D, const SYCLUsesAspectsAttr &A) {
  if (const auto *ExistingAttr = D->getAttr<SYCLUsesAspectsAttr>()) {
    Diag(ExistingAttr->getLoc(), diag::warn_duplicate_attribute_exact) << &A;
    Diag(A.getLoc(), diag::note_previous_attribute);
    return nullptr;
  }

  SmallVector<Expr *, 5> Args;
  for (auto *E : A.aspects())
    Args.push_back(E);
  return ::new (Context)
      SYCLUsesAspectsAttr(Context, A, Args.data(), Args.size());
}

void Sema::AddSYCLUsesAspectsAttr(Decl *D, const AttributeCommonInfo &CI,
                                  Expr **Exprs, unsigned Size) {

  SYCLUsesAspectsAttr TmpAttr(Context, CI, Exprs, Size);
  SmallVector<Expr *, 5> Aspects;
  for (auto *E : TmpAttr.aspects())
    if (!isDeviceAspectType(E->getType()))
      Diag(E->getExprLoc(), diag::err_sycl_invalid_aspect_argument) << CI;

  if (const auto *ExistingAttr = D->getAttr<SYCLUsesAspectsAttr>()) {
    Diag(CI.getLoc(), diag::warn_duplicate_attribute_exact) << CI;
    Diag(ExistingAttr->getLoc(), diag::note_previous_attribute);
    return;
  }

  D->addAttr(::new (Context) SYCLUsesAspectsAttr(Context, CI, Exprs, Size));
}

static void handleSYCLUsesAspectsAttr(Sema &S, Decl *D, const ParsedAttr &A) {
  // Ignore the attribute if compiling for the host because aspects may not be
  // marked properly for such compilation
  if (!S.Context.getLangOpts().SYCLIsDevice)
    return;

  SmallVector<Expr *, 5> Args;
  for (unsigned I = 0; I < A.getNumArgs(); ++I)
    Args.push_back(A.getArgAsExpr(I));

  S.AddSYCLUsesAspectsAttr(D, A, Args.data(), Args.size());
}

static void handleAvailableOnlyInDefaultEvalMethod(Sema &S, Decl *D,
                                                   const ParsedAttr &AL) {
  assert(isa<TypedefNameDecl>(D) && "This attribute only applies to a typedef");
  handleSimpleAttribute<AvailableOnlyInDefaultEvalMethodAttr>(S, D, AL);
}

static void handleNoMergeAttr(Sema &S, Decl *D, const ParsedAttr &AL) {
  auto *VDecl = dyn_cast<VarDecl>(D);
  if (VDecl && !VDecl->isFunctionPointerType()) {
    S.Diag(AL.getLoc(), diag::warn_attribute_ignored_non_function_pointer)
        << AL << VDecl;
    return;
  }
  D->addAttr(NoMergeAttr::Create(S.Context, AL));
}

static void handleSYCLKernelAttr(Sema &S, Decl *D, const ParsedAttr &AL) {
  // The 'sycl_kernel' attribute applies only to function templates.
  const auto *FD = cast<FunctionDecl>(D);
  const FunctionTemplateDecl *FT = FD->getDescribedFunctionTemplate();
  assert(FT && "Function template is expected");

  // Function template must have at least two template parameters so it
  // can be used in OpenCL kernel generation.
  const TemplateParameterList *TL = FT->getTemplateParameters();
  if (TL->size() < 2) {
    S.Diag(FT->getLocation(), diag::warn_sycl_kernel_num_of_template_params);
    return;
  }

  // The first two template parameters must be typenames.
  for (unsigned I = 0; I < 2 && I < TL->size(); ++I) {
    const NamedDecl *TParam = TL->getParam(I);
    if (isa<NonTypeTemplateParmDecl>(TParam)) {
      S.Diag(FT->getLocation(),
             diag::warn_sycl_kernel_invalid_template_param_type);
      return;
    }
  }

  // Function must have at least one parameter.
  if (getFunctionOrMethodNumParams(D) < 1) {
    S.Diag(FT->getLocation(), diag::warn_sycl_kernel_num_of_function_params);
    return;
  }

  // Function must return void.
  QualType RetTy = getFunctionOrMethodResultType(D);
  if (!RetTy->isVoidType()) {
    S.Diag(FT->getLocation(), diag::warn_sycl_kernel_return_type);
    return;
  }

  handleSimpleAttribute<SYCLKernelAttr>(S, D, AL);
}

SYCLTypeAttr *Sema::MergeSYCLTypeAttr(Decl *D, const AttributeCommonInfo &CI,
                                      SYCLTypeAttr::SYCLType TypeName) {
  if (const auto *ExistingAttr = D->getAttr<SYCLTypeAttr>()) {
    if (ExistingAttr->getType() != TypeName) {
      Diag(ExistingAttr->getLoc(), diag::err_duplicate_attribute)
          << ExistingAttr;
      Diag(CI.getLoc(), diag::note_previous_attribute);
    }
    // Do not add duplicate attribute
    return nullptr;
  }
  return ::new (Context) SYCLTypeAttr(Context, CI, TypeName);
}

static void handleSYCLTypeAttr(Sema &S, Decl *D, const ParsedAttr &AL) {
  if (!AL.isArgIdent(0)) {
    S.Diag(AL.getLoc(), diag::err_attribute_argument_type)
        << AL << AANT_ArgumentIdentifier;
    return;
  }

  IdentifierInfo *II = AL.getArgAsIdent(0)->Ident;
  SYCLTypeAttr::SYCLType Type;

  if (!SYCLTypeAttr::ConvertStrToSYCLType(II->getName(), Type)) {
    S.Diag(AL.getLoc(), diag::err_attribute_argument_not_supported) << AL << II;
    return;
  }

  if (SYCLTypeAttr *NewAttr = S.MergeSYCLTypeAttr(D, AL, Type))
    D->addAttr(NewAttr);
}

static void handleDestroyAttr(Sema &S, Decl *D, const ParsedAttr &A) {
  if (!cast<VarDecl>(D)->hasGlobalStorage()) {
    S.Diag(D->getLocation(), diag::err_destroy_attr_on_non_static_var)
        << (A.getKind() == ParsedAttr::AT_AlwaysDestroy);
    return;
  }

  if (A.getKind() == ParsedAttr::AT_AlwaysDestroy)
    handleSimpleAttribute<AlwaysDestroyAttr>(S, D, A);
  else
    handleSimpleAttribute<NoDestroyAttr>(S, D, A);
}

static void handleUninitializedAttr(Sema &S, Decl *D, const ParsedAttr &AL) {
  assert(cast<VarDecl>(D)->getStorageDuration() == SD_Automatic &&
         "uninitialized is only valid on automatic duration variables");
  D->addAttr(::new (S.Context) UninitializedAttr(S.Context, AL));
}

static bool tryMakeVariablePseudoStrong(Sema &S, VarDecl *VD,
                                        bool DiagnoseFailure) {
  QualType Ty = VD->getType();
  if (!Ty->isObjCRetainableType()) {
    if (DiagnoseFailure) {
      S.Diag(VD->getBeginLoc(), diag::warn_ignored_objc_externally_retained)
          << 0;
    }
    return false;
  }

  Qualifiers::ObjCLifetime LifetimeQual = Ty.getQualifiers().getObjCLifetime();

  // Sema::inferObjCARCLifetime must run after processing decl attributes
  // (because __block lowers to an attribute), so if the lifetime hasn't been
  // explicitly specified, infer it locally now.
  if (LifetimeQual == Qualifiers::OCL_None)
    LifetimeQual = Ty->getObjCARCImplicitLifetime();

  // The attributes only really makes sense for __strong variables; ignore any
  // attempts to annotate a parameter with any other lifetime qualifier.
  if (LifetimeQual != Qualifiers::OCL_Strong) {
    if (DiagnoseFailure) {
      S.Diag(VD->getBeginLoc(), diag::warn_ignored_objc_externally_retained)
          << 1;
    }
    return false;
  }

  // Tampering with the type of a VarDecl here is a bit of a hack, but we need
  // to ensure that the variable is 'const' so that we can error on
  // modification, which can otherwise over-release.
  VD->setType(Ty.withConst());
  VD->setARCPseudoStrong(true);
  return true;
}

static void handleObjCExternallyRetainedAttr(Sema &S, Decl *D,
                                             const ParsedAttr &AL) {
  if (auto *VD = dyn_cast<VarDecl>(D)) {
    assert(!isa<ParmVarDecl>(VD) && "should be diagnosed automatically");
    if (!VD->hasLocalStorage()) {
      S.Diag(D->getBeginLoc(), diag::warn_ignored_objc_externally_retained)
          << 0;
      return;
    }

    if (!tryMakeVariablePseudoStrong(S, VD, /*DiagnoseFailure=*/true))
      return;

    handleSimpleAttribute<ObjCExternallyRetainedAttr>(S, D, AL);
    return;
  }

  // If D is a function-like declaration (method, block, or function), then we
  // make every parameter psuedo-strong.
  unsigned NumParams =
      hasFunctionProto(D) ? getFunctionOrMethodNumParams(D) : 0;
  for (unsigned I = 0; I != NumParams; ++I) {
    auto *PVD = const_cast<ParmVarDecl *>(getFunctionOrMethodParam(D, I));
    QualType Ty = PVD->getType();

    // If a user wrote a parameter with __strong explicitly, then assume they
    // want "real" strong semantics for that parameter. This works because if
    // the parameter was written with __strong, then the strong qualifier will
    // be non-local.
    if (Ty.getLocalUnqualifiedType().getQualifiers().getObjCLifetime() ==
        Qualifiers::OCL_Strong)
      continue;

    tryMakeVariablePseudoStrong(S, PVD, /*DiagnoseFailure=*/false);
  }
  handleSimpleAttribute<ObjCExternallyRetainedAttr>(S, D, AL);
}

static void handleMIGServerRoutineAttr(Sema &S, Decl *D, const ParsedAttr &AL) {
  // Check that the return type is a `typedef int kern_return_t` or a typedef
  // around it, because otherwise MIG convention checks make no sense.
  // BlockDecl doesn't store a return type, so it's annoying to check,
  // so let's skip it for now.
  if (!isa<BlockDecl>(D)) {
    QualType T = getFunctionOrMethodResultType(D);
    bool IsKernReturnT = false;
    while (const auto *TT = T->getAs<TypedefType>()) {
      IsKernReturnT = (TT->getDecl()->getName() == "kern_return_t");
      T = TT->desugar();
    }
    if (!IsKernReturnT || T.getCanonicalType() != S.getASTContext().IntTy) {
      S.Diag(D->getBeginLoc(),
             diag::warn_mig_server_routine_does_not_return_kern_return_t);
      return;
    }
  }

  handleSimpleAttribute<MIGServerRoutineAttr>(S, D, AL);
}

static void handleMSAllocatorAttr(Sema &S, Decl *D, const ParsedAttr &AL) {
  // Warn if the return type is not a pointer or reference type.
  if (auto *FD = dyn_cast<FunctionDecl>(D)) {
    QualType RetTy = FD->getReturnType();
    if (!RetTy->isPointerType() && !RetTy->isReferenceType()) {
      S.Diag(AL.getLoc(), diag::warn_declspec_allocator_nonpointer)
          << AL.getRange() << RetTy;
      return;
    }
  }

  handleSimpleAttribute<MSAllocatorAttr>(S, D, AL);
}

static void handleAcquireHandleAttr(Sema &S, Decl *D, const ParsedAttr &AL) {
  if (AL.isUsedAsTypeAttr())
    return;
  // Warn if the parameter is definitely not an output parameter.
  if (const auto *PVD = dyn_cast<ParmVarDecl>(D)) {
    if (PVD->getType()->isIntegerType()) {
      S.Diag(AL.getLoc(), diag::err_attribute_output_parameter)
          << AL.getRange();
      return;
    }
  }
  StringRef Argument;
  if (!S.checkStringLiteralArgumentAttr(AL, 0, Argument))
    return;
  D->addAttr(AcquireHandleAttr::Create(S.Context, Argument, AL));
}

template<typename Attr>
static void handleHandleAttr(Sema &S, Decl *D, const ParsedAttr &AL) {
  StringRef Argument;
  if (!S.checkStringLiteralArgumentAttr(AL, 0, Argument))
    return;
  D->addAttr(Attr::Create(S.Context, Argument, AL));
}

template<typename Attr>
static void handleUnsafeBufferUsage(Sema &S, Decl *D, const ParsedAttr &AL) {
  D->addAttr(Attr::Create(S.Context, AL));
}

static void handleCFGuardAttr(Sema &S, Decl *D, const ParsedAttr &AL) {
  // The guard attribute takes a single identifier argument.

  if (!AL.isArgIdent(0)) {
    S.Diag(AL.getLoc(), diag::err_attribute_argument_type)
        << AL << AANT_ArgumentIdentifier;
    return;
  }

  CFGuardAttr::GuardArg Arg;
  IdentifierInfo *II = AL.getArgAsIdent(0)->Ident;
  if (!CFGuardAttr::ConvertStrToGuardArg(II->getName(), Arg)) {
    S.Diag(AL.getLoc(), diag::warn_attribute_type_not_supported) << AL << II;
    return;
  }

  D->addAttr(::new (S.Context) CFGuardAttr(S.Context, AL, Arg));
}


template <typename AttrTy>
static const AttrTy *findEnforceTCBAttrByName(Decl *D, StringRef Name) {
  auto Attrs = D->specific_attrs<AttrTy>();
  auto I = llvm::find_if(Attrs,
                         [Name](const AttrTy *A) {
                           return A->getTCBName() == Name;
                         });
  return I == Attrs.end() ? nullptr : *I;
}

template <typename AttrTy, typename ConflictingAttrTy>
static void handleEnforceTCBAttr(Sema &S, Decl *D, const ParsedAttr &AL) {
  StringRef Argument;
  if (!S.checkStringLiteralArgumentAttr(AL, 0, Argument))
    return;

  // A function cannot be have both regular and leaf membership in the same TCB.
  if (const ConflictingAttrTy *ConflictingAttr =
      findEnforceTCBAttrByName<ConflictingAttrTy>(D, Argument)) {
    // We could attach a note to the other attribute but in this case
    // there's no need given how the two are very close to each other.
    S.Diag(AL.getLoc(), diag::err_tcb_conflicting_attributes)
      << AL.getAttrName()->getName() << ConflictingAttr->getAttrName()->getName()
      << Argument;

    // Error recovery: drop the non-leaf attribute so that to suppress
    // all future warnings caused by erroneous attributes. The leaf attribute
    // needs to be kept because it can only suppresses warnings, not cause them.
    D->dropAttr<EnforceTCBAttr>();
    return;
  }

  D->addAttr(AttrTy::Create(S.Context, Argument, AL));
}

template <typename AttrTy, typename ConflictingAttrTy>
static AttrTy *mergeEnforceTCBAttrImpl(Sema &S, Decl *D, const AttrTy &AL) {
  // Check if the new redeclaration has different leaf-ness in the same TCB.
  StringRef TCBName = AL.getTCBName();
  if (const ConflictingAttrTy *ConflictingAttr =
      findEnforceTCBAttrByName<ConflictingAttrTy>(D, TCBName)) {
    S.Diag(ConflictingAttr->getLoc(), diag::err_tcb_conflicting_attributes)
      << ConflictingAttr->getAttrName()->getName()
      << AL.getAttrName()->getName() << TCBName;

    // Add a note so that the user could easily find the conflicting attribute.
    S.Diag(AL.getLoc(), diag::note_conflicting_attribute);

    // More error recovery.
    D->dropAttr<EnforceTCBAttr>();
    return nullptr;
  }

  ASTContext &Context = S.getASTContext();
  return ::new(Context) AttrTy(Context, AL, AL.getTCBName());
}

EnforceTCBAttr *Sema::mergeEnforceTCBAttr(Decl *D, const EnforceTCBAttr &AL) {
  return mergeEnforceTCBAttrImpl<EnforceTCBAttr, EnforceTCBLeafAttr>(
      *this, D, AL);
}

EnforceTCBLeafAttr *Sema::mergeEnforceTCBLeafAttr(
    Decl *D, const EnforceTCBLeafAttr &AL) {
  return mergeEnforceTCBAttrImpl<EnforceTCBLeafAttr, EnforceTCBAttr>(
      *this, D, AL);
}

//===----------------------------------------------------------------------===//
// Top Level Sema Entry Points
//===----------------------------------------------------------------------===//

static bool IsDeclLambdaCallOperator(Decl *D) {
  if (const auto *MD = dyn_cast<CXXMethodDecl>(D))
    return MD->getParent()->isLambda() &&
           MD->getOverloadedOperator() == OverloadedOperatorKind::OO_Call;
  return false;
}

// Returns true if the attribute must delay setting its arguments until after
// template instantiation, and false otherwise.
static bool MustDelayAttributeArguments(const ParsedAttr &AL) {
  // Only attributes that accept expression parameter packs can delay arguments.
  if (!AL.acceptsExprPack())
    return false;

  bool AttrHasVariadicArg = AL.hasVariadicArg();
  unsigned AttrNumArgs = AL.getNumArgMembers();
  for (size_t I = 0; I < std::min(AL.getNumArgs(), AttrNumArgs); ++I) {
    bool IsLastAttrArg = I == (AttrNumArgs - 1);
    // If the argument is the last argument and it is variadic it can contain
    // any expression.
    if (IsLastAttrArg && AttrHasVariadicArg)
      return false;
    Expr *E = AL.getArgAsExpr(I);
    bool ArgMemberCanHoldExpr = AL.isParamExpr(I);
    // If the expression is a pack expansion then arguments must be delayed
    // unless the argument is an expression and it is the last argument of the
    // attribute.
    if (isa<PackExpansionExpr>(E))
      return !(IsLastAttrArg && ArgMemberCanHoldExpr);
    // Last case is if the expression is value dependent then it must delay
    // arguments unless the corresponding argument is able to hold the
    // expression.
    if (E->isValueDependent() && !ArgMemberCanHoldExpr)
      return true;
  }
  return false;
}

/// ProcessDeclAttribute - Apply the specific attribute to the specified decl if
/// the attribute applies to decls.  If the attribute is a type attribute, just
/// silently ignore it if a GNU attribute.
static void
ProcessDeclAttribute(Sema &S, Scope *scope, Decl *D, const ParsedAttr &AL,
                     const Sema::ProcessDeclAttributeOptions &Options) {
  if (AL.isInvalid() || AL.getKind() == ParsedAttr::IgnoredAttribute)
    return;

  // Ignore C++11 attributes on declarator chunks: they appertain to the type
  // instead.
  if (AL.isCXX11Attribute() && !Options.IncludeCXX11Attributes &&
      (!IsDeclLambdaCallOperator(D) || !AL.supportsNonconformingLambdaSyntax()))
    return;

  // Unknown attributes are automatically warned on. Target-specific attributes
  // which do not apply to the current target architecture are treated as
  // though they were unknown attributes.
  const TargetInfo *Aux = S.Context.getAuxTargetInfo();
  if (AL.getKind() == ParsedAttr::UnknownAttribute ||
      !(AL.existsInTarget(S.Context.getTargetInfo()) ||
        (S.Context.getLangOpts().SYCLIsDevice &&
         Aux && AL.existsInTarget(*Aux)))) {
    S.Diag(AL.getLoc(),
           AL.isRegularKeywordAttribute()
               ? (unsigned)diag::err_keyword_not_supported_on_target
           : AL.isDeclspecAttribute()
               ? (unsigned)diag::warn_unhandled_ms_attribute_ignored
               : (unsigned)diag::warn_unknown_attribute_ignored)
        << AL << AL.getRange();
    return;
  }

  // Check if argument population must delayed to after template instantiation.
  bool MustDelayArgs = MustDelayAttributeArguments(AL);

  // Argument number check must be skipped if arguments are delayed.
  if (S.checkCommonAttributeFeatures(D, AL, MustDelayArgs))
    return;

  if (MustDelayArgs) {
    AL.handleAttrWithDelayedArgs(S, D);
    return;
  }

  switch (AL.getKind()) {
  default:
    if (AL.getInfo().handleDeclAttribute(S, D, AL) != ParsedAttrInfo::NotHandled)
      break;
    if (!AL.isStmtAttr()) {
      assert(AL.isTypeAttr() && "Non-type attribute not handled");
    }
    if (AL.isTypeAttr()) {
      if (Options.IgnoreTypeAttributes)
        break;
      if (!AL.isStandardAttributeSyntax() && !AL.isRegularKeywordAttribute()) {
        // Non-[[]] type attributes are handled in processTypeAttrs(); silently
        // move on.
        break;
      }

      // According to the C and C++ standards, we should never see a
      // [[]] type attribute on a declaration. However, we have in the past
      // allowed some type attributes to "slide" to the `DeclSpec`, so we need
      // to continue to support this legacy behavior. We only do this, however,
      // if
      // - we actually have a `DeclSpec`, i.e. if we're looking at a
      //   `DeclaratorDecl`, or
      // - we are looking at an alias-declaration, where historically we have
      //   allowed type attributes after the identifier to slide to the type.
      if (AL.slidesFromDeclToDeclSpecLegacyBehavior() &&
          isa<DeclaratorDecl, TypeAliasDecl>(D)) {
        // Suggest moving the attribute to the type instead, but only for our
        // own vendor attributes; moving other vendors' attributes might hurt
        // portability.
        if (AL.isClangScope()) {
          S.Diag(AL.getLoc(), diag::warn_type_attribute_deprecated_on_decl)
              << AL << D->getLocation();
        }

        // Allow this type attribute to be handled in processTypeAttrs();
        // silently move on.
        break;
      }

      if (AL.getKind() == ParsedAttr::AT_Regparm) {
        // `regparm` is a special case: It's a type attribute but we still want
        // to treat it as if it had been written on the declaration because that
        // way we'll be able to handle it directly in `processTypeAttr()`.
        // If we treated `regparm` it as if it had been written on the
        // `DeclSpec`, the logic in `distributeFunctionTypeAttrFromDeclSepc()`
        // would try to move it to the declarator, but that doesn't work: We
        // can't remove the attribute from the list of declaration attributes
        // because it might be needed by other declarators in the same
        // declaration.
        break;
      }

      if (AL.getKind() == ParsedAttr::AT_VectorSize) {
        // `vector_size` is a special case: It's a type attribute semantically,
        // but GCC expects the [[]] syntax to be written on the declaration (and
        // warns that the attribute has no effect if it is placed on the
        // decl-specifier-seq).
        // Silently move on and allow the attribute to be handled in
        // processTypeAttr().
        break;
      }

      if (AL.getKind() == ParsedAttr::AT_NoDeref) {
        // FIXME: `noderef` currently doesn't work correctly in [[]] syntax.
        // See https://github.com/llvm/llvm-project/issues/55790 for details.
        // We allow processTypeAttrs() to emit a warning and silently move on.
        break;
      }
    }
    // N.B., ClangAttrEmitter.cpp emits a diagnostic helper that ensures a
    // statement attribute is not written on a declaration, but this code is
    // needed for type attributes as well as statement attributes in Attr.td
    // that do not list any subjects.
    S.Diag(AL.getLoc(), diag::err_attribute_invalid_on_decl)
        << AL << AL.isRegularKeywordAttribute() << D->getLocation();
    break;
  case ParsedAttr::AT_Interrupt:
    handleInterruptAttr(S, D, AL);
    break;
  case ParsedAttr::AT_X86ForceAlignArgPointer:
    handleX86ForceAlignArgPointerAttr(S, D, AL);
    break;
  case ParsedAttr::AT_ReadOnlyPlacement:
    handleSimpleAttribute<ReadOnlyPlacementAttr>(S, D, AL);
    break;
  case ParsedAttr::AT_DLLExport:
  case ParsedAttr::AT_DLLImport:
    handleDLLAttr(S, D, AL);
    break;
  case ParsedAttr::AT_AMDGPUFlatWorkGroupSize:
    handleAMDGPUFlatWorkGroupSizeAttr(S, D, AL);
    break;
  case ParsedAttr::AT_AMDGPUWavesPerEU:
    handleAMDGPUWavesPerEUAttr(S, D, AL);
    break;
  case ParsedAttr::AT_AMDGPUNumSGPR:
    handleAMDGPUNumSGPRAttr(S, D, AL);
    break;
  case ParsedAttr::AT_AMDGPUNumVGPR:
    handleAMDGPUNumVGPRAttr(S, D, AL);
    break;
  case ParsedAttr::AT_AVRSignal:
    handleAVRSignalAttr(S, D, AL);
    break;
  case ParsedAttr::AT_BPFPreserveAccessIndex:
    handleBPFPreserveAccessIndexAttr(S, D, AL);
    break;
  case ParsedAttr::AT_BTFDeclTag:
    handleBTFDeclTagAttr(S, D, AL);
    break;
  case ParsedAttr::AT_WebAssemblyExportName:
    handleWebAssemblyExportNameAttr(S, D, AL);
    break;
  case ParsedAttr::AT_WebAssemblyImportModule:
    handleWebAssemblyImportModuleAttr(S, D, AL);
    break;
  case ParsedAttr::AT_WebAssemblyImportName:
    handleWebAssemblyImportNameAttr(S, D, AL);
    break;
  case ParsedAttr::AT_IBOutlet:
    handleIBOutlet(S, D, AL);
    break;
  case ParsedAttr::AT_IBOutletCollection:
    handleIBOutletCollection(S, D, AL);
    break;
  case ParsedAttr::AT_IFunc:
    handleIFuncAttr(S, D, AL);
    break;
  case ParsedAttr::AT_Alias:
    handleAliasAttr(S, D, AL);
    break;
  case ParsedAttr::AT_Aligned:
    handleAlignedAttr(S, D, AL);
    break;
  case ParsedAttr::AT_AlignValue:
    handleAlignValueAttr(S, D, AL);
    break;
  case ParsedAttr::AT_AllocSize:
    handleAllocSizeAttr(S, D, AL);
    break;
  case ParsedAttr::AT_AlwaysInline:
    handleAlwaysInlineAttr(S, D, AL);
    break;
  case ParsedAttr::AT_AnalyzerNoReturn:
    handleAnalyzerNoReturnAttr(S, D, AL);
    break;
  case ParsedAttr::AT_TLSModel:
    handleTLSModelAttr(S, D, AL);
    break;
  case ParsedAttr::AT_Annotate:
    handleAnnotateAttr(S, D, AL);
    break;
  case ParsedAttr::AT_Availability:
    handleAvailabilityAttr(S, D, AL);
    break;
  case ParsedAttr::AT_CarriesDependency:
    handleDependencyAttr(S, scope, D, AL);
    break;
  case ParsedAttr::AT_CPUDispatch:
  case ParsedAttr::AT_CPUSpecific:
    handleCPUSpecificAttr(S, D, AL);
    break;
  case ParsedAttr::AT_Common:
    handleCommonAttr(S, D, AL);
    break;
  case ParsedAttr::AT_CUDAConstant:
    handleConstantAttr(S, D, AL);
    break;
  case ParsedAttr::AT_PassObjectSize:
    handlePassObjectSizeAttr(S, D, AL);
    break;
  case ParsedAttr::AT_Constructor:
      handleConstructorAttr(S, D, AL);
    break;
  case ParsedAttr::AT_Deprecated:
    handleDeprecatedAttr(S, D, AL);
    break;
  case ParsedAttr::AT_Destructor:
      handleDestructorAttr(S, D, AL);
    break;
  case ParsedAttr::AT_EnableIf:
    handleEnableIfAttr(S, D, AL);
    break;
  case ParsedAttr::AT_Error:
    handleErrorAttr(S, D, AL);
    break;
  case ParsedAttr::AT_DiagnoseIf:
    handleDiagnoseIfAttr(S, D, AL);
    break;
  case ParsedAttr::AT_DiagnoseAsBuiltin:
    handleDiagnoseAsBuiltinAttr(S, D, AL);
    break;
  case ParsedAttr::AT_NoBuiltin:
    handleNoBuiltinAttr(S, D, AL);
    break;
  case ParsedAttr::AT_ExtVectorType:
    handleExtVectorTypeAttr(S, D, AL);
    break;
  case ParsedAttr::AT_ExternalSourceSymbol:
    handleExternalSourceSymbolAttr(S, D, AL);
    break;
  case ParsedAttr::AT_MinSize:
    handleMinSizeAttr(S, D, AL);
    break;
  case ParsedAttr::AT_OptimizeNone:
    handleOptimizeNoneAttr(S, D, AL);
    break;
  case ParsedAttr::AT_EnumExtensibility:
    handleEnumExtensibilityAttr(S, D, AL);
    break;
  case ParsedAttr::AT_SYCLKernel:
    handleSYCLKernelAttr(S, D, AL);
    break;
  case ParsedAttr::AT_SYCLSimd:
    handleSimpleAttribute<SYCLSimdAttr>(S, D, AL);
    break;
  case ParsedAttr::AT_SYCLSpecialClass:
    handleSimpleAttribute<SYCLSpecialClassAttr>(S, D, AL);
    break;
  case ParsedAttr::AT_SYCLType:
    handleSYCLTypeAttr(S, D, AL);
    break;
  case ParsedAttr::AT_SYCLDevice:
    handleSYCLDeviceAttr(S, D, AL);
    break;
  case ParsedAttr::AT_SYCLDeviceIndirectlyCallable:
    handleSYCLDeviceIndirectlyCallableAttr(S, D, AL);
    break;
  case ParsedAttr::AT_SYCLGlobalVar:
    handleSYCLGlobalVarAttr(S, D, AL);
    break;
  case ParsedAttr::AT_SYCLRegisterNum:
    handleSYCLRegisterNumAttr(S, D, AL);
    break;
  case ParsedAttr::AT_SYCLIntelESimdVectorize:
    handleSYCLIntelESimdVectorizeAttr(S, D, AL);
    break;
  case ParsedAttr::AT_SYCLDeviceHas:
    handleSYCLDeviceHasAttr(S, D, AL);
    break;
  case ParsedAttr::AT_SYCLUsesAspects:
    handleSYCLUsesAspectsAttr(S, D, AL);
    break;
  case ParsedAttr::AT_Format:
    handleFormatAttr(S, D, AL);
    break;
  case ParsedAttr::AT_FormatArg:
    handleFormatArgAttr(S, D, AL);
    break;
  case ParsedAttr::AT_Callback:
    handleCallbackAttr(S, D, AL);
    break;
  case ParsedAttr::AT_CalledOnce:
    handleCalledOnceAttr(S, D, AL);
    break;
  case ParsedAttr::AT_NVPTXKernel:
  case ParsedAttr::AT_CUDAGlobal:
    handleGlobalAttr(S, D, AL);
    break;
  case ParsedAttr::AT_CUDADevice:
    handleDeviceAttr(S, D, AL);
    break;
  case ParsedAttr::AT_HIPManaged:
    handleManagedAttr(S, D, AL);
    break;
  case ParsedAttr::AT_GNUInline:
    handleGNUInlineAttr(S, D, AL);
    break;
  case ParsedAttr::AT_CUDALaunchBounds:
    handleLaunchBoundsAttr(S, D, AL);
    break;
  case ParsedAttr::AT_Restrict:
    handleRestrictAttr(S, D, AL);
    break;
  case ParsedAttr::AT_Mode:
    handleModeAttr(S, D, AL);
    break;
  case ParsedAttr::AT_NonNull:
    if (auto *PVD = dyn_cast<ParmVarDecl>(D))
      handleNonNullAttrParameter(S, PVD, AL);
    else
      handleNonNullAttr(S, D, AL);
    break;
  case ParsedAttr::AT_ReturnsNonNull:
    handleReturnsNonNullAttr(S, D, AL);
    break;
  case ParsedAttr::AT_NoEscape:
    handleNoEscapeAttr(S, D, AL);
    break;
  case ParsedAttr::AT_MaybeUndef:
    handleSimpleAttribute<MaybeUndefAttr>(S, D, AL);
    break;
  case ParsedAttr::AT_AssumeAligned:
    handleAssumeAlignedAttr(S, D, AL);
    break;
  case ParsedAttr::AT_AllocAlign:
    handleAllocAlignAttr(S, D, AL);
    break;
  case ParsedAttr::AT_Ownership:
    handleOwnershipAttr(S, D, AL);
    break;
  case ParsedAttr::AT_Naked:
    handleNakedAttr(S, D, AL);
    break;
  case ParsedAttr::AT_NoReturn:
    handleNoReturnAttr(S, D, AL);
    break;
  case ParsedAttr::AT_CXX11NoReturn:
    handleStandardNoReturnAttr(S, D, AL);
    break;
  case ParsedAttr::AT_AnyX86NoCfCheck:
    handleNoCfCheckAttr(S, D, AL);
    break;
  case ParsedAttr::AT_NoThrow:
    if (!AL.isUsedAsTypeAttr())
      handleSimpleAttribute<NoThrowAttr>(S, D, AL);
    break;
  case ParsedAttr::AT_CUDAShared:
    handleSharedAttr(S, D, AL);
    break;
  case ParsedAttr::AT_VecReturn:
    handleVecReturnAttr(S, D, AL);
    break;
  case ParsedAttr::AT_ObjCOwnership:
    handleObjCOwnershipAttr(S, D, AL);
    break;
  case ParsedAttr::AT_ObjCPreciseLifetime:
    handleObjCPreciseLifetimeAttr(S, D, AL);
    break;
  case ParsedAttr::AT_ObjCReturnsInnerPointer:
    handleObjCReturnsInnerPointerAttr(S, D, AL);
    break;
  case ParsedAttr::AT_ObjCRequiresSuper:
    handleObjCRequiresSuperAttr(S, D, AL);
    break;
  case ParsedAttr::AT_ObjCBridge:
    handleObjCBridgeAttr(S, D, AL);
    break;
  case ParsedAttr::AT_ObjCBridgeMutable:
    handleObjCBridgeMutableAttr(S, D, AL);
    break;
  case ParsedAttr::AT_ObjCBridgeRelated:
    handleObjCBridgeRelatedAttr(S, D, AL);
    break;
  case ParsedAttr::AT_ObjCDesignatedInitializer:
    handleObjCDesignatedInitializer(S, D, AL);
    break;
  case ParsedAttr::AT_ObjCRuntimeName:
    handleObjCRuntimeName(S, D, AL);
    break;
  case ParsedAttr::AT_ObjCBoxable:
    handleObjCBoxable(S, D, AL);
    break;
  case ParsedAttr::AT_NSErrorDomain:
    handleNSErrorDomain(S, D, AL);
    break;
  case ParsedAttr::AT_CFConsumed:
  case ParsedAttr::AT_NSConsumed:
  case ParsedAttr::AT_OSConsumed:
    S.AddXConsumedAttr(D, AL, parsedAttrToRetainOwnershipKind(AL),
                       /*IsTemplateInstantiation=*/false);
    break;
  case ParsedAttr::AT_OSReturnsRetainedOnZero:
    handleSimpleAttributeOrDiagnose<OSReturnsRetainedOnZeroAttr>(
        S, D, AL, isValidOSObjectOutParameter(D),
        diag::warn_ns_attribute_wrong_parameter_type,
        /*Extra Args=*/AL, /*pointer-to-OSObject-pointer*/ 3, AL.getRange());
    break;
  case ParsedAttr::AT_OSReturnsRetainedOnNonZero:
    handleSimpleAttributeOrDiagnose<OSReturnsRetainedOnNonZeroAttr>(
        S, D, AL, isValidOSObjectOutParameter(D),
        diag::warn_ns_attribute_wrong_parameter_type,
        /*Extra Args=*/AL, /*pointer-to-OSObject-poointer*/ 3, AL.getRange());
    break;
  case ParsedAttr::AT_NSReturnsAutoreleased:
  case ParsedAttr::AT_NSReturnsNotRetained:
  case ParsedAttr::AT_NSReturnsRetained:
  case ParsedAttr::AT_CFReturnsNotRetained:
  case ParsedAttr::AT_CFReturnsRetained:
  case ParsedAttr::AT_OSReturnsNotRetained:
  case ParsedAttr::AT_OSReturnsRetained:
    handleXReturnsXRetainedAttr(S, D, AL);
    break;
  case ParsedAttr::AT_WorkGroupSizeHint:
    handleWorkGroupSizeHint(S, D, AL);
    break;
  case ParsedAttr::AT_ReqdWorkGroupSize:
    handleReqdWorkGroupSize(S, D, AL);
    break;
  case ParsedAttr::AT_SYCLIntelMaxWorkGroupSize:
    handleSYCLIntelMaxWorkGroupSize(S, D, AL);
    break;
  case ParsedAttr::AT_IntelReqdSubGroupSize:
    handleIntelReqdSubGroupSize(S, D, AL);
    break;
  case ParsedAttr::AT_IntelNamedSubGroupSize:
    handleIntelNamedSubGroupSize(S, D, AL);
    break;
  case ParsedAttr::AT_SYCLIntelNumSimdWorkItems:
    handleSYCLIntelNumSimdWorkItemsAttr(S, D, AL);
    break;
  case ParsedAttr::AT_SYCLIntelSchedulerTargetFmaxMhz:
    handleSYCLIntelSchedulerTargetFmaxMhzAttr(S, D, AL);
    break;
  case ParsedAttr::AT_SYCLIntelMaxGlobalWorkDim:
    handleSYCLIntelMaxGlobalWorkDimAttr(S, D, AL);
    break;
  case ParsedAttr::AT_SYCLIntelNoGlobalWorkOffset:
    handleSYCLIntelNoGlobalWorkOffsetAttr(S, D, AL);
    break;
  case ParsedAttr::AT_SYCLIntelUseStallEnableClusters:
    handleSYCLIntelUseStallEnableClustersAttr(S, D, AL);
    break;
  case ParsedAttr::AT_SYCLIntelLoopFuse:
    handleSYCLIntelLoopFuseAttr(S, D, AL);
    break;
  case ParsedAttr::AT_SYCLIntelInitiationInterval:
    handleSYCLIntelInitiationIntervalAttr(S, D, AL);
    break;
  case ParsedAttr::AT_VecTypeHint:
    handleVecTypeHint(S, D, AL);
    break;
  case ParsedAttr::AT_InitPriority:
      handleInitPriorityAttr(S, D, AL);
    break;
  case ParsedAttr::AT_Packed:
    handlePackedAttr(S, D, AL);
    break;
  case ParsedAttr::AT_PreferredName:
    handlePreferredName(S, D, AL);
    break;
  case ParsedAttr::AT_Section:
    handleSectionAttr(S, D, AL);
    break;
  case ParsedAttr::AT_RandomizeLayout:
    handleRandomizeLayoutAttr(S, D, AL);
    break;
  case ParsedAttr::AT_NoRandomizeLayout:
    handleNoRandomizeLayoutAttr(S, D, AL);
    break;
  case ParsedAttr::AT_CodeSeg:
    handleCodeSegAttr(S, D, AL);
    break;
  case ParsedAttr::AT_Target:
    handleTargetAttr(S, D, AL);
    break;
  case ParsedAttr::AT_TargetVersion:
    handleTargetVersionAttr(S, D, AL);
    break;
  case ParsedAttr::AT_TargetClones:
    handleTargetClonesAttr(S, D, AL);
    break;
  case ParsedAttr::AT_MinVectorWidth:
    handleMinVectorWidthAttr(S, D, AL);
    break;
  case ParsedAttr::AT_Unavailable:
    handleAttrWithMessage<UnavailableAttr>(S, D, AL);
    break;
  case ParsedAttr::AT_Assumption:
    handleAssumumptionAttr(S, D, AL);
    break;
  case ParsedAttr::AT_ObjCDirect:
    handleObjCDirectAttr(S, D, AL);
    break;
  case ParsedAttr::AT_ObjCDirectMembers:
    handleObjCDirectMembersAttr(S, D, AL);
    handleSimpleAttribute<ObjCDirectMembersAttr>(S, D, AL);
    break;
  case ParsedAttr::AT_ObjCExplicitProtocolImpl:
    handleObjCSuppresProtocolAttr(S, D, AL);
    break;
  case ParsedAttr::AT_Unused:
    handleUnusedAttr(S, D, AL);
    break;
  case ParsedAttr::AT_Visibility:
    handleVisibilityAttr(S, D, AL, false);
    break;
  case ParsedAttr::AT_TypeVisibility:
    handleVisibilityAttr(S, D, AL, true);
    break;
  case ParsedAttr::AT_WarnUnusedResult:
    handleWarnUnusedResult(S, D, AL);
    break;
  case ParsedAttr::AT_WeakRef:
    handleWeakRefAttr(S, D, AL);
    break;
  case ParsedAttr::AT_WeakImport:
    handleWeakImportAttr(S, D, AL);
    break;
  case ParsedAttr::AT_TransparentUnion:
    handleTransparentUnionAttr(S, D, AL);
    break;
  case ParsedAttr::AT_ObjCMethodFamily:
    handleObjCMethodFamilyAttr(S, D, AL);
    break;
  case ParsedAttr::AT_ObjCNSObject:
    handleObjCNSObject(S, D, AL);
    break;
  case ParsedAttr::AT_ObjCIndependentClass:
    handleObjCIndependentClass(S, D, AL);
    break;
  case ParsedAttr::AT_Blocks:
    handleBlocksAttr(S, D, AL);
    break;
  case ParsedAttr::AT_Sentinel:
    handleSentinelAttr(S, D, AL);
    break;
  case ParsedAttr::AT_Cleanup:
    handleCleanupAttr(S, D, AL);
    break;
  case ParsedAttr::AT_NoDebug:
    handleNoDebugAttr(S, D, AL);
    break;
  case ParsedAttr::AT_CmseNSEntry:
    handleCmseNSEntryAttr(S, D, AL);
    break;
  case ParsedAttr::AT_StdCall:
  case ParsedAttr::AT_CDecl:
  case ParsedAttr::AT_FastCall:
  case ParsedAttr::AT_ThisCall:
  case ParsedAttr::AT_Pascal:
  case ParsedAttr::AT_RegCall:
  case ParsedAttr::AT_SwiftCall:
  case ParsedAttr::AT_SwiftAsyncCall:
  case ParsedAttr::AT_VectorCall:
  case ParsedAttr::AT_MSABI:
  case ParsedAttr::AT_SysVABI:
  case ParsedAttr::AT_Pcs:
  case ParsedAttr::AT_IntelOclBicc:
  case ParsedAttr::AT_PreserveMost:
  case ParsedAttr::AT_PreserveAll:
  case ParsedAttr::AT_AArch64VectorPcs:
  case ParsedAttr::AT_AArch64SVEPcs:
  case ParsedAttr::AT_AMDGPUKernelCall:
    handleCallConvAttr(S, D, AL);
    break;
  case ParsedAttr::AT_Suppress:
    handleSuppressAttr(S, D, AL);
    break;
  case ParsedAttr::AT_Owner:
  case ParsedAttr::AT_Pointer:
    handleLifetimeCategoryAttr(S, D, AL);
    break;
  case ParsedAttr::AT_OpenCLAccess:
    handleOpenCLAccessAttr(S, D, AL);
    break;
  case ParsedAttr::AT_OpenCLNoSVM:
    handleOpenCLNoSVMAttr(S, D, AL);
    break;
  case ParsedAttr::AT_SwiftContext:
    S.AddParameterABIAttr(D, AL, ParameterABI::SwiftContext);
    break;
  case ParsedAttr::AT_SwiftAsyncContext:
    S.AddParameterABIAttr(D, AL, ParameterABI::SwiftAsyncContext);
    break;
  case ParsedAttr::AT_SwiftErrorResult:
    S.AddParameterABIAttr(D, AL, ParameterABI::SwiftErrorResult);
    break;
  case ParsedAttr::AT_SwiftIndirectResult:
    S.AddParameterABIAttr(D, AL, ParameterABI::SwiftIndirectResult);
    break;
  case ParsedAttr::AT_InternalLinkage:
    handleInternalLinkageAttr(S, D, AL);
    break;
  case ParsedAttr::AT_ZeroCallUsedRegs:
    handleZeroCallUsedRegsAttr(S, D, AL);
    break;
  case ParsedAttr::AT_FunctionReturnThunks:
    handleFunctionReturnThunksAttr(S, D, AL);
    break;
  case ParsedAttr::AT_NoMerge:
    handleNoMergeAttr(S, D, AL);
    break;

  case ParsedAttr::AT_AvailableOnlyInDefaultEvalMethod:
    handleAvailableOnlyInDefaultEvalMethod(S, D, AL);
    break;

  // Microsoft attributes:
  case ParsedAttr::AT_LayoutVersion:
    handleLayoutVersion(S, D, AL);
    break;
  case ParsedAttr::AT_Uuid:
    handleUuidAttr(S, D, AL);
    break;
  case ParsedAttr::AT_MSInheritance:
    handleMSInheritanceAttr(S, D, AL);
    break;
  case ParsedAttr::AT_Thread:
    handleDeclspecThreadAttr(S, D, AL);
    break;

  // HLSL attributes:
  case ParsedAttr::AT_HLSLNumThreads:
    handleHLSLNumThreadsAttr(S, D, AL);
    break;
  case ParsedAttr::AT_HLSLSV_GroupIndex:
    handleHLSLSVGroupIndexAttr(S, D, AL);
    break;
  case ParsedAttr::AT_HLSLSV_DispatchThreadID:
    handleHLSLSV_DispatchThreadIDAttr(S, D, AL);
    break;
  case ParsedAttr::AT_HLSLShader:
    handleHLSLShaderAttr(S, D, AL);
    break;
  case ParsedAttr::AT_HLSLResourceBinding:
    handleHLSLResourceBindingAttr(S, D, AL);
    break;

  case ParsedAttr::AT_AbiTag:
    handleAbiTagAttr(S, D, AL);
    break;
  case ParsedAttr::AT_CFGuard:
    handleCFGuardAttr(S, D, AL);
    break;

  // Thread safety attributes:
  case ParsedAttr::AT_AssertExclusiveLock:
    handleAssertExclusiveLockAttr(S, D, AL);
    break;
  case ParsedAttr::AT_AssertSharedLock:
    handleAssertSharedLockAttr(S, D, AL);
    break;
  case ParsedAttr::AT_PtGuardedVar:
    handlePtGuardedVarAttr(S, D, AL);
    break;
  case ParsedAttr::AT_NoSanitize:
    handleNoSanitizeAttr(S, D, AL);
    break;
  case ParsedAttr::AT_NoSanitizeSpecific:
    handleNoSanitizeSpecificAttr(S, D, AL);
    break;
  case ParsedAttr::AT_GuardedBy:
    handleGuardedByAttr(S, D, AL);
    break;
  case ParsedAttr::AT_PtGuardedBy:
    handlePtGuardedByAttr(S, D, AL);
    break;
  case ParsedAttr::AT_ExclusiveTrylockFunction:
    handleExclusiveTrylockFunctionAttr(S, D, AL);
    break;
  case ParsedAttr::AT_LockReturned:
    handleLockReturnedAttr(S, D, AL);
    break;
  case ParsedAttr::AT_LocksExcluded:
    handleLocksExcludedAttr(S, D, AL);
    break;
  case ParsedAttr::AT_SharedTrylockFunction:
    handleSharedTrylockFunctionAttr(S, D, AL);
    break;
  case ParsedAttr::AT_AcquiredBefore:
    handleAcquiredBeforeAttr(S, D, AL);
    break;
  case ParsedAttr::AT_AcquiredAfter:
    handleAcquiredAfterAttr(S, D, AL);
    break;

  // Capability analysis attributes.
  case ParsedAttr::AT_Capability:
  case ParsedAttr::AT_Lockable:
    handleCapabilityAttr(S, D, AL);
    break;
  case ParsedAttr::AT_RequiresCapability:
    handleRequiresCapabilityAttr(S, D, AL);
    break;

  case ParsedAttr::AT_AssertCapability:
    handleAssertCapabilityAttr(S, D, AL);
    break;
  case ParsedAttr::AT_AcquireCapability:
    handleAcquireCapabilityAttr(S, D, AL);
    break;
  case ParsedAttr::AT_ReleaseCapability:
    handleReleaseCapabilityAttr(S, D, AL);
    break;
  case ParsedAttr::AT_TryAcquireCapability:
    handleTryAcquireCapabilityAttr(S, D, AL);
    break;

  // Consumed analysis attributes.
  case ParsedAttr::AT_Consumable:
    handleConsumableAttr(S, D, AL);
    break;
  case ParsedAttr::AT_CallableWhen:
    handleCallableWhenAttr(S, D, AL);
    break;
  case ParsedAttr::AT_ParamTypestate:
    handleParamTypestateAttr(S, D, AL);
    break;
  case ParsedAttr::AT_ReturnTypestate:
    handleReturnTypestateAttr(S, D, AL);
    break;
  case ParsedAttr::AT_SetTypestate:
    handleSetTypestateAttr(S, D, AL);
    break;
  case ParsedAttr::AT_TestTypestate:
    handleTestTypestateAttr(S, D, AL);
    break;

  // Type safety attributes.
  case ParsedAttr::AT_ArgumentWithTypeTag:
    handleArgumentWithTypeTagAttr(S, D, AL);
    break;
  case ParsedAttr::AT_TypeTagForDatatype:
    handleTypeTagForDatatypeAttr(S, D, AL);
    break;

  // Intel FPGA specific attributes
  case ParsedAttr::AT_SYCLIntelDoublePump:
    handleSYCLIntelDoublePumpAttr(S, D, AL);
    break;
  case ParsedAttr::AT_SYCLIntelSinglePump:
    handleSYCLIntelSinglePumpAttr(S, D, AL);
    break;
  case ParsedAttr::AT_SYCLIntelMemory:
    handleSYCLIntelMemoryAttr(S, D, AL);
    break;
  case ParsedAttr::AT_SYCLIntelRegister:
    handleSYCLIntelRegisterAttr(S, D, AL);
    break;
  case ParsedAttr::AT_SYCLIntelBankWidth:
    handleSYCLIntelBankWidthAttr(S, D, AL);
    break;
  case ParsedAttr::AT_SYCLIntelNumBanks:
    handleSYCLIntelNumBanksAttr(S, D, AL);
    break;
  case ParsedAttr::AT_SYCLIntelPrivateCopies:
    handleSYCLIntelPrivateCopiesAttr(S, D, AL);
    break;
  case ParsedAttr::AT_SYCLIntelMaxReplicates:
    handleSYCLIntelMaxReplicatesAttr(S, D, AL);
    break;
  case ParsedAttr::AT_SYCLIntelSimpleDualPort:
    handleIntelSimpleDualPortAttr(S, D, AL);
    break;
  case ParsedAttr::AT_SYCLIntelMerge:
    handleSYCLIntelMergeAttr(S, D, AL);
    break;
  case ParsedAttr::AT_SYCLIntelBankBits:
    handleSYCLIntelBankBitsAttr(S, D, AL);
    break;
  case ParsedAttr::AT_SYCLIntelForcePow2Depth:
    handleSYCLIntelForcePow2DepthAttr(S, D, AL);
    break;
  case ParsedAttr::AT_SYCLIntelPipeIO:
    handleSYCLIntelPipeIOAttr(S, D, AL);
    break;
  case ParsedAttr::AT_SYCLIntelMaxConcurrency:
    handleSYCLIntelMaxConcurrencyAttr(S, D, AL);
    break;
  case ParsedAttr::AT_SYCLAddIRAttributesFunction:
    handleSYCLAddIRAttributesFunctionAttr(S, D, AL);
    break;
  case ParsedAttr::AT_SYCLAddIRAttributesKernelParameter:
    handleSYCLAddIRAttributesKernelParameterAttr(S, D, AL);
    break;
  case ParsedAttr::AT_SYCLAddIRAttributesGlobalVariable:
    handleSYCLAddIRAttributesGlobalVariableAttr(S, D, AL);
    break;
  case ParsedAttr::AT_SYCLAddIRAnnotationsMember:
    handleSYCLAddIRAnnotationsMemberAttr(S, D, AL);
    break;

  // Swift attributes.
  case ParsedAttr::AT_SwiftAsyncName:
    handleSwiftAsyncName(S, D, AL);
    break;
  case ParsedAttr::AT_SwiftAttr:
    handleSwiftAttrAttr(S, D, AL);
    break;
  case ParsedAttr::AT_SwiftBridge:
    handleSwiftBridge(S, D, AL);
    break;
  case ParsedAttr::AT_SwiftError:
    handleSwiftError(S, D, AL);
    break;
  case ParsedAttr::AT_SwiftName:
    handleSwiftName(S, D, AL);
    break;
  case ParsedAttr::AT_SwiftNewType:
    handleSwiftNewType(S, D, AL);
    break;
  case ParsedAttr::AT_SwiftAsync:
    handleSwiftAsyncAttr(S, D, AL);
    break;
  case ParsedAttr::AT_SwiftAsyncError:
    handleSwiftAsyncError(S, D, AL);
    break;

  // XRay attributes.
  case ParsedAttr::AT_XRayLogArgs:
    handleXRayLogArgsAttr(S, D, AL);
    break;

  case ParsedAttr::AT_PatchableFunctionEntry:
    handlePatchableFunctionEntryAttr(S, D, AL);
    break;

  case ParsedAttr::AT_AlwaysDestroy:
  case ParsedAttr::AT_NoDestroy:
    handleDestroyAttr(S, D, AL);
    break;

  case ParsedAttr::AT_Uninitialized:
    handleUninitializedAttr(S, D, AL);
    break;

  case ParsedAttr::AT_ObjCExternallyRetained:
    handleObjCExternallyRetainedAttr(S, D, AL);
    break;

  case ParsedAttr::AT_MIGServerRoutine:
    handleMIGServerRoutineAttr(S, D, AL);
    break;

  case ParsedAttr::AT_MSAllocator:
    handleMSAllocatorAttr(S, D, AL);
    break;

  case ParsedAttr::AT_ArmBuiltinAlias:
    handleArmBuiltinAliasAttr(S, D, AL);
    break;

  case ParsedAttr::AT_AcquireHandle:
    handleAcquireHandleAttr(S, D, AL);
    break;

  case ParsedAttr::AT_ReleaseHandle:
    handleHandleAttr<ReleaseHandleAttr>(S, D, AL);
    break;

  case ParsedAttr::AT_UnsafeBufferUsage:
    handleUnsafeBufferUsage<UnsafeBufferUsageAttr>(S, D, AL);
    break;

  case ParsedAttr::AT_UseHandle:
    handleHandleAttr<UseHandleAttr>(S, D, AL);
    break;

  case ParsedAttr::AT_EnforceTCB:
    handleEnforceTCBAttr<EnforceTCBAttr, EnforceTCBLeafAttr>(S, D, AL);
    break;

  case ParsedAttr::AT_EnforceTCBLeaf:
    handleEnforceTCBAttr<EnforceTCBLeafAttr, EnforceTCBAttr>(S, D, AL);
    break;

  case ParsedAttr::AT_BuiltinAlias:
    handleBuiltinAliasAttr(S, D, AL);
    break;

  case ParsedAttr::AT_UsingIfExists:
    handleSimpleAttribute<UsingIfExistsAttr>(S, D, AL);
    break;
  }
}

/// ProcessDeclAttributeList - Apply all the decl attributes in the specified
/// attribute list to the specified decl, ignoring any type attributes.
void Sema::ProcessDeclAttributeList(
    Scope *S, Decl *D, const ParsedAttributesView &AttrList,
    const ProcessDeclAttributeOptions &Options) {
  if (AttrList.empty())
    return;

  for (const ParsedAttr &AL : AttrList)
    ProcessDeclAttribute(*this, S, D, AL, Options);

  // FIXME: We should be able to handle these cases in TableGen.
  // GCC accepts
  // static int a9 __attribute__((weakref));
  // but that looks really pointless. We reject it.
  if (D->hasAttr<WeakRefAttr>() && !D->hasAttr<AliasAttr>()) {
    Diag(AttrList.begin()->getLoc(), diag::err_attribute_weakref_without_alias)
        << cast<NamedDecl>(D);
    D->dropAttr<WeakRefAttr>();
    return;
  }

  // FIXME: We should be able to handle this in TableGen as well. It would be
  // good to have a way to specify "these attributes must appear as a group",
  // for these. Additionally, it would be good to have a way to specify "these
  // attribute must never appear as a group" for attributes like cold and hot.
  if (!(D->hasAttr<OpenCLKernelAttr>() ||
        LangOpts.SYCLIsDevice || LangOpts.SYCLIsHost)) {
    // These attributes cannot be applied to a non-kernel function.
    if (const auto *A = D->getAttr<ReqdWorkGroupSizeAttr>()) {
      // FIXME: This emits a different error message than
      // diag::err_attribute_wrong_decl_type + ExpectedKernelFunction.
      Diag(D->getLocation(), diag::err_opencl_kernel_attr) << A;
      D->setInvalidDecl();
    } else if (const auto *A = D->getAttr<WorkGroupSizeHintAttr>()) {
      Diag(D->getLocation(), diag::err_opencl_kernel_attr) << A;
      D->setInvalidDecl();
    } else if (const auto *A = D->getAttr<SYCLReqdWorkGroupSizeAttr>()) {
      Diag(D->getLocation(), diag::err_opencl_kernel_attr) << A;
      D->setInvalidDecl();
    } else if (const auto *A = D->getAttr<SYCLWorkGroupSizeHintAttr>()) {
      Diag(D->getLocation(), diag::err_opencl_kernel_attr) << A;
      D->setInvalidDecl();
    } else if (const auto *A = D->getAttr<SYCLIntelMaxWorkGroupSizeAttr>()) {
      Diag(D->getLocation(), diag::err_opencl_kernel_attr) << A;
      D->setInvalidDecl();
    } else if (const auto *A = D->getAttr<SYCLIntelNoGlobalWorkOffsetAttr>()) {
      Diag(D->getLocation(), diag::err_opencl_kernel_attr) << A;
      D->setInvalidDecl();
    } else if (const auto *A = D->getAttr<VecTypeHintAttr>()) {
      Diag(D->getLocation(), diag::err_opencl_kernel_attr) << A;
      D->setInvalidDecl();
    } else if (const auto *A = D->getAttr<IntelReqdSubGroupSizeAttr>()) {
      Diag(D->getLocation(), diag::err_opencl_kernel_attr) << A;
      D->setInvalidDecl();
    } else if (!D->hasAttr<CUDAGlobalAttr>()) {
      if (const auto *A = D->getAttr<AMDGPUFlatWorkGroupSizeAttr>()) {
        Diag(D->getLocation(), diag::err_attribute_wrong_decl_type)
            << A << A->isRegularKeywordAttribute() << ExpectedKernelFunction;
        D->setInvalidDecl();
      } else if (const auto *A = D->getAttr<AMDGPUWavesPerEUAttr>()) {
        Diag(D->getLocation(), diag::err_attribute_wrong_decl_type)
            << A << A->isRegularKeywordAttribute() << ExpectedKernelFunction;
        D->setInvalidDecl();
      } else if (const auto *A = D->getAttr<AMDGPUNumSGPRAttr>()) {
        Diag(D->getLocation(), diag::err_attribute_wrong_decl_type)
            << A << A->isRegularKeywordAttribute() << ExpectedKernelFunction;
        D->setInvalidDecl();
      } else if (const auto *A = D->getAttr<AMDGPUNumVGPRAttr>()) {
        Diag(D->getLocation(), diag::err_attribute_wrong_decl_type)
            << A << A->isRegularKeywordAttribute() << ExpectedKernelFunction;
        D->setInvalidDecl();
      }
    }
  }

  // Do this check after processing D's attributes because the attribute
  // objc_method_family can change whether the given method is in the init
  // family, and it can be applied after objc_designated_initializer. This is a
  // bit of a hack, but we need it to be compatible with versions of clang that
  // processed the attribute list in the wrong order.
  if (D->hasAttr<ObjCDesignatedInitializerAttr>() &&
      cast<ObjCMethodDecl>(D)->getMethodFamily() != OMF_init) {
    Diag(D->getLocation(), diag::err_designated_init_attr_non_init);
    D->dropAttr<ObjCDesignatedInitializerAttr>();
  }
}

// Helper for delayed processing TransparentUnion or BPFPreserveAccessIndexAttr
// attribute.
void Sema::ProcessDeclAttributeDelayed(Decl *D,
                                       const ParsedAttributesView &AttrList) {
  for (const ParsedAttr &AL : AttrList)
    if (AL.getKind() == ParsedAttr::AT_TransparentUnion) {
      handleTransparentUnionAttr(*this, D, AL);
      break;
    }

  // For BPFPreserveAccessIndexAttr, we want to populate the attributes
  // to fields and inner records as well.
  if (D && D->hasAttr<BPFPreserveAccessIndexAttr>())
    handleBPFPreserveAIRecord(*this, cast<RecordDecl>(D));
}

// Annotation attributes are the only attributes allowed after an access
// specifier.
bool Sema::ProcessAccessDeclAttributeList(
    AccessSpecDecl *ASDecl, const ParsedAttributesView &AttrList) {
  for (const ParsedAttr &AL : AttrList) {
    if (AL.getKind() == ParsedAttr::AT_Annotate) {
      ProcessDeclAttribute(*this, nullptr, ASDecl, AL,
                           ProcessDeclAttributeOptions());
    } else {
      Diag(AL.getLoc(), diag::err_only_annotate_after_access_spec);
      return true;
    }
  }
  return false;
}

/// checkUnusedDeclAttributes - Check a list of attributes to see if it
/// contains any decl attributes that we should warn about.
static void checkUnusedDeclAttributes(Sema &S, const ParsedAttributesView &A) {
  for (const ParsedAttr &AL : A) {
    // Only warn if the attribute is an unignored, non-type attribute.
    if (AL.isUsedAsTypeAttr() || AL.isInvalid())
      continue;
    if (AL.getKind() == ParsedAttr::IgnoredAttribute)
      continue;

    if (AL.getKind() == ParsedAttr::UnknownAttribute) {
      S.Diag(AL.getLoc(), diag::warn_unknown_attribute_ignored)
          << AL << AL.getRange();
    } else {
      S.Diag(AL.getLoc(), diag::warn_attribute_not_on_decl) << AL
                                                            << AL.getRange();
    }
  }
}

/// checkUnusedDeclAttributes - Given a declarator which is not being
/// used to build a declaration, complain about any decl attributes
/// which might be lying around on it.
void Sema::checkUnusedDeclAttributes(Declarator &D) {
  ::checkUnusedDeclAttributes(*this, D.getDeclarationAttributes());
  ::checkUnusedDeclAttributes(*this, D.getDeclSpec().getAttributes());
  ::checkUnusedDeclAttributes(*this, D.getAttributes());
  for (unsigned i = 0, e = D.getNumTypeObjects(); i != e; ++i)
    ::checkUnusedDeclAttributes(*this, D.getTypeObject(i).getAttrs());
}

/// DeclClonePragmaWeak - clone existing decl (maybe definition),
/// \#pragma weak needs a non-definition decl and source may not have one.
NamedDecl *Sema::DeclClonePragmaWeak(NamedDecl *ND, const IdentifierInfo *II,
                                     SourceLocation Loc) {
  assert(isa<FunctionDecl>(ND) || isa<VarDecl>(ND));
  NamedDecl *NewD = nullptr;
  if (auto *FD = dyn_cast<FunctionDecl>(ND)) {
    FunctionDecl *NewFD;
    // FIXME: Missing call to CheckFunctionDeclaration().
    // FIXME: Mangling?
    // FIXME: Is the qualifier info correct?
    // FIXME: Is the DeclContext correct?
    NewFD = FunctionDecl::Create(
        FD->getASTContext(), FD->getDeclContext(), Loc, Loc,
        DeclarationName(II), FD->getType(), FD->getTypeSourceInfo(), SC_None,
        getCurFPFeatures().isFPConstrained(), false /*isInlineSpecified*/,
        FD->hasPrototype(), ConstexprSpecKind::Unspecified,
        FD->getTrailingRequiresClause());
    NewD = NewFD;

    if (FD->getQualifier())
      NewFD->setQualifierInfo(FD->getQualifierLoc());

    // Fake up parameter variables; they are declared as if this were
    // a typedef.
    QualType FDTy = FD->getType();
    if (const auto *FT = FDTy->getAs<FunctionProtoType>()) {
      SmallVector<ParmVarDecl*, 16> Params;
      for (const auto &AI : FT->param_types()) {
        ParmVarDecl *Param = BuildParmVarDeclForTypedef(NewFD, Loc, AI);
        Param->setScopeInfo(0, Params.size());
        Params.push_back(Param);
      }
      NewFD->setParams(Params);
    }
  } else if (auto *VD = dyn_cast<VarDecl>(ND)) {
    NewD = VarDecl::Create(VD->getASTContext(), VD->getDeclContext(),
                           VD->getInnerLocStart(), VD->getLocation(), II,
                           VD->getType(), VD->getTypeSourceInfo(),
                           VD->getStorageClass());
    if (VD->getQualifier())
      cast<VarDecl>(NewD)->setQualifierInfo(VD->getQualifierLoc());
  }
  return NewD;
}

/// DeclApplyPragmaWeak - A declaration (maybe definition) needs \#pragma weak
/// applied to it, possibly with an alias.
void Sema::DeclApplyPragmaWeak(Scope *S, NamedDecl *ND, const WeakInfo &W) {
  if (W.getAlias()) { // clone decl, impersonate __attribute(weak,alias(...))
    IdentifierInfo *NDId = ND->getIdentifier();
    NamedDecl *NewD = DeclClonePragmaWeak(ND, W.getAlias(), W.getLocation());
    NewD->addAttr(
        AliasAttr::CreateImplicit(Context, NDId->getName(), W.getLocation()));
    NewD->addAttr(WeakAttr::CreateImplicit(Context, W.getLocation()));
    WeakTopLevelDecl.push_back(NewD);
    // FIXME: "hideous" code from Sema::LazilyCreateBuiltin
    // to insert Decl at TU scope, sorry.
    DeclContext *SavedContext = CurContext;
    CurContext = Context.getTranslationUnitDecl();
    NewD->setDeclContext(CurContext);
    NewD->setLexicalDeclContext(CurContext);
    PushOnScopeChains(NewD, S);
    CurContext = SavedContext;
  } else { // just add weak to existing
    ND->addAttr(WeakAttr::CreateImplicit(Context, W.getLocation()));
  }
}

void Sema::ProcessPragmaWeak(Scope *S, Decl *D) {
  // It's valid to "forward-declare" #pragma weak, in which case we
  // have to do this.
  LoadExternalWeakUndeclaredIdentifiers();
  if (WeakUndeclaredIdentifiers.empty())
    return;
  NamedDecl *ND = nullptr;
  if (auto *VD = dyn_cast<VarDecl>(D))
    if (VD->isExternC())
      ND = VD;
  if (auto *FD = dyn_cast<FunctionDecl>(D))
    if (FD->isExternC())
      ND = FD;
  if (!ND)
    return;
  if (IdentifierInfo *Id = ND->getIdentifier()) {
    auto I = WeakUndeclaredIdentifiers.find(Id);
    if (I != WeakUndeclaredIdentifiers.end()) {
      auto &WeakInfos = I->second;
      for (const auto &W : WeakInfos)
        DeclApplyPragmaWeak(S, ND, W);
      std::remove_reference_t<decltype(WeakInfos)> EmptyWeakInfos;
      WeakInfos.swap(EmptyWeakInfos);
    }
  }
}

/// ProcessDeclAttributes - Given a declarator (PD) with attributes indicated in
/// it, apply them to D.  This is a bit tricky because PD can have attributes
/// specified in many different places, and we need to find and apply them all.
void Sema::ProcessDeclAttributes(Scope *S, Decl *D, const Declarator &PD) {
  // Ordering of attributes can be important, so we take care to process
  // attributes in the order in which they appeared in the source code.

  // First, process attributes that appeared on the declaration itself (but
  // only if they don't have the legacy behavior of "sliding" to the DeclSepc).
  ParsedAttributesView NonSlidingAttrs;
  for (ParsedAttr &AL : PD.getDeclarationAttributes()) {
    if (AL.slidesFromDeclToDeclSpecLegacyBehavior()) {
      // Skip processing the attribute, but do check if it appertains to the
      // declaration. This is needed for the `MatrixType` attribute, which,
      // despite being a type attribute, defines a `SubjectList` that only
      // allows it to be used on typedef declarations.
      AL.diagnoseAppertainsTo(*this, D);
    } else {
      NonSlidingAttrs.addAtEnd(&AL);
    }
  }
  ProcessDeclAttributeList(S, D, NonSlidingAttrs);

  // Apply decl attributes from the DeclSpec if present.
  if (!PD.getDeclSpec().getAttributes().empty()) {
    ProcessDeclAttributeList(S, D, PD.getDeclSpec().getAttributes(),
                             ProcessDeclAttributeOptions()
                                 .WithIncludeCXX11Attributes(false)
                                 .WithIgnoreTypeAttributes(true));
  }

  // Walk the declarator structure, applying decl attributes that were in a type
  // position to the decl itself.  This handles cases like:
  //   int *__attr__(x)** D;
  // when X is a decl attribute.
  for (unsigned i = 0, e = PD.getNumTypeObjects(); i != e; ++i) {
    ProcessDeclAttributeList(S, D, PD.getTypeObject(i).getAttrs(),
                             ProcessDeclAttributeOptions()
                                 .WithIncludeCXX11Attributes(false)
                                 .WithIgnoreTypeAttributes(true));
  }

  // Finally, apply any attributes on the decl itself.
  ProcessDeclAttributeList(S, D, PD.getAttributes());

  // Apply additional attributes specified by '#pragma clang attribute'.
  AddPragmaAttributes(S, D);
}

/// Is the given declaration allowed to use a forbidden type?
/// If so, it'll still be annotated with an attribute that makes it
/// illegal to actually use.
static bool isForbiddenTypeAllowed(Sema &S, Decl *D,
                                   const DelayedDiagnostic &diag,
                                   UnavailableAttr::ImplicitReason &reason) {
  // Private ivars are always okay.  Unfortunately, people don't
  // always properly make their ivars private, even in system headers.
  // Plus we need to make fields okay, too.
  if (!isa<FieldDecl>(D) && !isa<ObjCPropertyDecl>(D) &&
      !isa<FunctionDecl>(D))
    return false;

  // Silently accept unsupported uses of __weak in both user and system
  // declarations when it's been disabled, for ease of integration with
  // -fno-objc-arc files.  We do have to take some care against attempts
  // to define such things;  for now, we've only done that for ivars
  // and properties.
  if ((isa<ObjCIvarDecl>(D) || isa<ObjCPropertyDecl>(D))) {
    if (diag.getForbiddenTypeDiagnostic() == diag::err_arc_weak_disabled ||
        diag.getForbiddenTypeDiagnostic() == diag::err_arc_weak_no_runtime) {
      reason = UnavailableAttr::IR_ForbiddenWeak;
      return true;
    }
  }

  // Allow all sorts of things in system headers.
  if (S.Context.getSourceManager().isInSystemHeader(D->getLocation())) {
    // Currently, all the failures dealt with this way are due to ARC
    // restrictions.
    reason = UnavailableAttr::IR_ARCForbiddenType;
    return true;
  }

  return false;
}

/// Handle a delayed forbidden-type diagnostic.
static void handleDelayedForbiddenType(Sema &S, DelayedDiagnostic &DD,
                                       Decl *D) {
  auto Reason = UnavailableAttr::IR_None;
  if (D && isForbiddenTypeAllowed(S, D, DD, Reason)) {
    assert(Reason && "didn't set reason?");
    D->addAttr(UnavailableAttr::CreateImplicit(S.Context, "", Reason, DD.Loc));
    return;
  }
  if (S.getLangOpts().ObjCAutoRefCount)
    if (const auto *FD = dyn_cast<FunctionDecl>(D)) {
      // FIXME: we may want to suppress diagnostics for all
      // kind of forbidden type messages on unavailable functions.
      if (FD->hasAttr<UnavailableAttr>() &&
          DD.getForbiddenTypeDiagnostic() ==
              diag::err_arc_array_param_no_ownership) {
        DD.Triggered = true;
        return;
      }
    }

  S.Diag(DD.Loc, DD.getForbiddenTypeDiagnostic())
      << DD.getForbiddenTypeOperand() << DD.getForbiddenTypeArgument();
  DD.Triggered = true;
}


void Sema::PopParsingDeclaration(ParsingDeclState state, Decl *decl) {
  assert(DelayedDiagnostics.getCurrentPool());
  DelayedDiagnosticPool &poppedPool = *DelayedDiagnostics.getCurrentPool();
  DelayedDiagnostics.popWithoutEmitting(state);

  // When delaying diagnostics to run in the context of a parsed
  // declaration, we only want to actually emit anything if parsing
  // succeeds.
  if (!decl) return;

  // We emit all the active diagnostics in this pool or any of its
  // parents.  In general, we'll get one pool for the decl spec
  // and a child pool for each declarator; in a decl group like:
  //   deprecated_typedef foo, *bar, baz();
  // only the declarator pops will be passed decls.  This is correct;
  // we really do need to consider delayed diagnostics from the decl spec
  // for each of the different declarations.
  const DelayedDiagnosticPool *pool = &poppedPool;
  do {
    bool AnyAccessFailures = false;
    for (DelayedDiagnosticPool::pool_iterator
           i = pool->pool_begin(), e = pool->pool_end(); i != e; ++i) {
      // This const_cast is a bit lame.  Really, Triggered should be mutable.
      DelayedDiagnostic &diag = const_cast<DelayedDiagnostic&>(*i);
      if (diag.Triggered)
        continue;

      switch (diag.Kind) {
      case DelayedDiagnostic::Availability:
        // Don't bother giving deprecation/unavailable diagnostics if
        // the decl is invalid.
        if (!decl->isInvalidDecl())
          handleDelayedAvailabilityCheck(diag, decl);
        break;

      case DelayedDiagnostic::Access:
        // Only produce one access control diagnostic for a structured binding
        // declaration: we don't need to tell the user that all the fields are
        // inaccessible one at a time.
        if (AnyAccessFailures && isa<DecompositionDecl>(decl))
          continue;
        HandleDelayedAccessCheck(diag, decl);
        if (diag.Triggered)
          AnyAccessFailures = true;
        break;

      case DelayedDiagnostic::ForbiddenType:
        handleDelayedForbiddenType(*this, diag, decl);
        break;
      }
    }
  } while ((pool = pool->getParent()));
}

/// Given a set of delayed diagnostics, re-emit them as if they had
/// been delayed in the current context instead of in the given pool.
/// Essentially, this just moves them to the current pool.
void Sema::redelayDiagnostics(DelayedDiagnosticPool &pool) {
  DelayedDiagnosticPool *curPool = DelayedDiagnostics.getCurrentPool();
  assert(curPool && "re-emitting in undelayed context not supported");
  curPool->steal(pool);
}<|MERGE_RESOLUTION|>--- conflicted
+++ resolved
@@ -7061,21 +7061,28 @@
   return ValArg.getAs<Expr>();
 }
 
-void Sema::AddLaunchBoundsAttr(Decl *D, const AttributeCommonInfo &CI,
-                               Expr *MaxThreads, Expr *MinBlocks) {
+CUDALaunchBoundsAttr *
+Sema::CreateLaunchBoundsAttr(const AttributeCommonInfo &CI, Expr *MaxThreads,
+                             Expr *MinBlocks) {
   CUDALaunchBoundsAttr TmpAttr(Context, CI, MaxThreads, MinBlocks);
   MaxThreads = makeLaunchBoundsArgExpr(*this, MaxThreads, TmpAttr, 0);
   if (MaxThreads == nullptr)
-    return;
+    return nullptr;
 
   if (MinBlocks) {
     MinBlocks = makeLaunchBoundsArgExpr(*this, MinBlocks, TmpAttr, 1);
     if (MinBlocks == nullptr)
-      return;
-  }
-
-  D->addAttr(::new (Context)
-                 CUDALaunchBoundsAttr(Context, CI, MaxThreads, MinBlocks));
+      return nullptr;
+  }
+
+  return ::new (Context)
+      CUDALaunchBoundsAttr(Context, CI, MaxThreads, MinBlocks);
+}
+
+void Sema::AddLaunchBoundsAttr(Decl *D, const AttributeCommonInfo &CI,
+                               Expr *MaxThreads, Expr *MinBlocks) {
+  if (auto *Attr = CreateLaunchBoundsAttr(CI, MaxThreads, MinBlocks))
+    D->addAttr(Attr);
 }
 
 static void handleLaunchBoundsAttr(Sema &S, Decl *D, const ParsedAttr &AL) {
@@ -8147,7 +8154,6 @@
           << Attr;
 }
 
-<<<<<<< HEAD
 SYCLAddIRAttributesFunctionAttr *Sema::MergeSYCLAddIRAttributesFunctionAttr(
     Decl *D, const SYCLAddIRAttributesFunctionAttr &A) {
   if (const auto *ExistingAttr =
@@ -8178,30 +8184,6 @@
                                   CI))
     return;
   D->addAttr(Attr);
-=======
-CUDALaunchBoundsAttr *
-Sema::CreateLaunchBoundsAttr(const AttributeCommonInfo &CI, Expr *MaxThreads,
-                             Expr *MinBlocks) {
-  CUDALaunchBoundsAttr TmpAttr(Context, CI, MaxThreads, MinBlocks);
-  MaxThreads = makeLaunchBoundsArgExpr(*this, MaxThreads, TmpAttr, 0);
-  if (MaxThreads == nullptr)
-    return nullptr;
-
-  if (MinBlocks) {
-    MinBlocks = makeLaunchBoundsArgExpr(*this, MinBlocks, TmpAttr, 1);
-    if (MinBlocks == nullptr)
-      return nullptr;
-  }
-
-  return ::new (Context)
-      CUDALaunchBoundsAttr(Context, CI, MaxThreads, MinBlocks);
-}
-
-void Sema::AddLaunchBoundsAttr(Decl *D, const AttributeCommonInfo &CI,
-                               Expr *MaxThreads, Expr *MinBlocks) {
-  if (auto *Attr = CreateLaunchBoundsAttr(CI, MaxThreads, MinBlocks))
-    D->addAttr(Attr);
->>>>>>> ef9ec4bb
 }
 
 static void handleSYCLAddIRAttributesFunctionAttr(Sema &S, Decl *D,
