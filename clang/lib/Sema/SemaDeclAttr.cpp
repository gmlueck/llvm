//===--- SemaDeclAttr.cpp - Declaration Attribute Handling ----------------===//
//
// Part of the LLVM Project, under the Apache License v2.0 with LLVM Exceptions.
// See https://llvm.org/LICENSE.txt for license information.
// SPDX-License-Identifier: Apache-2.0 WITH LLVM-exception
//
//===----------------------------------------------------------------------===//
//
//  This file implements decl-related attribute processing.
//
//===----------------------------------------------------------------------===//

#include "clang/AST/ASTConsumer.h"
#include "clang/AST/ASTContext.h"
#include "clang/AST/ASTMutationListener.h"
#include "clang/AST/CXXInheritance.h"
#include "clang/AST/DeclCXX.h"
#include "clang/AST/DeclObjC.h"
#include "clang/AST/DeclTemplate.h"
#include "clang/AST/Expr.h"
#include "clang/AST/ExprCXX.h"
#include "clang/AST/Mangle.h"
#include "clang/AST/RecursiveASTVisitor.h"
#include "clang/AST/Type.h"
#include "clang/Basic/CharInfo.h"
#include "clang/Basic/Cuda.h"
#include "clang/Basic/DarwinSDKInfo.h"
#include "clang/Basic/HLSLRuntime.h"
#include "clang/Basic/IdentifierTable.h"
#include "clang/Basic/LangOptions.h"
#include "clang/Basic/SourceLocation.h"
#include "clang/Basic/SourceManager.h"
#include "clang/Basic/TargetBuiltins.h"
#include "clang/Basic/TargetInfo.h"
#include "clang/Lex/Preprocessor.h"
#include "clang/Sema/Attr.h"
#include "clang/Sema/DeclSpec.h"
#include "clang/Sema/DelayedDiagnostic.h"
#include "clang/Sema/Initialization.h"
#include "clang/Sema/Lookup.h"
#include "clang/Sema/ParsedAttr.h"
#include "clang/Sema/Scope.h"
#include "clang/Sema/ScopeInfo.h"
#include "clang/Sema/SemaAMDGPU.h"
#include "clang/Sema/SemaARM.h"
#include "clang/Sema/SemaAVR.h"
#include "clang/Sema/SemaBPF.h"
#include "clang/Sema/SemaCUDA.h"
#include "clang/Sema/SemaHLSL.h"
#include "clang/Sema/SemaInternal.h"
#include "clang/Sema/SemaSYCL.h"
#include "clang/Sema/SemaM68k.h"
#include "clang/Sema/SemaMIPS.h"
#include "clang/Sema/SemaMSP430.h"
#include "clang/Sema/SemaObjC.h"
#include "clang/Sema/SemaOpenCL.h"
#include "clang/Sema/SemaOpenMP.h"
#include "clang/Sema/SemaRISCV.h"
#include "clang/Sema/SemaSYCL.h"
#include "clang/Sema/SemaSwift.h"
#include "clang/Sema/SemaWasm.h"
#include "clang/Sema/SemaX86.h"
#include "llvm/ADT/STLExtras.h"
#include "llvm/ADT/STLForwardCompat.h"
#include "llvm/ADT/StringExtras.h"
#include "llvm/Demangle/Demangle.h"
#include "llvm/IR/Assumptions.h"
#include "llvm/MC/MCSectionMachO.h"
#include "llvm/Support/Error.h"
#include "llvm/Support/MathExtras.h"
#include "llvm/Support/raw_ostream.h"
#include "llvm/TargetParser/Triple.h"
#include <optional>

using namespace clang;
using namespace sema;

namespace AttributeLangSupport {
  enum LANG {
    C,
    Cpp,
    ObjC
  };
} // end namespace AttributeLangSupport

static unsigned getNumAttributeArgs(const ParsedAttr &AL) {
  // FIXME: Include the type in the argument list.
  return AL.getNumArgs() + AL.hasParsedType();
}

SourceLocation Sema::getAttrLoc(const ParsedAttr &AL) { return AL.getLoc(); }

/// Wrapper around checkUInt32Argument, with an extra check to be sure
/// that the result will fit into a regular (signed) int. All args have the same
/// purpose as they do in checkUInt32Argument.
template <typename AttrInfo>
static bool checkPositiveIntArgument(Sema &S, const AttrInfo &AI, const Expr *Expr,
                                     int &Val, unsigned Idx = UINT_MAX) {
  uint32_t UVal;
  if (!S.checkUInt32Argument(AI, Expr, UVal, Idx))
    return false;

  if (UVal > (uint32_t)std::numeric_limits<int>::max()) {
    llvm::APSInt I(32); // for toString
    I = UVal;
    S.Diag(Expr->getExprLoc(), diag::err_ice_too_large)
        << toString(I, 10, false) << 32 << /* Unsigned */ 0;
    return false;
  }

  Val = UVal;
  return true;
}

void Sema::DiagnoseDeprecatedAttribute(const ParsedAttr &A, StringRef NewScope,
                                       StringRef NewName) {
  assert((!NewName.empty() || !NewScope.empty()) &&
         "Deprecated attribute with no new scope or name?");
  Diag(A.getLoc(), diag::warn_attribute_spelling_deprecated)
      << "'" + A.getNormalizedFullName() + "'";

  FixItHint Fix;
  std::string NewFullName;
  if (NewScope.empty() && !NewName.empty()) {
    // Only have a new name.
    Fix = FixItHint::CreateReplacement(A.getLoc(), NewName);
    NewFullName =
        ((A.hasScope() ? A.getScopeName()->getName() : StringRef("")) +
         "::" + NewName)
            .str();
  } else if (NewName.empty() && !NewScope.empty()) {
    // Only have a new scope.
    Fix = FixItHint::CreateReplacement(A.getScopeLoc(), NewScope);
    NewFullName = (NewScope + "::" + A.getAttrName()->getName()).str();
  } else {
    // Have both a new name and a new scope.
    NewFullName = (NewScope + "::" + NewName).str();
    Fix = FixItHint::CreateReplacement(A.getRange(), NewFullName);
  }

  Diag(A.getLoc(), diag::note_spelling_suggestion)
      << "'" + NewFullName + "'" << Fix;
}

void Sema::CheckDeprecatedSYCLAttributeSpelling(const ParsedAttr &A,
                                                StringRef NewName) {
  // Additionally, diagnose the old [[intel::ii]] spelling.
  if (A.getKind() == ParsedAttr::AT_SYCLIntelInitiationInterval &&
      A.getAttrName()->isStr("ii")) {
    DiagnoseDeprecatedAttribute(A, "intel", "initiation_interval");
    return;
  }

  // Diagnose SYCL 2017 spellings in later SYCL modes.
  if (LangOpts.getSYCLVersion() > LangOptions::SYCL_2017) {
    // All attributes in the cl vendor namespace are deprecated in favor of a
    // name in the sycl namespace as of SYCL 2020.
    if (A.hasScope() && A.getScopeName()->isStr("cl")) {
      DiagnoseDeprecatedAttribute(A, "sycl", NewName);
      return;
    }

    // All GNU-style spellings are deprecated in favor of a C++-style spelling.
    if (A.getSyntax() == ParsedAttr::AS_GNU) {
      // Note: we cannot suggest an automatic fix-it because GNU-style
      // spellings can appear in locations that are not valid for a C++-style
      // spelling, and the attribute could be part of an attribute list within
      // a single __attribute__ specifier. Just tell the user it's deprecated
      // manually.
      //
      // This currently assumes that the GNU-style spelling is the same as the
      // SYCL 2020 spelling (sans the vendor namespace).
      Diag(A.getLoc(), diag::warn_attribute_spelling_deprecated)
          << "'" + A.getNormalizedFullName() + "'";
      Diag(A.getLoc(), diag::note_spelling_suggestion)
          << "'[[sycl::" + A.getNormalizedFullName() + "]]'";
      return;
    }
  }

  // Diagnose SYCL 2020 spellings used in earlier SYCL modes as being an
  // extension.
  if (LangOpts.getSYCLVersion() == LangOptions::SYCL_2017 && A.hasScope() &&
      A.getScopeName()->isStr("sycl")) {
    Diag(A.getLoc(), diag::ext_sycl_2020_attr_spelling) << A;
    return;
  }
}

/// Check if IdxExpr is a valid parameter index for a function or
/// instance method D.  May output an error.
///
/// \returns true if IdxExpr is a valid index.
template <typename AttrInfo>
static bool checkFunctionOrMethodParameterIndex(
    Sema &S, const Decl *D, const AttrInfo &AI, unsigned AttrArgNum,
    const Expr *IdxExpr, ParamIdx &Idx, bool CanIndexImplicitThis = false) {
  assert(isFunctionOrMethodOrBlockForAttrSubject(D));

  // In C++ the implicit 'this' function parameter also counts.
  // Parameters are counted from one.
  bool HP = hasFunctionProto(D);
  bool HasImplicitThisParam = isInstanceMethod(D);
  bool IV = HP && isFunctionOrMethodVariadic(D);
  unsigned NumParams =
      (HP ? getFunctionOrMethodNumParams(D) : 0) + HasImplicitThisParam;

  std::optional<llvm::APSInt> IdxInt;
  if (IdxExpr->isTypeDependent() ||
      !(IdxInt = IdxExpr->getIntegerConstantExpr(S.Context))) {
    S.Diag(S.getAttrLoc(AI), diag::err_attribute_argument_n_type)
        << &AI << AttrArgNum << AANT_ArgumentIntegerConstant
        << IdxExpr->getSourceRange();
    return false;
  }

  unsigned IdxSource = IdxInt->getLimitedValue(UINT_MAX);
  if (IdxSource < 1 || (!IV && IdxSource > NumParams)) {
    S.Diag(S.getAttrLoc(AI), diag::err_attribute_argument_out_of_bounds)
        << &AI << AttrArgNum << IdxExpr->getSourceRange();
    return false;
  }
  if (HasImplicitThisParam && !CanIndexImplicitThis) {
    if (IdxSource == 1) {
      S.Diag(S.getAttrLoc(AI),
             diag::err_attribute_invalid_implicit_this_argument)
          << &AI << IdxExpr->getSourceRange();
      return false;
    }
  }

  Idx = ParamIdx(IdxSource, D);
  return true;
}

bool Sema::checkStringLiteralArgumentAttr(const AttributeCommonInfo &CI,
                                          const Expr *E, StringRef &Str,
                                          SourceLocation *ArgLocation) {
  const auto *Literal = dyn_cast<StringLiteral>(E->IgnoreParenCasts());
  if (ArgLocation)
    *ArgLocation = E->getBeginLoc();

  if (!Literal || (!Literal->isUnevaluated() && !Literal->isOrdinary())) {
    Diag(E->getBeginLoc(), diag::err_attribute_argument_type)
        << CI << AANT_ArgumentString;
    return false;
  }

  Str = Literal->getString();
  return true;
}

bool Sema::checkStringLiteralArgumentAttr(const ParsedAttr &AL, unsigned ArgNum,
                                          StringRef &Str,
                                          SourceLocation *ArgLocation) {
  // Look for identifiers. If we have one emit a hint to fix it to a literal.
  if (AL.isArgIdent(ArgNum)) {
    IdentifierLoc *Loc = AL.getArgAsIdent(ArgNum);
    Diag(Loc->Loc, diag::err_attribute_argument_type)
        << AL << AANT_ArgumentString
        << FixItHint::CreateInsertion(Loc->Loc, "\"")
        << FixItHint::CreateInsertion(getLocForEndOfToken(Loc->Loc), "\"");
    Str = Loc->Ident->getName();
    if (ArgLocation)
      *ArgLocation = Loc->Loc;
    return true;
  }

  // Now check for an actual string literal.
  Expr *ArgExpr = AL.getArgAsExpr(ArgNum);
  const auto *Literal = dyn_cast<StringLiteral>(ArgExpr->IgnoreParenCasts());
  if (ArgLocation)
    *ArgLocation = ArgExpr->getBeginLoc();

  if (!Literal || (!Literal->isUnevaluated() && !Literal->isOrdinary())) {
    Diag(ArgExpr->getBeginLoc(), diag::err_attribute_argument_type)
        << AL << AANT_ArgumentString;
    return false;
  }
  Str = Literal->getString();
  return checkStringLiteralArgumentAttr(AL, ArgExpr, Str, ArgLocation);
}

/// Check if the passed-in expression is of type int or bool.
static bool isIntOrBool(Expr *Exp) {
  QualType QT = Exp->getType();
  return QT->isBooleanType() || QT->isIntegerType();
}


// Check to see if the type is a smart pointer of some kind.  We assume
// it's a smart pointer if it defines both operator-> and operator*.
static bool threadSafetyCheckIsSmartPointer(Sema &S, const RecordType* RT) {
  auto IsOverloadedOperatorPresent = [&S](const RecordDecl *Record,
                                          OverloadedOperatorKind Op) {
    DeclContextLookupResult Result =
        Record->lookup(S.Context.DeclarationNames.getCXXOperatorName(Op));
    return !Result.empty();
  };

  const RecordDecl *Record = RT->getDecl();
  bool foundStarOperator = IsOverloadedOperatorPresent(Record, OO_Star);
  bool foundArrowOperator = IsOverloadedOperatorPresent(Record, OO_Arrow);
  if (foundStarOperator && foundArrowOperator)
    return true;

  const CXXRecordDecl *CXXRecord = dyn_cast<CXXRecordDecl>(Record);
  if (!CXXRecord)
    return false;

  for (const auto &BaseSpecifier : CXXRecord->bases()) {
    if (!foundStarOperator)
      foundStarOperator = IsOverloadedOperatorPresent(
          BaseSpecifier.getType()->getAsRecordDecl(), OO_Star);
    if (!foundArrowOperator)
      foundArrowOperator = IsOverloadedOperatorPresent(
          BaseSpecifier.getType()->getAsRecordDecl(), OO_Arrow);
  }

  if (foundStarOperator && foundArrowOperator)
    return true;

  return false;
}

/// Check if passed in Decl is a pointer type.
/// Note that this function may produce an error message.
/// \return true if the Decl is a pointer type; false otherwise
static bool threadSafetyCheckIsPointer(Sema &S, const Decl *D,
                                       const ParsedAttr &AL) {
  const auto *VD = cast<ValueDecl>(D);
  QualType QT = VD->getType();
  if (QT->isAnyPointerType())
    return true;

  if (const auto *RT = QT->getAs<RecordType>()) {
    // If it's an incomplete type, it could be a smart pointer; skip it.
    // (We don't want to force template instantiation if we can avoid it,
    // since that would alter the order in which templates are instantiated.)
    if (RT->isIncompleteType())
      return true;

    if (threadSafetyCheckIsSmartPointer(S, RT))
      return true;
  }

  S.Diag(AL.getLoc(), diag::warn_thread_attribute_decl_not_pointer) << AL << QT;
  return false;
}

/// Checks that the passed in QualType either is of RecordType or points
/// to RecordType. Returns the relevant RecordType, null if it does not exit.
static const RecordType *getRecordType(QualType QT) {
  if (const auto *RT = QT->getAs<RecordType>())
    return RT;

  // Now check if we point to record type.
  if (const auto *PT = QT->getAs<PointerType>())
    return PT->getPointeeType()->getAs<RecordType>();

  return nullptr;
}

template <typename AttrType>
static bool checkRecordDeclForAttr(const RecordDecl *RD) {
  // Check if the record itself has the attribute.
  if (RD->hasAttr<AttrType>())
    return true;

  // Else check if any base classes have the attribute.
  if (const auto *CRD = dyn_cast<CXXRecordDecl>(RD)) {
    if (!CRD->forallBases([](const CXXRecordDecl *Base) {
          return !Base->hasAttr<AttrType>();
        }))
      return true;
  }
  return false;
}

static bool checkRecordTypeForCapability(Sema &S, QualType Ty) {
  const RecordType *RT = getRecordType(Ty);

  if (!RT)
    return false;

  // Don't check for the capability if the class hasn't been defined yet.
  if (RT->isIncompleteType())
    return true;

  // Allow smart pointers to be used as capability objects.
  // FIXME -- Check the type that the smart pointer points to.
  if (threadSafetyCheckIsSmartPointer(S, RT))
    return true;

  return checkRecordDeclForAttr<CapabilityAttr>(RT->getDecl());
}

static bool checkTypedefTypeForCapability(QualType Ty) {
  const auto *TD = Ty->getAs<TypedefType>();
  if (!TD)
    return false;

  TypedefNameDecl *TN = TD->getDecl();
  if (!TN)
    return false;

  return TN->hasAttr<CapabilityAttr>();
}

static bool typeHasCapability(Sema &S, QualType Ty) {
  if (checkTypedefTypeForCapability(Ty))
    return true;

  if (checkRecordTypeForCapability(S, Ty))
    return true;

  return false;
}

static bool isCapabilityExpr(Sema &S, const Expr *Ex) {
  // Capability expressions are simple expressions involving the boolean logic
  // operators &&, || or !, a simple DeclRefExpr, CastExpr or a ParenExpr. Once
  // a DeclRefExpr is found, its type should be checked to determine whether it
  // is a capability or not.

  if (const auto *E = dyn_cast<CastExpr>(Ex))
    return isCapabilityExpr(S, E->getSubExpr());
  else if (const auto *E = dyn_cast<ParenExpr>(Ex))
    return isCapabilityExpr(S, E->getSubExpr());
  else if (const auto *E = dyn_cast<UnaryOperator>(Ex)) {
    if (E->getOpcode() == UO_LNot || E->getOpcode() == UO_AddrOf ||
        E->getOpcode() == UO_Deref)
      return isCapabilityExpr(S, E->getSubExpr());
    return false;
  } else if (const auto *E = dyn_cast<BinaryOperator>(Ex)) {
    if (E->getOpcode() == BO_LAnd || E->getOpcode() == BO_LOr)
      return isCapabilityExpr(S, E->getLHS()) &&
             isCapabilityExpr(S, E->getRHS());
    return false;
  }

  return typeHasCapability(S, Ex->getType());
}

/// Checks that all attribute arguments, starting from Sidx, resolve to
/// a capability object.
/// \param Sidx The attribute argument index to start checking with.
/// \param ParamIdxOk Whether an argument can be indexing into a function
/// parameter list.
static void checkAttrArgsAreCapabilityObjs(Sema &S, Decl *D,
                                           const ParsedAttr &AL,
                                           SmallVectorImpl<Expr *> &Args,
                                           unsigned Sidx = 0,
                                           bool ParamIdxOk = false) {
  if (Sidx == AL.getNumArgs()) {
    // If we don't have any capability arguments, the attribute implicitly
    // refers to 'this'. So we need to make sure that 'this' exists, i.e. we're
    // a non-static method, and that the class is a (scoped) capability.
    const auto *MD = dyn_cast<const CXXMethodDecl>(D);
    if (MD && !MD->isStatic()) {
      const CXXRecordDecl *RD = MD->getParent();
      // FIXME -- need to check this again on template instantiation
      if (!checkRecordDeclForAttr<CapabilityAttr>(RD) &&
          !checkRecordDeclForAttr<ScopedLockableAttr>(RD))
        S.Diag(AL.getLoc(),
               diag::warn_thread_attribute_not_on_capability_member)
            << AL << MD->getParent();
    } else {
      S.Diag(AL.getLoc(), diag::warn_thread_attribute_not_on_non_static_member)
          << AL;
    }
  }

  for (unsigned Idx = Sidx; Idx < AL.getNumArgs(); ++Idx) {
    Expr *ArgExp = AL.getArgAsExpr(Idx);

    if (ArgExp->isTypeDependent()) {
      // FIXME -- need to check this again on template instantiation
      Args.push_back(ArgExp);
      continue;
    }

    if (const auto *StrLit = dyn_cast<StringLiteral>(ArgExp)) {
      if (StrLit->getLength() == 0 ||
          (StrLit->isOrdinary() && StrLit->getString() == "*")) {
        // Pass empty strings to the analyzer without warnings.
        // Treat "*" as the universal lock.
        Args.push_back(ArgExp);
        continue;
      }

      // We allow constant strings to be used as a placeholder for expressions
      // that are not valid C++ syntax, but warn that they are ignored.
      S.Diag(AL.getLoc(), diag::warn_thread_attribute_ignored) << AL;
      Args.push_back(ArgExp);
      continue;
    }

    QualType ArgTy = ArgExp->getType();

    // A pointer to member expression of the form  &MyClass::mu is treated
    // specially -- we need to look at the type of the member.
    if (const auto *UOp = dyn_cast<UnaryOperator>(ArgExp))
      if (UOp->getOpcode() == UO_AddrOf)
        if (const auto *DRE = dyn_cast<DeclRefExpr>(UOp->getSubExpr()))
          if (DRE->getDecl()->isCXXInstanceMember())
            ArgTy = DRE->getDecl()->getType();

    // First see if we can just cast to record type, or pointer to record type.
    const RecordType *RT = getRecordType(ArgTy);

    // Now check if we index into a record type function param.
    if(!RT && ParamIdxOk) {
      const auto *FD = dyn_cast<FunctionDecl>(D);
      const auto *IL = dyn_cast<IntegerLiteral>(ArgExp);
      if(FD && IL) {
        unsigned int NumParams = FD->getNumParams();
        llvm::APInt ArgValue = IL->getValue();
        uint64_t ParamIdxFromOne = ArgValue.getZExtValue();
        uint64_t ParamIdxFromZero = ParamIdxFromOne - 1;
        if (!ArgValue.isStrictlyPositive() || ParamIdxFromOne > NumParams) {
          S.Diag(AL.getLoc(),
                 diag::err_attribute_argument_out_of_bounds_extra_info)
              << AL << Idx + 1 << NumParams;
          continue;
        }
        ArgTy = FD->getParamDecl(ParamIdxFromZero)->getType();
      }
    }

    // If the type does not have a capability, see if the components of the
    // expression have capabilities. This allows for writing C code where the
    // capability may be on the type, and the expression is a capability
    // boolean logic expression. Eg) requires_capability(A || B && !C)
    if (!typeHasCapability(S, ArgTy) && !isCapabilityExpr(S, ArgExp))
      S.Diag(AL.getLoc(), diag::warn_thread_attribute_argument_not_lockable)
          << AL << ArgTy;

    Args.push_back(ArgExp);
  }
}

//===----------------------------------------------------------------------===//
// Attribute Implementations
//===----------------------------------------------------------------------===//

static void handlePtGuardedVarAttr(Sema &S, Decl *D, const ParsedAttr &AL) {
  if (!threadSafetyCheckIsPointer(S, D, AL))
    return;

  D->addAttr(::new (S.Context) PtGuardedVarAttr(S.Context, AL));
}

static bool checkGuardedByAttrCommon(Sema &S, Decl *D, const ParsedAttr &AL,
                                     Expr *&Arg) {
  SmallVector<Expr *, 1> Args;
  // check that all arguments are lockable objects
  checkAttrArgsAreCapabilityObjs(S, D, AL, Args);
  unsigned Size = Args.size();
  if (Size != 1)
    return false;

  Arg = Args[0];

  return true;
}

static void handleGuardedByAttr(Sema &S, Decl *D, const ParsedAttr &AL) {
  Expr *Arg = nullptr;
  if (!checkGuardedByAttrCommon(S, D, AL, Arg))
    return;

  D->addAttr(::new (S.Context) GuardedByAttr(S.Context, AL, Arg));
}

static void handlePtGuardedByAttr(Sema &S, Decl *D, const ParsedAttr &AL) {
  Expr *Arg = nullptr;
  if (!checkGuardedByAttrCommon(S, D, AL, Arg))
    return;

  if (!threadSafetyCheckIsPointer(S, D, AL))
    return;

  D->addAttr(::new (S.Context) PtGuardedByAttr(S.Context, AL, Arg));
}

static bool checkAcquireOrderAttrCommon(Sema &S, Decl *D, const ParsedAttr &AL,
                                        SmallVectorImpl<Expr *> &Args) {
  if (!AL.checkAtLeastNumArgs(S, 1))
    return false;

  // Check that this attribute only applies to lockable types.
  QualType QT = cast<ValueDecl>(D)->getType();
  if (!QT->isDependentType() && !typeHasCapability(S, QT)) {
    S.Diag(AL.getLoc(), diag::warn_thread_attribute_decl_not_lockable) << AL;
    return false;
  }

  // Check that all arguments are lockable objects.
  checkAttrArgsAreCapabilityObjs(S, D, AL, Args);
  if (Args.empty())
    return false;

  return true;
}

static void handleAcquiredAfterAttr(Sema &S, Decl *D, const ParsedAttr &AL) {
  SmallVector<Expr *, 1> Args;
  if (!checkAcquireOrderAttrCommon(S, D, AL, Args))
    return;

  Expr **StartArg = &Args[0];
  D->addAttr(::new (S.Context)
                 AcquiredAfterAttr(S.Context, AL, StartArg, Args.size()));
}

static void handleAcquiredBeforeAttr(Sema &S, Decl *D, const ParsedAttr &AL) {
  SmallVector<Expr *, 1> Args;
  if (!checkAcquireOrderAttrCommon(S, D, AL, Args))
    return;

  Expr **StartArg = &Args[0];
  D->addAttr(::new (S.Context)
                 AcquiredBeforeAttr(S.Context, AL, StartArg, Args.size()));
}

static bool checkLockFunAttrCommon(Sema &S, Decl *D, const ParsedAttr &AL,
                                   SmallVectorImpl<Expr *> &Args) {
  // zero or more arguments ok
  // check that all arguments are lockable objects
  checkAttrArgsAreCapabilityObjs(S, D, AL, Args, 0, /*ParamIdxOk=*/true);

  return true;
}

static void handleAssertSharedLockAttr(Sema &S, Decl *D, const ParsedAttr &AL) {
  SmallVector<Expr *, 1> Args;
  if (!checkLockFunAttrCommon(S, D, AL, Args))
    return;

  unsigned Size = Args.size();
  Expr **StartArg = Size == 0 ? nullptr : &Args[0];
  D->addAttr(::new (S.Context)
                 AssertSharedLockAttr(S.Context, AL, StartArg, Size));
}

static void handleAssertExclusiveLockAttr(Sema &S, Decl *D,
                                          const ParsedAttr &AL) {
  SmallVector<Expr *, 1> Args;
  if (!checkLockFunAttrCommon(S, D, AL, Args))
    return;

  unsigned Size = Args.size();
  Expr **StartArg = Size == 0 ? nullptr : &Args[0];
  D->addAttr(::new (S.Context)
                 AssertExclusiveLockAttr(S.Context, AL, StartArg, Size));
}

/// Checks to be sure that the given parameter number is in bounds, and
/// is an integral type. Will emit appropriate diagnostics if this returns
/// false.
///
/// AttrArgNo is used to actually retrieve the argument, so it's base-0.
template <typename AttrInfo>
static bool checkParamIsIntegerType(Sema &S, const Decl *D, const AttrInfo &AI,
                                    unsigned AttrArgNo) {
  assert(AI.isArgExpr(AttrArgNo) && "Expected expression argument");
  Expr *AttrArg = AI.getArgAsExpr(AttrArgNo);
  ParamIdx Idx;
  if (!S.checkFunctionOrMethodParameterIndex(D, AI, AttrArgNo + 1, AttrArg,
                                             Idx))
    return false;

  QualType ParamTy = getFunctionOrMethodParamType(D, Idx.getASTIndex());
  if (!ParamTy->isIntegerType() && !ParamTy->isCharType()) {
    SourceLocation SrcLoc = AttrArg->getBeginLoc();
    S.Diag(SrcLoc, diag::err_attribute_integers_only)
        << AI << getFunctionOrMethodParamRange(D, Idx.getASTIndex());
    return false;
  }
  return true;
}

static void handleAllocSizeAttr(Sema &S, Decl *D, const ParsedAttr &AL) {
  if (!AL.checkAtLeastNumArgs(S, 1) || !AL.checkAtMostNumArgs(S, 2))
    return;

  assert(isFuncOrMethodForAttrSubject(D) && hasFunctionProto(D));

  QualType RetTy = getFunctionOrMethodResultType(D);
  if (!RetTy->isPointerType()) {
    S.Diag(AL.getLoc(), diag::warn_attribute_return_pointers_only) << AL;
    return;
  }

  const Expr *SizeExpr = AL.getArgAsExpr(0);
  int SizeArgNoVal;
  // Parameter indices are 1-indexed, hence Index=1
  if (!checkPositiveIntArgument(S, AL, SizeExpr, SizeArgNoVal, /*Idx=*/1))
    return;
  if (!checkParamIsIntegerType(S, D, AL, /*AttrArgNo=*/0))
    return;
  ParamIdx SizeArgNo(SizeArgNoVal, D);

  ParamIdx NumberArgNo;
  if (AL.getNumArgs() == 2) {
    const Expr *NumberExpr = AL.getArgAsExpr(1);
    int Val;
    // Parameter indices are 1-based, hence Index=2
    if (!checkPositiveIntArgument(S, AL, NumberExpr, Val, /*Idx=*/2))
      return;
    if (!checkParamIsIntegerType(S, D, AL, /*AttrArgNo=*/1))
      return;
    NumberArgNo = ParamIdx(Val, D);
  }

  D->addAttr(::new (S.Context)
                 AllocSizeAttr(S.Context, AL, SizeArgNo, NumberArgNo));
}

static bool checkTryLockFunAttrCommon(Sema &S, Decl *D, const ParsedAttr &AL,
                                      SmallVectorImpl<Expr *> &Args) {
  if (!AL.checkAtLeastNumArgs(S, 1))
    return false;

  if (!isIntOrBool(AL.getArgAsExpr(0))) {
    S.Diag(AL.getLoc(), diag::err_attribute_argument_n_type)
        << AL << 1 << AANT_ArgumentIntOrBool;
    return false;
  }

  // check that all arguments are lockable objects
  checkAttrArgsAreCapabilityObjs(S, D, AL, Args, 1);

  return true;
}

static void handleSharedTrylockFunctionAttr(Sema &S, Decl *D,
                                            const ParsedAttr &AL) {
  SmallVector<Expr*, 2> Args;
  if (!checkTryLockFunAttrCommon(S, D, AL, Args))
    return;

  D->addAttr(::new (S.Context) SharedTrylockFunctionAttr(
      S.Context, AL, AL.getArgAsExpr(0), Args.data(), Args.size()));
}

static void handleExclusiveTrylockFunctionAttr(Sema &S, Decl *D,
                                               const ParsedAttr &AL) {
  SmallVector<Expr*, 2> Args;
  if (!checkTryLockFunAttrCommon(S, D, AL, Args))
    return;

  D->addAttr(::new (S.Context) ExclusiveTrylockFunctionAttr(
      S.Context, AL, AL.getArgAsExpr(0), Args.data(), Args.size()));
}

static void handleLockReturnedAttr(Sema &S, Decl *D, const ParsedAttr &AL) {
  // check that the argument is lockable object
  SmallVector<Expr*, 1> Args;
  checkAttrArgsAreCapabilityObjs(S, D, AL, Args);
  unsigned Size = Args.size();
  if (Size == 0)
    return;

  D->addAttr(::new (S.Context) LockReturnedAttr(S.Context, AL, Args[0]));
}

static void handleLocksExcludedAttr(Sema &S, Decl *D, const ParsedAttr &AL) {
  if (!AL.checkAtLeastNumArgs(S, 1))
    return;

  // check that all arguments are lockable objects
  SmallVector<Expr*, 1> Args;
  checkAttrArgsAreCapabilityObjs(S, D, AL, Args);
  unsigned Size = Args.size();
  if (Size == 0)
    return;
  Expr **StartArg = &Args[0];

  D->addAttr(::new (S.Context)
                 LocksExcludedAttr(S.Context, AL, StartArg, Size));
}

static bool checkFunctionConditionAttr(Sema &S, Decl *D, const ParsedAttr &AL,
                                       Expr *&Cond, StringRef &Msg) {
  Cond = AL.getArgAsExpr(0);
  if (!Cond->isTypeDependent()) {
    ExprResult Converted = S.PerformContextuallyConvertToBool(Cond);
    if (Converted.isInvalid())
      return false;
    Cond = Converted.get();
  }

  if (!S.checkStringLiteralArgumentAttr(AL, 1, Msg))
    return false;

  if (Msg.empty())
    Msg = "<no message provided>";

  SmallVector<PartialDiagnosticAt, 8> Diags;
  if (isa<FunctionDecl>(D) && !Cond->isValueDependent() &&
      !Expr::isPotentialConstantExprUnevaluated(Cond, cast<FunctionDecl>(D),
                                                Diags)) {
    S.Diag(AL.getLoc(), diag::err_attr_cond_never_constant_expr) << AL;
    for (const PartialDiagnosticAt &PDiag : Diags)
      S.Diag(PDiag.first, PDiag.second);
    return false;
  }
  return true;
}

static void handleEnableIfAttr(Sema &S, Decl *D, const ParsedAttr &AL) {
  S.Diag(AL.getLoc(), diag::ext_clang_enable_if);

  Expr *Cond;
  StringRef Msg;
  if (checkFunctionConditionAttr(S, D, AL, Cond, Msg))
    D->addAttr(::new (S.Context) EnableIfAttr(S.Context, AL, Cond, Msg));
}

static void handleErrorAttr(Sema &S, Decl *D, const ParsedAttr &AL) {
  StringRef NewUserDiagnostic;
  if (!S.checkStringLiteralArgumentAttr(AL, 0, NewUserDiagnostic))
    return;
  if (ErrorAttr *EA = S.mergeErrorAttr(D, AL, NewUserDiagnostic))
    D->addAttr(EA);
}

static void handleExcludeFromExplicitInstantiationAttr(Sema &S, Decl *D,
                                                       const ParsedAttr &AL) {
  const auto *PD = isa<CXXRecordDecl>(D)
                       ? cast<DeclContext>(D)
                       : D->getDeclContext()->getRedeclContext();
  if (const auto *RD = dyn_cast<CXXRecordDecl>(PD); RD && RD->isLocalClass()) {
    S.Diag(AL.getLoc(),
           diag::warn_attribute_exclude_from_explicit_instantiation_local_class)
        << AL << /*IsMember=*/!isa<CXXRecordDecl>(D);
    return;
  }
  D->addAttr(::new (S.Context)
                 ExcludeFromExplicitInstantiationAttr(S.Context, AL));
}

namespace {
/// Determines if a given Expr references any of the given function's
/// ParmVarDecls, or the function's implicit `this` parameter (if applicable).
class ArgumentDependenceChecker
    : public RecursiveASTVisitor<ArgumentDependenceChecker> {
#ifndef NDEBUG
  const CXXRecordDecl *ClassType;
#endif
  llvm::SmallPtrSet<const ParmVarDecl *, 16> Parms;
  bool Result;

public:
  ArgumentDependenceChecker(const FunctionDecl *FD) {
#ifndef NDEBUG
    if (const auto *MD = dyn_cast<CXXMethodDecl>(FD))
      ClassType = MD->getParent();
    else
      ClassType = nullptr;
#endif
    Parms.insert(FD->param_begin(), FD->param_end());
  }

  bool referencesArgs(Expr *E) {
    Result = false;
    TraverseStmt(E);
    return Result;
  }

  bool VisitCXXThisExpr(CXXThisExpr *E) {
    assert(E->getType()->getPointeeCXXRecordDecl() == ClassType &&
           "`this` doesn't refer to the enclosing class?");
    Result = true;
    return false;
  }

  bool VisitDeclRefExpr(DeclRefExpr *DRE) {
    if (const auto *PVD = dyn_cast<ParmVarDecl>(DRE->getDecl()))
      if (Parms.count(PVD)) {
        Result = true;
        return false;
      }
    return true;
  }
};
}

static void handleDiagnoseAsBuiltinAttr(Sema &S, Decl *D,
                                        const ParsedAttr &AL) {
  const auto *DeclFD = cast<FunctionDecl>(D);

  if (const auto *MethodDecl = dyn_cast<CXXMethodDecl>(DeclFD))
    if (!MethodDecl->isStatic()) {
      S.Diag(AL.getLoc(), diag::err_attribute_no_member_function) << AL;
      return;
    }

  auto DiagnoseType = [&](unsigned Index, AttributeArgumentNType T) {
    SourceLocation Loc = [&]() {
      auto Union = AL.getArg(Index - 1);
      if (Union.is<Expr *>())
        return Union.get<Expr *>()->getBeginLoc();
      return Union.get<IdentifierLoc *>()->Loc;
    }();

    S.Diag(Loc, diag::err_attribute_argument_n_type) << AL << Index << T;
  };

  FunctionDecl *AttrFD = [&]() -> FunctionDecl * {
    if (!AL.isArgExpr(0))
      return nullptr;
    auto *F = dyn_cast_if_present<DeclRefExpr>(AL.getArgAsExpr(0));
    if (!F)
      return nullptr;
    return dyn_cast_if_present<FunctionDecl>(F->getFoundDecl());
  }();

  if (!AttrFD || !AttrFD->getBuiltinID(true)) {
    DiagnoseType(1, AANT_ArgumentBuiltinFunction);
    return;
  }

  if (AttrFD->getNumParams() != AL.getNumArgs() - 1) {
    S.Diag(AL.getLoc(), diag::err_attribute_wrong_number_arguments_for)
        << AL << AttrFD << AttrFD->getNumParams();
    return;
  }

  SmallVector<unsigned, 8> Indices;

  for (unsigned I = 1; I < AL.getNumArgs(); ++I) {
    if (!AL.isArgExpr(I)) {
      DiagnoseType(I + 1, AANT_ArgumentIntegerConstant);
      return;
    }

    const Expr *IndexExpr = AL.getArgAsExpr(I);
    uint32_t Index;

    if (!S.checkUInt32Argument(AL, IndexExpr, Index, I + 1, false))
      return;

    if (Index > DeclFD->getNumParams()) {
      S.Diag(AL.getLoc(), diag::err_attribute_bounds_for_function)
          << AL << Index << DeclFD << DeclFD->getNumParams();
      return;
    }

    QualType T1 = AttrFD->getParamDecl(I - 1)->getType();
    QualType T2 = DeclFD->getParamDecl(Index - 1)->getType();

    if (T1.getCanonicalType().getUnqualifiedType() !=
        T2.getCanonicalType().getUnqualifiedType()) {
      S.Diag(IndexExpr->getBeginLoc(), diag::err_attribute_parameter_types)
          << AL << Index << DeclFD << T2 << I << AttrFD << T1;
      return;
    }

    Indices.push_back(Index - 1);
  }

  D->addAttr(::new (S.Context) DiagnoseAsBuiltinAttr(
      S.Context, AL, AttrFD, Indices.data(), Indices.size()));
}

static void handleDiagnoseIfAttr(Sema &S, Decl *D, const ParsedAttr &AL) {
  S.Diag(AL.getLoc(), diag::ext_clang_diagnose_if);

  Expr *Cond;
  StringRef Msg;
  if (!checkFunctionConditionAttr(S, D, AL, Cond, Msg))
    return;

  StringRef DiagTypeStr;
  if (!S.checkStringLiteralArgumentAttr(AL, 2, DiagTypeStr))
    return;

  DiagnoseIfAttr::DiagnosticType DiagType;
  if (!DiagnoseIfAttr::ConvertStrToDiagnosticType(DiagTypeStr, DiagType)) {
    S.Diag(AL.getArgAsExpr(2)->getBeginLoc(),
           diag::err_diagnose_if_invalid_diagnostic_type);
    return;
  }

  bool ArgDependent = false;
  if (const auto *FD = dyn_cast<FunctionDecl>(D))
    ArgDependent = ArgumentDependenceChecker(FD).referencesArgs(Cond);
  D->addAttr(::new (S.Context) DiagnoseIfAttr(
      S.Context, AL, Cond, Msg, DiagType, ArgDependent, cast<NamedDecl>(D)));
}

static void handleNoBuiltinAttr(Sema &S, Decl *D, const ParsedAttr &AL) {
  static constexpr const StringRef kWildcard = "*";

  llvm::SmallVector<StringRef, 16> Names;
  bool HasWildcard = false;

  const auto AddBuiltinName = [&Names, &HasWildcard](StringRef Name) {
    if (Name == kWildcard)
      HasWildcard = true;
    Names.push_back(Name);
  };

  // Add previously defined attributes.
  if (const auto *NBA = D->getAttr<NoBuiltinAttr>())
    for (StringRef BuiltinName : NBA->builtinNames())
      AddBuiltinName(BuiltinName);

  // Add current attributes.
  if (AL.getNumArgs() == 0)
    AddBuiltinName(kWildcard);
  else
    for (unsigned I = 0, E = AL.getNumArgs(); I != E; ++I) {
      StringRef BuiltinName;
      SourceLocation LiteralLoc;
      if (!S.checkStringLiteralArgumentAttr(AL, I, BuiltinName, &LiteralLoc))
        return;

      if (Builtin::Context::isBuiltinFunc(BuiltinName))
        AddBuiltinName(BuiltinName);
      else
        S.Diag(LiteralLoc, diag::warn_attribute_no_builtin_invalid_builtin_name)
            << BuiltinName << AL;
    }

  // Repeating the same attribute is fine.
  llvm::sort(Names);
  Names.erase(std::unique(Names.begin(), Names.end()), Names.end());

  // Empty no_builtin must be on its own.
  if (HasWildcard && Names.size() > 1)
    S.Diag(D->getLocation(),
           diag::err_attribute_no_builtin_wildcard_or_builtin_name)
        << AL;

  if (D->hasAttr<NoBuiltinAttr>())
    D->dropAttr<NoBuiltinAttr>();
  D->addAttr(::new (S.Context)
                 NoBuiltinAttr(S.Context, AL, Names.data(), Names.size()));
}

static void handlePassObjectSizeAttr(Sema &S, Decl *D, const ParsedAttr &AL) {
  if (D->hasAttr<PassObjectSizeAttr>()) {
    S.Diag(D->getBeginLoc(), diag::err_attribute_only_once_per_parameter) << AL;
    return;
  }

  Expr *E = AL.getArgAsExpr(0);
  uint32_t Type;
  if (!S.checkUInt32Argument(AL, E, Type, /*Idx=*/1))
    return;

  // pass_object_size's argument is passed in as the second argument of
  // __builtin_object_size. So, it has the same constraints as that second
  // argument; namely, it must be in the range [0, 3].
  if (Type > 3) {
    S.Diag(E->getBeginLoc(), diag::err_attribute_argument_out_of_range)
        << AL << 0 << 3 << E->getSourceRange();
    return;
  }

  // pass_object_size is only supported on constant pointer parameters; as a
  // kindness to users, we allow the parameter to be non-const for declarations.
  // At this point, we have no clue if `D` belongs to a function declaration or
  // definition, so we defer the constness check until later.
  if (!cast<ParmVarDecl>(D)->getType()->isPointerType()) {
    S.Diag(D->getBeginLoc(), diag::err_attribute_pointers_only) << AL << 1;
    return;
  }

  D->addAttr(::new (S.Context) PassObjectSizeAttr(S.Context, AL, (int)Type));
}

static void handleConsumableAttr(Sema &S, Decl *D, const ParsedAttr &AL) {
  ConsumableAttr::ConsumedState DefaultState;

  if (AL.isArgIdent(0)) {
    IdentifierLoc *IL = AL.getArgAsIdent(0);
    if (!ConsumableAttr::ConvertStrToConsumedState(IL->Ident->getName(),
                                                   DefaultState)) {
      S.Diag(IL->Loc, diag::warn_attribute_type_not_supported) << AL
                                                               << IL->Ident;
      return;
    }
  } else {
    S.Diag(AL.getLoc(), diag::err_attribute_argument_type)
        << AL << AANT_ArgumentIdentifier;
    return;
  }

  D->addAttr(::new (S.Context) ConsumableAttr(S.Context, AL, DefaultState));
}

static bool checkForConsumableClass(Sema &S, const CXXMethodDecl *MD,
                                    const ParsedAttr &AL) {
  QualType ThisType = MD->getFunctionObjectParameterType();

  if (const CXXRecordDecl *RD = ThisType->getAsCXXRecordDecl()) {
    if (!RD->hasAttr<ConsumableAttr>()) {
      S.Diag(AL.getLoc(), diag::warn_attr_on_unconsumable_class) << RD;

      return false;
    }
  }

  return true;
}

static void handleCallableWhenAttr(Sema &S, Decl *D, const ParsedAttr &AL) {
  if (!AL.checkAtLeastNumArgs(S, 1))
    return;

  if (!checkForConsumableClass(S, cast<CXXMethodDecl>(D), AL))
    return;

  SmallVector<CallableWhenAttr::ConsumedState, 3> States;
  for (unsigned ArgIndex = 0; ArgIndex < AL.getNumArgs(); ++ArgIndex) {
    CallableWhenAttr::ConsumedState CallableState;

    StringRef StateString;
    SourceLocation Loc;
    if (AL.isArgIdent(ArgIndex)) {
      IdentifierLoc *Ident = AL.getArgAsIdent(ArgIndex);
      StateString = Ident->Ident->getName();
      Loc = Ident->Loc;
    } else {
      if (!S.checkStringLiteralArgumentAttr(AL, ArgIndex, StateString, &Loc))
        return;
    }

    if (!CallableWhenAttr::ConvertStrToConsumedState(StateString,
                                                     CallableState)) {
      S.Diag(Loc, diag::warn_attribute_type_not_supported) << AL << StateString;
      return;
    }

    States.push_back(CallableState);
  }

  D->addAttr(::new (S.Context)
                 CallableWhenAttr(S.Context, AL, States.data(), States.size()));
}

static void handleParamTypestateAttr(Sema &S, Decl *D, const ParsedAttr &AL) {
  ParamTypestateAttr::ConsumedState ParamState;

  if (AL.isArgIdent(0)) {
    IdentifierLoc *Ident = AL.getArgAsIdent(0);
    StringRef StateString = Ident->Ident->getName();

    if (!ParamTypestateAttr::ConvertStrToConsumedState(StateString,
                                                       ParamState)) {
      S.Diag(Ident->Loc, diag::warn_attribute_type_not_supported)
          << AL << StateString;
      return;
    }
  } else {
    S.Diag(AL.getLoc(), diag::err_attribute_argument_type)
        << AL << AANT_ArgumentIdentifier;
    return;
  }

  // FIXME: This check is currently being done in the analysis.  It can be
  //        enabled here only after the parser propagates attributes at
  //        template specialization definition, not declaration.
  //QualType ReturnType = cast<ParmVarDecl>(D)->getType();
  //const CXXRecordDecl *RD = ReturnType->getAsCXXRecordDecl();
  //
  //if (!RD || !RD->hasAttr<ConsumableAttr>()) {
  //    S.Diag(AL.getLoc(), diag::warn_return_state_for_unconsumable_type) <<
  //      ReturnType.getAsString();
  //    return;
  //}

  D->addAttr(::new (S.Context) ParamTypestateAttr(S.Context, AL, ParamState));
}

static void handleReturnTypestateAttr(Sema &S, Decl *D, const ParsedAttr &AL) {
  ReturnTypestateAttr::ConsumedState ReturnState;

  if (AL.isArgIdent(0)) {
    IdentifierLoc *IL = AL.getArgAsIdent(0);
    if (!ReturnTypestateAttr::ConvertStrToConsumedState(IL->Ident->getName(),
                                                        ReturnState)) {
      S.Diag(IL->Loc, diag::warn_attribute_type_not_supported) << AL
                                                               << IL->Ident;
      return;
    }
  } else {
    S.Diag(AL.getLoc(), diag::err_attribute_argument_type)
        << AL << AANT_ArgumentIdentifier;
    return;
  }

  // FIXME: This check is currently being done in the analysis.  It can be
  //        enabled here only after the parser propagates attributes at
  //        template specialization definition, not declaration.
  // QualType ReturnType;
  //
  // if (const ParmVarDecl *Param = dyn_cast<ParmVarDecl>(D)) {
  //  ReturnType = Param->getType();
  //
  //} else if (const CXXConstructorDecl *Constructor =
  //             dyn_cast<CXXConstructorDecl>(D)) {
  //  ReturnType = Constructor->getFunctionObjectParameterType();
  //
  //} else {
  //
  //  ReturnType = cast<FunctionDecl>(D)->getCallResultType();
  //}
  //
  // const CXXRecordDecl *RD = ReturnType->getAsCXXRecordDecl();
  //
  // if (!RD || !RD->hasAttr<ConsumableAttr>()) {
  //    S.Diag(Attr.getLoc(), diag::warn_return_state_for_unconsumable_type) <<
  //      ReturnType.getAsString();
  //    return;
  //}

  D->addAttr(::new (S.Context) ReturnTypestateAttr(S.Context, AL, ReturnState));
}

static void handleSetTypestateAttr(Sema &S, Decl *D, const ParsedAttr &AL) {
  if (!checkForConsumableClass(S, cast<CXXMethodDecl>(D), AL))
    return;

  SetTypestateAttr::ConsumedState NewState;
  if (AL.isArgIdent(0)) {
    IdentifierLoc *Ident = AL.getArgAsIdent(0);
    StringRef Param = Ident->Ident->getName();
    if (!SetTypestateAttr::ConvertStrToConsumedState(Param, NewState)) {
      S.Diag(Ident->Loc, diag::warn_attribute_type_not_supported) << AL
                                                                  << Param;
      return;
    }
  } else {
    S.Diag(AL.getLoc(), diag::err_attribute_argument_type)
        << AL << AANT_ArgumentIdentifier;
    return;
  }

  D->addAttr(::new (S.Context) SetTypestateAttr(S.Context, AL, NewState));
}

static void handleTestTypestateAttr(Sema &S, Decl *D, const ParsedAttr &AL) {
  if (!checkForConsumableClass(S, cast<CXXMethodDecl>(D), AL))
    return;

  TestTypestateAttr::ConsumedState TestState;
  if (AL.isArgIdent(0)) {
    IdentifierLoc *Ident = AL.getArgAsIdent(0);
    StringRef Param = Ident->Ident->getName();
    if (!TestTypestateAttr::ConvertStrToConsumedState(Param, TestState)) {
      S.Diag(Ident->Loc, diag::warn_attribute_type_not_supported) << AL
                                                                  << Param;
      return;
    }
  } else {
    S.Diag(AL.getLoc(), diag::err_attribute_argument_type)
        << AL << AANT_ArgumentIdentifier;
    return;
  }

  D->addAttr(::new (S.Context) TestTypestateAttr(S.Context, AL, TestState));
}

static void handleExtVectorTypeAttr(Sema &S, Decl *D, const ParsedAttr &AL) {
  // Remember this typedef decl, we will need it later for diagnostics.
  S.ExtVectorDecls.push_back(cast<TypedefNameDecl>(D));
}

static void handlePackedAttr(Sema &S, Decl *D, const ParsedAttr &AL) {
  if (auto *TD = dyn_cast<TagDecl>(D))
    TD->addAttr(::new (S.Context) PackedAttr(S.Context, AL));
  else if (auto *FD = dyn_cast<FieldDecl>(D)) {
    bool BitfieldByteAligned = (!FD->getType()->isDependentType() &&
                                !FD->getType()->isIncompleteType() &&
                                FD->isBitField() &&
                                S.Context.getTypeAlign(FD->getType()) <= 8);

    if (S.getASTContext().getTargetInfo().getTriple().isPS()) {
      if (BitfieldByteAligned)
        // The PS4/PS5 targets need to maintain ABI backwards compatibility.
        S.Diag(AL.getLoc(), diag::warn_attribute_ignored_for_field_of_type)
            << AL << FD->getType();
      else
        FD->addAttr(::new (S.Context) PackedAttr(S.Context, AL));
    } else {
      // Report warning about changed offset in the newer compiler versions.
      if (BitfieldByteAligned)
        S.Diag(AL.getLoc(), diag::warn_attribute_packed_for_bitfield);

      FD->addAttr(::new (S.Context) PackedAttr(S.Context, AL));
    }

  } else
    S.Diag(AL.getLoc(), diag::warn_attribute_ignored) << AL;
}

static void handlePreferredName(Sema &S, Decl *D, const ParsedAttr &AL) {
  auto *RD = cast<CXXRecordDecl>(D);
  ClassTemplateDecl *CTD = RD->getDescribedClassTemplate();
  assert(CTD && "attribute does not appertain to this declaration");

  ParsedType PT = AL.getTypeArg();
  TypeSourceInfo *TSI = nullptr;
  QualType T = S.GetTypeFromParser(PT, &TSI);
  if (!TSI)
    TSI = S.Context.getTrivialTypeSourceInfo(T, AL.getLoc());

  if (!T.hasQualifiers() && T->isTypedefNameType()) {
    // Find the template name, if this type names a template specialization.
    const TemplateDecl *Template = nullptr;
    if (const auto *CTSD = dyn_cast_if_present<ClassTemplateSpecializationDecl>(
            T->getAsCXXRecordDecl())) {
      Template = CTSD->getSpecializedTemplate();
    } else if (const auto *TST = T->getAs<TemplateSpecializationType>()) {
      while (TST && TST->isTypeAlias())
        TST = TST->getAliasedType()->getAs<TemplateSpecializationType>();
      if (TST)
        Template = TST->getTemplateName().getAsTemplateDecl();
    }

    if (Template && declaresSameEntity(Template, CTD)) {
      D->addAttr(::new (S.Context) PreferredNameAttr(S.Context, AL, TSI));
      return;
    }
  }

  S.Diag(AL.getLoc(), diag::err_attribute_preferred_name_arg_invalid)
      << T << CTD;
  if (const auto *TT = T->getAs<TypedefType>())
    S.Diag(TT->getDecl()->getLocation(), diag::note_entity_declared_at)
        << TT->getDecl();
}

bool Sema::isValidPointerAttrType(QualType T, bool RefOkay) {
  if (RefOkay) {
    if (T->isReferenceType())
      return true;
  } else {
    T = T.getNonReferenceType();
  }

  // The nonnull attribute, and other similar attributes, can be applied to a
  // transparent union that contains a pointer type.
  if (const RecordType *UT = T->getAsUnionType()) {
    if (UT && UT->getDecl()->hasAttr<TransparentUnionAttr>()) {
      RecordDecl *UD = UT->getDecl();
      for (const auto *I : UD->fields()) {
        QualType QT = I->getType();
        if (QT->isAnyPointerType() || QT->isBlockPointerType())
          return true;
      }
    }
  }

  return T->isAnyPointerType() || T->isBlockPointerType();
}

static bool attrNonNullArgCheck(Sema &S, QualType T, const ParsedAttr &AL,
                                SourceRange AttrParmRange,
                                SourceRange TypeRange,
                                bool isReturnValue = false) {
  if (!S.isValidPointerAttrType(T)) {
    if (isReturnValue)
      S.Diag(AL.getLoc(), diag::warn_attribute_return_pointers_only)
          << AL << AttrParmRange << TypeRange;
    else
      S.Diag(AL.getLoc(), diag::warn_attribute_pointers_only)
          << AL << AttrParmRange << TypeRange << 0;
    return false;
  }
  return true;
}

static void handleNonNullAttr(Sema &S, Decl *D, const ParsedAttr &AL) {
  SmallVector<ParamIdx, 8> NonNullArgs;
  for (unsigned I = 0; I < AL.getNumArgs(); ++I) {
    Expr *Ex = AL.getArgAsExpr(I);
    ParamIdx Idx;
    if (!S.checkFunctionOrMethodParameterIndex(D, AL, I + 1, Ex, Idx))
      return;

    // Is the function argument a pointer type?
    if (Idx.getASTIndex() < getFunctionOrMethodNumParams(D) &&
        !attrNonNullArgCheck(
            S, getFunctionOrMethodParamType(D, Idx.getASTIndex()), AL,
            Ex->getSourceRange(),
            getFunctionOrMethodParamRange(D, Idx.getASTIndex())))
      continue;

    NonNullArgs.push_back(Idx);
  }

  // If no arguments were specified to __attribute__((nonnull)) then all pointer
  // arguments have a nonnull attribute; warn if there aren't any. Skip this
  // check if the attribute came from a macro expansion or a template
  // instantiation.
  if (NonNullArgs.empty() && AL.getLoc().isFileID() &&
      !S.inTemplateInstantiation()) {
    bool AnyPointers = isFunctionOrMethodVariadic(D);
    for (unsigned I = 0, E = getFunctionOrMethodNumParams(D);
         I != E && !AnyPointers; ++I) {
      QualType T = getFunctionOrMethodParamType(D, I);
      if (T->isDependentType() || S.isValidPointerAttrType(T))
        AnyPointers = true;
    }

    if (!AnyPointers)
      S.Diag(AL.getLoc(), diag::warn_attribute_nonnull_no_pointers);
  }

  ParamIdx *Start = NonNullArgs.data();
  unsigned Size = NonNullArgs.size();
  llvm::array_pod_sort(Start, Start + Size);
  D->addAttr(::new (S.Context) NonNullAttr(S.Context, AL, Start, Size));
}

static void handleNonNullAttrParameter(Sema &S, ParmVarDecl *D,
                                       const ParsedAttr &AL) {
  if (AL.getNumArgs() > 0) {
    if (D->getFunctionType()) {
      handleNonNullAttr(S, D, AL);
    } else {
      S.Diag(AL.getLoc(), diag::warn_attribute_nonnull_parm_no_args)
        << D->getSourceRange();
    }
    return;
  }

  // Is the argument a pointer type?
  if (!attrNonNullArgCheck(S, D->getType(), AL, SourceRange(),
                           D->getSourceRange()))
    return;

  D->addAttr(::new (S.Context) NonNullAttr(S.Context, AL, nullptr, 0));
}

static void handleReturnsNonNullAttr(Sema &S, Decl *D, const ParsedAttr &AL) {
  QualType ResultType = getFunctionOrMethodResultType(D);
  SourceRange SR = getFunctionOrMethodResultSourceRange(D);
  if (!attrNonNullArgCheck(S, ResultType, AL, SourceRange(), SR,
                           /* isReturnValue */ true))
    return;

  D->addAttr(::new (S.Context) ReturnsNonNullAttr(S.Context, AL));
}

static void handleNoEscapeAttr(Sema &S, Decl *D, const ParsedAttr &AL) {
  if (D->isInvalidDecl())
    return;

  // noescape only applies to pointer types.
  QualType T = cast<ParmVarDecl>(D)->getType();
  if (!S.isValidPointerAttrType(T, /* RefOkay */ true)) {
    S.Diag(AL.getLoc(), diag::warn_attribute_pointers_only)
        << AL << AL.getRange() << 0;
    return;
  }

  D->addAttr(::new (S.Context) NoEscapeAttr(S.Context, AL));
}

static void handleAssumeAlignedAttr(Sema &S, Decl *D, const ParsedAttr &AL) {
  Expr *E = AL.getArgAsExpr(0),
       *OE = AL.getNumArgs() > 1 ? AL.getArgAsExpr(1) : nullptr;
  S.AddAssumeAlignedAttr(D, AL, E, OE);
}

static void handleAllocAlignAttr(Sema &S, Decl *D, const ParsedAttr &AL) {
  S.AddAllocAlignAttr(D, AL, AL.getArgAsExpr(0));
}

void Sema::AddAssumeAlignedAttr(Decl *D, const AttributeCommonInfo &CI, Expr *E,
                                Expr *OE) {
  QualType ResultType = getFunctionOrMethodResultType(D);
  SourceRange SR = getFunctionOrMethodResultSourceRange(D);

  AssumeAlignedAttr TmpAttr(Context, CI, E, OE);
  SourceLocation AttrLoc = TmpAttr.getLocation();

  if (!isValidPointerAttrType(ResultType, /* RefOkay */ true)) {
    Diag(AttrLoc, diag::warn_attribute_return_pointers_refs_only)
        << &TmpAttr << TmpAttr.getRange() << SR;
    return;
  }

  if (!E->isValueDependent()) {
    std::optional<llvm::APSInt> I = llvm::APSInt(64);
    if (!(I = E->getIntegerConstantExpr(Context))) {
      if (OE)
        Diag(AttrLoc, diag::err_attribute_argument_n_type)
          << &TmpAttr << 1 << AANT_ArgumentIntegerConstant
          << E->getSourceRange();
      else
        Diag(AttrLoc, diag::err_attribute_argument_type)
          << &TmpAttr << AANT_ArgumentIntegerConstant
          << E->getSourceRange();
      return;
    }

    if (!I->isPowerOf2()) {
      Diag(AttrLoc, diag::err_alignment_not_power_of_two)
        << E->getSourceRange();
      return;
    }

    if (*I > Sema::MaximumAlignment)
      Diag(CI.getLoc(), diag::warn_assume_aligned_too_great)
          << CI.getRange() << Sema::MaximumAlignment;
  }

  if (OE && !OE->isValueDependent() && !OE->isIntegerConstantExpr(Context)) {
    Diag(AttrLoc, diag::err_attribute_argument_n_type)
        << &TmpAttr << 2 << AANT_ArgumentIntegerConstant
        << OE->getSourceRange();
    return;
  }

  D->addAttr(::new (Context) AssumeAlignedAttr(Context, CI, E, OE));
}

void Sema::AddAllocAlignAttr(Decl *D, const AttributeCommonInfo &CI,
                             Expr *ParamExpr) {
  QualType ResultType = getFunctionOrMethodResultType(D);

  AllocAlignAttr TmpAttr(Context, CI, ParamIdx());
  SourceLocation AttrLoc = CI.getLoc();

  if (!ResultType->isDependentType() &&
      !isValidPointerAttrType(ResultType, /* RefOkay */ true)) {
    Diag(AttrLoc, diag::warn_attribute_return_pointers_refs_only)
        << &TmpAttr << CI.getRange() << getFunctionOrMethodResultSourceRange(D);
    return;
  }

  ParamIdx Idx;
  const auto *FuncDecl = cast<FunctionDecl>(D);
  if (!checkFunctionOrMethodParameterIndex(FuncDecl, TmpAttr,
                                           /*AttrArgNum=*/1, ParamExpr, Idx))
    return;

  QualType Ty = getFunctionOrMethodParamType(D, Idx.getASTIndex());
  if (!Ty->isDependentType() && !Ty->isIntegralType(Context) &&
      !Ty->isAlignValT()) {
    Diag(ParamExpr->getBeginLoc(), diag::err_attribute_integers_only)
        << &TmpAttr
        << FuncDecl->getParamDecl(Idx.getASTIndex())->getSourceRange();
    return;
  }

  D->addAttr(::new (Context) AllocAlignAttr(Context, CI, Idx));
}

/// Normalize the attribute, __foo__ becomes foo.
/// Returns true if normalization was applied.
static bool normalizeName(StringRef &AttrName) {
  if (AttrName.size() > 4 && AttrName.starts_with("__") &&
      AttrName.ends_with("__")) {
    AttrName = AttrName.drop_front(2).drop_back(2);
    return true;
  }
  return false;
}

static void handleOwnershipAttr(Sema &S, Decl *D, const ParsedAttr &AL) {
  // This attribute must be applied to a function declaration. The first
  // argument to the attribute must be an identifier, the name of the resource,
  // for example: malloc. The following arguments must be argument indexes, the
  // arguments must be of integer type for Returns, otherwise of pointer type.
  // The difference between Holds and Takes is that a pointer may still be used
  // after being held. free() should be __attribute((ownership_takes)), whereas
  // a list append function may well be __attribute((ownership_holds)).

  if (!AL.isArgIdent(0)) {
    S.Diag(AL.getLoc(), diag::err_attribute_argument_n_type)
        << AL << 1 << AANT_ArgumentIdentifier;
    return;
  }

  // Figure out our Kind.
  OwnershipAttr::OwnershipKind K =
      OwnershipAttr(S.Context, AL, nullptr, nullptr, 0).getOwnKind();

  // Check arguments.
  switch (K) {
  case OwnershipAttr::Takes:
  case OwnershipAttr::Holds:
    if (AL.getNumArgs() < 2) {
      S.Diag(AL.getLoc(), diag::err_attribute_too_few_arguments) << AL << 2;
      return;
    }
    break;
  case OwnershipAttr::Returns:
    if (AL.getNumArgs() > 2) {
      S.Diag(AL.getLoc(), diag::err_attribute_too_many_arguments) << AL << 1;
      return;
    }
    break;
  }

  // Allow only pointers to be return type for functions with ownership_returns
  // attribute. This matches with current OwnershipAttr::Takes semantics
  if (K == OwnershipAttr::Returns &&
      !getFunctionOrMethodResultType(D)->isPointerType()) {
    S.Diag(AL.getLoc(), diag::err_ownership_takes_return_type) << AL;
    return;
  }

  IdentifierInfo *Module = AL.getArgAsIdent(0)->Ident;

  StringRef ModuleName = Module->getName();
  if (normalizeName(ModuleName)) {
    Module = &S.PP.getIdentifierTable().get(ModuleName);
  }

  SmallVector<ParamIdx, 8> OwnershipArgs;
  for (unsigned i = 1; i < AL.getNumArgs(); ++i) {
    Expr *Ex = AL.getArgAsExpr(i);
    ParamIdx Idx;
    if (!S.checkFunctionOrMethodParameterIndex(D, AL, i, Ex, Idx))
      return;

    // Is the function argument a pointer type?
    QualType T = getFunctionOrMethodParamType(D, Idx.getASTIndex());
    int Err = -1;  // No error
    switch (K) {
      case OwnershipAttr::Takes:
      case OwnershipAttr::Holds:
        if (!T->isAnyPointerType() && !T->isBlockPointerType())
          Err = 0;
        break;
      case OwnershipAttr::Returns:
        if (!T->isIntegerType())
          Err = 1;
        break;
    }
    if (-1 != Err) {
      S.Diag(AL.getLoc(), diag::err_ownership_type) << AL << Err
                                                    << Ex->getSourceRange();
      return;
    }

    // Check we don't have a conflict with another ownership attribute.
    for (const auto *I : D->specific_attrs<OwnershipAttr>()) {
      // Cannot have two ownership attributes of different kinds for the same
      // index.
      if (I->getOwnKind() != K && llvm::is_contained(I->args(), Idx)) {
          S.Diag(AL.getLoc(), diag::err_attributes_are_not_compatible)
              << AL << I
              << (AL.isRegularKeywordAttribute() ||
                  I->isRegularKeywordAttribute());
          return;
      } else if (K == OwnershipAttr::Returns &&
                 I->getOwnKind() == OwnershipAttr::Returns) {
        // A returns attribute conflicts with any other returns attribute using
        // a different index.
        if (!llvm::is_contained(I->args(), Idx)) {
          S.Diag(I->getLocation(), diag::err_ownership_returns_index_mismatch)
              << I->args_begin()->getSourceIndex();
          if (I->args_size())
            S.Diag(AL.getLoc(), diag::note_ownership_returns_index_mismatch)
                << Idx.getSourceIndex() << Ex->getSourceRange();
          return;
        }
      } else if (K == OwnershipAttr::Takes &&
                 I->getOwnKind() == OwnershipAttr::Takes) {
        if (I->getModule()->getName() != ModuleName) {
          S.Diag(I->getLocation(), diag::err_ownership_takes_class_mismatch)
              << I->getModule()->getName();
          S.Diag(AL.getLoc(), diag::note_ownership_takes_class_mismatch)
              << ModuleName << Ex->getSourceRange();

          return;
        }
      }
    }
    OwnershipArgs.push_back(Idx);
  }

  ParamIdx *Start = OwnershipArgs.data();
  unsigned Size = OwnershipArgs.size();
  llvm::array_pod_sort(Start, Start + Size);
  D->addAttr(::new (S.Context)
                 OwnershipAttr(S.Context, AL, Module, Start, Size));
}

static void handleWeakRefAttr(Sema &S, Decl *D, const ParsedAttr &AL) {
  // Check the attribute arguments.
  if (AL.getNumArgs() > 1) {
    S.Diag(AL.getLoc(), diag::err_attribute_wrong_number_arguments) << AL << 1;
    return;
  }

  // gcc rejects
  // class c {
  //   static int a __attribute__((weakref ("v2")));
  //   static int b() __attribute__((weakref ("f3")));
  // };
  // and ignores the attributes of
  // void f(void) {
  //   static int a __attribute__((weakref ("v2")));
  // }
  // we reject them
  const DeclContext *Ctx = D->getDeclContext()->getRedeclContext();
  if (!Ctx->isFileContext()) {
    S.Diag(AL.getLoc(), diag::err_attribute_weakref_not_global_context)
        << cast<NamedDecl>(D);
    return;
  }

  // The GCC manual says
  //
  // At present, a declaration to which `weakref' is attached can only
  // be `static'.
  //
  // It also says
  //
  // Without a TARGET,
  // given as an argument to `weakref' or to `alias', `weakref' is
  // equivalent to `weak'.
  //
  // gcc 4.4.1 will accept
  // int a7 __attribute__((weakref));
  // as
  // int a7 __attribute__((weak));
  // This looks like a bug in gcc. We reject that for now. We should revisit
  // it if this behaviour is actually used.

  // GCC rejects
  // static ((alias ("y"), weakref)).
  // Should we? How to check that weakref is before or after alias?

  // FIXME: it would be good for us to keep the WeakRefAttr as-written instead
  // of transforming it into an AliasAttr.  The WeakRefAttr never uses the
  // StringRef parameter it was given anyway.
  StringRef Str;
  if (AL.getNumArgs() && S.checkStringLiteralArgumentAttr(AL, 0, Str))
    // GCC will accept anything as the argument of weakref. Should we
    // check for an existing decl?
    D->addAttr(::new (S.Context) AliasAttr(S.Context, AL, Str));

  D->addAttr(::new (S.Context) WeakRefAttr(S.Context, AL));
}

// Mark alias/ifunc target as used. Due to name mangling, we look up the
// demangled name ignoring parameters (not supported by microsoftDemangle
// https://github.com/llvm/llvm-project/issues/88825). This should handle the
// majority of use cases while leaving namespace scope names unmarked.
static void markUsedForAliasOrIfunc(Sema &S, Decl *D, const ParsedAttr &AL,
                                    StringRef Str) {
  std::unique_ptr<char, llvm::FreeDeleter> Demangled;
  if (S.getASTContext().getCXXABIKind() != TargetCXXABI::Microsoft)
    Demangled.reset(llvm::itaniumDemangle(Str, /*ParseParams=*/false));
  std::unique_ptr<MangleContext> MC(S.Context.createMangleContext());
  SmallString<256> Name;

  const DeclarationNameInfo Target(
      &S.Context.Idents.get(Demangled ? Demangled.get() : Str), AL.getLoc());
  LookupResult LR(S, Target, Sema::LookupOrdinaryName);
  if (S.LookupName(LR, S.TUScope)) {
    for (NamedDecl *ND : LR) {
      if (!isa<FunctionDecl>(ND) && !isa<VarDecl>(ND))
        continue;
      if (MC->shouldMangleDeclName(ND)) {
        llvm::raw_svector_ostream Out(Name);
        Name.clear();
        MC->mangleName(GlobalDecl(ND), Out);
      } else {
        Name = ND->getIdentifier()->getName();
      }
      if (Name == Str)
        ND->markUsed(S.Context);
    }
  }
}

static void handleIFuncAttr(Sema &S, Decl *D, const ParsedAttr &AL) {
  StringRef Str;
  if (!S.checkStringLiteralArgumentAttr(AL, 0, Str))
    return;

  // Aliases should be on declarations, not definitions.
  const auto *FD = cast<FunctionDecl>(D);
  if (FD->isThisDeclarationADefinition()) {
    S.Diag(AL.getLoc(), diag::err_alias_is_definition) << FD << 1;
    return;
  }

  markUsedForAliasOrIfunc(S, D, AL, Str);
  D->addAttr(::new (S.Context) IFuncAttr(S.Context, AL, Str));
}

static void handleAliasAttr(Sema &S, Decl *D, const ParsedAttr &AL) {
  StringRef Str;
  if (!S.checkStringLiteralArgumentAttr(AL, 0, Str))
    return;

  if (S.Context.getTargetInfo().getTriple().isOSDarwin()) {
    S.Diag(AL.getLoc(), diag::err_alias_not_supported_on_darwin);
    return;
  }

  if (S.Context.getTargetInfo().getTriple().isNVPTX()) {
    CudaVersion Version =
        ToCudaVersion(S.Context.getTargetInfo().getSDKVersion());
    if (Version != CudaVersion::UNKNOWN && Version < CudaVersion::CUDA_100)
      S.Diag(AL.getLoc(), diag::err_alias_not_supported_on_nvptx);
  }

  // Aliases should be on declarations, not definitions.
  if (const auto *FD = dyn_cast<FunctionDecl>(D)) {
    if (FD->isThisDeclarationADefinition()) {
      S.Diag(AL.getLoc(), diag::err_alias_is_definition) << FD << 0;
      return;
    }
  } else {
    const auto *VD = cast<VarDecl>(D);
    if (VD->isThisDeclarationADefinition() && VD->isExternallyVisible()) {
      S.Diag(AL.getLoc(), diag::err_alias_is_definition) << VD << 0;
      return;
    }
  }

  markUsedForAliasOrIfunc(S, D, AL, Str);
  D->addAttr(::new (S.Context) AliasAttr(S.Context, AL, Str));
}

static void handleTLSModelAttr(Sema &S, Decl *D, const ParsedAttr &AL) {
  StringRef Model;
  SourceLocation LiteralLoc;
  // Check that it is a string.
  if (!S.checkStringLiteralArgumentAttr(AL, 0, Model, &LiteralLoc))
    return;

  // Check that the value.
  if (Model != "global-dynamic" && Model != "local-dynamic"
      && Model != "initial-exec" && Model != "local-exec") {
    S.Diag(LiteralLoc, diag::err_attr_tlsmodel_arg);
    return;
  }

  D->addAttr(::new (S.Context) TLSModelAttr(S.Context, AL, Model));
}

static void handleRestrictAttr(Sema &S, Decl *D, const ParsedAttr &AL) {
  QualType ResultType = getFunctionOrMethodResultType(D);
  if (ResultType->isAnyPointerType() || ResultType->isBlockPointerType()) {
    D->addAttr(::new (S.Context) RestrictAttr(S.Context, AL));
    return;
  }

  S.Diag(AL.getLoc(), diag::warn_attribute_return_pointers_only)
      << AL << getFunctionOrMethodResultSourceRange(D);
}

static void handleCPUSpecificAttr(Sema &S, Decl *D, const ParsedAttr &AL) {
  // Ensure we don't combine these with themselves, since that causes some
  // confusing behavior.
  if (AL.getParsedKind() == ParsedAttr::AT_CPUDispatch) {
    if (checkAttrMutualExclusion<CPUSpecificAttr>(S, D, AL))
      return;

    if (const auto *Other = D->getAttr<CPUDispatchAttr>()) {
      S.Diag(AL.getLoc(), diag::err_disallowed_duplicate_attribute) << AL;
      S.Diag(Other->getLocation(), diag::note_conflicting_attribute);
      return;
    }
  } else if (AL.getParsedKind() == ParsedAttr::AT_CPUSpecific) {
    if (checkAttrMutualExclusion<CPUDispatchAttr>(S, D, AL))
      return;

    if (const auto *Other = D->getAttr<CPUSpecificAttr>()) {
      S.Diag(AL.getLoc(), diag::err_disallowed_duplicate_attribute) << AL;
      S.Diag(Other->getLocation(), diag::note_conflicting_attribute);
      return;
    }
  }

  FunctionDecl *FD = cast<FunctionDecl>(D);

  if (const auto *MD = dyn_cast<CXXMethodDecl>(D)) {
    if (MD->getParent()->isLambda()) {
      S.Diag(AL.getLoc(), diag::err_attribute_dll_lambda) << AL;
      return;
    }
  }

  if (!AL.checkAtLeastNumArgs(S, 1))
    return;

  SmallVector<IdentifierInfo *, 8> CPUs;
  for (unsigned ArgNo = 0; ArgNo < getNumAttributeArgs(AL); ++ArgNo) {
    if (!AL.isArgIdent(ArgNo)) {
      S.Diag(AL.getLoc(), diag::err_attribute_argument_type)
          << AL << AANT_ArgumentIdentifier;
      return;
    }

    IdentifierLoc *CPUArg = AL.getArgAsIdent(ArgNo);
    StringRef CPUName = CPUArg->Ident->getName().trim();

    if (!S.Context.getTargetInfo().validateCPUSpecificCPUDispatch(CPUName)) {
      S.Diag(CPUArg->Loc, diag::err_invalid_cpu_specific_dispatch_value)
          << CPUName << (AL.getKind() == ParsedAttr::AT_CPUDispatch);
      return;
    }

    const TargetInfo &Target = S.Context.getTargetInfo();
    if (llvm::any_of(CPUs, [CPUName, &Target](const IdentifierInfo *Cur) {
          return Target.CPUSpecificManglingCharacter(CPUName) ==
                 Target.CPUSpecificManglingCharacter(Cur->getName());
        })) {
      S.Diag(AL.getLoc(), diag::warn_multiversion_duplicate_entries);
      return;
    }
    CPUs.push_back(CPUArg->Ident);
  }

  FD->setIsMultiVersion(true);
  if (AL.getKind() == ParsedAttr::AT_CPUSpecific)
    D->addAttr(::new (S.Context)
                   CPUSpecificAttr(S.Context, AL, CPUs.data(), CPUs.size()));
  else
    D->addAttr(::new (S.Context)
                   CPUDispatchAttr(S.Context, AL, CPUs.data(), CPUs.size()));
}

static void handleCommonAttr(Sema &S, Decl *D, const ParsedAttr &AL) {
  if (S.LangOpts.CPlusPlus) {
    S.Diag(AL.getLoc(), diag::err_attribute_not_supported_in_lang)
        << AL << AttributeLangSupport::Cpp;
    return;
  }

  D->addAttr(::new (S.Context) CommonAttr(S.Context, AL));
}

static void handleNakedAttr(Sema &S, Decl *D, const ParsedAttr &AL) {
  if (AL.isDeclspecAttribute()) {
    const auto &Triple = S.getASTContext().getTargetInfo().getTriple();
    const auto &Arch = Triple.getArch();
    if (Arch != llvm::Triple::x86 &&
        (Arch != llvm::Triple::arm && Arch != llvm::Triple::thumb)) {
      S.Diag(AL.getLoc(), diag::err_attribute_not_supported_on_arch)
          << AL << Triple.getArchName();
      return;
    }

    // This form is not allowed to be written on a member function (static or
    // nonstatic) when in Microsoft compatibility mode.
    if (S.getLangOpts().MSVCCompat && isa<CXXMethodDecl>(D)) {
      S.Diag(AL.getLoc(), diag::err_attribute_wrong_decl_type_str)
          << AL << AL.isRegularKeywordAttribute() << "non-member functions";
      return;
    }
  }

  D->addAttr(::new (S.Context) NakedAttr(S.Context, AL));
}

static void handleNoReturnAttr(Sema &S, Decl *D, const ParsedAttr &Attrs) {
  if (hasDeclarator(D)) return;

  if (!isa<ObjCMethodDecl>(D)) {
    S.Diag(Attrs.getLoc(), diag::warn_attribute_wrong_decl_type)
        << Attrs << Attrs.isRegularKeywordAttribute()
        << ExpectedFunctionOrMethod;
    return;
  }

  D->addAttr(::new (S.Context) NoReturnAttr(S.Context, Attrs));
}

static void handleStandardNoReturnAttr(Sema &S, Decl *D, const ParsedAttr &A) {
  // The [[_Noreturn]] spelling is deprecated in C23, so if that was used,
  // issue an appropriate diagnostic. However, don't issue a diagnostic if the
  // attribute name comes from a macro expansion. We don't want to punish users
  // who write [[noreturn]] after including <stdnoreturn.h> (where 'noreturn'
  // is defined as a macro which expands to '_Noreturn').
  if (!S.getLangOpts().CPlusPlus &&
      A.getSemanticSpelling() == CXX11NoReturnAttr::C23_Noreturn &&
      !(A.getLoc().isMacroID() &&
        S.getSourceManager().isInSystemMacro(A.getLoc())))
    S.Diag(A.getLoc(), diag::warn_deprecated_noreturn_spelling) << A.getRange();

  D->addAttr(::new (S.Context) CXX11NoReturnAttr(S.Context, A));
}

static void handleNoCfCheckAttr(Sema &S, Decl *D, const ParsedAttr &Attrs) {
  if (!S.getLangOpts().CFProtectionBranch)
    S.Diag(Attrs.getLoc(), diag::warn_nocf_check_attribute_ignored);
  else
    handleSimpleAttribute<AnyX86NoCfCheckAttr>(S, D, Attrs);
}

bool Sema::CheckAttrNoArgs(const ParsedAttr &Attrs) {
  if (!Attrs.checkExactlyNumArgs(*this, 0)) {
    Attrs.setInvalid();
    return true;
  }

  return false;
}

bool Sema::CheckAttrTarget(const ParsedAttr &AL) {
  // Check whether the attribute is valid on the current target.
  const TargetInfo *Aux = Context.getAuxTargetInfo();
  if (!(AL.existsInTarget(Context.getTargetInfo()) ||
        (Context.getLangOpts().SYCLIsDevice &&
         Aux && AL.existsInTarget(*Aux)))) {
    Diag(AL.getLoc(), AL.isRegularKeywordAttribute()
                          ? diag::err_keyword_not_supported_on_target
                          : diag::warn_unknown_attribute_ignored)
        << AL << AL.getRange();
    AL.setInvalid();
    return true;
  }

  return false;
}

static void handleAnalyzerNoReturnAttr(Sema &S, Decl *D, const ParsedAttr &AL) {

  // The checking path for 'noreturn' and 'analyzer_noreturn' are different
  // because 'analyzer_noreturn' does not impact the type.
  if (!isFunctionOrMethodOrBlockForAttrSubject(D)) {
    ValueDecl *VD = dyn_cast<ValueDecl>(D);
    if (!VD || (!VD->getType()->isBlockPointerType() &&
                !VD->getType()->isFunctionPointerType())) {
      S.Diag(AL.getLoc(), AL.isStandardAttributeSyntax()
                              ? diag::err_attribute_wrong_decl_type
                              : diag::warn_attribute_wrong_decl_type)
          << AL << AL.isRegularKeywordAttribute()
          << ExpectedFunctionMethodOrBlock;
      return;
    }
  }

  D->addAttr(::new (S.Context) AnalyzerNoReturnAttr(S.Context, AL));
}

// PS3 PPU-specific.
static void handleVecReturnAttr(Sema &S, Decl *D, const ParsedAttr &AL) {
  /*
    Returning a Vector Class in Registers

    According to the PPU ABI specifications, a class with a single member of
    vector type is returned in memory when used as the return value of a
    function.
    This results in inefficient code when implementing vector classes. To return
    the value in a single vector register, add the vecreturn attribute to the
    class definition. This attribute is also applicable to struct types.

    Example:

    struct Vector
    {
      __vector float xyzw;
    } __attribute__((vecreturn));

    Vector Add(Vector lhs, Vector rhs)
    {
      Vector result;
      result.xyzw = vec_add(lhs.xyzw, rhs.xyzw);
      return result; // This will be returned in a register
    }
  */
  if (VecReturnAttr *A = D->getAttr<VecReturnAttr>()) {
    S.Diag(AL.getLoc(), diag::err_repeat_attribute) << A;
    return;
  }

  const auto *R = cast<RecordDecl>(D);
  int count = 0;

  if (!isa<CXXRecordDecl>(R)) {
    S.Diag(AL.getLoc(), diag::err_attribute_vecreturn_only_vector_member);
    return;
  }

  if (!cast<CXXRecordDecl>(R)->isPOD()) {
    S.Diag(AL.getLoc(), diag::err_attribute_vecreturn_only_pod_record);
    return;
  }

  for (const auto *I : R->fields()) {
    if ((count == 1) || !I->getType()->isVectorType()) {
      S.Diag(AL.getLoc(), diag::err_attribute_vecreturn_only_vector_member);
      return;
    }
    count++;
  }

  D->addAttr(::new (S.Context) VecReturnAttr(S.Context, AL));
}

static void handleDependencyAttr(Sema &S, Scope *Scope, Decl *D,
                                 const ParsedAttr &AL) {
  if (isa<ParmVarDecl>(D)) {
    // [[carries_dependency]] can only be applied to a parameter if it is a
    // parameter of a function declaration or lambda.
    if (!(Scope->getFlags() & clang::Scope::FunctionDeclarationScope)) {
      S.Diag(AL.getLoc(),
             diag::err_carries_dependency_param_not_function_decl);
      return;
    }
  }

  D->addAttr(::new (S.Context) CarriesDependencyAttr(S.Context, AL));
}

static void handleUnusedAttr(Sema &S, Decl *D, const ParsedAttr &AL) {
  bool IsCXX17Attr = AL.isCXX11Attribute() && !AL.getScopeName();

  // If this is spelled as the standard C++17 attribute, but not in C++17, warn
  // about using it as an extension.
  if (!S.getLangOpts().CPlusPlus17 && IsCXX17Attr)
    S.Diag(AL.getLoc(), diag::ext_cxx17_attr) << AL;

  D->addAttr(::new (S.Context) UnusedAttr(S.Context, AL));
}

static void handleConstructorAttr(Sema &S, Decl *D, const ParsedAttr &AL) {
  uint32_t priority = ConstructorAttr::DefaultPriority;
  if (S.getLangOpts().HLSL && AL.getNumArgs()) {
    S.Diag(AL.getLoc(), diag::err_hlsl_init_priority_unsupported);
    return;
  }
  if (AL.getNumArgs() &&
      !S.checkUInt32Argument(AL, AL.getArgAsExpr(0), priority))
    return;

  D->addAttr(::new (S.Context) ConstructorAttr(S.Context, AL, priority));
}

static void handleDestructorAttr(Sema &S, Decl *D, const ParsedAttr &AL) {
  uint32_t priority = DestructorAttr::DefaultPriority;
  if (AL.getNumArgs() &&
      !S.checkUInt32Argument(AL, AL.getArgAsExpr(0), priority))
    return;

  D->addAttr(::new (S.Context) DestructorAttr(S.Context, AL, priority));
}

template <typename AttrTy>
static void handleAttrWithMessage(Sema &S, Decl *D, const ParsedAttr &AL) {
  // Handle the case where the attribute has a text message.
  StringRef Str;
  if (AL.getNumArgs() == 1 && !S.checkStringLiteralArgumentAttr(AL, 0, Str))
    return;

  D->addAttr(::new (S.Context) AttrTy(S.Context, AL, Str));
}

static bool checkAvailabilityAttr(Sema &S, SourceRange Range,
                                  IdentifierInfo *Platform,
                                  VersionTuple Introduced,
                                  VersionTuple Deprecated,
                                  VersionTuple Obsoleted) {
  StringRef PlatformName
    = AvailabilityAttr::getPrettyPlatformName(Platform->getName());
  if (PlatformName.empty())
    PlatformName = Platform->getName();

  // Ensure that Introduced <= Deprecated <= Obsoleted (although not all
  // of these steps are needed).
  if (!Introduced.empty() && !Deprecated.empty() &&
      !(Introduced <= Deprecated)) {
    S.Diag(Range.getBegin(), diag::warn_availability_version_ordering)
      << 1 << PlatformName << Deprecated.getAsString()
      << 0 << Introduced.getAsString();
    return true;
  }

  if (!Introduced.empty() && !Obsoleted.empty() &&
      !(Introduced <= Obsoleted)) {
    S.Diag(Range.getBegin(), diag::warn_availability_version_ordering)
      << 2 << PlatformName << Obsoleted.getAsString()
      << 0 << Introduced.getAsString();
    return true;
  }

  if (!Deprecated.empty() && !Obsoleted.empty() &&
      !(Deprecated <= Obsoleted)) {
    S.Diag(Range.getBegin(), diag::warn_availability_version_ordering)
      << 2 << PlatformName << Obsoleted.getAsString()
      << 1 << Deprecated.getAsString();
    return true;
  }

  return false;
}

/// Check whether the two versions match.
///
/// If either version tuple is empty, then they are assumed to match. If
/// \p BeforeIsOkay is true, then \p X can be less than or equal to \p Y.
static bool versionsMatch(const VersionTuple &X, const VersionTuple &Y,
                          bool BeforeIsOkay) {
  if (X.empty() || Y.empty())
    return true;

  if (X == Y)
    return true;

  if (BeforeIsOkay && X < Y)
    return true;

  return false;
}

AvailabilityAttr *Sema::mergeAvailabilityAttr(
    NamedDecl *D, const AttributeCommonInfo &CI, IdentifierInfo *Platform,
    bool Implicit, VersionTuple Introduced, VersionTuple Deprecated,
    VersionTuple Obsoleted, bool IsUnavailable, StringRef Message,
    bool IsStrict, StringRef Replacement, AvailabilityMergeKind AMK,
    int Priority, IdentifierInfo *Environment) {
  VersionTuple MergedIntroduced = Introduced;
  VersionTuple MergedDeprecated = Deprecated;
  VersionTuple MergedObsoleted = Obsoleted;
  bool FoundAny = false;
  bool OverrideOrImpl = false;
  switch (AMK) {
  case AMK_None:
  case AMK_Redeclaration:
    OverrideOrImpl = false;
    break;

  case AMK_Override:
  case AMK_ProtocolImplementation:
  case AMK_OptionalProtocolImplementation:
    OverrideOrImpl = true;
    break;
  }

  if (D->hasAttrs()) {
    AttrVec &Attrs = D->getAttrs();
    for (unsigned i = 0, e = Attrs.size(); i != e;) {
      const auto *OldAA = dyn_cast<AvailabilityAttr>(Attrs[i]);
      if (!OldAA) {
        ++i;
        continue;
      }

      IdentifierInfo *OldPlatform = OldAA->getPlatform();
      if (OldPlatform != Platform) {
        ++i;
        continue;
      }

      IdentifierInfo *OldEnvironment = OldAA->getEnvironment();
      if (OldEnvironment != Environment) {
        ++i;
        continue;
      }

      // If there is an existing availability attribute for this platform that
      // has a lower priority use the existing one and discard the new
      // attribute.
      if (OldAA->getPriority() < Priority)
        return nullptr;

      // If there is an existing attribute for this platform that has a higher
      // priority than the new attribute then erase the old one and continue
      // processing the attributes.
      if (OldAA->getPriority() > Priority) {
        Attrs.erase(Attrs.begin() + i);
        --e;
        continue;
      }

      FoundAny = true;
      VersionTuple OldIntroduced = OldAA->getIntroduced();
      VersionTuple OldDeprecated = OldAA->getDeprecated();
      VersionTuple OldObsoleted = OldAA->getObsoleted();
      bool OldIsUnavailable = OldAA->getUnavailable();

      if (!versionsMatch(OldIntroduced, Introduced, OverrideOrImpl) ||
          !versionsMatch(Deprecated, OldDeprecated, OverrideOrImpl) ||
          !versionsMatch(Obsoleted, OldObsoleted, OverrideOrImpl) ||
          !(OldIsUnavailable == IsUnavailable ||
            (OverrideOrImpl && !OldIsUnavailable && IsUnavailable))) {
        if (OverrideOrImpl) {
          int Which = -1;
          VersionTuple FirstVersion;
          VersionTuple SecondVersion;
          if (!versionsMatch(OldIntroduced, Introduced, OverrideOrImpl)) {
            Which = 0;
            FirstVersion = OldIntroduced;
            SecondVersion = Introduced;
          } else if (!versionsMatch(Deprecated, OldDeprecated, OverrideOrImpl)) {
            Which = 1;
            FirstVersion = Deprecated;
            SecondVersion = OldDeprecated;
          } else if (!versionsMatch(Obsoleted, OldObsoleted, OverrideOrImpl)) {
            Which = 2;
            FirstVersion = Obsoleted;
            SecondVersion = OldObsoleted;
          }

          if (Which == -1) {
            Diag(OldAA->getLocation(),
                 diag::warn_mismatched_availability_override_unavail)
              << AvailabilityAttr::getPrettyPlatformName(Platform->getName())
              << (AMK == AMK_Override);
          } else if (Which != 1 && AMK == AMK_OptionalProtocolImplementation) {
            // Allow different 'introduced' / 'obsoleted' availability versions
            // on a method that implements an optional protocol requirement. It
            // makes less sense to allow this for 'deprecated' as the user can't
            // see if the method is 'deprecated' as 'respondsToSelector' will
            // still return true when the method is deprecated.
            ++i;
            continue;
          } else {
            Diag(OldAA->getLocation(),
                 diag::warn_mismatched_availability_override)
              << Which
              << AvailabilityAttr::getPrettyPlatformName(Platform->getName())
              << FirstVersion.getAsString() << SecondVersion.getAsString()
              << (AMK == AMK_Override);
          }
          if (AMK == AMK_Override)
            Diag(CI.getLoc(), diag::note_overridden_method);
          else
            Diag(CI.getLoc(), diag::note_protocol_method);
        } else {
          Diag(OldAA->getLocation(), diag::warn_mismatched_availability);
          Diag(CI.getLoc(), diag::note_previous_attribute);
        }

        Attrs.erase(Attrs.begin() + i);
        --e;
        continue;
      }

      VersionTuple MergedIntroduced2 = MergedIntroduced;
      VersionTuple MergedDeprecated2 = MergedDeprecated;
      VersionTuple MergedObsoleted2 = MergedObsoleted;

      if (MergedIntroduced2.empty())
        MergedIntroduced2 = OldIntroduced;
      if (MergedDeprecated2.empty())
        MergedDeprecated2 = OldDeprecated;
      if (MergedObsoleted2.empty())
        MergedObsoleted2 = OldObsoleted;

      if (checkAvailabilityAttr(*this, OldAA->getRange(), Platform,
                                MergedIntroduced2, MergedDeprecated2,
                                MergedObsoleted2)) {
        Attrs.erase(Attrs.begin() + i);
        --e;
        continue;
      }

      MergedIntroduced = MergedIntroduced2;
      MergedDeprecated = MergedDeprecated2;
      MergedObsoleted = MergedObsoleted2;
      ++i;
    }
  }

  if (FoundAny &&
      MergedIntroduced == Introduced &&
      MergedDeprecated == Deprecated &&
      MergedObsoleted == Obsoleted)
    return nullptr;

  // Only create a new attribute if !OverrideOrImpl, but we want to do
  // the checking.
  if (!checkAvailabilityAttr(*this, CI.getRange(), Platform, MergedIntroduced,
                             MergedDeprecated, MergedObsoleted) &&
      !OverrideOrImpl) {
    auto *Avail = ::new (Context) AvailabilityAttr(
        Context, CI, Platform, Introduced, Deprecated, Obsoleted, IsUnavailable,
        Message, IsStrict, Replacement, Priority, Environment);
    Avail->setImplicit(Implicit);
    return Avail;
  }
  return nullptr;
}

static void handleAvailabilityAttr(Sema &S, Decl *D, const ParsedAttr &AL) {
  if (isa<UsingDecl, UnresolvedUsingTypenameDecl, UnresolvedUsingValueDecl>(
          D)) {
    S.Diag(AL.getRange().getBegin(), diag::warn_deprecated_ignored_on_using)
        << AL;
    return;
  }

  if (!AL.checkExactlyNumArgs(S, 1))
    return;
  IdentifierLoc *Platform = AL.getArgAsIdent(0);

  IdentifierInfo *II = Platform->Ident;
  if (AvailabilityAttr::getPrettyPlatformName(II->getName()).empty())
    S.Diag(Platform->Loc, diag::warn_availability_unknown_platform)
      << Platform->Ident;

  auto *ND = dyn_cast<NamedDecl>(D);
  if (!ND) // We warned about this already, so just return.
    return;

  AvailabilityChange Introduced = AL.getAvailabilityIntroduced();
  AvailabilityChange Deprecated = AL.getAvailabilityDeprecated();
  AvailabilityChange Obsoleted = AL.getAvailabilityObsoleted();
  bool IsUnavailable = AL.getUnavailableLoc().isValid();
  bool IsStrict = AL.getStrictLoc().isValid();
  StringRef Str;
  if (const auto *SE = dyn_cast_if_present<StringLiteral>(AL.getMessageExpr()))
    Str = SE->getString();
  StringRef Replacement;
  if (const auto *SE =
          dyn_cast_if_present<StringLiteral>(AL.getReplacementExpr()))
    Replacement = SE->getString();

  if (II->isStr("swift")) {
    if (Introduced.isValid() || Obsoleted.isValid() ||
        (!IsUnavailable && !Deprecated.isValid())) {
      S.Diag(AL.getLoc(),
             diag::warn_availability_swift_unavailable_deprecated_only);
      return;
    }
  }

  if (II->isStr("fuchsia")) {
    std::optional<unsigned> Min, Sub;
    if ((Min = Introduced.Version.getMinor()) ||
        (Sub = Introduced.Version.getSubminor())) {
      S.Diag(AL.getLoc(), diag::warn_availability_fuchsia_unavailable_minor);
      return;
    }
  }

  if (S.getLangOpts().HLSL && IsStrict)
    S.Diag(AL.getStrictLoc(), diag::err_availability_unexpected_parameter)
        << "strict" << /* HLSL */ 0;

  int PriorityModifier = AL.isPragmaClangAttribute()
                             ? Sema::AP_PragmaClangAttribute
                             : Sema::AP_Explicit;

  const IdentifierLoc *EnvironmentLoc = AL.getEnvironment();
  IdentifierInfo *IIEnvironment = nullptr;
  if (EnvironmentLoc) {
    if (S.getLangOpts().HLSL) {
      IIEnvironment = EnvironmentLoc->Ident;
      if (AvailabilityAttr::getEnvironmentType(
              EnvironmentLoc->Ident->getName()) ==
          llvm::Triple::EnvironmentType::UnknownEnvironment)
        S.Diag(EnvironmentLoc->Loc, diag::warn_availability_unknown_environment)
            << EnvironmentLoc->Ident;
    } else {
      S.Diag(EnvironmentLoc->Loc, diag::err_availability_unexpected_parameter)
          << "environment" << /* C/C++ */ 1;
    }
  }

  AvailabilityAttr *NewAttr = S.mergeAvailabilityAttr(
      ND, AL, II, false /*Implicit*/, Introduced.Version, Deprecated.Version,
      Obsoleted.Version, IsUnavailable, Str, IsStrict, Replacement,
      Sema::AMK_None, PriorityModifier, IIEnvironment);
  if (NewAttr)
    D->addAttr(NewAttr);

  // Transcribe "ios" to "watchos" (and add a new attribute) if the versioning
  // matches before the start of the watchOS platform.
  if (S.Context.getTargetInfo().getTriple().isWatchOS()) {
    IdentifierInfo *NewII = nullptr;
    if (II->getName() == "ios")
      NewII = &S.Context.Idents.get("watchos");
    else if (II->getName() == "ios_app_extension")
      NewII = &S.Context.Idents.get("watchos_app_extension");

    if (NewII) {
      const auto *SDKInfo = S.getDarwinSDKInfoForAvailabilityChecking();
      const auto *IOSToWatchOSMapping =
          SDKInfo ? SDKInfo->getVersionMapping(
                        DarwinSDKInfo::OSEnvPair::iOStoWatchOSPair())
                  : nullptr;

      auto adjustWatchOSVersion =
          [IOSToWatchOSMapping](VersionTuple Version) -> VersionTuple {
        if (Version.empty())
          return Version;
        auto MinimumWatchOSVersion = VersionTuple(2, 0);

        if (IOSToWatchOSMapping) {
          if (auto MappedVersion = IOSToWatchOSMapping->map(
                  Version, MinimumWatchOSVersion, std::nullopt)) {
            return *MappedVersion;
          }
        }

        auto Major = Version.getMajor();
        auto NewMajor = Major >= 9 ? Major - 7 : 0;
        if (NewMajor >= 2) {
          if (Version.getMinor()) {
            if (Version.getSubminor())
              return VersionTuple(NewMajor, *Version.getMinor(),
                                  *Version.getSubminor());
            else
              return VersionTuple(NewMajor, *Version.getMinor());
          }
          return VersionTuple(NewMajor);
        }

        return MinimumWatchOSVersion;
      };

      auto NewIntroduced = adjustWatchOSVersion(Introduced.Version);
      auto NewDeprecated = adjustWatchOSVersion(Deprecated.Version);
      auto NewObsoleted = adjustWatchOSVersion(Obsoleted.Version);

      AvailabilityAttr *NewAttr = S.mergeAvailabilityAttr(
          ND, AL, NewII, true /*Implicit*/, NewIntroduced, NewDeprecated,
          NewObsoleted, IsUnavailable, Str, IsStrict, Replacement,
          Sema::AMK_None, PriorityModifier + Sema::AP_InferredFromOtherPlatform,
          IIEnvironment);
      if (NewAttr)
        D->addAttr(NewAttr);
    }
  } else if (S.Context.getTargetInfo().getTriple().isTvOS()) {
    // Transcribe "ios" to "tvos" (and add a new attribute) if the versioning
    // matches before the start of the tvOS platform.
    IdentifierInfo *NewII = nullptr;
    if (II->getName() == "ios")
      NewII = &S.Context.Idents.get("tvos");
    else if (II->getName() == "ios_app_extension")
      NewII = &S.Context.Idents.get("tvos_app_extension");

    if (NewII) {
      const auto *SDKInfo = S.getDarwinSDKInfoForAvailabilityChecking();
      const auto *IOSToTvOSMapping =
          SDKInfo ? SDKInfo->getVersionMapping(
                        DarwinSDKInfo::OSEnvPair::iOStoTvOSPair())
                  : nullptr;

      auto AdjustTvOSVersion =
          [IOSToTvOSMapping](VersionTuple Version) -> VersionTuple {
        if (Version.empty())
          return Version;

        if (IOSToTvOSMapping) {
          if (auto MappedVersion = IOSToTvOSMapping->map(
                  Version, VersionTuple(0, 0), std::nullopt)) {
            return *MappedVersion;
          }
        }
        return Version;
      };

      auto NewIntroduced = AdjustTvOSVersion(Introduced.Version);
      auto NewDeprecated = AdjustTvOSVersion(Deprecated.Version);
      auto NewObsoleted = AdjustTvOSVersion(Obsoleted.Version);

      AvailabilityAttr *NewAttr = S.mergeAvailabilityAttr(
          ND, AL, NewII, true /*Implicit*/, NewIntroduced, NewDeprecated,
          NewObsoleted, IsUnavailable, Str, IsStrict, Replacement,
          Sema::AMK_None, PriorityModifier + Sema::AP_InferredFromOtherPlatform,
          IIEnvironment);
      if (NewAttr)
        D->addAttr(NewAttr);
    }
  } else if (S.Context.getTargetInfo().getTriple().getOS() ==
                 llvm::Triple::IOS &&
             S.Context.getTargetInfo().getTriple().isMacCatalystEnvironment()) {
    auto GetSDKInfo = [&]() {
      return S.getDarwinSDKInfoForAvailabilityChecking(AL.getRange().getBegin(),
                                                       "macOS");
    };

    // Transcribe "ios" to "maccatalyst" (and add a new attribute).
    IdentifierInfo *NewII = nullptr;
    if (II->getName() == "ios")
      NewII = &S.Context.Idents.get("maccatalyst");
    else if (II->getName() == "ios_app_extension")
      NewII = &S.Context.Idents.get("maccatalyst_app_extension");
    if (NewII) {
      auto MinMacCatalystVersion = [](const VersionTuple &V) {
        if (V.empty())
          return V;
        if (V.getMajor() < 13 ||
            (V.getMajor() == 13 && V.getMinor() && *V.getMinor() < 1))
          return VersionTuple(13, 1); // The min Mac Catalyst version is 13.1.
        return V;
      };
      AvailabilityAttr *NewAttr = S.mergeAvailabilityAttr(
          ND, AL, NewII, true /*Implicit*/,
          MinMacCatalystVersion(Introduced.Version),
          MinMacCatalystVersion(Deprecated.Version),
          MinMacCatalystVersion(Obsoleted.Version), IsUnavailable, Str,
          IsStrict, Replacement, Sema::AMK_None,
          PriorityModifier + Sema::AP_InferredFromOtherPlatform, IIEnvironment);
      if (NewAttr)
        D->addAttr(NewAttr);
    } else if (II->getName() == "macos" && GetSDKInfo() &&
               (!Introduced.Version.empty() || !Deprecated.Version.empty() ||
                !Obsoleted.Version.empty())) {
      if (const auto *MacOStoMacCatalystMapping =
              GetSDKInfo()->getVersionMapping(
                  DarwinSDKInfo::OSEnvPair::macOStoMacCatalystPair())) {
        // Infer Mac Catalyst availability from the macOS availability attribute
        // if it has versioned availability. Don't infer 'unavailable'. This
        // inferred availability has lower priority than the other availability
        // attributes that are inferred from 'ios'.
        NewII = &S.Context.Idents.get("maccatalyst");
        auto RemapMacOSVersion =
            [&](const VersionTuple &V) -> std::optional<VersionTuple> {
          if (V.empty())
            return std::nullopt;
          // API_TO_BE_DEPRECATED is 100000.
          if (V.getMajor() == 100000)
            return VersionTuple(100000);
          // The minimum iosmac version is 13.1
          return MacOStoMacCatalystMapping->map(V, VersionTuple(13, 1),
                                                std::nullopt);
        };
        std::optional<VersionTuple> NewIntroduced =
                                        RemapMacOSVersion(Introduced.Version),
                                    NewDeprecated =
                                        RemapMacOSVersion(Deprecated.Version),
                                    NewObsoleted =
                                        RemapMacOSVersion(Obsoleted.Version);
        if (NewIntroduced || NewDeprecated || NewObsoleted) {
          auto VersionOrEmptyVersion =
              [](const std::optional<VersionTuple> &V) -> VersionTuple {
            return V ? *V : VersionTuple();
          };
          AvailabilityAttr *NewAttr = S.mergeAvailabilityAttr(
              ND, AL, NewII, true /*Implicit*/,
              VersionOrEmptyVersion(NewIntroduced),
              VersionOrEmptyVersion(NewDeprecated),
              VersionOrEmptyVersion(NewObsoleted), /*IsUnavailable=*/false, Str,
              IsStrict, Replacement, Sema::AMK_None,
              PriorityModifier + Sema::AP_InferredFromOtherPlatform +
                  Sema::AP_InferredFromOtherPlatform,
              IIEnvironment);
          if (NewAttr)
            D->addAttr(NewAttr);
        }
      }
    }
  }
}

static void handleExternalSourceSymbolAttr(Sema &S, Decl *D,
                                           const ParsedAttr &AL) {
  if (!AL.checkAtLeastNumArgs(S, 1) || !AL.checkAtMostNumArgs(S, 4))
    return;

  StringRef Language;
  if (const auto *SE = dyn_cast_if_present<StringLiteral>(AL.getArgAsExpr(0)))
    Language = SE->getString();
  StringRef DefinedIn;
  if (const auto *SE = dyn_cast_if_present<StringLiteral>(AL.getArgAsExpr(1)))
    DefinedIn = SE->getString();
  bool IsGeneratedDeclaration = AL.getArgAsIdent(2) != nullptr;
  StringRef USR;
  if (const auto *SE = dyn_cast_if_present<StringLiteral>(AL.getArgAsExpr(3)))
    USR = SE->getString();

  D->addAttr(::new (S.Context) ExternalSourceSymbolAttr(
      S.Context, AL, Language, DefinedIn, IsGeneratedDeclaration, USR));
}

template <class T>
static T *mergeVisibilityAttr(Sema &S, Decl *D, const AttributeCommonInfo &CI,
                              typename T::VisibilityType value) {
  T *existingAttr = D->getAttr<T>();
  if (existingAttr) {
    typename T::VisibilityType existingValue = existingAttr->getVisibility();
    if (existingValue == value)
      return nullptr;
    S.Diag(existingAttr->getLocation(), diag::err_mismatched_visibility);
    S.Diag(CI.getLoc(), diag::note_previous_attribute);
    D->dropAttr<T>();
  }
  return ::new (S.Context) T(S.Context, CI, value);
}

VisibilityAttr *Sema::mergeVisibilityAttr(Decl *D,
                                          const AttributeCommonInfo &CI,
                                          VisibilityAttr::VisibilityType Vis) {
  return ::mergeVisibilityAttr<VisibilityAttr>(*this, D, CI, Vis);
}

TypeVisibilityAttr *
Sema::mergeTypeVisibilityAttr(Decl *D, const AttributeCommonInfo &CI,
                              TypeVisibilityAttr::VisibilityType Vis) {
  return ::mergeVisibilityAttr<TypeVisibilityAttr>(*this, D, CI, Vis);
}

static void handleVisibilityAttr(Sema &S, Decl *D, const ParsedAttr &AL,
                                 bool isTypeVisibility) {
  // Visibility attributes don't mean anything on a typedef.
  if (isa<TypedefNameDecl>(D)) {
    S.Diag(AL.getRange().getBegin(), diag::warn_attribute_ignored) << AL;
    return;
  }

  // 'type_visibility' can only go on a type or namespace.
  if (isTypeVisibility && !(isa<TagDecl>(D) || isa<ObjCInterfaceDecl>(D) ||
                            isa<NamespaceDecl>(D))) {
    S.Diag(AL.getRange().getBegin(), diag::err_attribute_wrong_decl_type)
        << AL << AL.isRegularKeywordAttribute() << ExpectedTypeOrNamespace;
    return;
  }

  // Check that the argument is a string literal.
  StringRef TypeStr;
  SourceLocation LiteralLoc;
  if (!S.checkStringLiteralArgumentAttr(AL, 0, TypeStr, &LiteralLoc))
    return;

  VisibilityAttr::VisibilityType type;
  if (!VisibilityAttr::ConvertStrToVisibilityType(TypeStr, type)) {
    S.Diag(LiteralLoc, diag::warn_attribute_type_not_supported) << AL
                                                                << TypeStr;
    return;
  }

  // Complain about attempts to use protected visibility on targets
  // (like Darwin) that don't support it.
  if (type == VisibilityAttr::Protected &&
      !S.Context.getTargetInfo().hasProtectedVisibility()) {
    S.Diag(AL.getLoc(), diag::warn_attribute_protected_visibility);
    type = VisibilityAttr::Default;
  }

  Attr *newAttr;
  if (isTypeVisibility) {
    newAttr = S.mergeTypeVisibilityAttr(
        D, AL, (TypeVisibilityAttr::VisibilityType)type);
  } else {
    newAttr = S.mergeVisibilityAttr(D, AL, type);
  }
  if (newAttr)
    D->addAttr(newAttr);
}

static void handleSentinelAttr(Sema &S, Decl *D, const ParsedAttr &AL) {
  unsigned sentinel = (unsigned)SentinelAttr::DefaultSentinel;
  if (AL.getNumArgs() > 0) {
    Expr *E = AL.getArgAsExpr(0);
    std::optional<llvm::APSInt> Idx = llvm::APSInt(32);
    if (E->isTypeDependent() || !(Idx = E->getIntegerConstantExpr(S.Context))) {
      S.Diag(AL.getLoc(), diag::err_attribute_argument_n_type)
          << AL << 1 << AANT_ArgumentIntegerConstant << E->getSourceRange();
      return;
    }

    if (Idx->isSigned() && Idx->isNegative()) {
      S.Diag(AL.getLoc(), diag::err_attribute_sentinel_less_than_zero)
        << E->getSourceRange();
      return;
    }

    sentinel = Idx->getZExtValue();
  }

  unsigned nullPos = (unsigned)SentinelAttr::DefaultNullPos;
  if (AL.getNumArgs() > 1) {
    Expr *E = AL.getArgAsExpr(1);
    std::optional<llvm::APSInt> Idx = llvm::APSInt(32);
    if (E->isTypeDependent() || !(Idx = E->getIntegerConstantExpr(S.Context))) {
      S.Diag(AL.getLoc(), diag::err_attribute_argument_n_type)
          << AL << 2 << AANT_ArgumentIntegerConstant << E->getSourceRange();
      return;
    }
    nullPos = Idx->getZExtValue();

    if ((Idx->isSigned() && Idx->isNegative()) || nullPos > 1) {
      // FIXME: This error message could be improved, it would be nice
      // to say what the bounds actually are.
      S.Diag(AL.getLoc(), diag::err_attribute_sentinel_not_zero_or_one)
        << E->getSourceRange();
      return;
    }
  }

  if (const auto *FD = dyn_cast<FunctionDecl>(D)) {
    const FunctionType *FT = FD->getType()->castAs<FunctionType>();
    if (isa<FunctionNoProtoType>(FT)) {
      S.Diag(AL.getLoc(), diag::warn_attribute_sentinel_named_arguments);
      return;
    }

    if (!cast<FunctionProtoType>(FT)->isVariadic()) {
      S.Diag(AL.getLoc(), diag::warn_attribute_sentinel_not_variadic) << 0;
      return;
    }
  } else if (const auto *MD = dyn_cast<ObjCMethodDecl>(D)) {
    if (!MD->isVariadic()) {
      S.Diag(AL.getLoc(), diag::warn_attribute_sentinel_not_variadic) << 0;
      return;
    }
  } else if (const auto *BD = dyn_cast<BlockDecl>(D)) {
    if (!BD->isVariadic()) {
      S.Diag(AL.getLoc(), diag::warn_attribute_sentinel_not_variadic) << 1;
      return;
    }
  } else if (const auto *V = dyn_cast<VarDecl>(D)) {
    QualType Ty = V->getType();
    if (Ty->isBlockPointerType() || Ty->isFunctionPointerType()) {
      const FunctionType *FT = Ty->isFunctionPointerType()
                                   ? D->getFunctionType()
                                   : Ty->castAs<BlockPointerType>()
                                         ->getPointeeType()
                                         ->castAs<FunctionType>();
      if (!cast<FunctionProtoType>(FT)->isVariadic()) {
        int m = Ty->isFunctionPointerType() ? 0 : 1;
        S.Diag(AL.getLoc(), diag::warn_attribute_sentinel_not_variadic) << m;
        return;
      }
    } else {
      S.Diag(AL.getLoc(), diag::warn_attribute_wrong_decl_type)
          << AL << AL.isRegularKeywordAttribute()
          << ExpectedFunctionMethodOrBlock;
      return;
    }
  } else {
    S.Diag(AL.getLoc(), diag::warn_attribute_wrong_decl_type)
        << AL << AL.isRegularKeywordAttribute()
        << ExpectedFunctionMethodOrBlock;
    return;
  }
  D->addAttr(::new (S.Context) SentinelAttr(S.Context, AL, sentinel, nullPos));
}

static void handleWarnUnusedResult(Sema &S, Decl *D, const ParsedAttr &AL) {
  if (D->getFunctionType() &&
      D->getFunctionType()->getReturnType()->isVoidType() &&
      !isa<CXXConstructorDecl>(D)) {
    S.Diag(AL.getLoc(), diag::warn_attribute_void_function_method) << AL << 0;
    return;
  }
  if (const auto *MD = dyn_cast<ObjCMethodDecl>(D))
    if (MD->getReturnType()->isVoidType()) {
      S.Diag(AL.getLoc(), diag::warn_attribute_void_function_method) << AL << 1;
      return;
    }

  StringRef Str;
  if (AL.isStandardAttributeSyntax() && !AL.getScopeName()) {
    // The standard attribute cannot be applied to variable declarations such
    // as a function pointer.
    if (isa<VarDecl>(D))
      S.Diag(AL.getLoc(), diag::warn_attribute_wrong_decl_type_str)
          << AL << AL.isRegularKeywordAttribute()
          << "functions, classes, or enumerations";

    // If this is spelled as the standard C++17 attribute, but not in C++17,
    // warn about using it as an extension. If there are attribute arguments,
    // then claim it's a C++20 extension instead.
    // FIXME: If WG14 does not seem likely to adopt the same feature, add an
    // extension warning for C23 mode.
    const LangOptions &LO = S.getLangOpts();
    if (AL.getNumArgs() == 1) {
      if (LO.CPlusPlus && !LO.CPlusPlus20)
        S.Diag(AL.getLoc(), diag::ext_cxx20_attr) << AL;

      // Since this is spelled [[nodiscard]], get the optional string
      // literal. If in C++ mode, but not in C++20 mode, diagnose as an
      // extension.
      // FIXME: C23 should support this feature as well, even as an extension.
      if (!S.checkStringLiteralArgumentAttr(AL, 0, Str, nullptr))
        return;
    } else if (LO.CPlusPlus && !LO.CPlusPlus17)
      S.Diag(AL.getLoc(), diag::ext_cxx17_attr) << AL;
  }

  if ((!AL.isGNUAttribute() &&
       !(AL.isStandardAttributeSyntax() && AL.isClangScope())) &&
      isa<TypedefNameDecl>(D)) {
    S.Diag(AL.getLoc(), diag::warn_unused_result_typedef_unsupported_spelling)
        << AL.isGNUScope();
    return;
  }

  D->addAttr(::new (S.Context) WarnUnusedResultAttr(S.Context, AL, Str));
}

static void handleWeakImportAttr(Sema &S, Decl *D, const ParsedAttr &AL) {
  // weak_import only applies to variable & function declarations.
  bool isDef = false;
  if (!D->canBeWeakImported(isDef)) {
    if (isDef)
      S.Diag(AL.getLoc(), diag::warn_attribute_invalid_on_definition)
        << "weak_import";
    else if (isa<ObjCPropertyDecl>(D) || isa<ObjCMethodDecl>(D) ||
             (S.Context.getTargetInfo().getTriple().isOSDarwin() &&
              (isa<ObjCInterfaceDecl>(D) || isa<EnumDecl>(D)))) {
      // Nothing to warn about here.
    } else
      S.Diag(AL.getLoc(), diag::warn_attribute_wrong_decl_type)
          << AL << AL.isRegularKeywordAttribute() << ExpectedVariableOrFunction;

    return;
  }

  D->addAttr(::new (S.Context) WeakImportAttr(S.Context, AL));
}

// Handles reqd_work_group_size and work_group_size_hint.
template <typename WorkGroupAttr>
static void handleWorkGroupSize(Sema &S, Decl *D, const ParsedAttr &AL) {
  if (!AL.checkExactlyNumArgs(S, 3))
    return;

  uint32_t WGSize[3];
  for (unsigned i = 0; i < 3; ++i) {
    const Expr *E = AL.getArgAsExpr(i);
    if (!S.checkUInt32Argument(AL, E, WGSize[i], i,
                               /*StrictlyUnsigned=*/true))
      return;
    if (WGSize[i] == 0) {
      S.Diag(AL.getLoc(), diag::err_attribute_argument_is_zero)
          << AL << E->getSourceRange();
      return;
    }
  }

  WorkGroupAttr *Existing = D->getAttr<WorkGroupAttr>();
  if (Existing && !(Existing->getXDim() == WGSize[0] &&
                    Existing->getYDim() == WGSize[1] &&
                    Existing->getZDim() == WGSize[2]))
    S.Diag(AL.getLoc(), diag::warn_duplicate_attribute) << AL;

  D->addAttr(::new (S.Context)
                 WorkGroupAttr(S.Context, AL, WGSize[0], WGSize[1], WGSize[2]));
}

// Returns a DupArgResult value; Same means the args have the same value,
// Different means the args do not have the same value, and Unknown means that
// the args cannot (yet) be compared.
enum class DupArgResult { Unknown, Same, Different };
static DupArgResult AreArgValuesIdentical(const Expr *LHS, const Expr *RHS) {
  // If both operands are nullptr they are unspecified and are considered the
  // same.
  if (!LHS && !RHS)
    return DupArgResult::Same;

  // Otherwise, if either operand is nullptr they are considered different.
  if (!LHS || !RHS)
    return DupArgResult::Different;

  // Otherwise, if either operand is still value dependent, we can't test
  // anything.
  const auto *LHSCE = dyn_cast<ConstantExpr>(LHS);
  const auto *RHSCE = dyn_cast<ConstantExpr>(RHS);
  if (!LHSCE || !RHSCE)
    return DupArgResult::Unknown;

  // Otherwise, test that the values.
  return LHSCE->getResultAsAPSInt() == RHSCE->getResultAsAPSInt()
             ? DupArgResult::Same
             : DupArgResult::Different;
}

// Returns true if any of the specified dimensions (X,Y,Z) differ between the
// arguments.
bool Sema::AnyWorkGroupSizesDiffer(const Expr *LHSXDim, const Expr *LHSYDim,
                                   const Expr *LHSZDim, const Expr *RHSXDim,
                                   const Expr *RHSYDim, const Expr *RHSZDim) {
  DupArgResult Results[] = {AreArgValuesIdentical(LHSXDim, RHSXDim),
                            AreArgValuesIdentical(LHSYDim, RHSYDim),
                            AreArgValuesIdentical(LHSZDim, RHSZDim)};
  return llvm::is_contained(Results, DupArgResult::Different);
}

// Returns true if all of the specified dimensions (X,Y,Z) are the same between
// the arguments.
bool Sema::AllWorkGroupSizesSame(const Expr *LHSXDim, const Expr *LHSYDim,
                                 const Expr *LHSZDim, const Expr *RHSXDim,
                                 const Expr *RHSYDim, const Expr *RHSZDim) {
  DupArgResult Results[] = {AreArgValuesIdentical(LHSXDim, RHSXDim),
                            AreArgValuesIdentical(LHSYDim, RHSYDim),
                            AreArgValuesIdentical(LHSZDim, RHSZDim)};
  return llvm::all_of(Results,
                      [](DupArgResult V) { return V == DupArgResult::Same; });
}

void Sema::AddSYCLWorkGroupSizeHintAttr(Decl *D, const AttributeCommonInfo &CI,
                                        Expr *XDim, Expr *YDim, Expr *ZDim) {
  // Returns nullptr if diagnosing, otherwise returns the original expression
  // or the original expression converted to a constant expression.
  auto CheckAndConvertArg = [&](Expr *E) -> std::optional<Expr *> {
    // We can only check if the expression is not value dependent.
    if (E && !E->isValueDependent()) {
      llvm::APSInt ArgVal;
      ExprResult Res = VerifyIntegerConstantExpression(E, &ArgVal);
      if (Res.isInvalid())
        return std::nullopt;
      E = Res.get();

      // This attribute requires a strictly positive value.
      if (ArgVal <= 0) {
        Diag(E->getExprLoc(), diag::err_attribute_requires_positive_integer)
            << CI << /*positive*/ 0;
        return std::nullopt;
      }
    }

    return E;
  };

  // Check all three argument values, and if any are bad, bail out. This will
  // convert the given expressions into constant expressions when possible.
  std::optional<Expr *> XDimConvert = CheckAndConvertArg(XDim);
  std::optional<Expr *> YDimConvert = CheckAndConvertArg(YDim);
  std::optional<Expr *> ZDimConvert = CheckAndConvertArg(ZDim);
  if (!XDimConvert || !YDimConvert || !ZDimConvert)
    return;
  XDim = XDimConvert.value();
  YDim = YDimConvert.value();
  ZDim = ZDimConvert.value();

  // If the attribute was already applied with different arguments, then
  // diagnose the second attribute as a duplicate and don't add it.
  if (const auto *Existing = D->getAttr<SYCLWorkGroupSizeHintAttr>()) {
    // If any of the results are known to be different, we can diagnose at this
    // point and drop the attribute.
    if (AnyWorkGroupSizesDiffer(XDim, YDim, ZDim, Existing->getXDim(),
                                Existing->getYDim(), Existing->getZDim())) {
      Diag(CI.getLoc(), diag::warn_duplicate_attribute) << CI;
      Diag(Existing->getLoc(), diag::note_previous_attribute);
      return;
    }
    // If all of the results are known to be the same, we can silently drop the
    // attribute. Otherwise, we have to add the attribute and resolve its
    // differences later.
    if (AllWorkGroupSizesSame(XDim, YDim, ZDim, Existing->getXDim(),
                              Existing->getYDim(), Existing->getZDim()))
      return;
  }

  D->addAttr(::new (Context)
                 SYCLWorkGroupSizeHintAttr(Context, CI, XDim, YDim, ZDim));
}

SYCLWorkGroupSizeHintAttr *
Sema::MergeSYCLWorkGroupSizeHintAttr(Decl *D,
                                     const SYCLWorkGroupSizeHintAttr &A) {
  // Check to see if there's a duplicate attribute already applied.
  if (const auto *DeclAttr = D->getAttr<SYCLWorkGroupSizeHintAttr>()) {
    // If any of the results are known to be different, we can diagnose at this
    // point and drop the attribute.
    if (AnyWorkGroupSizesDiffer(DeclAttr->getXDim(), DeclAttr->getYDim(),
                                DeclAttr->getZDim(), A.getXDim(), A.getYDim(),
                                A.getZDim())) {
      Diag(DeclAttr->getLoc(), diag::warn_duplicate_attribute) << &A;
      Diag(A.getLoc(), diag::note_previous_attribute);
      return nullptr;
    }
    // If all of the results are known to be the same, we can silently drop the
    // attribute. Otherwise, we have to add the attribute and resolve its
    // differences later.
    if (AllWorkGroupSizesSame(DeclAttr->getXDim(), DeclAttr->getYDim(),
                              DeclAttr->getZDim(), A.getXDim(), A.getYDim(),
                              A.getZDim()))
      return nullptr;
  }
  return ::new (Context) SYCLWorkGroupSizeHintAttr(Context, A, A.getXDim(),
                                                   A.getYDim(), A.getZDim());
}

// Handles SYCL work_group_size_hint.
static void handleSYCLWorkGroupSizeHint(Sema &S, Decl *D,
                                        const ParsedAttr &AL) {
  S.CheckDeprecatedSYCLAttributeSpelling(AL);

  // __attribute__((work_group_size_hint) requires exactly three arguments.
  if (AL.getSyntax() == ParsedAttr::AS_GNU || !AL.hasScope() ||
      (AL.hasScope() && !AL.getScopeName()->isStr("sycl"))) {
    if (!AL.checkExactlyNumArgs(S, 3))
      return;
  } else if (!AL.checkAtLeastNumArgs(S, 1) || !AL.checkAtMostNumArgs(S, 3))
    return;

  size_t NumArgs = AL.getNumArgs();
  Expr *XDimExpr = NumArgs > 0 ? AL.getArgAsExpr(0) : nullptr;
  Expr *YDimExpr = NumArgs > 1 ? AL.getArgAsExpr(1) : nullptr;
  Expr *ZDimExpr = NumArgs > 2 ? AL.getArgAsExpr(2) : nullptr;
  S.AddSYCLWorkGroupSizeHintAttr(D, AL, XDimExpr, YDimExpr, ZDimExpr);
}

static void handleWorkGroupSizeHint(Sema &S, Decl *D, const ParsedAttr &AL) {
  // Handle the attribute based on whether we are targeting SYCL or not.
  if (S.getLangOpts().SYCLIsDevice || S.getLangOpts().SYCLIsHost)
    handleSYCLWorkGroupSizeHint(S, D, AL);
  else
    handleWorkGroupSize<WorkGroupSizeHintAttr>(S, D, AL);
}

// Checks correctness of mutual usage of different work_group_size attributes:
// reqd_work_group_size, max_work_group_size, and max_global_work_dim.
//
// If [[intel::max_work_group_size(X, Y, Z)]] or
// [[sycl::reqd_work_group_size(X, Y, Z)]] or
// [[cl::reqd_work_group_size(X, Y, Z)]]
// or __attribute__((reqd_work_group_size)) attribute is specified on a
// declaration along with [[intel::max_global_work_dim()]] attribute, check to
// see if all arguments of 'max_work_group_size' or different spellings of
// 'reqd_work_group_size' attribute hold value 1 in case the argument of
// [[intel::max_global_work_dim()]] attribute value equals to 0.
static bool InvalidWorkGroupSizeAttrs(Sema &S, const Expr *MGValue,
                                      const Expr *XDim, const Expr *YDim,
                                      const Expr *ZDim) {
  // If any of the operand is still value dependent, we can't test anything.
  const auto *MGValueExpr = dyn_cast<ConstantExpr>(MGValue);
  const auto *XDimExpr = dyn_cast<ConstantExpr>(XDim);

  if (!MGValueExpr || !XDimExpr)
    return false;

  // Y and Z may be optional so we allow them to be null and consider them
  // dependent if the original epxression was not null while the result of the
  // cast is.
  const auto *YDimExpr = dyn_cast_or_null<ConstantExpr>(YDim);
  const auto *ZDimExpr = dyn_cast_or_null<ConstantExpr>(ZDim);

  if ((!YDimExpr && YDim) || (!ZDimExpr && ZDim))
    return false;

  // Otherwise, check if the attribute values are equal to one.
  // Y and Z dimensions are optional and are considered trivially 1 if
  // unspecified.
  return (MGValueExpr->getResultAsAPSInt() == 0 &&
          (XDimExpr->getResultAsAPSInt() != 1 ||
           (YDimExpr && YDimExpr->getResultAsAPSInt() != 1) ||
           (ZDimExpr && ZDimExpr->getResultAsAPSInt() != 1)));
}

// Checks correctness of mutual usage of different work_group_size attributes:
// reqd_work_group_size and max_work_group_size.
//
// If the 'reqd_work_group_size' attribute is specified on a declaration along
// with 'max_work_group_size' attribute, check to see if values of
// 'reqd_work_group_size' attribute arguments are equal to or less than values
// of 'max_work_group_size' attribute arguments.
//
// The arguments to reqd_work_group_size are ordered based on which index
// increments the fastest. In OpenCL, the first argument is the index that
// increments the fastest, and in SYCL, the last argument is the index that
// increments the fastest.
//
// __attribute__((reqd_work_group_size)) follows the OpenCL rules in OpenCL
// mode. All spellings of reqd_work_group_size attribute (regardless of
// syntax used) follow the SYCL rules when in SYCL mode.
bool Sema::CheckMaxAllowedWorkGroupSize(
    const Expr *RWGSXDim, const Expr *RWGSYDim, const Expr *RWGSZDim,
    const Expr *MWGSXDim, const Expr *MWGSYDim, const Expr *MWGSZDim) {
  // If any of the operand is still value dependent, we can't test anything.
  const auto *RWGSXDimExpr = dyn_cast<ConstantExpr>(RWGSXDim);
  const auto *MWGSXDimExpr = dyn_cast<ConstantExpr>(MWGSXDim);
  const auto *MWGSYDimExpr = dyn_cast<ConstantExpr>(MWGSYDim);
  const auto *MWGSZDimExpr = dyn_cast<ConstantExpr>(MWGSZDim);

  if (!RWGSXDimExpr || !MWGSXDimExpr || !MWGSYDimExpr || !MWGSZDimExpr)
    return false;

  // Y and Z may be optional so we allow them to be null and consider them
  // dependent if the original epxression was not null while the result of the
  // cast is.
  const auto *RWGSYDimExpr = dyn_cast_or_null<ConstantExpr>(RWGSYDim);
  const auto *RWGSZDimExpr = dyn_cast_or_null<ConstantExpr>(RWGSZDim);

  if ((!RWGSYDimExpr && RWGSYDim) || (!RWGSZDimExpr && RWGSZDim))
    return false;

  // SYCL reorders arguments based on the dimensionality.
  // If we only have the X-dimension, there is no change to the expressions,
  // otherwise the last specified dimension acts as the first dimension in the
  // work-group size.
  const ConstantExpr *FirstRWGDimExpr = RWGSXDimExpr;
  const ConstantExpr *SecondRWGDimExpr = RWGSYDimExpr;
  const ConstantExpr *ThirdRWGDimExpr = RWGSZDimExpr;
  if (getLangOpts().SYCLIsDevice && RWGSYDim)
    std::swap(FirstRWGDimExpr, RWGSZDim ? ThirdRWGDimExpr : SecondRWGDimExpr);

  // Check if values of 'reqd_work_group_size' attribute arguments are greater
  // than values of 'max_work_group_size' attribute arguments.
  bool CheckFirstArgument =
      FirstRWGDimExpr->getResultAsAPSInt().getZExtValue() >
      MWGSZDimExpr->getResultAsAPSInt().getZExtValue();

  bool CheckSecondArgument =
      SecondRWGDimExpr && SecondRWGDimExpr->getResultAsAPSInt().getZExtValue() >
                              MWGSYDimExpr->getResultAsAPSInt().getZExtValue();

  bool CheckThirdArgument =
      ThirdRWGDimExpr && ThirdRWGDimExpr->getResultAsAPSInt().getZExtValue() >
                             MWGSXDimExpr->getResultAsAPSInt().getZExtValue();

  return CheckFirstArgument || CheckSecondArgument || CheckThirdArgument;
}

void Sema::AddSYCLIntelMaxWorkGroupSizeAttr(Decl *D,
                                            const AttributeCommonInfo &CI,
                                            Expr *XDim, Expr *YDim,
                                            Expr *ZDim) {
  // Returns nullptr if diagnosing, otherwise returns the original expression
  // or the original expression converted to a constant expression.
  auto CheckAndConvertArg = [&](Expr *E) -> Expr * {
    // Check if the expression is not value dependent.
    if (!E->isValueDependent()) {
      llvm::APSInt ArgVal;
      ExprResult Res = VerifyIntegerConstantExpression(E, &ArgVal);
      if (Res.isInvalid())
        return nullptr;
      E = Res.get();

      // This attribute requires a strictly positive value.
      if (ArgVal <= 0) {
        Diag(E->getExprLoc(), diag::err_attribute_requires_positive_integer)
            << CI << /*positive*/ 0;
        return nullptr;
      }
    }
    return E;
  };

  // Check all three argument values, and if any are bad, bail out. This will
  // convert the given expressions into constant expressions when possible.
  XDim = CheckAndConvertArg(XDim);
  YDim = CheckAndConvertArg(YDim);
  ZDim = CheckAndConvertArg(ZDim);
  if (!XDim || !YDim || !ZDim)
    return;

  // If the 'max_work_group_size' attribute is specified on a declaration along
  // with 'reqd_work_group_size' attribute, check to see if values of
  // 'reqd_work_group_size' attribute arguments are equal to or less than values
  // of 'max_work_group_size' attribute arguments.
  //
  // We emit diagnostic if values of 'reqd_work_group_size' attribute arguments
  // are greater than values of 'max_work_group_size' attribute arguments.
  if (const auto *DeclAttr = D->getAttr<SYCLReqdWorkGroupSizeAttr>()) {
    if (CheckMaxAllowedWorkGroupSize(DeclAttr->getXDim(), DeclAttr->getYDim(),
                                     DeclAttr->getZDim(), XDim, YDim, ZDim)) {
      Diag(CI.getLoc(), diag::err_conflicting_sycl_function_attributes)
          << CI << DeclAttr;
      Diag(DeclAttr->getLoc(), diag::note_conflicting_attribute);
      return;
    }
  }

  // If the declaration has a SYCLIntelMaxWorkGroupSizeAttr, check to see if
  // the attribute holds values equal to (1, 1, 1) in case the value of
  // SYCLIntelMaxGlobalWorkDimAttr equals to 0.
  if (const auto *DeclAttr = D->getAttr<SYCLIntelMaxGlobalWorkDimAttr>()) {
    if (InvalidWorkGroupSizeAttrs(*this, DeclAttr->getValue(), XDim, YDim,
                                  ZDim)) {
      Diag(CI.getLoc(), diag::err_sycl_x_y_z_arguments_must_be_one)
          << CI << DeclAttr;
      return;
    }
  }

  // If the attribute was already applied with different arguments, then
  // diagnose the second attribute as a duplicate and don't add it.
  if (const auto *Existing = D->getAttr<SYCLIntelMaxWorkGroupSizeAttr>()) {
    // If any of the results are known to be different, we can diagnose at this
    // point and drop the attribute.
    if (AnyWorkGroupSizesDiffer(XDim, YDim, ZDim, Existing->getXDim(),
                                Existing->getYDim(), Existing->getZDim())) {
      Diag(CI.getLoc(), diag::warn_duplicate_attribute) << CI;
      Diag(Existing->getLoc(), diag::note_previous_attribute);
      return;
    }
    // If all of the results are known to be the same, we can silently drop the
    // attribute. Otherwise, we have to add the attribute and resolve its
    // differences later.
    if (AllWorkGroupSizesSame(XDim, YDim, ZDim, Existing->getXDim(),
                              Existing->getYDim(), Existing->getZDim()))
      return;
  }

  D->addAttr(::new (Context)
                 SYCLIntelMaxWorkGroupSizeAttr(Context, CI, XDim, YDim, ZDim));
}

SYCLIntelMaxWorkGroupSizeAttr *Sema::MergeSYCLIntelMaxWorkGroupSizeAttr(
    Decl *D, const SYCLIntelMaxWorkGroupSizeAttr &A) {
  // Check to see if there's a duplicate attribute already applied.
  if (const auto *DeclAttr = D->getAttr<SYCLIntelMaxWorkGroupSizeAttr>()) {
    // If any of the results are known to be different, we can diagnose at this
    // point and drop the attribute.
    if (AnyWorkGroupSizesDiffer(DeclAttr->getXDim(), DeclAttr->getYDim(),
                                DeclAttr->getZDim(), A.getXDim(), A.getYDim(),
                                A.getZDim())) {
      Diag(DeclAttr->getLoc(), diag::warn_duplicate_attribute) << &A;
      Diag(A.getLoc(), diag::note_previous_attribute);
      return nullptr;
    }
    // If all of the results are known to be the same, we can silently drop the
    // attribute. Otherwise, we have to add the attribute and resolve its
    // differences later.
    if (AllWorkGroupSizesSame(DeclAttr->getXDim(), DeclAttr->getYDim(),
                              DeclAttr->getZDim(), A.getXDim(), A.getYDim(),
                              A.getZDim()))
      return nullptr;
  }

  // If the 'max_work_group_size' attribute is specified on a declaration along
  // with 'reqd_work_group_size' attribute, check to see if values of
  // 'reqd_work_group_size' attribute arguments are equal to or less than values
  // of 'max_work_group_size' attribute arguments.
  //
  // We emit diagnostic if values of 'reqd_work_group_size' attribute arguments
  // are greater than values of 'max_work_group_size' attribute arguments.
  if (const auto *DeclAttr = D->getAttr<SYCLReqdWorkGroupSizeAttr>()) {
    if (CheckMaxAllowedWorkGroupSize(DeclAttr->getXDim(), DeclAttr->getYDim(),
                                     DeclAttr->getZDim(), A.getXDim(),
                                     A.getYDim(), A.getZDim())) {
      Diag(DeclAttr->getLoc(), diag::err_conflicting_sycl_function_attributes)
          << DeclAttr << &A;
      Diag(A.getLoc(), diag::note_conflicting_attribute);
      return nullptr;
    }
  }

  // If the declaration has a SYCLIntelMaxWorkGroupSizeAttr, check to see if
  // the attribute holds values equal to (1, 1, 1) in case the value of
  // SYCLIntelMaxGlobalWorkDimAttr equals to 0.
  if (const auto *DeclAttr = D->getAttr<SYCLIntelMaxGlobalWorkDimAttr>()) {
    if (InvalidWorkGroupSizeAttrs(*this, DeclAttr->getValue(), A.getXDim(),
                                  A.getYDim(), A.getZDim())) {
      Diag(A.getLoc(), diag::err_sycl_x_y_z_arguments_must_be_one)
          << &A << DeclAttr;
      return nullptr;
    }
  }

  return ::new (Context) SYCLIntelMaxWorkGroupSizeAttr(
      Context, A, A.getXDim(), A.getYDim(), A.getZDim());
}

// Handles max_work_group_size attribute.
static void handleSYCLIntelMaxWorkGroupSize(Sema &S, Decl *D,
                                            const ParsedAttr &AL) {
  S.AddSYCLIntelMaxWorkGroupSizeAttr(D, AL, AL.getArgAsExpr(0),
                                     AL.getArgAsExpr(1), AL.getArgAsExpr(2));
}

// Handles min_work_groups_per_cu attribute.
static void handleSYCLIntelMinWorkGroupsPerComputeUnit(Sema &S, Decl *D,
                                                       const ParsedAttr &AL) {
  S.AddSYCLIntelMinWorkGroupsPerComputeUnitAttr(D, AL, AL.getArgAsExpr(0));
}

// Handles max_work_groups_per_mp attribute.
static void
handleSYCLIntelMaxWorkGroupsPerMultiprocessor(Sema &S, Decl *D,
                                              const ParsedAttr &AL) {
  S.AddSYCLIntelMaxWorkGroupsPerMultiprocessorAttr(D, AL, AL.getArgAsExpr(0));
}

// Handles reqd_work_group_size.
// If the 'reqd_work_group_size' attribute is specified on a declaration along
// with 'num_simd_work_items' attribute, the required work group size specified
// by 'num_simd_work_items' attribute must evenly divide the index that
// increments fastest in the 'reqd_work_group_size' attribute.
//
// The arguments to reqd_work_group_size are ordered based on which index
// increments the fastest. In OpenCL, the first argument is the index that
// increments the fastest, and in SYCL, the last argument is the index that
// increments the fastest.
//
// __attribute__((reqd_work_group_size)) follows the OpenCL rules in OpenCL
// mode. All spellings of reqd_work_group_size attribute (regardless of
// syntax used) follow the SYCL rules when in SYCL mode.
static bool CheckWorkGroupSize(Sema &S, const Expr *NSWIValue,
                               const Expr *RWGSXDim, const Expr *RWGSYDim,
                               const Expr *RWGSZDim) {
  // If any of the operand is still value dependent, we can't test anything.
  const auto *NSWIValueExpr = dyn_cast<ConstantExpr>(NSWIValue);
  const auto *RWGSXDimExpr = dyn_cast<ConstantExpr>(RWGSXDim);

  if (!NSWIValueExpr || !RWGSXDimExpr)
    return false;

  // Y and Z may be optional so we allow them to be null and consider them
  // dependent if the original epxression was not null while the result of the
  // cast is.
  const auto *RWGSYDimExpr = dyn_cast_or_null<ConstantExpr>(RWGSYDim);
  const auto *RWGSZDimExpr = dyn_cast_or_null<ConstantExpr>(RWGSZDim);

  if ((!RWGSYDimExpr && RWGSYDim) || (!RWGSZDimExpr && RWGSZDim))
    return false;

  // Otherwise, check which argument increments the fastest.
  const ConstantExpr *LastRWGSDimExpr =
      RWGSZDim ? RWGSZDimExpr : (RWGSYDim ? RWGSYDimExpr : RWGSXDimExpr);
  unsigned WorkGroupSize = LastRWGSDimExpr->getResultAsAPSInt().getZExtValue();

  // Check if the required work group size specified by 'num_simd_work_items'
  // attribute evenly divides the index that increments fastest in the
  // 'reqd_work_group_size' attribute.
  return WorkGroupSize % NSWIValueExpr->getResultAsAPSInt().getZExtValue() != 0;
}

void Sema::AddSYCLReqdWorkGroupSizeAttr(Decl *D, const AttributeCommonInfo &CI,
                                        Expr *XDim, Expr *YDim, Expr *ZDim) {
  // Returns nullptr if diagnosing, otherwise returns the original expression
  // or the original expression converted to a constant expression.
  auto CheckAndConvertArg = [&](Expr *E) -> std::optional<Expr *> {
    // Check if the expression is not value dependent.
    if (E && !E->isValueDependent()) {
      llvm::APSInt ArgVal;
      ExprResult Res = VerifyIntegerConstantExpression(E, &ArgVal);
      if (Res.isInvalid())
        return std::nullopt;
      E = Res.get();

      // This attribute requires a strictly positive value.
      if (ArgVal <= 0) {
        Diag(E->getExprLoc(), diag::err_attribute_requires_positive_integer)
            << CI << /*positive*/ 0;
        return std::nullopt;
      }
    }
    return E;
  };

  // Check all three argument values, and if any are bad, bail out. This will
  // convert the given expressions into constant expressions when possible.
  std::optional<Expr *> XDimConvert = CheckAndConvertArg(XDim);
  std::optional<Expr *> YDimConvert = CheckAndConvertArg(YDim);
  std::optional<Expr *> ZDimConvert = CheckAndConvertArg(ZDim);
  if (!XDimConvert || !YDimConvert || !ZDimConvert)
    return;
  XDim = XDimConvert.value();
  YDim = YDimConvert.value();
  ZDim = ZDimConvert.value();

  // If the declaration has a ReqdWorkGroupSizeAttr, check to see if
  // the attribute holds values equal to (1, 1, 1) in case the value of
  // SYCLIntelMaxGlobalWorkDimAttr equals to 0.
  if (const auto *DeclAttr = D->getAttr<SYCLIntelMaxGlobalWorkDimAttr>()) {
    if (InvalidWorkGroupSizeAttrs(*this, DeclAttr->getValue(), XDim, YDim,
                                  ZDim)) {
      Diag(CI.getLoc(), diag::err_sycl_x_y_z_arguments_must_be_one)
          << CI << DeclAttr;
    }
  }

  // If the 'max_work_group_size' attribute is specified on a declaration along
  // with 'reqd_work_group_size' attribute, check to see if values of
  // 'reqd_work_group_size' attribute arguments are equal to or less than values
  // of 'max_work_group_size' attribute arguments.
  //
  // We emit diagnostic if values of 'reqd_work_group_size' attribute arguments
  // are greater than values of 'max_work_group_size' attribute arguments.
  if (const auto *DeclAttr = D->getAttr<SYCLIntelMaxWorkGroupSizeAttr>()) {
    if (CheckMaxAllowedWorkGroupSize(XDim, YDim, ZDim, DeclAttr->getXDim(),
                                     DeclAttr->getYDim(),
                                     DeclAttr->getZDim())) {
      Diag(CI.getLoc(), diag::err_conflicting_sycl_function_attributes)
          << CI << DeclAttr;
      Diag(DeclAttr->getLoc(), diag::note_conflicting_attribute);
      return;
    }
  }

  // If the 'reqd_work_group_size' attribute is specified on a declaration
  // along with 'num_simd_work_items' attribute, the required work group size
  // specified by 'num_simd_work_items' attribute must evenly divide the index
  // that increments fastest in the 'reqd_work_group_size' attribute.
  if (const auto *DeclAttr = D->getAttr<SYCLIntelNumSimdWorkItemsAttr>()) {
    if (CheckWorkGroupSize(*this, DeclAttr->getValue(), XDim, YDim, ZDim)) {
      Diag(DeclAttr->getLoc(), diag::err_sycl_num_kernel_wrong_reqd_wg_size)
          << DeclAttr << CI;
      Diag(CI.getLoc(), diag::note_conflicting_attribute);
      return;
    }
  }

  // If the attribute was already applied with different arguments, then
  // diagnose the second attribute as a duplicate and don't add it.
  if (const auto *Existing = D->getAttr<SYCLReqdWorkGroupSizeAttr>()) {
    // If any of the results are known to be different, we can diagnose at this
    // point and drop the attribute.
    if (AnyWorkGroupSizesDiffer(XDim, YDim, ZDim, Existing->getXDim(),
                                Existing->getYDim(), Existing->getZDim())) {
      Diag(CI.getLoc(), diag::err_duplicate_attribute) << CI;
      Diag(Existing->getLoc(), diag::note_previous_attribute);
      return;
    }

    // If all of the results are known to be the same, we can silently drop the
    // attribute. Otherwise, we have to add the attribute and resolve its
    // differences later.
    if (AllWorkGroupSizesSame(XDim, YDim, ZDim, Existing->getXDim(),
                              Existing->getYDim(), Existing->getZDim()))
      return;
  }

  D->addAttr(::new (Context)
                 SYCLReqdWorkGroupSizeAttr(Context, CI, XDim, YDim, ZDim));
}

SYCLReqdWorkGroupSizeAttr *
Sema::MergeSYCLReqdWorkGroupSizeAttr(Decl *D,
                                     const SYCLReqdWorkGroupSizeAttr &A) {
  // If the declaration has a SYCLReqdWorkGroupSizeAttr, check to see if the
  // attribute holds values equal to (1, 1, 1) in case the value of
  // SYCLIntelMaxGlobalWorkDimAttr equals to 0.
  if (const auto *DeclAttr = D->getAttr<SYCLIntelMaxGlobalWorkDimAttr>()) {
    if (InvalidWorkGroupSizeAttrs(*this, DeclAttr->getValue(), A.getXDim(),
                                  A.getYDim(), A.getZDim())) {
      Diag(A.getLoc(), diag::err_sycl_x_y_z_arguments_must_be_one)
          << &A << DeclAttr;
      return nullptr;
    }
  }

  // If the 'max_work_group_size' attribute is specified on a declaration along
  // with 'reqd_work_group_size' attribute, check to see if values of
  // 'reqd_work_group_size' attribute arguments are equal or less than values
  // of 'max_work_group_size' attribute arguments.
  //
  // We emit diagnostic if values of 'reqd_work_group_size' attribute arguments
  // are greater than values of 'max_work_group_size' attribute arguments.
  if (const auto *DeclAttr = D->getAttr<SYCLIntelMaxWorkGroupSizeAttr>()) {
    if (CheckMaxAllowedWorkGroupSize(A.getXDim(), A.getYDim(), A.getZDim(),
                                     DeclAttr->getXDim(), DeclAttr->getYDim(),
                                     DeclAttr->getZDim())) {
      Diag(DeclAttr->getLoc(), diag::err_conflicting_sycl_function_attributes)
          << DeclAttr << &A;
      Diag(A.getLoc(), diag::note_conflicting_attribute);
      return nullptr;
    }
  }

  // If the 'reqd_work_group_size' attribute is specified on a declaration
  // along with 'num_simd_work_items' attribute, the required work group size
  // specified by 'num_simd_work_items' attribute must evenly divide the index
  // that increments fastest in the 'reqd_work_group_size' attribute.
  if (const auto *DeclAttr = D->getAttr<SYCLIntelNumSimdWorkItemsAttr>()) {
    if (CheckWorkGroupSize(*this, DeclAttr->getValue(), A.getXDim(),
                           A.getYDim(), A.getZDim())) {
      Diag(DeclAttr->getLoc(), diag::err_sycl_num_kernel_wrong_reqd_wg_size)
          << DeclAttr << &A;
      Diag(A.getLoc(), diag::note_conflicting_attribute);
      return nullptr;
    }
  }

  // Check to see if there's a duplicate attribute already applied.
  if (const auto *DeclAttr = D->getAttr<SYCLReqdWorkGroupSizeAttr>()) {
    // If any of the results are known to be different, we can diagnose at this
    // point and drop the attribute.
    if (AnyWorkGroupSizesDiffer(DeclAttr->getXDim(), DeclAttr->getYDim(),
                                DeclAttr->getZDim(), A.getXDim(), A.getYDim(),
                                A.getZDim())) {
      Diag(DeclAttr->getLoc(), diag::err_duplicate_attribute) << &A;
      Diag(A.getLoc(), diag::note_previous_attribute);
      return nullptr;
    }

    // If all of the results are known to be the same, we can silently drop the
    // attribute. Otherwise, we have to add the attribute and resolve its
    // differences later.
    if (AllWorkGroupSizesSame(DeclAttr->getXDim(), DeclAttr->getYDim(),
                              DeclAttr->getZDim(), A.getXDim(), A.getYDim(),
                              A.getZDim()))
      return nullptr;
  }

  return ::new (Context) SYCLReqdWorkGroupSizeAttr(Context, A, A.getXDim(),
                                                   A.getYDim(), A.getZDim());
}

static void handleSYCLReqdWorkGroupSize(Sema &S, Decl *D, const ParsedAttr &AL){
  S.CheckDeprecatedSYCLAttributeSpelling(AL);

  // __attribute__((reqd_work_group_size)) and [[cl::reqd_work_group_size]]
  // all require exactly three arguments.
  if ((AL.getKind() == ParsedAttr::AT_ReqdWorkGroupSize &&
       AL.getAttributeSpellingListIndex() ==
           SYCLReqdWorkGroupSizeAttr::CXX11_cl_reqd_work_group_size) ||
      AL.getSyntax() == ParsedAttr::AS_GNU) {
    if (!AL.checkExactlyNumArgs(S, 3))
      return;
  } else if (!AL.checkAtLeastNumArgs(S, 1) || !AL.checkAtMostNumArgs(S, 3))
    return;

  size_t NumArgs = AL.getNumArgs();
  Expr *XDimExpr = NumArgs > 0 ? AL.getArgAsExpr(0) : nullptr;
  Expr *YDimExpr = NumArgs > 1 ? AL.getArgAsExpr(1) : nullptr;
  Expr *ZDimExpr = NumArgs > 2 ? AL.getArgAsExpr(2) : nullptr;
  S.AddSYCLReqdWorkGroupSizeAttr(D, AL, XDimExpr, YDimExpr, ZDimExpr);
}

static void handleReqdWorkGroupSize(Sema &S, Decl *D, const ParsedAttr &AL) {
  // Handle the attribute based on whether we are targeting SYCL or not.
  if (S.getLangOpts().SYCLIsDevice || S.getLangOpts().SYCLIsHost)
    handleSYCLReqdWorkGroupSize(S, D, AL);
  else
    handleWorkGroupSize<ReqdWorkGroupSizeAttr>(S, D, AL);
}

void Sema::AddIntelReqdSubGroupSize(Decl *D, const AttributeCommonInfo &CI,
                                    Expr *E) {
  if (!E->isValueDependent()) {
    // Validate that we have an integer constant expression and then store the
    // converted constant expression into the semantic attribute so that we
    // don't have to evaluate it again later.
    llvm::APSInt ArgVal;
    ExprResult Res = VerifyIntegerConstantExpression(E, &ArgVal);
    if (Res.isInvalid())
      return;
    E = Res.get();

    // This attribute requires a strictly positive value.
    if (ArgVal <= 0) {
      Diag(E->getExprLoc(), diag::err_attribute_requires_positive_integer)
          << CI << /*positive*/ 0;
      return;
    }
    auto &TI = Context.getTargetInfo();
    if (TI.getTriple().isNVPTX() && ArgVal != 32)
      Diag(E->getExprLoc(), diag::warn_reqd_sub_group_attribute_n)
          << ArgVal.getSExtValue() << TI.getTriple().getArchName() << 32;
    if (TI.getTriple().isAMDGPU()) {
      const auto HasWaveFrontSize64 =
          TI.getTargetOpts().FeatureMap["wavefrontsize64"];
      const auto HasWaveFrontSize32 =
          TI.getTargetOpts().FeatureMap["wavefrontsize32"];

      // CDNA supports only 64 wave front size, for those GPUs allow subgroup
      // size of 64. Some GPUs support both 32 and 64, for those (and the rest)
      // only allow 32. Warn on incompatible sizes.
      const auto SupportedWaveFrontSize =
          HasWaveFrontSize64 && !HasWaveFrontSize32 ? 64 : 32;
      if (ArgVal != SupportedWaveFrontSize)
        Diag(E->getExprLoc(), diag::warn_reqd_sub_group_attribute_n)
            << ArgVal.getSExtValue() << TI.getTriple().getArchName()
            << SupportedWaveFrontSize;
    }

    // Check to see if there's a duplicate attribute with different values
    // already applied to the declaration.
    if (const auto *DeclAttr = D->getAttr<IntelReqdSubGroupSizeAttr>()) {
      // If the other attribute argument is instantiation dependent, we won't
      // have converted it to a constant expression yet and thus we test
      // whether this is a null pointer.
      if (const auto *DeclExpr = dyn_cast<ConstantExpr>(DeclAttr->getValue())) {
        if (ArgVal != DeclExpr->getResultAsAPSInt()) {
          Diag(CI.getLoc(), diag::warn_duplicate_attribute) << CI;
          Diag(DeclAttr->getLoc(), diag::note_previous_attribute);
        }
        // Drop the duplicate attribute.
        return;
      }
    }
  }

  D->addAttr(::new (Context) IntelReqdSubGroupSizeAttr(Context, CI, E));
}

IntelReqdSubGroupSizeAttr *
Sema::MergeIntelReqdSubGroupSizeAttr(Decl *D,
                                     const IntelReqdSubGroupSizeAttr &A) {
  // Check to see if there's a duplicate attribute with different values
  // already applied to the declaration.
  if (const auto *DeclAttr = D->getAttr<IntelReqdSubGroupSizeAttr>()) {
    if (const auto *DeclExpr = dyn_cast<ConstantExpr>(DeclAttr->getValue())) {
      if (const auto *MergeExpr = dyn_cast<ConstantExpr>(A.getValue())) {
        if (DeclExpr->getResultAsAPSInt() != MergeExpr->getResultAsAPSInt()) {
          Diag(DeclAttr->getLoc(), diag::warn_duplicate_attribute) << &A;
          Diag(A.getLoc(), diag::note_previous_attribute);
          return nullptr;
        }
        // Do not add a duplicate attribute.
        return nullptr;
      }
    }
  }
  return ::new (Context) IntelReqdSubGroupSizeAttr(Context, A, A.getValue());
}

static void handleIntelReqdSubGroupSize(Sema &S, Decl *D,
                                        const ParsedAttr &AL) {
  S.CheckDeprecatedSYCLAttributeSpelling(AL);

  Expr *E = AL.getArgAsExpr(0);
  S.AddIntelReqdSubGroupSize(D, AL, E);
}

IntelNamedSubGroupSizeAttr *
Sema::MergeIntelNamedSubGroupSizeAttr(Decl *D,
                                      const IntelNamedSubGroupSizeAttr &A) {
  // Check to see if there's a duplicate attribute with different values
  // already applied to the declaration.
  if (const auto *DeclAttr = D->getAttr<IntelNamedSubGroupSizeAttr>()) {
    if (DeclAttr->getType() != A.getType()) {
      Diag(DeclAttr->getLoc(), diag::warn_duplicate_attribute) << &A;
      Diag(A.getLoc(), diag::note_previous_attribute);
    }
    return nullptr;
  }

  return IntelNamedSubGroupSizeAttr::Create(Context, A.getType(), A);
}

static void handleIntelNamedSubGroupSize(Sema &S, Decl *D,
                                         const ParsedAttr &AL) {
  StringRef SizeStr;
  SourceLocation Loc;
  if (AL.isArgIdent(0)) {
    IdentifierLoc *IL = AL.getArgAsIdent(0);
    SizeStr = IL->Ident->getName();
    Loc = IL->Loc;
  } else if (!S.checkStringLiteralArgumentAttr(AL, 0, SizeStr, &Loc)) {
    return;
  }

  IntelNamedSubGroupSizeAttr::SubGroupSizeType SizeType;
  if (!IntelNamedSubGroupSizeAttr::ConvertStrToSubGroupSizeType(SizeStr,
                                                                SizeType)) {
    S.Diag(Loc, diag::warn_attribute_type_not_supported) << AL << SizeStr;
    return;
  }
  D->addAttr(IntelNamedSubGroupSizeAttr::Create(S.Context, SizeType, AL));
}

void Sema::AddSYCLIntelNumSimdWorkItemsAttr(Decl *D,
                                            const AttributeCommonInfo &CI,
                                            Expr *E) {
  if (!E->isValueDependent()) {
    // Validate that we have an integer constant expression and then store the
    // converted constant expression into the semantic attribute so that we
    // don't have to evaluate it again later.
    llvm::APSInt ArgVal;
    ExprResult Res = VerifyIntegerConstantExpression(E, &ArgVal);
    if (Res.isInvalid())
      return;
    E = Res.get();

    // This attribute requires a strictly positive value.
    if (ArgVal <= 0) {
      Diag(E->getExprLoc(), diag::err_attribute_requires_positive_integer)
          << CI << /*positive*/ 0;
      return;
    }

    // Check to see if there's a duplicate attribute with different values
    // already applied to the declaration.
    if (const auto *DeclAttr = D->getAttr<SYCLIntelNumSimdWorkItemsAttr>()) {
      // If the other attribute argument is instantiation dependent, we won't
      // have converted it to a constant expression yet and thus we test
      // whether this is a null pointer.
      if (const auto *DeclExpr = dyn_cast<ConstantExpr>(DeclAttr->getValue())) {
        if (ArgVal != DeclExpr->getResultAsAPSInt()) {
          Diag(CI.getLoc(), diag::warn_duplicate_attribute) << CI;
          Diag(DeclAttr->getLoc(), diag::note_previous_attribute);
        }
        // Drop the duplicate attribute.
        return;
      }
    }

    // If the 'reqd_work_group_size' attribute is specified on a declaration
    // along with 'num_simd_work_items' attribute, the required work group size
    // specified by 'num_simd_work_items' attribute must evenly divide the index
    // that increments fastest in the 'reqd_work_group_size' attribute.
    if (const auto *DeclAttr = D->getAttr<SYCLReqdWorkGroupSizeAttr>()) {
      if (CheckWorkGroupSize(*this, E, DeclAttr->getXDim(), DeclAttr->getYDim(),
                             DeclAttr->getZDim())) {
        Diag(CI.getLoc(), diag::err_sycl_num_kernel_wrong_reqd_wg_size)
            << CI << DeclAttr;
        Diag(DeclAttr->getLoc(), diag::note_conflicting_attribute);
        return;
      }
    }
  }

  D->addAttr(::new (Context) SYCLIntelNumSimdWorkItemsAttr(Context, CI, E));
}

SYCLIntelNumSimdWorkItemsAttr *Sema::MergeSYCLIntelNumSimdWorkItemsAttr(
    Decl *D, const SYCLIntelNumSimdWorkItemsAttr &A) {
  // Check to see if there's a duplicate attribute with different values
  // already applied to the declaration.
  if (const auto *DeclAttr = D->getAttr<SYCLIntelNumSimdWorkItemsAttr>()) {
    if (const auto *DeclExpr = dyn_cast<ConstantExpr>(DeclAttr->getValue())) {
      if (const auto *MergeExpr = dyn_cast<ConstantExpr>(A.getValue())) {
        if (DeclExpr->getResultAsAPSInt() != MergeExpr->getResultAsAPSInt()) {
          Diag(DeclAttr->getLoc(), diag::warn_duplicate_attribute) << &A;
          Diag(A.getLoc(), diag::note_previous_attribute);
        }
        // Do not add a duplicate attribute.
        return nullptr;
      }
    }
  }

  // If the 'reqd_work_group_size' attribute is specified on a declaration
  // along with 'num_simd_work_items' attribute, the required work group size
  // specified by 'num_simd_work_items' attribute must evenly divide the index
  // that increments fastest in the 'reqd_work_group_size' attribute.
  if (const auto *DeclAttr = D->getAttr<SYCLReqdWorkGroupSizeAttr>()) {
    if (CheckWorkGroupSize(*this, A.getValue(), DeclAttr->getXDim(),
                           DeclAttr->getYDim(), DeclAttr->getZDim())) {
      Diag(A.getLoc(), diag::err_sycl_num_kernel_wrong_reqd_wg_size)
          << &A << DeclAttr;
      Diag(DeclAttr->getLoc(), diag::note_conflicting_attribute);
      return nullptr;
    }
  }

  return ::new (Context)
      SYCLIntelNumSimdWorkItemsAttr(Context, A, A.getValue());
}

static void handleSYCLIntelNumSimdWorkItemsAttr(Sema &S, Decl *D,
                                                const ParsedAttr &A) {
  Expr *E = A.getArgAsExpr(0);
  S.AddSYCLIntelNumSimdWorkItemsAttr(D, A, E);
}

// Handles use_stall_enable_clusters
static void handleSYCLIntelUseStallEnableClustersAttr(Sema &S, Decl *D,
                                                      const ParsedAttr &A) {
  D->addAttr(::new (S.Context)
                 SYCLIntelUseStallEnableClustersAttr(S.Context, A));
}

// Handles initiation_interval attribute.
void Sema::AddSYCLIntelInitiationIntervalAttr(Decl *D,
                                              const AttributeCommonInfo &CI,
                                              Expr *E) {
  if (!E->isValueDependent()) {
    // Validate that we have an integer constant expression and then store the
    // converted constant expression into the semantic attribute so that we
    // don't have to evaluate it again later.
    llvm::APSInt ArgVal;
    ExprResult Res = VerifyIntegerConstantExpression(E, &ArgVal);
    if (Res.isInvalid())
      return;
    E = Res.get();
    // This attribute requires a strictly positive value.
    if (ArgVal <= 0) {
      Diag(E->getExprLoc(), diag::err_attribute_requires_positive_integer)
          << CI << /*positive*/ 0;
      return;
    }
    // Check to see if there's a duplicate attribute with different values
    // already applied to the declaration.
    if (const auto *DeclAttr =
            D->getAttr<SYCLIntelInitiationIntervalAttr>()) {
      // If the other attribute argument is instantiation dependent, we won't
      // have converted it to a constant expression yet and thus we test
      // whether this is a null pointer.
      if (const auto *DeclExpr = dyn_cast<ConstantExpr>(DeclAttr->getNExpr())) {
        if (ArgVal != DeclExpr->getResultAsAPSInt()) {
          Diag(CI.getLoc(), diag::warn_duplicate_attribute) << CI;
          Diag(DeclAttr->getLoc(), diag::note_previous_attribute);
        }
        // Drop the duplicate attribute.
        return;
      }
    }
  }

  D->addAttr(::new (Context)
                 SYCLIntelInitiationIntervalAttr(Context, CI, E));
}

SYCLIntelInitiationIntervalAttr *
Sema::MergeSYCLIntelInitiationIntervalAttr(
    Decl *D, const SYCLIntelInitiationIntervalAttr &A) {
  // Check to see if there's a duplicate attribute with different values
  // already applied to the declaration.
  if (const auto *DeclAttr =
          D->getAttr<SYCLIntelInitiationIntervalAttr>()) {
    if (const auto *DeclExpr = dyn_cast<ConstantExpr>(DeclAttr->getNExpr())) {
      if (const auto *MergeExpr = dyn_cast<ConstantExpr>(A.getNExpr())) {
        if (DeclExpr->getResultAsAPSInt() != MergeExpr->getResultAsAPSInt()) {
          Diag(DeclAttr->getLoc(), diag::warn_duplicate_attribute) << &A;
          Diag(A.getLoc(), diag::note_previous_attribute);
        }
        // Do not add a duplicate attribute.
        return nullptr;
      }
    }
  }

  return ::new (Context)
      SYCLIntelInitiationIntervalAttr(Context, A, A.getNExpr());
}

static void handleSYCLIntelInitiationIntervalAttr(Sema &S, Decl *D,
                                                      const ParsedAttr &A) {
  S.CheckDeprecatedSYCLAttributeSpelling(A);

  S.AddSYCLIntelInitiationIntervalAttr(D, A, A.getArgAsExpr(0));
}

// Handle scheduler_target_fmax_mhz
void Sema::AddSYCLIntelSchedulerTargetFmaxMhzAttr(Decl *D,
                                                  const AttributeCommonInfo &CI,
                                                  Expr *E) {
  if (!E->isValueDependent()) {
    // Validate that we have an integer constant expression and then store the
    // converted constant expression into the semantic attribute so that we
    // don't have to evaluate it again later.
    llvm::APSInt ArgVal;
    ExprResult Res = VerifyIntegerConstantExpression(E, &ArgVal);
    if (Res.isInvalid())
      return;
    E = Res.get();

    // This attribute requires a non-negative value.
    if (ArgVal < 0) {
      Diag(E->getExprLoc(), diag::err_attribute_requires_positive_integer)
          << CI << /*non-negative*/ 1;
      return;
    }
    // Check to see if there's a duplicate attribute with different values
    // already applied to the declaration.
    if (const auto *DeclAttr =
            D->getAttr<SYCLIntelSchedulerTargetFmaxMhzAttr>()) {
      // If the other attribute argument is instantiation dependent, we won't
      // have converted it to a constant expression yet and thus we test
      // whether this is a null pointer.
      if (const auto *DeclExpr = dyn_cast<ConstantExpr>(DeclAttr->getValue())) {
        if (ArgVal != DeclExpr->getResultAsAPSInt()) {
          Diag(CI.getLoc(), diag::warn_duplicate_attribute) << CI;
          Diag(DeclAttr->getLoc(), diag::note_previous_attribute);
        }
        // Drop the duplicate attribute.
        return;
      }
    }
  }

  D->addAttr(::new (Context)
                 SYCLIntelSchedulerTargetFmaxMhzAttr(Context, CI, E));
}

SYCLIntelSchedulerTargetFmaxMhzAttr *
Sema::MergeSYCLIntelSchedulerTargetFmaxMhzAttr(
    Decl *D, const SYCLIntelSchedulerTargetFmaxMhzAttr &A) {
  // Check to see if there's a duplicate attribute with different values
  // already applied to the declaration.
  if (const auto *DeclAttr =
          D->getAttr<SYCLIntelSchedulerTargetFmaxMhzAttr>()) {
    if (const auto *DeclExpr = dyn_cast<ConstantExpr>(DeclAttr->getValue())) {
      if (const auto *MergeExpr = dyn_cast<ConstantExpr>(A.getValue())) {
        if (DeclExpr->getResultAsAPSInt() != MergeExpr->getResultAsAPSInt()) {
          Diag(DeclAttr->getLoc(), diag::warn_duplicate_attribute) << &A;
          Diag(A.getLoc(), diag::note_previous_attribute);
          return nullptr;
        }
        // Do not add a duplicate attribute.
        return nullptr;
      }
    }
  }
  return ::new (Context)
      SYCLIntelSchedulerTargetFmaxMhzAttr(Context, A, A.getValue());
}

static void handleSYCLIntelSchedulerTargetFmaxMhzAttr(Sema &S, Decl *D,
                                                      const ParsedAttr &AL) {
  Expr *E = AL.getArgAsExpr(0);
  S.AddSYCLIntelSchedulerTargetFmaxMhzAttr(D, AL, E);
}

// Handles max_global_work_dim.
// Returns a OneArgResult value; EqualToOne means all argument values are
// equal to one, NotEqualToOne means at least one argument value is not
// equal to one, and Unknown means that at least one of the argument values
// could not be determined.
enum class OneArgResult { Unknown, EqualToOne, NotEqualToOne };
static OneArgResult AreAllArgsOne(const Expr *Args[], size_t Count) {

  for (size_t Idx = 0; Idx < Count; ++Idx) {
    const Expr *Arg = Args[Idx];
    // Optional arguments are considered trivially one.
    if (!Arg)
      return OneArgResult::EqualToOne;
    const auto *CE = dyn_cast<ConstantExpr>(Args[Idx]);
    if (!CE)
      return OneArgResult::Unknown;
    if (CE->getResultAsAPSInt() != 1)
      return OneArgResult::NotEqualToOne;
  }
  return OneArgResult::EqualToOne;
}

// If the declaration has a SYCLIntelMaxWorkGroupSizeAttr or
// ReqdWorkGroupSizeAttr, check to see if they hold equal values
// (1, 1, 1). Returns true if diagnosed.
template <typename AttrTy>
static bool checkWorkGroupSizeAttrExpr(Sema &S, Decl *D,
                                       const AttributeCommonInfo &AL) {
  if (const auto *A = D->getAttr<AttrTy>()) {
    const Expr *Args[3] = {A->getXDim(), A->getYDim(), A->getZDim()};
    if (OneArgResult::NotEqualToOne == AreAllArgsOne(Args, 3)) {
      S.Diag(A->getLocation(), diag::err_sycl_x_y_z_arguments_must_be_one)
          << A << AL;
      return true;
    }
  }
  return false;
}

void Sema::AddSYCLIntelMaxGlobalWorkDimAttr(Decl *D,
                                            const AttributeCommonInfo &CI,
                                            Expr *E) {
  if (!E->isValueDependent()) {
    // Validate that we have an integer constant expression and then store the
    // converted constant expression into the semantic attribute so that we
    // don't have to evaluate it again later.
    llvm::APSInt ArgVal;
    ExprResult Res = VerifyIntegerConstantExpression(E, &ArgVal);
    if (Res.isInvalid())
      return;
    E = Res.get();

    // This attribute must be in the range [0, 3].
    if (ArgVal < 0 || ArgVal > 3) {
      Diag(E->getBeginLoc(), diag::err_attribute_argument_out_of_range)
          << CI << 0 << 3 << E->getSourceRange();
      return;
    }

    // Check to see if there's a duplicate attribute with different values
    // already applied to the declaration.
    if (const auto *DeclAttr = D->getAttr<SYCLIntelMaxGlobalWorkDimAttr>()) {
      // If the other attribute argument is instantiation dependent, we won't
      // have converted it to a constant expression yet and thus we test
      // whether this is a null pointer.
      if (const auto *DeclExpr = dyn_cast<ConstantExpr>(DeclAttr->getValue())) {
        if (ArgVal != DeclExpr->getResultAsAPSInt()) {
          Diag(CI.getLoc(), diag::warn_duplicate_attribute) << CI;
          Diag(DeclAttr->getLoc(), diag::note_previous_attribute);
        }
        // Drop the duplicate attribute.
        return;
      }
    }

    // If the declaration has a SYCLIntelMaxWorkGroupSizeAttr or
    // SYCLReqdWorkGroupSizeAttr, check to see if the attribute holds values
    // equal to (1, 1, 1) in case the value of SYCLIntelMaxGlobalWorkDimAttr
    // equals to 0.
    if (ArgVal == 0) {
      if (checkWorkGroupSizeAttrExpr<SYCLIntelMaxWorkGroupSizeAttr>(*this, D,
                                                                    CI) ||
          checkWorkGroupSizeAttrExpr<SYCLReqdWorkGroupSizeAttr>(*this, D, CI))
        return;
    }
  }

  D->addAttr(::new (Context) SYCLIntelMaxGlobalWorkDimAttr(Context, CI, E));
}

// Check that the value is a non-negative integer constant that can fit in
// 32-bits. Issue correct error message and return false on failure.
bool static check32BitInt(const Expr *E, Sema &S, llvm::APSInt &I,
                          const AttributeCommonInfo &CI) {
  if (!I.isIntN(32)) {
    S.Diag(E->getExprLoc(), diag::err_ice_too_large)
        << llvm::toString(I, 10, false) << 32 << /* Unsigned */ 1;
    return false;
  }

  if (I.isSigned() && I.isNegative()) {
    S.Diag(E->getExprLoc(), diag::err_attribute_requires_positive_integer)
        << CI << /* Non-negative */ 1;
    return false;
  }

  return true;
}

void Sema::AddSYCLIntelMinWorkGroupsPerComputeUnitAttr(
    Decl *D, const AttributeCommonInfo &CI, Expr *E) {
  if (Context.getLangOpts().SYCLIsDevice) {
    if (!Context.getTargetInfo().getTriple().isNVPTX()) {
      Diag(E->getBeginLoc(), diag::warn_launch_bounds_is_cuda_specific)
          << CI << E->getSourceRange();
      return;
    }

    if (!D->hasAttr<SYCLIntelMaxWorkGroupSizeAttr>()) {
      Diag(CI.getLoc(), diag::warn_launch_bounds_missing_attr) << CI << 0;
      return;
    }
  }
  if (!E->isValueDependent()) {
    // Validate that we have an integer constant expression and then store the
    // converted constant expression into the semantic attribute so that we
    // don't have to evaluate it again later.
    llvm::APSInt ArgVal;
    ExprResult Res = VerifyIntegerConstantExpression(E, &ArgVal);
    if (Res.isInvalid())
      return;
    if (!check32BitInt(E, *this, ArgVal, CI))
      return;
    E = Res.get();

    // Check to see if there's a duplicate attribute with different values
    // already applied to the declaration.
    if (const auto *DeclAttr =
            D->getAttr<SYCLIntelMinWorkGroupsPerComputeUnitAttr>()) {
      // If the other attribute argument is instantiation dependent, we won't
      // have converted it to a constant expression yet and thus we test
      // whether this is a null pointer.
      if (const auto *DeclExpr = dyn_cast<ConstantExpr>(DeclAttr->getValue())) {
        if (ArgVal != DeclExpr->getResultAsAPSInt()) {
          Diag(CI.getLoc(), diag::warn_duplicate_attribute) << CI;
          Diag(DeclAttr->getLoc(), diag::note_previous_attribute);
        }
        // Drop the duplicate attribute.
        return;
      }
    }
  }

  D->addAttr(::new (Context)
                 SYCLIntelMinWorkGroupsPerComputeUnitAttr(Context, CI, E));
}

// Helper to get OffloadArch.
static OffloadArch getOffloadArch(const TargetInfo &TI) {
  if (!TI.getTriple().isNVPTX())
    llvm_unreachable("getOffloadArch is only valid for NVPTX triple");
  auto &TO = TI.getTargetOpts();
  return StringToOffloadArch(TO.CPU);
}


void Sema::AddSYCLIntelMaxWorkGroupsPerMultiprocessorAttr(
    Decl *D, const AttributeCommonInfo &CI, Expr *E) {
  auto &TI = Context.getTargetInfo();
  if (Context.getLangOpts().SYCLIsDevice) {
    if (!TI.getTriple().isNVPTX()) {
      Diag(E->getBeginLoc(), diag::warn_launch_bounds_is_cuda_specific)
          << CI << E->getSourceRange();
      return;
    }

    // Feature '.maxclusterrank' requires .target sm_90 or higher.
    auto SM = getOffloadArch(TI);
    if (SM == OffloadArch::UNKNOWN || SM < OffloadArch::SM_90) {
      Diag(E->getBeginLoc(), diag::warn_cuda_maxclusterrank_sm_90)
          << OffloadArchToString(SM) << CI << E->getSourceRange();
      return;
    }

    if (!D->hasAttr<SYCLIntelMaxWorkGroupSizeAttr>() ||
        !D->hasAttr<SYCLIntelMinWorkGroupsPerComputeUnitAttr>()) {
      Diag(CI.getLoc(), diag::warn_launch_bounds_missing_attr) << CI << 1;
      return;
    }
  }
  if (!E->isValueDependent()) {
    // Validate that we have an integer constant expression and then store the
    // converted constant expression into the semantic attribute so that we
    // don't have to evaluate it again later.
    llvm::APSInt ArgVal;
    ExprResult Res = VerifyIntegerConstantExpression(E, &ArgVal);
    if (Res.isInvalid())
      return;
    if (!check32BitInt(E, *this, ArgVal, CI))
      return;
    E = Res.get();

    // Check to see if there's a duplicate attribute with different values
    // already applied to the declaration.
    if (const auto *DeclAttr =
            D->getAttr<SYCLIntelMaxWorkGroupsPerMultiprocessorAttr>()) {
      // If the other attribute argument is instantiation dependent, we won't
      // have converted it to a constant expression yet and thus we test
      // whether this is a null pointer.
      if (const auto *DeclExpr = dyn_cast<ConstantExpr>(DeclAttr->getValue())) {
        if (ArgVal != DeclExpr->getResultAsAPSInt()) {
          Diag(CI.getLoc(), diag::warn_duplicate_attribute) << CI;
          Diag(DeclAttr->getLoc(), diag::note_previous_attribute);
        }
        // Drop the duplicate attribute.
        return;
      }
    }
  }

  D->addAttr(::new (Context)
                 SYCLIntelMaxWorkGroupsPerMultiprocessorAttr(Context, CI, E));
}

SYCLIntelMaxGlobalWorkDimAttr *Sema::MergeSYCLIntelMaxGlobalWorkDimAttr(
    Decl *D, const SYCLIntelMaxGlobalWorkDimAttr &A) {
  // Check to see if there's a duplicate attribute with different values
  // already applied to the declaration.
  if (const auto *DeclAttr = D->getAttr<SYCLIntelMaxGlobalWorkDimAttr>()) {
    if (const auto *DeclExpr = dyn_cast<ConstantExpr>(DeclAttr->getValue())) {
      if (const auto *MergeExpr = dyn_cast<ConstantExpr>(A.getValue())) {
        if (DeclExpr->getResultAsAPSInt() != MergeExpr->getResultAsAPSInt()) {
          Diag(DeclAttr->getLoc(), diag::warn_duplicate_attribute) << &A;
          Diag(A.getLoc(), diag::note_previous_attribute);
        }
        // Do not add a duplicate attribute.
        return nullptr;
      }
    }
  }

  // If the declaration has a SYCLIntelMaxWorkGroupSizeAttr or
  // SYCLReqdWorkGroupSizeAttr, check to see if the attribute holds values equal
  // to (1, 1, 1) in case the value of SYCLIntelMaxGlobalWorkDimAttr equals to
  // 0.
  const auto *MergeExpr = dyn_cast<ConstantExpr>(A.getValue());
  if (MergeExpr && MergeExpr->getResultAsAPSInt() == 0) {
    if (checkWorkGroupSizeAttrExpr<SYCLIntelMaxWorkGroupSizeAttr>(*this, D,
                                                                  A) ||
        checkWorkGroupSizeAttrExpr<SYCLReqdWorkGroupSizeAttr>(*this, D, A))
      return nullptr;
  }

  return ::new (Context)
      SYCLIntelMaxGlobalWorkDimAttr(Context, A, A.getValue());
}

static void handleSYCLIntelMaxGlobalWorkDimAttr(Sema &S, Decl *D,
                                                const ParsedAttr &AL) {
  Expr *E = AL.getArgAsExpr(0);
  S.AddSYCLIntelMaxGlobalWorkDimAttr(D, AL, E);
}

SYCLIntelMinWorkGroupsPerComputeUnitAttr *
Sema::MergeSYCLIntelMinWorkGroupsPerComputeUnitAttr(
    Decl *D, const SYCLIntelMinWorkGroupsPerComputeUnitAttr &A) {
  // Check to see if there's a duplicate attribute with different values
  // already applied to the declaration.
  if (const auto *DeclAttr =
          D->getAttr<SYCLIntelMinWorkGroupsPerComputeUnitAttr>()) {
    if (const auto *DeclExpr = dyn_cast<ConstantExpr>(DeclAttr->getValue())) {
      if (const auto *MergeExpr = dyn_cast<ConstantExpr>(A.getValue())) {
        if (DeclExpr->getResultAsAPSInt() != MergeExpr->getResultAsAPSInt()) {
          Diag(DeclAttr->getLoc(), diag::warn_duplicate_attribute) << &A;
          Diag(A.getLoc(), diag::note_previous_attribute);
        }
        // Do not add a duplicate attribute.
        return nullptr;
      }
    }
  }

  return ::new (Context)
      SYCLIntelMinWorkGroupsPerComputeUnitAttr(Context, A, A.getValue());
}

SYCLIntelMaxWorkGroupsPerMultiprocessorAttr *
Sema::MergeSYCLIntelMaxWorkGroupsPerMultiprocessorAttr(
    Decl *D, const SYCLIntelMaxWorkGroupsPerMultiprocessorAttr &A) {
  // Check to see if there's a duplicate attribute with different values
  // already applied to the declaration.
  if (const auto *DeclAttr =
          D->getAttr<SYCLIntelMaxWorkGroupsPerMultiprocessorAttr>()) {
    if (const auto *DeclExpr = dyn_cast<ConstantExpr>(DeclAttr->getValue())) {
      if (const auto *MergeExpr = dyn_cast<ConstantExpr>(A.getValue())) {
        if (DeclExpr->getResultAsAPSInt() != MergeExpr->getResultAsAPSInt()) {
          Diag(DeclAttr->getLoc(), diag::warn_duplicate_attribute) << &A;
          Diag(A.getLoc(), diag::note_previous_attribute);
        }
        // Do not add a duplicate attribute.
        return nullptr;
      }
    }
  }

  return ::new (Context)
      SYCLIntelMaxWorkGroupsPerMultiprocessorAttr(Context, A, A.getValue());
}

// Handles [[intel::loop_fuse]] and [[intel::loop_fuse_independent]].
void Sema::AddSYCLIntelLoopFuseAttr(Decl *D, const AttributeCommonInfo &CI,
                                    Expr *E) {
  if (!E->isValueDependent()) {
    // Validate that we have an integer constant expression and then store the
    // converted constant expression into the semantic attribute so that we
    // don't have to evaluate it again later.
    llvm::APSInt ArgVal;
    ExprResult Res = VerifyIntegerConstantExpression(E, &ArgVal);
    if (Res.isInvalid())
      return;
    E = Res.get();

    // This attribute requires a non-negative value.
    if (ArgVal < 0) {
      Diag(E->getExprLoc(), diag::err_attribute_requires_positive_integer)
          << CI << /*non-negative*/ 1;
      return;
    }
    // Check to see if there's a duplicate attribute with different values
    // already applied to the declaration.
    if (const auto *DeclAttr = D->getAttr<SYCLIntelLoopFuseAttr>()) {
      // [[intel::loop_fuse]] and [[intel::loop_fuse_independent]] are
      // incompatible.
      // FIXME: If additional spellings are provided for this attribute,
      // this code will do the wrong thing.
      if (DeclAttr->getAttributeSpellingListIndex() !=
          CI.getAttributeSpellingListIndex()) {
        Diag(CI.getLoc(), diag::err_attributes_are_not_compatible)
            << CI << DeclAttr << CI.isRegularKeywordAttribute();
        Diag(DeclAttr->getLocation(), diag::note_conflicting_attribute);
        return;
      }
      // If the other attribute argument is instantiation dependent, we won't
      // have converted it to a constant expression yet and thus we test
      // whether this is a null pointer.
      if (const auto *DeclExpr = dyn_cast<ConstantExpr>(DeclAttr->getValue())) {
        if (ArgVal != DeclExpr->getResultAsAPSInt()) {
          Diag(CI.getLoc(), diag::warn_duplicate_attribute) << CI;
          Diag(DeclAttr->getLoc(), diag::note_previous_attribute);
        }
        // Drop the duplicate attribute.
        return;
      }
    }
  }

  D->addAttr(::new (Context) SYCLIntelLoopFuseAttr(Context, CI, E));
}

SYCLIntelLoopFuseAttr *
Sema::MergeSYCLIntelLoopFuseAttr(Decl *D, const SYCLIntelLoopFuseAttr &A) {
  // Check to see if there's a duplicate attribute with different values
  // already applied to the declaration.
  if (const auto *DeclAttr = D->getAttr<SYCLIntelLoopFuseAttr>()) {
    // [[intel::loop_fuse]] and [[intel::loop_fuse_independent]] are
    // incompatible.
    // FIXME: If additional spellings are provided for this attribute,
    // this code will do the wrong thing.
    if (DeclAttr->getAttributeSpellingListIndex() !=
        A.getAttributeSpellingListIndex()) {
      Diag(A.getLoc(), diag::err_attributes_are_not_compatible)
          << &A << DeclAttr << A.isRegularKeywordAttribute();
      Diag(DeclAttr->getLoc(), diag::note_conflicting_attribute);
      return nullptr;
    }
    if (const auto *DeclExpr = dyn_cast<ConstantExpr>(DeclAttr->getValue())) {
      if (const auto *MergeExpr = dyn_cast<ConstantExpr>(A.getValue())) {
        if (DeclExpr->getResultAsAPSInt() != MergeExpr->getResultAsAPSInt()) {
          Diag(DeclAttr->getLoc(), diag::warn_duplicate_attribute) << &A;
          Diag(A.getLoc(), diag::note_previous_attribute);
        }
        // Do not add a duplicate attribute.
        return nullptr;
      }
    }
  }

  return ::new (Context) SYCLIntelLoopFuseAttr(Context, A, A.getValue());
}

static void handleSYCLIntelLoopFuseAttr(Sema &S, Decl *D, const ParsedAttr &A) {
  // If no attribute argument is specified, set to default value '1'.
  Expr *E = A.isArgExpr(0)
                ? A.getArgAsExpr(0)
                : IntegerLiteral::Create(S.Context, llvm::APInt(32, 1),
                                         S.Context.IntTy, A.getLoc());

  S.AddSYCLIntelLoopFuseAttr(D, A, E);
}

static void handleVecTypeHint(Sema &S, Decl *D, const ParsedAttr &AL) {
  // This attribute is deprecated without replacement in SYCL 2020 mode.
  // Ignore the attribute in SYCL 2020.
  if (S.LangOpts.getSYCLVersion() > LangOptions::SYCL_2017) {
    S.Diag(AL.getLoc(), diag::warn_attribute_deprecated_ignored) << AL;
    return;
  }

  // If the attribute is used with the [[sycl::vec_type_hint]] spelling in SYCL
  // 2017 mode, we want to warn about using the newer name in the older
  // standard as a compatibility extension.
  if (S.LangOpts.getSYCLVersion() == LangOptions::SYCL_2017 && AL.hasScope())
    S.Diag(AL.getLoc(), diag::ext_sycl_2020_attr_spelling) << AL;

  if (!AL.hasParsedType()) {
    S.Diag(AL.getLoc(), diag::err_attribute_wrong_number_arguments) << AL << 1;
    return;
  }

  TypeSourceInfo *ParmTSI = nullptr;
  QualType ParmType = S.GetTypeFromParser(AL.getTypeArg(), &ParmTSI);
  assert(ParmTSI && "no type source info for attribute argument");

  if (!ParmType->isExtVectorType() && !ParmType->isFloatingType() &&
      (ParmType->isBooleanType() ||
       !ParmType->isIntegralType(S.getASTContext()))) {
    S.Diag(AL.getLoc(), diag::err_attribute_invalid_argument) << 2 << AL;
    return;
  }

  if (VecTypeHintAttr *A = D->getAttr<VecTypeHintAttr>()) {
    if (!S.Context.hasSameType(A->getTypeHint(), ParmType)) {
      S.Diag(AL.getLoc(), diag::warn_duplicate_attribute) << AL;
      return;
    }
  }

  D->addAttr(::new (S.Context) VecTypeHintAttr(S.Context, AL, ParmTSI));
}

SectionAttr *Sema::mergeSectionAttr(Decl *D, const AttributeCommonInfo &CI,
                                    StringRef Name) {
  // Explicit or partial specializations do not inherit
  // the section attribute from the primary template.
  if (const auto *FD = dyn_cast<FunctionDecl>(D)) {
    if (CI.getAttributeSpellingListIndex() == SectionAttr::Declspec_allocate &&
        FD->isFunctionTemplateSpecialization())
      return nullptr;
  }
  if (SectionAttr *ExistingAttr = D->getAttr<SectionAttr>()) {
    if (ExistingAttr->getName() == Name)
      return nullptr;
    Diag(ExistingAttr->getLocation(), diag::warn_mismatched_section)
         << 1 /*section*/;
    Diag(CI.getLoc(), diag::note_previous_attribute);
    return nullptr;
  }
  return ::new (Context) SectionAttr(Context, CI, Name);
}

llvm::Error Sema::isValidSectionSpecifier(StringRef SecName) {
  if (!Context.getTargetInfo().getTriple().isOSDarwin())
    return llvm::Error::success();

  // Let MCSectionMachO validate this.
  StringRef Segment, Section;
  unsigned TAA, StubSize;
  bool HasTAA;
  return llvm::MCSectionMachO::ParseSectionSpecifier(SecName, Segment, Section,
                                                     TAA, HasTAA, StubSize);
}

bool Sema::checkSectionName(SourceLocation LiteralLoc, StringRef SecName) {
  if (llvm::Error E = isValidSectionSpecifier(SecName)) {
    Diag(LiteralLoc, diag::err_attribute_section_invalid_for_target)
        << toString(std::move(E)) << 1 /*'section'*/;
    return false;
  }
  return true;
}

static void handleSectionAttr(Sema &S, Decl *D, const ParsedAttr &AL) {
  // Make sure that there is a string literal as the sections's single
  // argument.
  StringRef Str;
  SourceLocation LiteralLoc;
  if (!S.checkStringLiteralArgumentAttr(AL, 0, Str, &LiteralLoc))
    return;

  if (!S.checkSectionName(LiteralLoc, Str))
    return;

  SectionAttr *NewAttr = S.mergeSectionAttr(D, AL, Str);
  if (NewAttr) {
    D->addAttr(NewAttr);
    if (isa<FunctionDecl, FunctionTemplateDecl, ObjCMethodDecl,
            ObjCPropertyDecl>(D))
      S.UnifySection(NewAttr->getName(),
                     ASTContext::PSF_Execute | ASTContext::PSF_Read,
                     cast<NamedDecl>(D));
  }
}

static void handleCodeModelAttr(Sema &S, Decl *D, const ParsedAttr &AL) {
  StringRef Str;
  SourceLocation LiteralLoc;
  // Check that it is a string.
  if (!S.checkStringLiteralArgumentAttr(AL, 0, Str, &LiteralLoc))
    return;

  llvm::CodeModel::Model CM;
  if (!CodeModelAttr::ConvertStrToModel(Str, CM)) {
    S.Diag(LiteralLoc, diag::err_attr_codemodel_arg) << Str;
    return;
  }

  D->addAttr(::new (S.Context) CodeModelAttr(S.Context, AL, CM));
}

// This is used for `__declspec(code_seg("segname"))` on a decl.
// `#pragma code_seg("segname")` uses checkSectionName() instead.
static bool checkCodeSegName(Sema &S, SourceLocation LiteralLoc,
                             StringRef CodeSegName) {
  if (llvm::Error E = S.isValidSectionSpecifier(CodeSegName)) {
    S.Diag(LiteralLoc, diag::err_attribute_section_invalid_for_target)
        << toString(std::move(E)) << 0 /*'code-seg'*/;
    return false;
  }

  return true;
}

CodeSegAttr *Sema::mergeCodeSegAttr(Decl *D, const AttributeCommonInfo &CI,
                                    StringRef Name) {
  // Explicit or partial specializations do not inherit
  // the code_seg attribute from the primary template.
  if (const auto *FD = dyn_cast<FunctionDecl>(D)) {
    if (FD->isFunctionTemplateSpecialization())
      return nullptr;
  }
  if (const auto *ExistingAttr = D->getAttr<CodeSegAttr>()) {
    if (ExistingAttr->getName() == Name)
      return nullptr;
    Diag(ExistingAttr->getLocation(), diag::warn_mismatched_section)
         << 0 /*codeseg*/;
    Diag(CI.getLoc(), diag::note_previous_attribute);
    return nullptr;
  }
  return ::new (Context) CodeSegAttr(Context, CI, Name);
}

static void handleCodeSegAttr(Sema &S, Decl *D, const ParsedAttr &AL) {
  StringRef Str;
  SourceLocation LiteralLoc;
  if (!S.checkStringLiteralArgumentAttr(AL, 0, Str, &LiteralLoc))
    return;
  if (!checkCodeSegName(S, LiteralLoc, Str))
    return;
  if (const auto *ExistingAttr = D->getAttr<CodeSegAttr>()) {
    if (!ExistingAttr->isImplicit()) {
      S.Diag(AL.getLoc(),
             ExistingAttr->getName() == Str
             ? diag::warn_duplicate_codeseg_attribute
             : diag::err_conflicting_codeseg_attribute);
      return;
    }
    D->dropAttr<CodeSegAttr>();
  }
  if (CodeSegAttr *CSA = S.mergeCodeSegAttr(D, AL, Str))
    D->addAttr(CSA);
}

bool Sema::checkTargetAttr(SourceLocation LiteralLoc, StringRef AttrStr) {
  enum FirstParam { Unsupported, Duplicate, Unknown };
  enum SecondParam { None, CPU, Tune };
  enum ThirdParam { Target, TargetClones };
  if (AttrStr.contains("fpmath="))
    return Diag(LiteralLoc, diag::warn_unsupported_target_attribute)
           << Unsupported << None << "fpmath=" << Target;

  // Diagnose use of tune if target doesn't support it.
  if (!Context.getTargetInfo().supportsTargetAttributeTune() &&
      AttrStr.contains("tune="))
    return Diag(LiteralLoc, diag::warn_unsupported_target_attribute)
           << Unsupported << None << "tune=" << Target;

  ParsedTargetAttr ParsedAttrs =
      Context.getTargetInfo().parseTargetAttr(AttrStr);

  if (!ParsedAttrs.CPU.empty() &&
      !Context.getTargetInfo().isValidCPUName(ParsedAttrs.CPU))
    return Diag(LiteralLoc, diag::warn_unsupported_target_attribute)
           << Unknown << CPU << ParsedAttrs.CPU << Target;

  if (!ParsedAttrs.Tune.empty() &&
      !Context.getTargetInfo().isValidCPUName(ParsedAttrs.Tune))
    return Diag(LiteralLoc, diag::warn_unsupported_target_attribute)
           << Unknown << Tune << ParsedAttrs.Tune << Target;

  if (Context.getTargetInfo().getTriple().isRISCV() &&
      ParsedAttrs.Duplicate != "")
    return Diag(LiteralLoc, diag::err_duplicate_target_attribute)
           << Duplicate << None << ParsedAttrs.Duplicate << Target;

  if (ParsedAttrs.Duplicate != "")
    return Diag(LiteralLoc, diag::warn_unsupported_target_attribute)
           << Duplicate << None << ParsedAttrs.Duplicate << Target;

  for (const auto &Feature : ParsedAttrs.Features) {
    auto CurFeature = StringRef(Feature).drop_front(); // remove + or -.
    if (!Context.getTargetInfo().isValidFeatureName(CurFeature))
      return Diag(LiteralLoc, diag::warn_unsupported_target_attribute)
             << Unsupported << None << CurFeature << Target;
  }

  TargetInfo::BranchProtectionInfo BPI{};
  StringRef DiagMsg;
  if (ParsedAttrs.BranchProtection.empty())
    return false;
  if (!Context.getTargetInfo().validateBranchProtection(
          ParsedAttrs.BranchProtection, ParsedAttrs.CPU, BPI, DiagMsg)) {
    if (DiagMsg.empty())
      return Diag(LiteralLoc, diag::warn_unsupported_target_attribute)
             << Unsupported << None << "branch-protection" << Target;
    return Diag(LiteralLoc, diag::err_invalid_branch_protection_spec)
           << DiagMsg;
  }
  if (!DiagMsg.empty())
    Diag(LiteralLoc, diag::warn_unsupported_branch_protection_spec) << DiagMsg;

  return false;
}

bool Sema::checkTargetVersionAttr(SourceLocation LiteralLoc, Decl *D,
                                  StringRef AttrStr) {
  enum FirstParam { Unsupported };
  enum SecondParam { None };
  enum ThirdParam { Target, TargetClones, TargetVersion };
  llvm::SmallVector<StringRef, 8> Features;
  AttrStr.split(Features, "+");
  for (auto &CurFeature : Features) {
    CurFeature = CurFeature.trim();
    if (CurFeature == "default")
      continue;
    if (!Context.getTargetInfo().validateCpuSupports(CurFeature))
      return Diag(LiteralLoc, diag::warn_unsupported_target_attribute)
             << Unsupported << None << CurFeature << TargetVersion;
  }
  return false;
}

static void handleTargetVersionAttr(Sema &S, Decl *D, const ParsedAttr &AL) {
  StringRef Str;
  SourceLocation LiteralLoc;
  if (!S.checkStringLiteralArgumentAttr(AL, 0, Str, &LiteralLoc) ||
      S.checkTargetVersionAttr(LiteralLoc, D, Str))
    return;
  TargetVersionAttr *NewAttr =
      ::new (S.Context) TargetVersionAttr(S.Context, AL, Str);
  D->addAttr(NewAttr);
}

static void handleTargetAttr(Sema &S, Decl *D, const ParsedAttr &AL) {
  StringRef Str;
  SourceLocation LiteralLoc;
  if (!S.checkStringLiteralArgumentAttr(AL, 0, Str, &LiteralLoc) ||
      S.checkTargetAttr(LiteralLoc, Str))
    return;

  TargetAttr *NewAttr = ::new (S.Context) TargetAttr(S.Context, AL, Str);
  D->addAttr(NewAttr);
}

bool Sema::checkTargetClonesAttrString(
    SourceLocation LiteralLoc, StringRef Str, const StringLiteral *Literal,
    Decl *D, bool &HasDefault, bool &HasCommas, bool &HasNotDefault,
    SmallVectorImpl<SmallString<64>> &StringsBuffer) {
  enum FirstParam { Unsupported, Duplicate, Unknown };
  enum SecondParam { None, CPU, Tune };
  enum ThirdParam { Target, TargetClones };
  HasCommas = HasCommas || Str.contains(',');
  const TargetInfo &TInfo = Context.getTargetInfo();
  // Warn on empty at the beginning of a string.
  if (Str.size() == 0)
    return Diag(LiteralLoc, diag::warn_unsupported_target_attribute)
           << Unsupported << None << "" << TargetClones;

  std::pair<StringRef, StringRef> Parts = {{}, Str};
  while (!Parts.second.empty()) {
    Parts = Parts.second.split(',');
    StringRef Cur = Parts.first.trim();
    SourceLocation CurLoc =
        Literal->getLocationOfByte(Cur.data() - Literal->getString().data(),
                                   getSourceManager(), getLangOpts(), TInfo);

    bool DefaultIsDupe = false;
    bool HasCodeGenImpact = false;
    if (Cur.empty())
      return Diag(CurLoc, diag::warn_unsupported_target_attribute)
             << Unsupported << None << "" << TargetClones;

    if (TInfo.getTriple().isAArch64()) {
      // AArch64 target clones specific
      if (Cur == "default") {
        DefaultIsDupe = HasDefault;
        HasDefault = true;
        if (llvm::is_contained(StringsBuffer, Cur) || DefaultIsDupe)
          Diag(CurLoc, diag::warn_target_clone_duplicate_options);
        else
          StringsBuffer.push_back(Cur);
      } else {
        std::pair<StringRef, StringRef> CurParts = {{}, Cur};
        llvm::SmallVector<StringRef, 8> CurFeatures;
        while (!CurParts.second.empty()) {
          CurParts = CurParts.second.split('+');
          StringRef CurFeature = CurParts.first.trim();
          if (!TInfo.validateCpuSupports(CurFeature)) {
            Diag(CurLoc, diag::warn_unsupported_target_attribute)
                << Unsupported << None << CurFeature << TargetClones;
            continue;
          }
          if (TInfo.doesFeatureAffectCodeGen(CurFeature))
            HasCodeGenImpact = true;
          CurFeatures.push_back(CurFeature);
        }
        // Canonize TargetClones Attributes
        llvm::sort(CurFeatures);
        SmallString<64> Res;
        for (auto &CurFeat : CurFeatures) {
          if (!Res.empty())
            Res.append("+");
          Res.append(CurFeat);
        }
        if (llvm::is_contained(StringsBuffer, Res) || DefaultIsDupe)
          Diag(CurLoc, diag::warn_target_clone_duplicate_options);
        else if (!HasCodeGenImpact)
          // Ignore features in target_clone attribute that don't impact
          // code generation
          Diag(CurLoc, diag::warn_target_clone_no_impact_options);
        else if (!Res.empty()) {
          StringsBuffer.push_back(Res);
          HasNotDefault = true;
        }
      }
    } else {
      // Other targets ( currently X86 )
      if (Cur.starts_with("arch=")) {
        if (!Context.getTargetInfo().isValidCPUName(
                Cur.drop_front(sizeof("arch=") - 1)))
          return Diag(CurLoc, diag::warn_unsupported_target_attribute)
                 << Unsupported << CPU << Cur.drop_front(sizeof("arch=") - 1)
                 << TargetClones;
      } else if (Cur == "default") {
        DefaultIsDupe = HasDefault;
        HasDefault = true;
      } else if (!Context.getTargetInfo().isValidFeatureName(Cur))
        return Diag(CurLoc, diag::warn_unsupported_target_attribute)
               << Unsupported << None << Cur << TargetClones;
      if (llvm::is_contained(StringsBuffer, Cur) || DefaultIsDupe)
        Diag(CurLoc, diag::warn_target_clone_duplicate_options);
      // Note: Add even if there are duplicates, since it changes name mangling.
      StringsBuffer.push_back(Cur);
    }
  }

  if (Str.rtrim().ends_with(","))
    return Diag(LiteralLoc, diag::warn_unsupported_target_attribute)
           << Unsupported << None << "" << TargetClones;
  return false;
}

static void handleTargetClonesAttr(Sema &S, Decl *D, const ParsedAttr &AL) {
  if (S.Context.getTargetInfo().getTriple().isAArch64() &&
      !S.Context.getTargetInfo().hasFeature("fmv"))
    return;

  // Ensure we don't combine these with themselves, since that causes some
  // confusing behavior.
  if (const auto *Other = D->getAttr<TargetClonesAttr>()) {
    S.Diag(AL.getLoc(), diag::err_disallowed_duplicate_attribute) << AL;
    S.Diag(Other->getLocation(), diag::note_conflicting_attribute);
    return;
  }
  if (checkAttrMutualExclusion<TargetClonesAttr>(S, D, AL))
    return;

  SmallVector<StringRef, 2> Strings;
  SmallVector<SmallString<64>, 2> StringsBuffer;
  bool HasCommas = false, HasDefault = false, HasNotDefault = false;

  for (unsigned I = 0, E = AL.getNumArgs(); I != E; ++I) {
    StringRef CurStr;
    SourceLocation LiteralLoc;
    if (!S.checkStringLiteralArgumentAttr(AL, I, CurStr, &LiteralLoc) ||
        S.checkTargetClonesAttrString(
            LiteralLoc, CurStr,
            cast<StringLiteral>(AL.getArgAsExpr(I)->IgnoreParenCasts()), D,
            HasDefault, HasCommas, HasNotDefault, StringsBuffer))
      return;
  }

  for (auto &SmallStr : StringsBuffer)
    Strings.push_back(SmallStr.str());

  if (HasCommas && AL.getNumArgs() > 1)
    S.Diag(AL.getLoc(), diag::warn_target_clone_mixed_values);

  if (S.Context.getTargetInfo().getTriple().isAArch64() && !HasDefault) {
    // Add default attribute if there is no one
    HasDefault = true;
    Strings.push_back("default");
  }

  if (!HasDefault) {
    S.Diag(AL.getLoc(), diag::err_target_clone_must_have_default);
    return;
  }

  // FIXME: We could probably figure out how to get this to work for lambdas
  // someday.
  if (const auto *MD = dyn_cast<CXXMethodDecl>(D)) {
    if (MD->getParent()->isLambda()) {
      S.Diag(D->getLocation(), diag::err_multiversion_doesnt_support)
          << static_cast<unsigned>(MultiVersionKind::TargetClones)
          << /*Lambda*/ 9;
      return;
    }
  }

  // No multiversion if we have default version only.
  if (S.Context.getTargetInfo().getTriple().isAArch64() && !HasNotDefault)
    return;

  cast<FunctionDecl>(D)->setIsMultiVersion();
  TargetClonesAttr *NewAttr = ::new (S.Context)
      TargetClonesAttr(S.Context, AL, Strings.data(), Strings.size());
  D->addAttr(NewAttr);
}

static void handleMinVectorWidthAttr(Sema &S, Decl *D, const ParsedAttr &AL) {
  Expr *E = AL.getArgAsExpr(0);
  uint32_t VecWidth;
  if (!S.checkUInt32Argument(AL, E, VecWidth)) {
    AL.setInvalid();
    return;
  }

  MinVectorWidthAttr *Existing = D->getAttr<MinVectorWidthAttr>();
  if (Existing && Existing->getVectorWidth() != VecWidth) {
    S.Diag(AL.getLoc(), diag::warn_duplicate_attribute) << AL;
    return;
  }

  D->addAttr(::new (S.Context) MinVectorWidthAttr(S.Context, AL, VecWidth));
}

static void handleCleanupAttr(Sema &S, Decl *D, const ParsedAttr &AL) {
  Expr *E = AL.getArgAsExpr(0);
  SourceLocation Loc = E->getExprLoc();
  FunctionDecl *FD = nullptr;
  DeclarationNameInfo NI;

  // gcc only allows for simple identifiers. Since we support more than gcc, we
  // will warn the user.
  if (auto *DRE = dyn_cast<DeclRefExpr>(E)) {
    if (DRE->hasQualifier())
      S.Diag(Loc, diag::warn_cleanup_ext);
    FD = dyn_cast<FunctionDecl>(DRE->getDecl());
    NI = DRE->getNameInfo();
    if (!FD) {
      S.Diag(Loc, diag::err_attribute_cleanup_arg_not_function) << 1
        << NI.getName();
      return;
    }
  } else if (auto *ULE = dyn_cast<UnresolvedLookupExpr>(E)) {
    if (ULE->hasExplicitTemplateArgs())
      S.Diag(Loc, diag::warn_cleanup_ext);
    FD = S.ResolveSingleFunctionTemplateSpecialization(ULE, true);
    NI = ULE->getNameInfo();
    if (!FD) {
      S.Diag(Loc, diag::err_attribute_cleanup_arg_not_function) << 2
        << NI.getName();
      if (ULE->getType() == S.Context.OverloadTy)
        S.NoteAllOverloadCandidates(ULE);
      return;
    }
  } else {
    S.Diag(Loc, diag::err_attribute_cleanup_arg_not_function) << 0;
    return;
  }

  if (FD->getNumParams() != 1) {
    S.Diag(Loc, diag::err_attribute_cleanup_func_must_take_one_arg)
      << NI.getName();
    return;
  }

  // We're currently more strict than GCC about what function types we accept.
  // If this ever proves to be a problem it should be easy to fix.
  QualType Ty = S.Context.getPointerType(cast<VarDecl>(D)->getType());
  QualType ParamTy = FD->getParamDecl(0)->getType();
  if (S.CheckAssignmentConstraints(FD->getParamDecl(0)->getLocation(),
                                   ParamTy, Ty) != Sema::Compatible) {
    S.Diag(Loc, diag::err_attribute_cleanup_func_arg_incompatible_type)
      << NI.getName() << ParamTy << Ty;
    return;
  }
  VarDecl *VD = cast<VarDecl>(D);
  // Create a reference to the variable declaration. This is a fake/dummy
  // reference.
  DeclRefExpr *VariableReference = DeclRefExpr::Create(
      S.Context, NestedNameSpecifierLoc{}, FD->getLocation(), VD, false,
      DeclarationNameInfo{VD->getDeclName(), VD->getLocation()}, VD->getType(),
      VK_LValue);

  // Create a unary operator expression that represents taking the address of
  // the variable. This is a fake/dummy expression.
  Expr *AddressOfVariable = UnaryOperator::Create(
      S.Context, VariableReference, UnaryOperatorKind::UO_AddrOf,
      S.Context.getPointerType(VD->getType()), VK_PRValue, OK_Ordinary, Loc,
      +false, FPOptionsOverride{});

  // Create a function call expression. This is a fake/dummy call expression.
  CallExpr *FunctionCallExpression =
      CallExpr::Create(S.Context, E, ArrayRef{AddressOfVariable},
                       S.Context.VoidTy, VK_PRValue, Loc, FPOptionsOverride{});

  if (S.CheckFunctionCall(FD, FunctionCallExpression,
                          FD->getType()->getAs<FunctionProtoType>())) {
    return;
  }

  D->addAttr(::new (S.Context) CleanupAttr(S.Context, AL, FD));
}

static void handleEnumExtensibilityAttr(Sema &S, Decl *D,
                                        const ParsedAttr &AL) {
  if (!AL.isArgIdent(0)) {
    S.Diag(AL.getLoc(), diag::err_attribute_argument_n_type)
        << AL << 0 << AANT_ArgumentIdentifier;
    return;
  }

  EnumExtensibilityAttr::Kind ExtensibilityKind;
  IdentifierInfo *II = AL.getArgAsIdent(0)->Ident;
  if (!EnumExtensibilityAttr::ConvertStrToKind(II->getName(),
                                               ExtensibilityKind)) {
    S.Diag(AL.getLoc(), diag::warn_attribute_type_not_supported) << AL << II;
    return;
  }

  D->addAttr(::new (S.Context)
                 EnumExtensibilityAttr(S.Context, AL, ExtensibilityKind));
}

/// Handle __attribute__((format_arg((idx)))) attribute based on
/// http://gcc.gnu.org/onlinedocs/gcc/Function-Attributes.html
static void handleFormatArgAttr(Sema &S, Decl *D, const ParsedAttr &AL) {
  const Expr *IdxExpr = AL.getArgAsExpr(0);
  ParamIdx Idx;
  if (!S.checkFunctionOrMethodParameterIndex(D, AL, 1, IdxExpr, Idx))
    return;

  // Make sure the format string is really a string.
  QualType Ty = getFunctionOrMethodParamType(D, Idx.getASTIndex());

  bool NotNSStringTy = !S.ObjC().isNSStringType(Ty);
  if (NotNSStringTy && !S.ObjC().isCFStringType(Ty) &&
      (!Ty->isPointerType() ||
       !Ty->castAs<PointerType>()->getPointeeType()->isCharType())) {
    S.Diag(AL.getLoc(), diag::err_format_attribute_not)
        << IdxExpr->getSourceRange() << getFunctionOrMethodParamRange(D, 0);
    return;
  }
  Ty = getFunctionOrMethodResultType(D);
  // replace instancetype with the class type
  auto Instancetype = S.Context.getObjCInstanceTypeDecl()->getTypeForDecl();
  if (Ty->getAs<TypedefType>() == Instancetype)
    if (auto *OMD = dyn_cast<ObjCMethodDecl>(D))
      if (auto *Interface = OMD->getClassInterface())
        Ty = S.Context.getObjCObjectPointerType(
            QualType(Interface->getTypeForDecl(), 0));
  if (!S.ObjC().isNSStringType(Ty, /*AllowNSAttributedString=*/true) &&
      !S.ObjC().isCFStringType(Ty) &&
      (!Ty->isPointerType() ||
       !Ty->castAs<PointerType>()->getPointeeType()->isCharType())) {
    S.Diag(AL.getLoc(), diag::err_format_attribute_result_not)
        << (NotNSStringTy ? "string type" : "NSString")
        << IdxExpr->getSourceRange() << getFunctionOrMethodParamRange(D, 0);
    return;
  }

  D->addAttr(::new (S.Context) FormatArgAttr(S.Context, AL, Idx));
}

enum FormatAttrKind {
  CFStringFormat,
  NSStringFormat,
  StrftimeFormat,
  SupportedFormat,
  IgnoredFormat,
  InvalidFormat
};

/// getFormatAttrKind - Map from format attribute names to supported format
/// types.
static FormatAttrKind getFormatAttrKind(StringRef Format) {
  return llvm::StringSwitch<FormatAttrKind>(Format)
      // Check for formats that get handled specially.
      .Case("NSString", NSStringFormat)
      .Case("CFString", CFStringFormat)
      .Case("strftime", StrftimeFormat)

      // Otherwise, check for supported formats.
      .Cases("scanf", "printf", "printf0", "strfmon", SupportedFormat)
      .Cases("cmn_err", "vcmn_err", "zcmn_err", SupportedFormat)
      .Cases("kprintf", "syslog", SupportedFormat) // OpenBSD.
      .Case("freebsd_kprintf", SupportedFormat)    // FreeBSD.
      .Case("os_trace", SupportedFormat)
      .Case("os_log", SupportedFormat)

      .Cases("gcc_diag", "gcc_cdiag", "gcc_cxxdiag", "gcc_tdiag", IgnoredFormat)
      .Default(InvalidFormat);
}

/// Handle __attribute__((init_priority(priority))) attributes based on
/// http://gcc.gnu.org/onlinedocs/gcc/C_002b_002b-Attributes.html
static void handleInitPriorityAttr(Sema &S, Decl *D, const ParsedAttr &AL) {
  if (!S.getLangOpts().CPlusPlus) {
    S.Diag(AL.getLoc(), diag::warn_attribute_ignored) << AL;
    return;
  }

  if (S.getLangOpts().HLSL) {
    S.Diag(AL.getLoc(), diag::err_hlsl_init_priority_unsupported);
    return;
  }

  if (S.getCurFunctionOrMethodDecl()) {
    S.Diag(AL.getLoc(), diag::err_init_priority_object_attr);
    AL.setInvalid();
    return;
  }
  QualType T = cast<VarDecl>(D)->getType();
  if (S.Context.getAsArrayType(T))
    T = S.Context.getBaseElementType(T);
  if (!T->getAs<RecordType>()) {
    S.Diag(AL.getLoc(), diag::err_init_priority_object_attr);
    AL.setInvalid();
    return;
  }

  Expr *E = AL.getArgAsExpr(0);
  uint32_t prioritynum;
  if (!S.checkUInt32Argument(AL, E, prioritynum)) {
    AL.setInvalid();
    return;
  }

  // Only perform the priority check if the attribute is outside of a system
  // header. Values <= 100 are reserved for the implementation, and libc++
  // benefits from being able to specify values in that range.
  if ((prioritynum < 101 || prioritynum > 65535) &&
      !S.getSourceManager().isInSystemHeader(AL.getLoc())) {
    S.Diag(AL.getLoc(), diag::err_attribute_argument_out_of_range)
        << E->getSourceRange() << AL << 101 << 65535;
    AL.setInvalid();
    return;
  }
  D->addAttr(::new (S.Context) InitPriorityAttr(S.Context, AL, prioritynum));
}

ErrorAttr *Sema::mergeErrorAttr(Decl *D, const AttributeCommonInfo &CI,
                                StringRef NewUserDiagnostic) {
  if (const auto *EA = D->getAttr<ErrorAttr>()) {
    std::string NewAttr = CI.getNormalizedFullName();
    assert((NewAttr == "error" || NewAttr == "warning") &&
           "unexpected normalized full name");
    bool Match = (EA->isError() && NewAttr == "error") ||
                 (EA->isWarning() && NewAttr == "warning");
    if (!Match) {
      Diag(EA->getLocation(), diag::err_attributes_are_not_compatible)
          << CI << EA
          << (CI.isRegularKeywordAttribute() ||
              EA->isRegularKeywordAttribute());
      Diag(CI.getLoc(), diag::note_conflicting_attribute);
      return nullptr;
    }
    if (EA->getUserDiagnostic() != NewUserDiagnostic) {
      Diag(CI.getLoc(), diag::warn_duplicate_attribute) << EA;
      Diag(EA->getLoc(), diag::note_previous_attribute);
    }
    D->dropAttr<ErrorAttr>();
  }
  return ::new (Context) ErrorAttr(Context, CI, NewUserDiagnostic);
}

FormatAttr *Sema::mergeFormatAttr(Decl *D, const AttributeCommonInfo &CI,
                                  IdentifierInfo *Format, int FormatIdx,
                                  int FirstArg) {
  // Check whether we already have an equivalent format attribute.
  for (auto *F : D->specific_attrs<FormatAttr>()) {
    if (F->getType() == Format &&
        F->getFormatIdx() == FormatIdx &&
        F->getFirstArg() == FirstArg) {
      // If we don't have a valid location for this attribute, adopt the
      // location.
      if (F->getLocation().isInvalid())
        F->setRange(CI.getRange());
      return nullptr;
    }
  }

  return ::new (Context) FormatAttr(Context, CI, Format, FormatIdx, FirstArg);
}

/// Handle __attribute__((format(type,idx,firstarg))) attributes based on
/// http://gcc.gnu.org/onlinedocs/gcc/Function-Attributes.html
static void handleFormatAttr(Sema &S, Decl *D, const ParsedAttr &AL) {
  if (!AL.isArgIdent(0)) {
    S.Diag(AL.getLoc(), diag::err_attribute_argument_n_type)
        << AL << 1 << AANT_ArgumentIdentifier;
    return;
  }

  // In C++ the implicit 'this' function parameter also counts, and they are
  // counted from one.
  bool HasImplicitThisParam = isInstanceMethod(D);
  unsigned NumArgs = getFunctionOrMethodNumParams(D) + HasImplicitThisParam;

  IdentifierInfo *II = AL.getArgAsIdent(0)->Ident;
  StringRef Format = II->getName();

  if (normalizeName(Format)) {
    // If we've modified the string name, we need a new identifier for it.
    II = &S.Context.Idents.get(Format);
  }

  // Check for supported formats.
  FormatAttrKind Kind = getFormatAttrKind(Format);

  if (Kind == IgnoredFormat)
    return;

  if (Kind == InvalidFormat) {
    S.Diag(AL.getLoc(), diag::warn_attribute_type_not_supported)
        << AL << II->getName();
    return;
  }

  // checks for the 2nd argument
  Expr *IdxExpr = AL.getArgAsExpr(1);
  uint32_t Idx;
  if (!S.checkUInt32Argument(AL, IdxExpr, Idx, 2))
    return;

  if (Idx < 1 || Idx > NumArgs) {
    S.Diag(AL.getLoc(), diag::err_attribute_argument_out_of_bounds)
        << AL << 2 << IdxExpr->getSourceRange();
    return;
  }

  // FIXME: Do we need to bounds check?
  unsigned ArgIdx = Idx - 1;

  if (HasImplicitThisParam) {
    if (ArgIdx == 0) {
      S.Diag(AL.getLoc(),
             diag::err_format_attribute_implicit_this_format_string)
        << IdxExpr->getSourceRange();
      return;
    }
    ArgIdx--;
  }

  // make sure the format string is really a string
  QualType Ty = getFunctionOrMethodParamType(D, ArgIdx);

  if (!S.ObjC().isNSStringType(Ty, true) && !S.ObjC().isCFStringType(Ty) &&
      (!Ty->isPointerType() ||
       !Ty->castAs<PointerType>()->getPointeeType()->isCharType())) {
    S.Diag(AL.getLoc(), diag::err_format_attribute_not)
      << IdxExpr->getSourceRange() << getFunctionOrMethodParamRange(D, ArgIdx);
    return;
  }

  // check the 3rd argument
  Expr *FirstArgExpr = AL.getArgAsExpr(2);
  uint32_t FirstArg;
  if (!S.checkUInt32Argument(AL, FirstArgExpr, FirstArg, 3))
    return;

  // FirstArg == 0 is is always valid.
  if (FirstArg != 0) {
    if (Kind == StrftimeFormat) {
      // If the kind is strftime, FirstArg must be 0 because strftime does not
      // use any variadic arguments.
      S.Diag(AL.getLoc(), diag::err_format_strftime_third_parameter)
          << FirstArgExpr->getSourceRange()
          << FixItHint::CreateReplacement(FirstArgExpr->getSourceRange(), "0");
      return;
    } else if (isFunctionOrMethodVariadic(D)) {
      // Else, if the function is variadic, then FirstArg must be 0 or the
      // "position" of the ... parameter. It's unusual to use 0 with variadic
      // functions, so the fixit proposes the latter.
      if (FirstArg != NumArgs + 1) {
        S.Diag(AL.getLoc(), diag::err_attribute_argument_out_of_bounds)
            << AL << 3 << FirstArgExpr->getSourceRange()
            << FixItHint::CreateReplacement(FirstArgExpr->getSourceRange(),
                                            std::to_string(NumArgs + 1));
        return;
      }
    } else {
      // Inescapable GCC compatibility diagnostic.
      S.Diag(D->getLocation(), diag::warn_gcc_requires_variadic_function) << AL;
      if (FirstArg <= Idx) {
        // Else, the function is not variadic, and FirstArg must be 0 or any
        // parameter after the format parameter. We don't offer a fixit because
        // there are too many possible good values.
        S.Diag(AL.getLoc(), diag::err_attribute_argument_out_of_bounds)
            << AL << 3 << FirstArgExpr->getSourceRange();
        return;
      }
    }
  }

  FormatAttr *NewAttr = S.mergeFormatAttr(D, AL, II, Idx, FirstArg);
  if (NewAttr)
    D->addAttr(NewAttr);
}

/// Handle __attribute__((callback(CalleeIdx, PayloadIdx0, ...))) attributes.
static void handleCallbackAttr(Sema &S, Decl *D, const ParsedAttr &AL) {
  // The index that identifies the callback callee is mandatory.
  if (AL.getNumArgs() == 0) {
    S.Diag(AL.getLoc(), diag::err_callback_attribute_no_callee)
        << AL.getRange();
    return;
  }

  bool HasImplicitThisParam = isInstanceMethod(D);
  int32_t NumArgs = getFunctionOrMethodNumParams(D);

  FunctionDecl *FD = D->getAsFunction();
  assert(FD && "Expected a function declaration!");

  llvm::StringMap<int> NameIdxMapping;
  NameIdxMapping["__"] = -1;

  NameIdxMapping["this"] = 0;

  int Idx = 1;
  for (const ParmVarDecl *PVD : FD->parameters())
    NameIdxMapping[PVD->getName()] = Idx++;

  auto UnknownName = NameIdxMapping.end();

  SmallVector<int, 8> EncodingIndices;
  for (unsigned I = 0, E = AL.getNumArgs(); I < E; ++I) {
    SourceRange SR;
    int32_t ArgIdx;

    if (AL.isArgIdent(I)) {
      IdentifierLoc *IdLoc = AL.getArgAsIdent(I);
      auto It = NameIdxMapping.find(IdLoc->Ident->getName());
      if (It == UnknownName) {
        S.Diag(AL.getLoc(), diag::err_callback_attribute_argument_unknown)
            << IdLoc->Ident << IdLoc->Loc;
        return;
      }

      SR = SourceRange(IdLoc->Loc);
      ArgIdx = It->second;
    } else if (AL.isArgExpr(I)) {
      Expr *IdxExpr = AL.getArgAsExpr(I);

      // If the expression is not parseable as an int32_t we have a problem.
      if (!S.checkUInt32Argument(AL, IdxExpr, (uint32_t &)ArgIdx, I + 1,
                                 false)) {
        S.Diag(AL.getLoc(), diag::err_attribute_argument_out_of_bounds)
            << AL << (I + 1) << IdxExpr->getSourceRange();
        return;
      }

      // Check oob, excluding the special values, 0 and -1.
      if (ArgIdx < -1 || ArgIdx > NumArgs) {
        S.Diag(AL.getLoc(), diag::err_attribute_argument_out_of_bounds)
            << AL << (I + 1) << IdxExpr->getSourceRange();
        return;
      }

      SR = IdxExpr->getSourceRange();
    } else {
      llvm_unreachable("Unexpected ParsedAttr argument type!");
    }

    if (ArgIdx == 0 && !HasImplicitThisParam) {
      S.Diag(AL.getLoc(), diag::err_callback_implicit_this_not_available)
          << (I + 1) << SR;
      return;
    }

    // Adjust for the case we do not have an implicit "this" parameter. In this
    // case we decrease all positive values by 1 to get LLVM argument indices.
    if (!HasImplicitThisParam && ArgIdx > 0)
      ArgIdx -= 1;

    EncodingIndices.push_back(ArgIdx);
  }

  int CalleeIdx = EncodingIndices.front();
  // Check if the callee index is proper, thus not "this" and not "unknown".
  // This means the "CalleeIdx" has to be non-negative if "HasImplicitThisParam"
  // is false and positive if "HasImplicitThisParam" is true.
  if (CalleeIdx < (int)HasImplicitThisParam) {
    S.Diag(AL.getLoc(), diag::err_callback_attribute_invalid_callee)
        << AL.getRange();
    return;
  }

  // Get the callee type, note the index adjustment as the AST doesn't contain
  // the this type (which the callee cannot reference anyway!).
  const Type *CalleeType =
      getFunctionOrMethodParamType(D, CalleeIdx - HasImplicitThisParam)
          .getTypePtr();
  if (!CalleeType || !CalleeType->isFunctionPointerType()) {
    S.Diag(AL.getLoc(), diag::err_callback_callee_no_function_type)
        << AL.getRange();
    return;
  }

  const Type *CalleeFnType =
      CalleeType->getPointeeType()->getUnqualifiedDesugaredType();

  // TODO: Check the type of the callee arguments.

  const auto *CalleeFnProtoType = dyn_cast<FunctionProtoType>(CalleeFnType);
  if (!CalleeFnProtoType) {
    S.Diag(AL.getLoc(), diag::err_callback_callee_no_function_type)
        << AL.getRange();
    return;
  }

  if (CalleeFnProtoType->getNumParams() > EncodingIndices.size() - 1) {
    S.Diag(AL.getLoc(), diag::err_attribute_wrong_number_arguments)
        << AL << (unsigned)(EncodingIndices.size() - 1);
    return;
  }

  if (CalleeFnProtoType->getNumParams() < EncodingIndices.size() - 1) {
    S.Diag(AL.getLoc(), diag::err_attribute_wrong_number_arguments)
        << AL << (unsigned)(EncodingIndices.size() - 1);
    return;
  }

  if (CalleeFnProtoType->isVariadic()) {
    S.Diag(AL.getLoc(), diag::err_callback_callee_is_variadic) << AL.getRange();
    return;
  }

  // Do not allow multiple callback attributes.
  if (D->hasAttr<CallbackAttr>()) {
    S.Diag(AL.getLoc(), diag::err_callback_attribute_multiple) << AL.getRange();
    return;
  }

  D->addAttr(::new (S.Context) CallbackAttr(
      S.Context, AL, EncodingIndices.data(), EncodingIndices.size()));
}

static bool isFunctionLike(const Type &T) {
  // Check for explicit function types.
  // 'called_once' is only supported in Objective-C and it has
  // function pointers and block pointers.
  return T.isFunctionPointerType() || T.isBlockPointerType();
}

/// Handle 'called_once' attribute.
static void handleCalledOnceAttr(Sema &S, Decl *D, const ParsedAttr &AL) {
  // 'called_once' only applies to parameters representing functions.
  QualType T = cast<ParmVarDecl>(D)->getType();

  if (!isFunctionLike(*T)) {
    S.Diag(AL.getLoc(), diag::err_called_once_attribute_wrong_type);
    return;
  }

  D->addAttr(::new (S.Context) CalledOnceAttr(S.Context, AL));
}

static void handleTransparentUnionAttr(Sema &S, Decl *D, const ParsedAttr &AL) {
  // Try to find the underlying union declaration.
  RecordDecl *RD = nullptr;
  const auto *TD = dyn_cast<TypedefNameDecl>(D);
  if (TD && TD->getUnderlyingType()->isUnionType())
    RD = TD->getUnderlyingType()->getAsUnionType()->getDecl();
  else
    RD = dyn_cast<RecordDecl>(D);

  if (!RD || !RD->isUnion()) {
    S.Diag(AL.getLoc(), diag::warn_attribute_wrong_decl_type)
        << AL << AL.isRegularKeywordAttribute() << ExpectedUnion;
    return;
  }

  if (!RD->isCompleteDefinition()) {
    if (!RD->isBeingDefined())
      S.Diag(AL.getLoc(),
             diag::warn_transparent_union_attribute_not_definition);
    return;
  }

  RecordDecl::field_iterator Field = RD->field_begin(),
                          FieldEnd = RD->field_end();
  if (Field == FieldEnd) {
    S.Diag(AL.getLoc(), diag::warn_transparent_union_attribute_zero_fields);
    return;
  }

  FieldDecl *FirstField = *Field;
  QualType FirstType = FirstField->getType();
  if (FirstType->hasFloatingRepresentation() || FirstType->isVectorType()) {
    S.Diag(FirstField->getLocation(),
           diag::warn_transparent_union_attribute_floating)
      << FirstType->isVectorType() << FirstType;
    return;
  }

  if (FirstType->isIncompleteType())
    return;
  uint64_t FirstSize = S.Context.getTypeSize(FirstType);
  uint64_t FirstAlign = S.Context.getTypeAlign(FirstType);
  for (; Field != FieldEnd; ++Field) {
    QualType FieldType = Field->getType();
    if (FieldType->isIncompleteType())
      return;
    // FIXME: this isn't fully correct; we also need to test whether the
    // members of the union would all have the same calling convention as the
    // first member of the union. Checking just the size and alignment isn't
    // sufficient (consider structs passed on the stack instead of in registers
    // as an example).
    if (S.Context.getTypeSize(FieldType) != FirstSize ||
        S.Context.getTypeAlign(FieldType) > FirstAlign) {
      // Warn if we drop the attribute.
      bool isSize = S.Context.getTypeSize(FieldType) != FirstSize;
      unsigned FieldBits = isSize ? S.Context.getTypeSize(FieldType)
                                  : S.Context.getTypeAlign(FieldType);
      S.Diag(Field->getLocation(),
             diag::warn_transparent_union_attribute_field_size_align)
          << isSize << *Field << FieldBits;
      unsigned FirstBits = isSize ? FirstSize : FirstAlign;
      S.Diag(FirstField->getLocation(),
             diag::note_transparent_union_first_field_size_align)
          << isSize << FirstBits;
      return;
    }
  }

  RD->addAttr(::new (S.Context) TransparentUnionAttr(S.Context, AL));
}

void Sema::AddAnnotationAttr(Decl *D, const AttributeCommonInfo &CI,
                             StringRef Str, MutableArrayRef<Expr *> Args) {
  auto *Attr = AnnotateAttr::Create(Context, Str, Args.data(), Args.size(), CI);
  if (ConstantFoldAttrArgs(
          CI, MutableArrayRef<Expr *>(Attr->args_begin(), Attr->args_end()))) {
    D->addAttr(Attr);
  }
}

static void handleAnnotateAttr(Sema &S, Decl *D, const ParsedAttr &AL) {
  // Make sure that there is a string literal as the annotation's first
  // argument.
  StringRef Str;
  if (!S.checkStringLiteralArgumentAttr(AL, 0, Str))
    return;

  llvm::SmallVector<Expr *, 4> Args;
  Args.reserve(AL.getNumArgs() - 1);
  for (unsigned Idx = 1; Idx < AL.getNumArgs(); Idx++) {
    assert(!AL.isArgIdent(Idx));
    Args.push_back(AL.getArgAsExpr(Idx));
  }

  S.AddAnnotationAttr(D, AL, Str, Args);
}

static void handleAlignValueAttr(Sema &S, Decl *D, const ParsedAttr &AL) {
  S.AddAlignValueAttr(D, AL, AL.getArgAsExpr(0));
}

void Sema::AddAlignValueAttr(Decl *D, const AttributeCommonInfo &CI, Expr *E) {
  AlignValueAttr TmpAttr(Context, CI, E);
  SourceLocation AttrLoc = CI.getLoc();

  QualType T;
  if (const auto *TD = dyn_cast<TypedefNameDecl>(D))
    T = TD->getUnderlyingType();
  else if (const auto *VD = dyn_cast<ValueDecl>(D))
    T = VD->getType();
  else
    llvm_unreachable("Unknown decl type for align_value");

  if (!T->isDependentType() && !T->isAnyPointerType() &&
      !T->isReferenceType() && !T->isMemberPointerType()) {
    Diag(AttrLoc, diag::warn_attribute_pointer_or_reference_only)
      << &TmpAttr << T << D->getSourceRange();
    return;
  }

  if (!E->isValueDependent()) {
    llvm::APSInt Alignment;
    ExprResult ICE = VerifyIntegerConstantExpression(
        E, &Alignment, diag::err_align_value_attribute_argument_not_int);
    if (ICE.isInvalid())
      return;

    if (!Alignment.isPowerOf2()) {
      Diag(AttrLoc, diag::err_alignment_not_power_of_two)
        << E->getSourceRange();
      return;
    }

    D->addAttr(::new (Context) AlignValueAttr(Context, CI, ICE.get()));
    return;
  }

  // Save dependent expressions in the AST to be instantiated.
  D->addAttr(::new (Context) AlignValueAttr(Context, CI, E));
}

static void handleAlignedAttr(Sema &S, Decl *D, const ParsedAttr &AL) {
  if (AL.hasParsedType()) {
    const ParsedType &TypeArg = AL.getTypeArg();
    TypeSourceInfo *TInfo;
    (void)S.GetTypeFromParser(
        ParsedType::getFromOpaquePtr(TypeArg.getAsOpaquePtr()), &TInfo);
    if (AL.isPackExpansion() &&
        !TInfo->getType()->containsUnexpandedParameterPack()) {
      S.Diag(AL.getEllipsisLoc(),
             diag::err_pack_expansion_without_parameter_packs);
      return;
    }

    if (!AL.isPackExpansion() &&
        S.DiagnoseUnexpandedParameterPack(TInfo->getTypeLoc().getBeginLoc(),
                                          TInfo, Sema::UPPC_Expression))
      return;

    S.AddAlignedAttr(D, AL, TInfo, AL.isPackExpansion());
    return;
  }

  // check the attribute arguments.
  if (AL.getNumArgs() > 1) {
    S.Diag(AL.getLoc(), diag::err_attribute_wrong_number_arguments) << AL << 1;
    return;
  }

  if (AL.getNumArgs() == 0) {
    D->addAttr(::new (S.Context) AlignedAttr(S.Context, AL, true, nullptr));
    return;
  }

  Expr *E = AL.getArgAsExpr(0);
  if (AL.isPackExpansion() && !E->containsUnexpandedParameterPack()) {
    S.Diag(AL.getEllipsisLoc(),
           diag::err_pack_expansion_without_parameter_packs);
    return;
  }

  if (!AL.isPackExpansion() && S.DiagnoseUnexpandedParameterPack(E))
    return;

  S.AddAlignedAttr(D, AL, E, AL.isPackExpansion());
}

/// Perform checking of type validity
///
/// C++11 [dcl.align]p1:
///   An alignment-specifier may be applied to a variable or to a class
///   data member, but it shall not be applied to a bit-field, a function
///   parameter, the formal parameter of a catch clause, or a variable
///   declared with the register storage class specifier. An
///   alignment-specifier may also be applied to the declaration of a class
///   or enumeration type.
/// CWG 2354:
///   CWG agreed to remove permission for alignas to be applied to
///   enumerations.
/// C11 6.7.5/2:
///   An alignment attribute shall not be specified in a declaration of
///   a typedef, or a bit-field, or a function, or a parameter, or an
///   object declared with the register storage-class specifier.
static bool validateAlignasAppliedType(Sema &S, Decl *D,
                                       const AlignedAttr &Attr,
                                       SourceLocation AttrLoc) {
  int DiagKind = -1;
  if (isa<ParmVarDecl>(D)) {
    DiagKind = 0;
  } else if (const auto *VD = dyn_cast<VarDecl>(D)) {
    if (VD->getStorageClass() == SC_Register)
      DiagKind = 1;
    if (VD->isExceptionVariable())
      DiagKind = 2;
  } else if (const auto *FD = dyn_cast<FieldDecl>(D)) {
    if (FD->isBitField())
      DiagKind = 3;
  } else if (const auto *ED = dyn_cast<EnumDecl>(D)) {
    if (ED->getLangOpts().CPlusPlus)
      DiagKind = 4;
  } else if (!isa<TagDecl>(D)) {
    return S.Diag(AttrLoc, diag::err_attribute_wrong_decl_type)
           << &Attr << Attr.isRegularKeywordAttribute()
           << (Attr.isC11() ? ExpectedVariableOrField
                            : ExpectedVariableFieldOrTag);
  }
  if (DiagKind != -1) {
    return S.Diag(AttrLoc, diag::err_alignas_attribute_wrong_decl_type)
           << &Attr << DiagKind;
  }
  return false;
}

void Sema::AddAlignedAttr(Decl *D, const AttributeCommonInfo &CI, Expr *E,
                          bool IsPackExpansion) {
  AlignedAttr TmpAttr(Context, CI, true, E);
  SourceLocation AttrLoc = CI.getLoc();

  // C++11 alignas(...) and C11 _Alignas(...) have additional requirements.
  if (TmpAttr.isAlignas() &&
      validateAlignasAppliedType(*this, D, TmpAttr, AttrLoc))
    return;

  if (E->isValueDependent()) {
    // We can't support a dependent alignment on a non-dependent type,
    // because we have no way to model that a type is "alignment-dependent"
    // but not dependent in any other way.
    if (const auto *TND = dyn_cast<TypedefNameDecl>(D)) {
      if (!TND->getUnderlyingType()->isDependentType()) {
        Diag(AttrLoc, diag::err_alignment_dependent_typedef_name)
            << E->getSourceRange();
        return;
      }
    }

    // Save dependent expressions in the AST to be instantiated.
    AlignedAttr *AA = ::new (Context) AlignedAttr(Context, CI, true, E);
    AA->setPackExpansion(IsPackExpansion);
    D->addAttr(AA);
    return;
  }

  // FIXME: Cache the number on the AL object?
  llvm::APSInt Alignment;
  ExprResult ICE = VerifyIntegerConstantExpression(
      E, &Alignment, diag::err_aligned_attribute_argument_not_int);
  if (ICE.isInvalid())
    return;

  uint64_t MaximumAlignment = Sema::MaximumAlignment;
  if (Context.getTargetInfo().getTriple().isOSBinFormatCOFF())
    MaximumAlignment = std::min(MaximumAlignment, uint64_t(8192));
  if (Alignment > MaximumAlignment) {
    Diag(AttrLoc, diag::err_attribute_aligned_too_great)
        << MaximumAlignment << E->getSourceRange();
    return;
  }

  uint64_t AlignVal = Alignment.getZExtValue();
  // C++11 [dcl.align]p2:
  //   -- if the constant expression evaluates to zero, the alignment
  //      specifier shall have no effect
  // C11 6.7.5p6:
  //   An alignment specification of zero has no effect.
  if (!(TmpAttr.isAlignas() && !Alignment)) {
    if (!llvm::isPowerOf2_64(AlignVal)) {
      Diag(AttrLoc, diag::err_alignment_not_power_of_two)
        << E->getSourceRange();
      return;
    }
  }

  const auto *VD = dyn_cast<VarDecl>(D);
  if (VD) {
    unsigned MaxTLSAlign =
        Context.toCharUnitsFromBits(Context.getTargetInfo().getMaxTLSAlign())
            .getQuantity();
    if (MaxTLSAlign && AlignVal > MaxTLSAlign &&
        VD->getTLSKind() != VarDecl::TLS_None) {
      Diag(VD->getLocation(), diag::err_tls_var_aligned_over_maximum)
          << (unsigned)AlignVal << VD << MaxTLSAlign;
      return;
    }
  }

  // On AIX, an aligned attribute can not decrease the alignment when applied
  // to a variable declaration with vector type.
  if (VD && Context.getTargetInfo().getTriple().isOSAIX()) {
    const Type *Ty = VD->getType().getTypePtr();
    if (Ty->isVectorType() && AlignVal < 16) {
      Diag(VD->getLocation(), diag::warn_aligned_attr_underaligned)
          << VD->getType() << 16;
      return;
    }
  }

  AlignedAttr *AA = ::new (Context) AlignedAttr(Context, CI, true, ICE.get());
  AA->setPackExpansion(IsPackExpansion);
  AA->setCachedAlignmentValue(
      static_cast<unsigned>(AlignVal * Context.getCharWidth()));
  D->addAttr(AA);
}

void Sema::AddAlignedAttr(Decl *D, const AttributeCommonInfo &CI,
                          TypeSourceInfo *TS, bool IsPackExpansion) {
  AlignedAttr TmpAttr(Context, CI, false, TS);
  SourceLocation AttrLoc = CI.getLoc();

  // C++11 alignas(...) and C11 _Alignas(...) have additional requirements.
  if (TmpAttr.isAlignas() &&
      validateAlignasAppliedType(*this, D, TmpAttr, AttrLoc))
    return;

  if (TS->getType()->isDependentType()) {
    // We can't support a dependent alignment on a non-dependent type,
    // because we have no way to model that a type is "type-dependent"
    // but not dependent in any other way.
    if (const auto *TND = dyn_cast<TypedefNameDecl>(D)) {
      if (!TND->getUnderlyingType()->isDependentType()) {
        Diag(AttrLoc, diag::err_alignment_dependent_typedef_name)
            << TS->getTypeLoc().getSourceRange();
        return;
      }
    }

    AlignedAttr *AA = ::new (Context) AlignedAttr(Context, CI, false, TS);
    AA->setPackExpansion(IsPackExpansion);
    D->addAttr(AA);
    return;
  }

  const auto *VD = dyn_cast<VarDecl>(D);
  unsigned AlignVal = TmpAttr.getAlignment(Context);
  // On AIX, an aligned attribute can not decrease the alignment when applied
  // to a variable declaration with vector type.
  if (VD && Context.getTargetInfo().getTriple().isOSAIX()) {
    const Type *Ty = VD->getType().getTypePtr();
    if (Ty->isVectorType() &&
        Context.toCharUnitsFromBits(AlignVal).getQuantity() < 16) {
      Diag(VD->getLocation(), diag::warn_aligned_attr_underaligned)
          << VD->getType() << 16;
      return;
    }
  }

  AlignedAttr *AA = ::new (Context) AlignedAttr(Context, CI, false, TS);
  AA->setPackExpansion(IsPackExpansion);
  AA->setCachedAlignmentValue(AlignVal);
  D->addAttr(AA);
}

void Sema::CheckAlignasUnderalignment(Decl *D) {
  assert(D->hasAttrs() && "no attributes on decl");

  QualType UnderlyingTy, DiagTy;
  if (const auto *VD = dyn_cast<ValueDecl>(D)) {
    UnderlyingTy = DiagTy = VD->getType();
  } else {
    UnderlyingTy = DiagTy = Context.getTagDeclType(cast<TagDecl>(D));
    if (const auto *ED = dyn_cast<EnumDecl>(D))
      UnderlyingTy = ED->getIntegerType();
  }
  if (DiagTy->isDependentType() || DiagTy->isIncompleteType())
    return;

  // C++11 [dcl.align]p5, C11 6.7.5/4:
  //   The combined effect of all alignment attributes in a declaration shall
  //   not specify an alignment that is less strict than the alignment that
  //   would otherwise be required for the entity being declared.
  AlignedAttr *AlignasAttr = nullptr;
  AlignedAttr *LastAlignedAttr = nullptr;
  unsigned Align = 0;
  for (auto *I : D->specific_attrs<AlignedAttr>()) {
    if (I->isAlignmentDependent())
      return;
    if (I->isAlignas())
      AlignasAttr = I;
    Align = std::max(Align, I->getAlignment(Context));
    LastAlignedAttr = I;
  }

  if (Align && DiagTy->isSizelessType()) {
    Diag(LastAlignedAttr->getLocation(), diag::err_attribute_sizeless_type)
        << LastAlignedAttr << DiagTy;
  } else if (AlignasAttr && Align) {
    CharUnits RequestedAlign = Context.toCharUnitsFromBits(Align);
    CharUnits NaturalAlign = Context.getTypeAlignInChars(UnderlyingTy);
    if (NaturalAlign > RequestedAlign)
      Diag(AlignasAttr->getLocation(), diag::err_alignas_underaligned)
        << DiagTy << (unsigned)NaturalAlign.getQuantity();
  }
}

bool Sema::checkMSInheritanceAttrOnDefinition(
    CXXRecordDecl *RD, SourceRange Range, bool BestCase,
    MSInheritanceModel ExplicitModel) {
  assert(RD->hasDefinition() && "RD has no definition!");

  // We may not have seen base specifiers or any virtual methods yet.  We will
  // have to wait until the record is defined to catch any mismatches.
  if (!RD->getDefinition()->isCompleteDefinition())
    return false;

  // The unspecified model never matches what a definition could need.
  if (ExplicitModel == MSInheritanceModel::Unspecified)
    return false;

  if (BestCase) {
    if (RD->calculateInheritanceModel() == ExplicitModel)
      return false;
  } else {
    if (RD->calculateInheritanceModel() <= ExplicitModel)
      return false;
  }

  Diag(Range.getBegin(), diag::err_mismatched_ms_inheritance)
      << 0 /*definition*/;
  Diag(RD->getDefinition()->getLocation(), diag::note_defined_here) << RD;
  return true;
}

/// parseModeAttrArg - Parses attribute mode string and returns parsed type
/// attribute.
static void parseModeAttrArg(Sema &S, StringRef Str, unsigned &DestWidth,
                             bool &IntegerMode, bool &ComplexMode,
                             FloatModeKind &ExplicitType) {
  IntegerMode = true;
  ComplexMode = false;
  ExplicitType = FloatModeKind::NoFloat;
  switch (Str.size()) {
  case 2:
    switch (Str[0]) {
    case 'Q':
      DestWidth = 8;
      break;
    case 'H':
      DestWidth = 16;
      break;
    case 'S':
      DestWidth = 32;
      break;
    case 'D':
      DestWidth = 64;
      break;
    case 'X':
      DestWidth = 96;
      break;
    case 'K': // KFmode - IEEE quad precision (__float128)
      ExplicitType = FloatModeKind::Float128;
      DestWidth = Str[1] == 'I' ? 0 : 128;
      break;
    case 'T':
      ExplicitType = FloatModeKind::LongDouble;
      DestWidth = 128;
      break;
    case 'I':
      ExplicitType = FloatModeKind::Ibm128;
      DestWidth = Str[1] == 'I' ? 0 : 128;
      break;
    }
    if (Str[1] == 'F') {
      IntegerMode = false;
    } else if (Str[1] == 'C') {
      IntegerMode = false;
      ComplexMode = true;
    } else if (Str[1] != 'I') {
      DestWidth = 0;
    }
    break;
  case 4:
    // FIXME: glibc uses 'word' to define register_t; this is narrower than a
    // pointer on PIC16 and other embedded platforms.
    if (Str == "word")
      DestWidth = S.Context.getTargetInfo().getRegisterWidth();
    else if (Str == "byte")
      DestWidth = S.Context.getTargetInfo().getCharWidth();
    break;
  case 7:
    if (Str == "pointer")
      DestWidth = S.Context.getTargetInfo().getPointerWidth(LangAS::Default);
    break;
  case 11:
    if (Str == "unwind_word")
      DestWidth = S.Context.getTargetInfo().getUnwindWordWidth();
    break;
  }
}

/// handleModeAttr - This attribute modifies the width of a decl with primitive
/// type.
///
/// Despite what would be logical, the mode attribute is a decl attribute, not a
/// type attribute: 'int ** __attribute((mode(HI))) *G;' tries to make 'G' be
/// HImode, not an intermediate pointer.
static void handleModeAttr(Sema &S, Decl *D, const ParsedAttr &AL) {
  // This attribute isn't documented, but glibc uses it.  It changes
  // the width of an int or unsigned int to the specified size.
  if (!AL.isArgIdent(0)) {
    S.Diag(AL.getLoc(), diag::err_attribute_argument_type)
        << AL << AANT_ArgumentIdentifier;
    return;
  }

  IdentifierInfo *Name = AL.getArgAsIdent(0)->Ident;

  S.AddModeAttr(D, AL, Name);
}

void Sema::AddModeAttr(Decl *D, const AttributeCommonInfo &CI,
                       IdentifierInfo *Name, bool InInstantiation) {
  StringRef Str = Name->getName();
  normalizeName(Str);
  SourceLocation AttrLoc = CI.getLoc();

  unsigned DestWidth = 0;
  bool IntegerMode = true;
  bool ComplexMode = false;
  FloatModeKind ExplicitType = FloatModeKind::NoFloat;
  llvm::APInt VectorSize(64, 0);
  if (Str.size() >= 4 && Str[0] == 'V') {
    // Minimal length of vector mode is 4: 'V' + NUMBER(>=1) + TYPE(>=2).
    size_t StrSize = Str.size();
    size_t VectorStringLength = 0;
    while ((VectorStringLength + 1) < StrSize &&
           isdigit(Str[VectorStringLength + 1]))
      ++VectorStringLength;
    if (VectorStringLength &&
        !Str.substr(1, VectorStringLength).getAsInteger(10, VectorSize) &&
        VectorSize.isPowerOf2()) {
      parseModeAttrArg(*this, Str.substr(VectorStringLength + 1), DestWidth,
                       IntegerMode, ComplexMode, ExplicitType);
      // Avoid duplicate warning from template instantiation.
      if (!InInstantiation)
        Diag(AttrLoc, diag::warn_vector_mode_deprecated);
    } else {
      VectorSize = 0;
    }
  }

  if (!VectorSize)
    parseModeAttrArg(*this, Str, DestWidth, IntegerMode, ComplexMode,
                     ExplicitType);

  // FIXME: Sync this with InitializePredefinedMacros; we need to match int8_t
  // and friends, at least with glibc.
  // FIXME: Make sure floating-point mappings are accurate
  // FIXME: Support XF and TF types
  if (!DestWidth) {
    Diag(AttrLoc, diag::err_machine_mode) << 0 /*Unknown*/ << Name;
    return;
  }

  QualType OldTy;
  if (const auto *TD = dyn_cast<TypedefNameDecl>(D))
    OldTy = TD->getUnderlyingType();
  else if (const auto *ED = dyn_cast<EnumDecl>(D)) {
    // Something like 'typedef enum { X } __attribute__((mode(XX))) T;'.
    // Try to get type from enum declaration, default to int.
    OldTy = ED->getIntegerType();
    if (OldTy.isNull())
      OldTy = Context.IntTy;
  } else
    OldTy = cast<ValueDecl>(D)->getType();

  if (OldTy->isDependentType()) {
    D->addAttr(::new (Context) ModeAttr(Context, CI, Name));
    return;
  }

  // Base type can also be a vector type (see PR17453).
  // Distinguish between base type and base element type.
  QualType OldElemTy = OldTy;
  if (const auto *VT = OldTy->getAs<VectorType>())
    OldElemTy = VT->getElementType();

  // GCC allows 'mode' attribute on enumeration types (even incomplete), except
  // for vector modes. So, 'enum X __attribute__((mode(QI)));' forms a complete
  // type, 'enum { A } __attribute__((mode(V4SI)))' is rejected.
  if ((isa<EnumDecl>(D) || OldElemTy->getAs<EnumType>()) &&
      VectorSize.getBoolValue()) {
    Diag(AttrLoc, diag::err_enum_mode_vector_type) << Name << CI.getRange();
    return;
  }
  bool IntegralOrAnyEnumType = (OldElemTy->isIntegralOrEnumerationType() &&
                                !OldElemTy->isBitIntType()) ||
                               OldElemTy->getAs<EnumType>();

  if (!OldElemTy->getAs<BuiltinType>() && !OldElemTy->isComplexType() &&
      !IntegralOrAnyEnumType)
    Diag(AttrLoc, diag::err_mode_not_primitive);
  else if (IntegerMode) {
    if (!IntegralOrAnyEnumType)
      Diag(AttrLoc, diag::err_mode_wrong_type);
  } else if (ComplexMode) {
    if (!OldElemTy->isComplexType())
      Diag(AttrLoc, diag::err_mode_wrong_type);
  } else {
    if (!OldElemTy->isFloatingType())
      Diag(AttrLoc, diag::err_mode_wrong_type);
  }

  QualType NewElemTy;

  if (IntegerMode)
    NewElemTy = Context.getIntTypeForBitwidth(DestWidth,
                                              OldElemTy->isSignedIntegerType());
  else
    NewElemTy = Context.getRealTypeForBitwidth(DestWidth, ExplicitType);

  if (NewElemTy.isNull()) {
    // Only emit diagnostic on host for 128-bit mode attribute
    if (!(DestWidth == 128 && getLangOpts().CUDAIsDevice))
      Diag(AttrLoc, diag::err_machine_mode) << 1 /*Unsupported*/ << Name;
    return;
  }

  if (ComplexMode) {
    NewElemTy = Context.getComplexType(NewElemTy);
  }

  QualType NewTy = NewElemTy;
  if (VectorSize.getBoolValue()) {
    NewTy = Context.getVectorType(NewTy, VectorSize.getZExtValue(),
                                  VectorKind::Generic);
  } else if (const auto *OldVT = OldTy->getAs<VectorType>()) {
    // Complex machine mode does not support base vector types.
    if (ComplexMode) {
      Diag(AttrLoc, diag::err_complex_mode_vector_type);
      return;
    }
    unsigned NumElements = Context.getTypeSize(OldElemTy) *
                           OldVT->getNumElements() /
                           Context.getTypeSize(NewElemTy);
    NewTy =
        Context.getVectorType(NewElemTy, NumElements, OldVT->getVectorKind());
  }

  if (NewTy.isNull()) {
    Diag(AttrLoc, diag::err_mode_wrong_type);
    return;
  }

  // Install the new type.
  if (auto *TD = dyn_cast<TypedefNameDecl>(D))
    TD->setModedTypeSourceInfo(TD->getTypeSourceInfo(), NewTy);
  else if (auto *ED = dyn_cast<EnumDecl>(D))
    ED->setIntegerType(NewTy);
  else
    cast<ValueDecl>(D)->setType(NewTy);

  D->addAttr(::new (Context) ModeAttr(Context, CI, Name));
}

static void handleNoDebugAttr(Sema &S, Decl *D, const ParsedAttr &AL) {
  D->addAttr(::new (S.Context) NoDebugAttr(S.Context, AL));
}

AlwaysInlineAttr *Sema::mergeAlwaysInlineAttr(Decl *D,
                                              const AttributeCommonInfo &CI,
                                              const IdentifierInfo *Ident) {
  if (OptimizeNoneAttr *Optnone = D->getAttr<OptimizeNoneAttr>()) {
    Diag(CI.getLoc(), diag::warn_attribute_ignored) << Ident;
    Diag(Optnone->getLocation(), diag::note_conflicting_attribute);
    return nullptr;
  }

  if (D->hasAttr<AlwaysInlineAttr>())
    return nullptr;

  return ::new (Context) AlwaysInlineAttr(Context, CI);
}

InternalLinkageAttr *Sema::mergeInternalLinkageAttr(Decl *D,
                                                    const ParsedAttr &AL) {
  if (const auto *VD = dyn_cast<VarDecl>(D)) {
    // Attribute applies to Var but not any subclass of it (like ParmVar,
    // ImplicitParm or VarTemplateSpecialization).
    if (VD->getKind() != Decl::Var) {
      Diag(AL.getLoc(), diag::warn_attribute_wrong_decl_type)
          << AL << AL.isRegularKeywordAttribute()
          << (getLangOpts().CPlusPlus ? ExpectedFunctionVariableOrClass
                                      : ExpectedVariableOrFunction);
      return nullptr;
    }
    // Attribute does not apply to non-static local variables.
    if (VD->hasLocalStorage()) {
      Diag(VD->getLocation(), diag::warn_internal_linkage_local_storage);
      return nullptr;
    }
  }

  return ::new (Context) InternalLinkageAttr(Context, AL);
}
InternalLinkageAttr *
Sema::mergeInternalLinkageAttr(Decl *D, const InternalLinkageAttr &AL) {
  if (const auto *VD = dyn_cast<VarDecl>(D)) {
    // Attribute applies to Var but not any subclass of it (like ParmVar,
    // ImplicitParm or VarTemplateSpecialization).
    if (VD->getKind() != Decl::Var) {
      Diag(AL.getLocation(), diag::warn_attribute_wrong_decl_type)
          << &AL << AL.isRegularKeywordAttribute()
          << (getLangOpts().CPlusPlus ? ExpectedFunctionVariableOrClass
                                      : ExpectedVariableOrFunction);
      return nullptr;
    }
    // Attribute does not apply to non-static local variables.
    if (VD->hasLocalStorage()) {
      Diag(VD->getLocation(), diag::warn_internal_linkage_local_storage);
      return nullptr;
    }
  }

  return ::new (Context) InternalLinkageAttr(Context, AL);
}

MinSizeAttr *Sema::mergeMinSizeAttr(Decl *D, const AttributeCommonInfo &CI) {
  if (OptimizeNoneAttr *Optnone = D->getAttr<OptimizeNoneAttr>()) {
    Diag(CI.getLoc(), diag::warn_attribute_ignored) << "'minsize'";
    Diag(Optnone->getLocation(), diag::note_conflicting_attribute);
    return nullptr;
  }

  if (D->hasAttr<MinSizeAttr>())
    return nullptr;

  return ::new (Context) MinSizeAttr(Context, CI);
}

OptimizeNoneAttr *Sema::mergeOptimizeNoneAttr(Decl *D,
                                              const AttributeCommonInfo &CI) {
  if (AlwaysInlineAttr *Inline = D->getAttr<AlwaysInlineAttr>()) {
    Diag(Inline->getLocation(), diag::warn_attribute_ignored) << Inline;
    Diag(CI.getLoc(), diag::note_conflicting_attribute);
    D->dropAttr<AlwaysInlineAttr>();
  }
  if (MinSizeAttr *MinSize = D->getAttr<MinSizeAttr>()) {
    Diag(MinSize->getLocation(), diag::warn_attribute_ignored) << MinSize;
    Diag(CI.getLoc(), diag::note_conflicting_attribute);
    D->dropAttr<MinSizeAttr>();
  }

  if (D->hasAttr<OptimizeNoneAttr>())
    return nullptr;

  return ::new (Context) OptimizeNoneAttr(Context, CI);
}

static void handleAlwaysInlineAttr(Sema &S, Decl *D, const ParsedAttr &AL) {
  if (AlwaysInlineAttr *Inline =
          S.mergeAlwaysInlineAttr(D, AL, AL.getAttrName()))
    D->addAttr(Inline);
}

static void handleMinSizeAttr(Sema &S, Decl *D, const ParsedAttr &AL) {
  if (MinSizeAttr *MinSize = S.mergeMinSizeAttr(D, AL))
    D->addAttr(MinSize);
}

static void handleOptimizeNoneAttr(Sema &S, Decl *D, const ParsedAttr &AL) {
  if (OptimizeNoneAttr *Optnone = S.mergeOptimizeNoneAttr(D, AL))
    D->addAttr(Optnone);
}

static void handleSYCLDeviceAttr(Sema &S, Decl *D, const ParsedAttr &AL) {
  auto *ND = cast<NamedDecl>(D);
  if (!ND->isExternallyVisible()) {
    S.Diag(AL.getLoc(), diag::err_sycl_attribute_internal_decl)
        << AL << !isa<FunctionDecl>(ND);
    return;
  }

  if (auto *VD = dyn_cast<VarDecl>(D)) {
    QualType VarType = VD->getType();
    // Diagnose only for non-dependent types since dependent type don't have
    // attributes applied on them ATM.
    if (!VarType->isDependentType() &&
        !S.SYCL().isTypeDecoratedWithDeclAttribute<SYCLDeviceGlobalAttr>(
            VD->getType())) {
      S.Diag(AL.getLoc(), diag::err_sycl_attribute_not_device_global) << AL;
      return;
    }
  }

  handleSimpleAttribute<SYCLDeviceAttr>(S, D, AL);
}

static void handleSYCLDeviceIndirectlyCallableAttr(Sema &S, Decl *D,
                                                   const ParsedAttr &AL) {
  auto *FD = cast<FunctionDecl>(D);
  if (!FD->isExternallyVisible()) {
    S.Diag(AL.getLoc(), diag::err_sycl_attribute_internal_decl)
        << AL << /*function*/ 0;
    return;
  }

  D->addAttr(SYCLDeviceAttr::CreateImplicit(S.Context));
  handleSimpleAttribute<SYCLDeviceIndirectlyCallableAttr>(S, D, AL);
}

static void handleSYCLGlobalVarAttr(Sema &S, Decl *D, const ParsedAttr &AL) {
  if (!S.Context.getSourceManager().isInSystemHeader(D->getLocation())) {
    S.Diag(AL.getLoc(), diag::err_attribute_only_system_header) << AL;
    return;
  }

  handleSimpleAttribute<SYCLGlobalVarAttr>(S, D, AL);
}

static void handleSYCLRegisterNumAttr(Sema &S, Decl *D, const ParsedAttr &AL) {
  if (!AL.checkExactlyNumArgs(S, 1))
    return;
  uint32_t RegNo = 0;
  const Expr *E = AL.getArgAsExpr(0);
  if (!S.checkUInt32Argument(AL, E, RegNo, 0, /*StrictlyUnsigned=*/true))
    return;
  D->addAttr(::new (S.Context) SYCLRegisterNumAttr(S.Context, AL, RegNo));
}

void Sema::AddSYCLIntelESimdVectorizeAttr(Decl *D,
                                          const AttributeCommonInfo &CI,
                                          Expr *E) {
  if (!E->isValueDependent()) {
    // Validate that we have an integer constant expression and then store the
    // converted constant expression into the semantic attribute so that we
    // don't have to evaluate it again later.
    llvm::APSInt ArgVal;
    ExprResult Res = VerifyIntegerConstantExpression(E, &ArgVal);
    if (Res.isInvalid())
      return;
    E = Res.get();

    if (ArgVal != 8 && ArgVal != 16 && ArgVal != 32) {
      Diag(E->getExprLoc(), diag::err_sycl_esimd_vectorize_unsupported_value)
          << CI;
      return;
    }

    // Check to see if there's a duplicate attribute with different values
    // already applied to the declaration.
    if (const auto *DeclAttr = D->getAttr<SYCLIntelESimdVectorizeAttr>()) {
      // If the other attribute argument is instantiation dependent, we won't
      // have converted it to a constant expression yet and thus we test
      // whether this is a null pointer.
      if (const auto *DeclExpr = dyn_cast<ConstantExpr>(DeclAttr->getValue())) {
        if (ArgVal != DeclExpr->getResultAsAPSInt()) {
          Diag(CI.getLoc(), diag::warn_duplicate_attribute) << CI;
          Diag(DeclAttr->getLoc(), diag::note_previous_attribute);
        }
        // Drop the duplicate attribute.
        return;
      }
    }
  }

  D->addAttr(::new (Context) SYCLIntelESimdVectorizeAttr(Context, CI, E));
}

SYCLIntelESimdVectorizeAttr *
Sema::MergeSYCLIntelESimdVectorizeAttr(Decl *D,
                                       const SYCLIntelESimdVectorizeAttr &A) {
  // Check to see if there's a duplicate attribute with different values
  // already applied to the declaration.
  if (const auto *DeclAttr = D->getAttr<SYCLIntelESimdVectorizeAttr>()) {
    if (const auto *DeclExpr = dyn_cast<ConstantExpr>(DeclAttr->getValue())) {
      if (const auto *MergeExpr = dyn_cast<ConstantExpr>(A.getValue())) {
        if (DeclExpr->getResultAsAPSInt() != MergeExpr->getResultAsAPSInt()) {
          Diag(DeclAttr->getLoc(), diag::warn_duplicate_attribute) << &A;
          Diag(A.getLoc(), diag::note_previous_attribute);
        }
        // Do not add a duplicate attribute.
        return nullptr;
      }
    }
  }
  return ::new (Context) SYCLIntelESimdVectorizeAttr(Context, A, A.getValue());
}

static void handleSYCLIntelESimdVectorizeAttr(Sema &S, Decl *D,
                                              const ParsedAttr &A) {
  S.CheckDeprecatedSYCLAttributeSpelling(A);

  Expr *E = A.getArgAsExpr(0);
  S.AddSYCLIntelESimdVectorizeAttr(D, A, E);
}

static void handleConstantAttr(Sema &S, Decl *D, const ParsedAttr &AL) {
  const auto *VD = cast<VarDecl>(D);
  if (VD->hasLocalStorage()) {
    S.Diag(AL.getLoc(), diag::err_cuda_nonstatic_constdev);
    return;
  }
  // constexpr variable may already get an implicit constant attr, which should
  // be replaced by the explicit constant attr.
  if (auto *A = D->getAttr<CUDAConstantAttr>()) {
    if (!A->isImplicit())
      return;
    D->dropAttr<CUDAConstantAttr>();
  }
  D->addAttr(::new (S.Context) CUDAConstantAttr(S.Context, AL));
}

static void handleSharedAttr(Sema &S, Decl *D, const ParsedAttr &AL) {
  const auto *VD = cast<VarDecl>(D);
  // extern __shared__ is only allowed on arrays with no length (e.g.
  // "int x[]").
  if (!S.getLangOpts().GPURelocatableDeviceCode && VD->hasExternalStorage() &&
      !isa<IncompleteArrayType>(VD->getType())) {
    S.Diag(AL.getLoc(), diag::err_cuda_extern_shared) << VD;
    return;
  }
  if (S.getLangOpts().CUDA && VD->hasLocalStorage() &&
      S.CUDA().DiagIfHostCode(AL.getLoc(), diag::err_cuda_host_shared)
          << llvm::to_underlying(S.CUDA().CurrentTarget()))
    return;
  D->addAttr(::new (S.Context) CUDASharedAttr(S.Context, AL));
}

static void handleGlobalAttr(Sema &S, Decl *D, const ParsedAttr &AL) {
  const auto *FD = cast<FunctionDecl>(D);
  if (!FD->getReturnType()->isVoidType() &&
      !FD->getReturnType()->getAs<AutoType>() &&
      !FD->getReturnType()->isInstantiationDependentType()) {
    SourceRange RTRange = FD->getReturnTypeSourceRange();
    S.Diag(FD->getTypeSpecStartLoc(), diag::err_kern_type_not_void_return)
        << FD->getType()
        << (RTRange.isValid() ? FixItHint::CreateReplacement(RTRange, "void")
                              : FixItHint());
    return;
  }
  if (const auto *Method = dyn_cast<CXXMethodDecl>(FD)) {
    if (Method->isInstance()) {
      S.Diag(Method->getBeginLoc(), diag::err_kern_is_nonstatic_method)
          << Method;
      return;
    }
    S.Diag(Method->getBeginLoc(), diag::warn_kern_is_method) << Method;
  }
  // Only warn for "inline" when compiling for host, to cut down on noise.
  if (FD->isInlineSpecified() && !S.getLangOpts().CUDAIsDevice)
    S.Diag(FD->getBeginLoc(), diag::warn_kern_is_inline) << FD;

  if (AL.getKind() == ParsedAttr::AT_NVPTXKernel)
    D->addAttr(::new (S.Context) NVPTXKernelAttr(S.Context, AL));
  else
    D->addAttr(::new (S.Context) CUDAGlobalAttr(S.Context, AL));
  // In host compilation the kernel is emitted as a stub function, which is
  // a helper function for launching the kernel. The instructions in the helper
  // function has nothing to do with the source code of the kernel. Do not emit
  // debug info for the stub function to avoid confusing the debugger.
  if (S.LangOpts.HIP && !S.LangOpts.CUDAIsDevice)
    D->addAttr(NoDebugAttr::CreateImplicit(S.Context));
}

static void handleDeviceAttr(Sema &S, Decl *D, const ParsedAttr &AL) {
  if (const auto *VD = dyn_cast<VarDecl>(D)) {
    if (VD->hasLocalStorage()) {
      S.Diag(AL.getLoc(), diag::err_cuda_nonstatic_constdev);
      return;
    }
  }

  if (auto *A = D->getAttr<CUDADeviceAttr>()) {
    if (!A->isImplicit())
      return;
    D->dropAttr<CUDADeviceAttr>();
  }
  D->addAttr(::new (S.Context) CUDADeviceAttr(S.Context, AL));
}

static void handleManagedAttr(Sema &S, Decl *D, const ParsedAttr &AL) {
  if (const auto *VD = dyn_cast<VarDecl>(D)) {
    if (VD->hasLocalStorage()) {
      S.Diag(AL.getLoc(), diag::err_cuda_nonstatic_constdev);
      return;
    }
  }
  if (!D->hasAttr<HIPManagedAttr>())
    D->addAttr(::new (S.Context) HIPManagedAttr(S.Context, AL));
  if (!D->hasAttr<CUDADeviceAttr>())
    D->addAttr(CUDADeviceAttr::CreateImplicit(S.Context));
}

static void handleGNUInlineAttr(Sema &S, Decl *D, const ParsedAttr &AL) {
  const auto *Fn = cast<FunctionDecl>(D);
  if (!Fn->isInlineSpecified()) {
    S.Diag(AL.getLoc(), diag::warn_gnu_inline_attribute_requires_inline);
    return;
  }

  if (S.LangOpts.CPlusPlus && Fn->getStorageClass() != SC_Extern)
    S.Diag(AL.getLoc(), diag::warn_gnu_inline_cplusplus_without_extern);

  D->addAttr(::new (S.Context) GNUInlineAttr(S.Context, AL));
}

static void handleCallConvAttr(Sema &S, Decl *D, const ParsedAttr &AL) {
  if (hasDeclarator(D)) return;

  // Diagnostic is emitted elsewhere: here we store the (valid) AL
  // in the Decl node for syntactic reasoning, e.g., pretty-printing.
  CallingConv CC;
  if (S.CheckCallingConvAttr(
          AL, CC, /*FD*/ nullptr,
          S.CUDA().IdentifyTarget(dyn_cast<FunctionDecl>(D))))
    return;

  if (!isa<ObjCMethodDecl>(D)) {
    S.Diag(AL.getLoc(), diag::warn_attribute_wrong_decl_type)
        << AL << AL.isRegularKeywordAttribute() << ExpectedFunctionOrMethod;
    return;
  }

  switch (AL.getKind()) {
  case ParsedAttr::AT_FastCall:
    D->addAttr(::new (S.Context) FastCallAttr(S.Context, AL));
    return;
  case ParsedAttr::AT_StdCall:
    D->addAttr(::new (S.Context) StdCallAttr(S.Context, AL));
    return;
  case ParsedAttr::AT_ThisCall:
    D->addAttr(::new (S.Context) ThisCallAttr(S.Context, AL));
    return;
  case ParsedAttr::AT_CDecl:
    D->addAttr(::new (S.Context) CDeclAttr(S.Context, AL));
    return;
  case ParsedAttr::AT_Pascal:
    D->addAttr(::new (S.Context) PascalAttr(S.Context, AL));
    return;
  case ParsedAttr::AT_SwiftCall:
    D->addAttr(::new (S.Context) SwiftCallAttr(S.Context, AL));
    return;
  case ParsedAttr::AT_SwiftAsyncCall:
    D->addAttr(::new (S.Context) SwiftAsyncCallAttr(S.Context, AL));
    return;
  case ParsedAttr::AT_VectorCall:
    D->addAttr(::new (S.Context) VectorCallAttr(S.Context, AL));
    return;
  case ParsedAttr::AT_MSABI:
    D->addAttr(::new (S.Context) MSABIAttr(S.Context, AL));
    return;
  case ParsedAttr::AT_SysVABI:
    D->addAttr(::new (S.Context) SysVABIAttr(S.Context, AL));
    return;
  case ParsedAttr::AT_RegCall:
    D->addAttr(::new (S.Context) RegCallAttr(S.Context, AL));
    return;
  case ParsedAttr::AT_Pcs: {
    PcsAttr::PCSType PCS;
    switch (CC) {
    case CC_AAPCS:
      PCS = PcsAttr::AAPCS;
      break;
    case CC_AAPCS_VFP:
      PCS = PcsAttr::AAPCS_VFP;
      break;
    default:
      llvm_unreachable("unexpected calling convention in pcs attribute");
    }

    D->addAttr(::new (S.Context) PcsAttr(S.Context, AL, PCS));
    return;
  }
  case ParsedAttr::AT_AArch64VectorPcs:
    D->addAttr(::new (S.Context) AArch64VectorPcsAttr(S.Context, AL));
    return;
  case ParsedAttr::AT_AArch64SVEPcs:
    D->addAttr(::new (S.Context) AArch64SVEPcsAttr(S.Context, AL));
    return;
  case ParsedAttr::AT_AMDGPUKernelCall:
    D->addAttr(::new (S.Context) AMDGPUKernelCallAttr(S.Context, AL));
    return;
  case ParsedAttr::AT_IntelOclBicc:
    D->addAttr(::new (S.Context) IntelOclBiccAttr(S.Context, AL));
    return;
  case ParsedAttr::AT_PreserveMost:
    D->addAttr(::new (S.Context) PreserveMostAttr(S.Context, AL));
    return;
  case ParsedAttr::AT_PreserveAll:
    D->addAttr(::new (S.Context) PreserveAllAttr(S.Context, AL));
    return;
  case ParsedAttr::AT_M68kRTD:
    D->addAttr(::new (S.Context) M68kRTDAttr(S.Context, AL));
    return;
  case ParsedAttr::AT_PreserveNone:
    D->addAttr(::new (S.Context) PreserveNoneAttr(S.Context, AL));
    return;
  case ParsedAttr::AT_RISCVVectorCC:
    D->addAttr(::new (S.Context) RISCVVectorCCAttr(S.Context, AL));
    return;
  default:
    llvm_unreachable("unexpected attribute kind");
  }
}

static void handleSuppressAttr(Sema &S, Decl *D, const ParsedAttr &AL) {
  if (AL.getAttributeSpellingListIndex() == SuppressAttr::CXX11_gsl_suppress) {
    // Suppression attribute with GSL spelling requires at least 1 argument.
    if (!AL.checkAtLeastNumArgs(S, 1))
      return;
  }

  std::vector<StringRef> DiagnosticIdentifiers;
  for (unsigned I = 0, E = AL.getNumArgs(); I != E; ++I) {
    StringRef RuleName;

    if (!S.checkStringLiteralArgumentAttr(AL, I, RuleName, nullptr))
      return;

    DiagnosticIdentifiers.push_back(RuleName);
  }
  D->addAttr(::new (S.Context)
                 SuppressAttr(S.Context, AL, DiagnosticIdentifiers.data(),
                              DiagnosticIdentifiers.size()));
}

static void handleLifetimeCategoryAttr(Sema &S, Decl *D, const ParsedAttr &AL) {
  TypeSourceInfo *DerefTypeLoc = nullptr;
  QualType ParmType;
  if (AL.hasParsedType()) {
    ParmType = S.GetTypeFromParser(AL.getTypeArg(), &DerefTypeLoc);

    unsigned SelectIdx = ~0U;
    if (ParmType->isReferenceType())
      SelectIdx = 0;
    else if (ParmType->isArrayType())
      SelectIdx = 1;

    if (SelectIdx != ~0U) {
      S.Diag(AL.getLoc(), diag::err_attribute_invalid_argument)
          << SelectIdx << AL;
      return;
    }
  }

  // To check if earlier decl attributes do not conflict the newly parsed ones
  // we always add (and check) the attribute to the canonical decl. We need
  // to repeat the check for attribute mutual exclusion because we're attaching
  // all of the attributes to the canonical declaration rather than the current
  // declaration.
  D = D->getCanonicalDecl();
  if (AL.getKind() == ParsedAttr::AT_Owner) {
    if (checkAttrMutualExclusion<PointerAttr>(S, D, AL))
      return;
    if (const auto *OAttr = D->getAttr<OwnerAttr>()) {
      const Type *ExistingDerefType = OAttr->getDerefTypeLoc()
                                          ? OAttr->getDerefType().getTypePtr()
                                          : nullptr;
      if (ExistingDerefType != ParmType.getTypePtrOrNull()) {
        S.Diag(AL.getLoc(), diag::err_attributes_are_not_compatible)
            << AL << OAttr
            << (AL.isRegularKeywordAttribute() ||
                OAttr->isRegularKeywordAttribute());
        S.Diag(OAttr->getLocation(), diag::note_conflicting_attribute);
      }
      return;
    }
    for (Decl *Redecl : D->redecls()) {
      Redecl->addAttr(::new (S.Context) OwnerAttr(S.Context, AL, DerefTypeLoc));
    }
  } else {
    if (checkAttrMutualExclusion<OwnerAttr>(S, D, AL))
      return;
    if (const auto *PAttr = D->getAttr<PointerAttr>()) {
      const Type *ExistingDerefType = PAttr->getDerefTypeLoc()
                                          ? PAttr->getDerefType().getTypePtr()
                                          : nullptr;
      if (ExistingDerefType != ParmType.getTypePtrOrNull()) {
        S.Diag(AL.getLoc(), diag::err_attributes_are_not_compatible)
            << AL << PAttr
            << (AL.isRegularKeywordAttribute() ||
                PAttr->isRegularKeywordAttribute());
        S.Diag(PAttr->getLocation(), diag::note_conflicting_attribute);
      }
      return;
    }
    for (Decl *Redecl : D->redecls()) {
      Redecl->addAttr(::new (S.Context)
                          PointerAttr(S.Context, AL, DerefTypeLoc));
    }
  }
}

static void handleRandomizeLayoutAttr(Sema &S, Decl *D, const ParsedAttr &AL) {
  if (checkAttrMutualExclusion<NoRandomizeLayoutAttr>(S, D, AL))
    return;
  if (!D->hasAttr<RandomizeLayoutAttr>())
    D->addAttr(::new (S.Context) RandomizeLayoutAttr(S.Context, AL));
}

static void handleNoRandomizeLayoutAttr(Sema &S, Decl *D,
                                        const ParsedAttr &AL) {
  if (checkAttrMutualExclusion<RandomizeLayoutAttr>(S, D, AL))
    return;
  if (!D->hasAttr<NoRandomizeLayoutAttr>())
    D->addAttr(::new (S.Context) NoRandomizeLayoutAttr(S.Context, AL));
}

bool Sema::CheckCallingConvAttr(const ParsedAttr &Attrs, CallingConv &CC,
                                const FunctionDecl *FD,
                                CUDAFunctionTarget CFT) {
  if (Attrs.isInvalid())
    return true;

  if (Attrs.hasProcessingCache()) {
    CC = (CallingConv) Attrs.getProcessingCache();
    return false;
  }

  unsigned ReqArgs = Attrs.getKind() == ParsedAttr::AT_Pcs ? 1 : 0;
  if (!Attrs.checkExactlyNumArgs(*this, ReqArgs)) {
    Attrs.setInvalid();
    return true;
  }

  const TargetInfo &TI = Context.getTargetInfo();
  // TODO: diagnose uses of these conventions on the wrong target.
  switch (Attrs.getKind()) {
  case ParsedAttr::AT_CDecl:
    CC = TI.getDefaultCallingConv();
    break;
  case ParsedAttr::AT_FastCall:
    CC = CC_X86FastCall;
    break;
  case ParsedAttr::AT_StdCall:
    CC = CC_X86StdCall;
    break;
  case ParsedAttr::AT_ThisCall:
    CC = CC_X86ThisCall;
    break;
  case ParsedAttr::AT_Pascal:
    CC = CC_X86Pascal;
    break;
  case ParsedAttr::AT_SwiftCall:
    CC = CC_Swift;
    break;
  case ParsedAttr::AT_SwiftAsyncCall:
    CC = CC_SwiftAsync;
    break;
  case ParsedAttr::AT_VectorCall:
    CC = CC_X86VectorCall;
    break;
  case ParsedAttr::AT_AArch64VectorPcs:
    CC = CC_AArch64VectorCall;
    break;
  case ParsedAttr::AT_AArch64SVEPcs:
    CC = CC_AArch64SVEPCS;
    break;
  case ParsedAttr::AT_AMDGPUKernelCall:
    CC = CC_AMDGPUKernelCall;
    break;
  case ParsedAttr::AT_RegCall:
    CC = CC_X86RegCall;
    break;
  case ParsedAttr::AT_MSABI:
    CC = Context.getTargetInfo().getTriple().isOSWindows() ? CC_C :
                                                             CC_Win64;
    break;
  case ParsedAttr::AT_SysVABI:
    CC = Context.getTargetInfo().getTriple().isOSWindows() ? CC_X86_64SysV :
                                                             CC_C;
    break;
  case ParsedAttr::AT_Pcs: {
    StringRef StrRef;
    if (!checkStringLiteralArgumentAttr(Attrs, 0, StrRef)) {
      Attrs.setInvalid();
      return true;
    }
    if (StrRef == "aapcs") {
      CC = CC_AAPCS;
      break;
    } else if (StrRef == "aapcs-vfp") {
      CC = CC_AAPCS_VFP;
      break;
    }

    Attrs.setInvalid();
    Diag(Attrs.getLoc(), diag::err_invalid_pcs);
    return true;
  }
  case ParsedAttr::AT_IntelOclBicc:
    CC = CC_IntelOclBicc;
    break;
  case ParsedAttr::AT_PreserveMost:
    CC = CC_PreserveMost;
    break;
  case ParsedAttr::AT_PreserveAll:
    CC = CC_PreserveAll;
    break;
  case ParsedAttr::AT_M68kRTD:
    CC = CC_M68kRTD;
    break;
  case ParsedAttr::AT_PreserveNone:
    CC = CC_PreserveNone;
    break;
  case ParsedAttr::AT_RISCVVectorCC:
    CC = CC_RISCVVectorCall;
    break;
  default: llvm_unreachable("unexpected attribute kind");
  }

  TargetInfo::CallingConvCheckResult A = TargetInfo::CCCR_OK;
  // CUDA functions may have host and/or device attributes which indicate
  // their targeted execution environment, therefore the calling convention
  // of functions in CUDA should be checked against the target deduced based
  // on their host/device attributes.
  if (LangOpts.CUDA) {
    auto *Aux = Context.getAuxTargetInfo();
    assert(FD || CFT != CUDAFunctionTarget::InvalidTarget);
    auto CudaTarget = FD ? CUDA().IdentifyTarget(FD) : CFT;
    bool CheckHost = false, CheckDevice = false;
    switch (CudaTarget) {
    case CUDAFunctionTarget::HostDevice:
      CheckHost = true;
      CheckDevice = true;
      break;
    case CUDAFunctionTarget::Host:
      CheckHost = true;
      break;
    case CUDAFunctionTarget::Device:
    case CUDAFunctionTarget::Global:
      CheckDevice = true;
      break;
    case CUDAFunctionTarget::InvalidTarget:
      llvm_unreachable("unexpected cuda target");
    }
    auto *HostTI = LangOpts.CUDAIsDevice ? Aux : &TI;
    auto *DeviceTI = LangOpts.CUDAIsDevice ? &TI : Aux;
    if (CheckHost && HostTI)
      A = HostTI->checkCallingConvention(CC);
    if (A == TargetInfo::CCCR_OK && CheckDevice && DeviceTI)
      A = DeviceTI->checkCallingConvention(CC);
  } else {
    A = TI.checkCallingConvention(CC);
  }

  switch (A) {
  case TargetInfo::CCCR_OK:
    break;

  case TargetInfo::CCCR_Ignore:
    // Treat an ignored convention as if it was an explicit C calling convention
    // attribute. For example, __stdcall on Win x64 functions as __cdecl, so
    // that command line flags that change the default convention to
    // __vectorcall don't affect declarations marked __stdcall.
    CC = CC_C;
    break;

  case TargetInfo::CCCR_Error:
    Diag(Attrs.getLoc(), diag::error_cconv_unsupported)
        << Attrs << (int)CallingConventionIgnoredReason::ForThisTarget;
    break;

  case TargetInfo::CCCR_Warning: {
    Diag(Attrs.getLoc(), diag::warn_cconv_unsupported)
        << Attrs << (int)CallingConventionIgnoredReason::ForThisTarget;

    // This convention is not valid for the target. Use the default function or
    // method calling convention.
    bool IsCXXMethod = false, IsVariadic = false;
    if (FD) {
      IsCXXMethod = FD->isCXXInstanceMember();
      IsVariadic = FD->isVariadic();
    }
    CC = Context.getDefaultCallingConvention(IsVariadic, IsCXXMethod);
    break;
  }
  }

  Attrs.setProcessingCache((unsigned) CC);
  return false;
}

bool Sema::CheckRegparmAttr(const ParsedAttr &AL, unsigned &numParams) {
  if (AL.isInvalid())
    return true;

  if (!AL.checkExactlyNumArgs(*this, 1)) {
    AL.setInvalid();
    return true;
  }

  uint32_t NP;
  Expr *NumParamsExpr = AL.getArgAsExpr(0);
  if (!checkUInt32Argument(AL, NumParamsExpr, NP)) {
    AL.setInvalid();
    return true;
  }

  if (Context.getTargetInfo().getRegParmMax() == 0) {
    Diag(AL.getLoc(), diag::err_attribute_regparm_wrong_platform)
      << NumParamsExpr->getSourceRange();
    AL.setInvalid();
    return true;
  }

  numParams = NP;
  if (numParams > Context.getTargetInfo().getRegParmMax()) {
    Diag(AL.getLoc(), diag::err_attribute_regparm_invalid_number)
      << Context.getTargetInfo().getRegParmMax() << NumParamsExpr->getSourceRange();
    AL.setInvalid();
    return true;
  }

  return false;
}

// Checks whether an argument of launch_bounds attribute is
// acceptable, performs implicit conversion to Rvalue, and returns
// non-nullptr Expr result on success. Otherwise, it returns nullptr
// and may output an error.
static Expr *makeLaunchBoundsArgExpr(Sema &S, Expr *E,
                                     const CUDALaunchBoundsAttr &AL,
                                     const unsigned Idx) {
  if (S.DiagnoseUnexpandedParameterPack(E))
    return nullptr;

  // Accept template arguments for now as they depend on something else.
  // We'll get to check them when they eventually get instantiated.
  if (E->isValueDependent())
    return E;

  std::optional<llvm::APSInt> I = llvm::APSInt(64);
  if (!(I = E->getIntegerConstantExpr(S.Context))) {
    S.Diag(E->getExprLoc(), diag::err_attribute_argument_n_type)
        << &AL << Idx << AANT_ArgumentIntegerConstant << E->getSourceRange();
    return nullptr;
  }
  // Make sure we can fit it in 32 bits.
  if (!I->isIntN(32)) {
    S.Diag(E->getExprLoc(), diag::err_ice_too_large)
        << toString(*I, 10, false) << 32 << /* Unsigned */ 1;
    return nullptr;
  }
  if (*I < 0)
    S.Diag(E->getExprLoc(), diag::warn_attribute_argument_n_negative)
        << &AL << Idx << E->getSourceRange();

  // We may need to perform implicit conversion of the argument.
  InitializedEntity Entity = InitializedEntity::InitializeParameter(
      S.Context, S.Context.getConstType(S.Context.IntTy), /*consume*/ false);
  ExprResult ValArg = S.PerformCopyInitialization(Entity, SourceLocation(), E);
  assert(!ValArg.isInvalid() &&
         "Unexpected PerformCopyInitialization() failure.");

  return ValArg.getAs<Expr>();
}

CUDALaunchBoundsAttr *
Sema::CreateLaunchBoundsAttr(const AttributeCommonInfo &CI, Expr *MaxThreads,
                             Expr *MinBlocks, Expr *MaxBlocks) {
  CUDALaunchBoundsAttr TmpAttr(Context, CI, MaxThreads, MinBlocks, MaxBlocks);
  MaxThreads = makeLaunchBoundsArgExpr(*this, MaxThreads, TmpAttr, 0);
  if (!MaxThreads)
    return nullptr;

  if (MinBlocks) {
    MinBlocks = makeLaunchBoundsArgExpr(*this, MinBlocks, TmpAttr, 1);
    if (!MinBlocks)
      return nullptr;
  }

  if (MaxBlocks) {
    // '.maxclusterrank' ptx directive requires .target sm_90 or higher.
    auto SM = getOffloadArch(Context.getTargetInfo());
    if (SM == OffloadArch::UNKNOWN || SM < OffloadArch::SM_90) {
      Diag(MaxBlocks->getBeginLoc(), diag::warn_cuda_maxclusterrank_sm_90)
          << OffloadArchToString(SM) << CI << MaxBlocks->getSourceRange();
      // Ignore it by setting MaxBlocks to null;
      MaxBlocks = nullptr;
    } else {
      MaxBlocks = makeLaunchBoundsArgExpr(*this, MaxBlocks, TmpAttr, 2);
      if (!MaxBlocks)
        return nullptr;
    }
  }

  return ::new (Context)
      CUDALaunchBoundsAttr(Context, CI, MaxThreads, MinBlocks, MaxBlocks);
}

void Sema::AddLaunchBoundsAttr(Decl *D, const AttributeCommonInfo &CI,
                               Expr *MaxThreads, Expr *MinBlocks,
                               Expr *MaxBlocks) {
  if (auto *Attr = CreateLaunchBoundsAttr(CI, MaxThreads, MinBlocks, MaxBlocks))
    D->addAttr(Attr);
}

static void handleLaunchBoundsAttr(Sema &S, Decl *D, const ParsedAttr &AL) {
  if (!AL.checkAtLeastNumArgs(S, 1) || !AL.checkAtMostNumArgs(S, 3))
    return;

  S.AddLaunchBoundsAttr(D, AL, AL.getArgAsExpr(0),
                        AL.getNumArgs() > 1 ? AL.getArgAsExpr(1) : nullptr,
                        AL.getNumArgs() > 2 ? AL.getArgAsExpr(2) : nullptr);
}

static void handleArgumentWithTypeTagAttr(Sema &S, Decl *D,
                                          const ParsedAttr &AL) {
  if (!AL.isArgIdent(0)) {
    S.Diag(AL.getLoc(), diag::err_attribute_argument_n_type)
        << AL << /* arg num = */ 1 << AANT_ArgumentIdentifier;
    return;
  }

  ParamIdx ArgumentIdx;
  if (!S.checkFunctionOrMethodParameterIndex(D, AL, 2, AL.getArgAsExpr(1),
                                             ArgumentIdx))
    return;

  ParamIdx TypeTagIdx;
  if (!S.checkFunctionOrMethodParameterIndex(D, AL, 3, AL.getArgAsExpr(2),
                                             TypeTagIdx))
    return;

  bool IsPointer = AL.getAttrName()->getName() == "pointer_with_type_tag";
  if (IsPointer) {
    // Ensure that buffer has a pointer type.
    unsigned ArgumentIdxAST = ArgumentIdx.getASTIndex();
    if (ArgumentIdxAST >= getFunctionOrMethodNumParams(D) ||
        !getFunctionOrMethodParamType(D, ArgumentIdxAST)->isPointerType())
      S.Diag(AL.getLoc(), diag::err_attribute_pointers_only) << AL << 0;
  }

  D->addAttr(::new (S.Context) ArgumentWithTypeTagAttr(
      S.Context, AL, AL.getArgAsIdent(0)->Ident, ArgumentIdx, TypeTagIdx,
      IsPointer));
}

static void handleTypeTagForDatatypeAttr(Sema &S, Decl *D,
                                         const ParsedAttr &AL) {
  if (!AL.isArgIdent(0)) {
    S.Diag(AL.getLoc(), diag::err_attribute_argument_n_type)
        << AL << 1 << AANT_ArgumentIdentifier;
    return;
  }

  if (!AL.checkExactlyNumArgs(S, 1))
    return;

  if (!isa<VarDecl>(D)) {
    S.Diag(AL.getLoc(), diag::err_attribute_wrong_decl_type)
        << AL << AL.isRegularKeywordAttribute() << ExpectedVariable;
    return;
  }

  IdentifierInfo *PointerKind = AL.getArgAsIdent(0)->Ident;
  TypeSourceInfo *MatchingCTypeLoc = nullptr;
  S.GetTypeFromParser(AL.getMatchingCType(), &MatchingCTypeLoc);
  assert(MatchingCTypeLoc && "no type source info for attribute argument");

  D->addAttr(::new (S.Context) TypeTagForDatatypeAttr(
      S.Context, AL, PointerKind, MatchingCTypeLoc, AL.getLayoutCompatible(),
      AL.getMustBeNull()));
}

/// Give a warning for duplicate attributes, return true if duplicate.
template <typename AttrType>
static bool checkForDuplicateAttribute(Sema &S, Decl *D,
                                       const ParsedAttr &Attr) {
  // Give a warning for duplicates but not if it's one we've implicitly added.
  auto *A = D->getAttr<AttrType>();
  if (A && !A->isImplicit()) {
    S.Diag(Attr.getLoc(), diag::warn_duplicate_attribute_exact) << A;
    return true;
  }
  return false;
}

// Checks if FPGA memory attributes apply on valid variables.
// Returns true if an error occured.
static bool CheckValidFPGAMemoryAttributesVar(Sema &S, Decl *D) {
  // Check for SYCL device compilation context.
  if (!S.Context.getLangOpts().SYCLIsDevice) {
    return false;
  }

  const auto *VD = dyn_cast<VarDecl>(D);
  if (!VD)
    return false;

  // Exclude implicit parameters and non-type template parameters.
  if (VD->getKind() == Decl::ImplicitParam ||
      VD->getKind() == Decl::NonTypeTemplateParm)
    return false;

  // Check for non-static data member.
  if (isa<FieldDecl>(D))
    return false;

  // Check for SYCL device global attribute decoration.
  if (S.SYCL().isTypeDecoratedWithDeclAttribute<SYCLDeviceGlobalAttr>(
          VD->getType()))
    return false;

  // Check for constant variables and variables in the OpenCL constant
  // address space.
  if (VD->getType().isConstQualified() ||
      VD->getType().getAddressSpace() == LangAS::opencl_constant)
    return false;

  // Check for static storage class or local storage.
  if (VD->getStorageClass() == SC_Static || VD->hasLocalStorage())
    return false;

  return true;
}

void Sema::AddSYCLIntelNoGlobalWorkOffsetAttr(Decl *D,
                                              const AttributeCommonInfo &CI,
                                              Expr *E) {
  if (!E->isValueDependent()) {
    // Validate that we have an integer constant expression and then store the
    // converted constant expression into the semantic attribute so that we
    // don't have to evaluate it again later.
    llvm::APSInt ArgVal;
    ExprResult Res = VerifyIntegerConstantExpression(E, &ArgVal);
    if (Res.isInvalid())
      return;
    E = Res.get();

    // Check to see if there's a duplicate attribute with different values
    // already applied to the declaration.
    if (const auto *DeclAttr = D->getAttr<SYCLIntelNoGlobalWorkOffsetAttr>()) {
      // If the other attribute argument is instantiation dependent, we won't
      // have converted it to a constant expression yet and thus we test
      // whether this is a null pointer.
      if (const auto *DeclExpr = dyn_cast<ConstantExpr>(DeclAttr->getValue())) {
        if (ArgVal != DeclExpr->getResultAsAPSInt()) {
          Diag(CI.getLoc(), diag::warn_duplicate_attribute) << CI;
          Diag(DeclAttr->getLoc(), diag::note_previous_attribute);
        }
        // Drop the duplicate attribute.
        return;
      }
    }
  }

  D->addAttr(::new (Context) SYCLIntelNoGlobalWorkOffsetAttr(Context, CI, E));
}

SYCLIntelNoGlobalWorkOffsetAttr *Sema::MergeSYCLIntelNoGlobalWorkOffsetAttr(
    Decl *D, const SYCLIntelNoGlobalWorkOffsetAttr &A) {
  // Check to see if there's a duplicate attribute with different values
  // already applied to the declaration.
  if (const auto *DeclAttr = D->getAttr<SYCLIntelNoGlobalWorkOffsetAttr>()) {
    if (const auto *DeclExpr = dyn_cast<ConstantExpr>(DeclAttr->getValue())) {
      if (const auto *MergeExpr = dyn_cast<ConstantExpr>(A.getValue())) {
        if (DeclExpr->getResultAsAPSInt() != MergeExpr->getResultAsAPSInt()) {
          Diag(DeclAttr->getLoc(), diag::warn_duplicate_attribute) << &A;
          Diag(A.getLoc(), diag::note_previous_attribute);
        }
        // Do not add a duplicate attribute.
        return nullptr;
      }
    }
  }
  return ::new (Context)
      SYCLIntelNoGlobalWorkOffsetAttr(Context, A, A.getValue());
}

static void handleSYCLIntelNoGlobalWorkOffsetAttr(Sema &S, Decl *D,
                                                  const ParsedAttr &A) {
  // If no attribute argument is specified, set to default value '1'.
  Expr *E = A.isArgExpr(0)
                ? A.getArgAsExpr(0)
                : IntegerLiteral::Create(S.Context, llvm::APInt(32, 1),
                                         S.Context.IntTy, A.getLoc());

  S.AddSYCLIntelNoGlobalWorkOffsetAttr(D, A, E);
}

/// Handle the [[intel::singlepump]] attribute.
static void handleSYCLIntelSinglePumpAttr(Sema &S, Decl *D,
                                          const ParsedAttr &AL) {
  // 'singlepump' Attribute does not take any argument. Give a warning for
  // duplicate attributes but not if it's one we've implicitly added and drop
  // any duplicates.
  if (const auto *ExistingAttr = D->getAttr<SYCLIntelSinglePumpAttr>()) {
    if (ExistingAttr && !ExistingAttr->isImplicit()) {
      S.Diag(AL.getLoc(), diag::warn_duplicate_attribute_exact) << &AL;
      S.Diag(ExistingAttr->getLoc(), diag::note_previous_attribute);
      return;
    }
  }

  // Check attribute applies to field, constant variables, local variables,
  // static variables, non-static data members, and device_global variables
  // for the device compilation.
  if ((D->getKind() == Decl::ParmVar) ||
      CheckValidFPGAMemoryAttributesVar(S, D)) {
    S.Diag(AL.getLoc(), diag::err_fpga_attribute_incorrect_variable)
        << AL << /*agent memory arguments*/ 0;
    return;
  }

  // If the declaration does not have an [[intel::fpga_memory]]
  // attribute, this creates one as an implicit attribute.
  if (!D->hasAttr<SYCLIntelMemoryAttr>())
    D->addAttr(SYCLIntelMemoryAttr::CreateImplicit(
        S.Context, SYCLIntelMemoryAttr::Default));

  D->addAttr(::new (S.Context) SYCLIntelSinglePumpAttr(S.Context, AL));
}

/// Handle the [[intel::doublepump]] attribute.
static void handleSYCLIntelDoublePumpAttr(Sema &S, Decl *D,
                                          const ParsedAttr &AL) {
  // 'doublepump' Attribute does not take any argument. Give a warning for
  // duplicate attributes but not if it's one we've implicitly added and drop
  // any duplicates.
  if (const auto *ExistingAttr = D->getAttr<SYCLIntelDoublePumpAttr>()) {
    if (ExistingAttr && !ExistingAttr->isImplicit()) {
      S.Diag(AL.getLoc(), diag::warn_duplicate_attribute_exact) << &AL;
      S.Diag(ExistingAttr->getLoc(), diag::note_previous_attribute);
      return;
    }
  }

  // Check attribute applies to field, constant variables, local variables,
  // static variables, non-static data members, and device_global variables
  // for the device compilation.
  if ((D->getKind() == Decl::ParmVar) ||
      CheckValidFPGAMemoryAttributesVar(S, D)) {
    S.Diag(AL.getLoc(), diag::err_fpga_attribute_incorrect_variable)
        << AL << /*agent memory arguments*/ 0;
    return;
  }

  // If the declaration does not have an [[intel::fpga_memory]]
  // attribute, this creates one as an implicit attribute.
  if (!D->hasAttr<SYCLIntelMemoryAttr>())
    D->addAttr(SYCLIntelMemoryAttr::CreateImplicit(
        S.Context, SYCLIntelMemoryAttr::Default));

  D->addAttr(::new (S.Context) SYCLIntelDoublePumpAttr(S.Context, AL));
}

/// Handle the [[intel::fpga_memory]] attribute.
/// This is incompatible with the [[intel::fpga_register]] attribute.
static void handleSYCLIntelMemoryAttr(Sema &S, Decl *D, const ParsedAttr &AL) {
  SYCLIntelMemoryAttr::MemoryKind Kind;
  if (AL.getNumArgs() == 0)
    Kind = SYCLIntelMemoryAttr::Default;
  else {
    StringRef Str;
    if (!S.checkStringLiteralArgumentAttr(AL, 0, Str))
      return;
    if (Str.empty() ||
        !SYCLIntelMemoryAttr::ConvertStrToMemoryKind(Str, Kind)) {
      SmallString<256> ValidStrings;
      SYCLIntelMemoryAttr::generateValidStrings(ValidStrings);
      S.Diag(AL.getLoc(), diag::err_intel_fpga_memory_arg_invalid)
          << AL << ValidStrings;
      return;
    }
  }

  if (auto *MA = D->getAttr<SYCLIntelMemoryAttr>()) {
    // Check to see if there's a duplicate memory attribute with different
    // values already applied to the declaration.
    if (!MA->isImplicit()) {
      if (MA->getKind() != Kind) {
        S.Diag(AL.getLoc(), diag::warn_duplicate_attribute) << &AL;
        S.Diag(MA->getLocation(), diag::note_previous_attribute);
      }
      // Drop the duplicate attribute.
      return;
    }
    // We are adding a user memory attribute, drop any implicit default.
    D->dropAttr<SYCLIntelMemoryAttr>();
  }

  // Check attribute applies to field, constant variables, local variables,
  // static variables, agent memory arguments, non-static data members,
  // and device_global variables for the device compilation.
  if (CheckValidFPGAMemoryAttributesVar(S, D)) {
    S.Diag(AL.getLoc(), diag::err_fpga_attribute_incorrect_variable)
        << AL << /*agent memory arguments*/ 1;
    return;
  }

  D->addAttr(::new (S.Context) SYCLIntelMemoryAttr(S.Context, AL, Kind));
}

/// Handle the [[intel::fpga_register]] attribute.
/// This is incompatible with most of the other memory attributes.
static void handleSYCLIntelRegisterAttr(Sema &S, Decl *D,
		                        const ParsedAttr &A) {

  // 'fpga_register' Attribute does not take any argument. Give a warning for
  // duplicate attributes but not if it's one we've implicitly added and drop
  // any duplicates.
  if (const auto *ExistingAttr = D->getAttr<SYCLIntelRegisterAttr>()) {
    if (ExistingAttr && !ExistingAttr->isImplicit()) {
      S.Diag(A.getLoc(), diag::warn_duplicate_attribute_exact) << &A;
      S.Diag(ExistingAttr->getLoc(), diag::note_previous_attribute);
      return;
    }
  }

  // Check attribute applies to field, constant variables, local variables,
  // static variables, non-static data members, and device_global variables
  // for the device compilation.
  if ((D->getKind() == Decl::ParmVar) ||
      CheckValidFPGAMemoryAttributesVar(S, D)) {
    S.Diag(A.getLoc(), diag::err_fpga_attribute_incorrect_variable)
        << A << /*agent memory arguments*/ 0;
    return;
  }

  D->addAttr(::new (S.Context) SYCLIntelRegisterAttr(S.Context, A));
}

/// Handle the [[intel::bankwidth]] and [[intel::numbanks]] attributes.
/// These require a single constant power of two greater than zero.
/// These are incompatible with the register attribute.
/// The numbanks and bank_bits attributes are related.  If bank_bits exists
/// when handling numbanks they are checked for consistency.

void Sema::AddSYCLIntelBankWidthAttr(Decl *D, const AttributeCommonInfo &CI,
                                     Expr *E) {
  if (!E->isValueDependent()) {
    // Validate that we have an integer constant expression and then store the
    // converted constant expression into the semantic attribute so that we
    // don't have to evaluate it again later.
    llvm::APSInt ArgVal;
    ExprResult Res = VerifyIntegerConstantExpression(E, &ArgVal);
    if (Res.isInvalid())
      return;
    E = Res.get();

    // This attribute requires a strictly positive value.
    if (ArgVal <= 0) {
      Diag(E->getExprLoc(), diag::err_attribute_requires_positive_integer)
          << CI << /*positive*/ 0;
      return;
    }

    // This attribute requires a single constant power of two greater than zero.
    if (!ArgVal.isPowerOf2()) {
      Diag(E->getExprLoc(), diag::err_attribute_argument_not_power_of_two)
          << CI;
      return;
    }

    // Check attribute applies to field, constant variables, local variables,
    // static variables, agent memory arguments, non-static data members,
    // and device_global variables for the device compilation.
    if (CheckValidFPGAMemoryAttributesVar(*this, D)) {
      Diag(CI.getLoc(), diag::err_fpga_attribute_incorrect_variable)
          << CI << /*agent memory arguments*/ 1;
      return;
    }

    // Check to see if there's a duplicate attribute with different values
    // already applied to the declaration.
    if (const auto *DeclAttr = D->getAttr<SYCLIntelBankWidthAttr>()) {
      // If the other attribute argument is instantiation dependent, we won't
      // have converted it to a constant expression yet and thus we test
      // whether this is a null pointer.
      if (const auto *DeclExpr = dyn_cast<ConstantExpr>(DeclAttr->getValue())) {
        if (ArgVal != DeclExpr->getResultAsAPSInt()) {
          Diag(CI.getLoc(), diag::warn_duplicate_attribute) << CI;
          Diag(DeclAttr->getLoc(), diag::note_previous_attribute);
        }
        // Drop the duplicate attribute.
        return;
      }
    }
  }

  // If the declaration does not have an [[intel::fpga_memory]]
  // attribute, this creates one as an implicit attribute.
  if (!D->hasAttr<SYCLIntelMemoryAttr>())
    D->addAttr(SYCLIntelMemoryAttr::CreateImplicit(
        Context, SYCLIntelMemoryAttr::Default));

  D->addAttr(::new (Context) SYCLIntelBankWidthAttr(Context, CI, E));
}

SYCLIntelBankWidthAttr *
Sema::MergeSYCLIntelBankWidthAttr(Decl *D, const SYCLIntelBankWidthAttr &A) {
  // Check to see if there's a duplicate attribute with different values
  // already applied to the declaration.
  if (const auto *DeclAttr = D->getAttr<SYCLIntelBankWidthAttr>()) {
    const auto *DeclExpr = dyn_cast<ConstantExpr>(DeclAttr->getValue());
    const auto *MergeExpr = dyn_cast<ConstantExpr>(A.getValue());
    if (DeclExpr && MergeExpr &&
        DeclExpr->getResultAsAPSInt() != MergeExpr->getResultAsAPSInt()) {
      Diag(DeclAttr->getLoc(), diag::warn_duplicate_attribute) << &A;
      Diag(A.getLoc(), diag::note_previous_attribute);
      return nullptr;
    }
  }

  return ::new (Context) SYCLIntelBankWidthAttr(Context, A, A.getValue());
}

static void handleSYCLIntelBankWidthAttr(Sema &S, Decl *D,
                                         const ParsedAttr &A) {
  S.AddSYCLIntelBankWidthAttr(D, A, A.getArgAsExpr(0));
}

void Sema::AddSYCLIntelNumBanksAttr(Decl *D, const AttributeCommonInfo &CI,
                                    Expr *E) {
  if (!E->isValueDependent()) {
    // Validate that we have an integer constant expression and then store the
    // converted constant expression into the semantic attribute so that we
    // don't have to evaluate it again later.
    llvm::APSInt ArgVal;
    ExprResult Res = VerifyIntegerConstantExpression(E, &ArgVal);
    if (Res.isInvalid())
      return;
    E = Res.get();

    // This attribute requires a strictly positive value.
    if (ArgVal <= 0) {
      Diag(E->getExprLoc(), diag::err_attribute_requires_positive_integer)
          << CI << /*positive*/ 0;
      return;
    }

    // This attribute requires a single constant power of two greater than zero.
    if (!ArgVal.isPowerOf2()) {
      Diag(E->getExprLoc(), diag::err_attribute_argument_not_power_of_two)
          << CI;
      return;
    }

    // Check or add the related BankBits attribute.
    if (auto *BBA = D->getAttr<SYCLIntelBankBitsAttr>()) {
      unsigned NumBankBits = BBA->args_size();
      if (NumBankBits != ArgVal.ceilLogBase2()) {
        Diag(E->getExprLoc(), diag::err_bankbits_numbanks_conflicting) << CI;
        return;
      }
    }

    // Check attribute applies to constant variables, local variables,
    // static variables, agent memory arguments, non-static data members,
    // and device_global variables for the device compilation.
    if (CheckValidFPGAMemoryAttributesVar(*this, D)) {
      Diag(CI.getLoc(), diag::err_fpga_attribute_incorrect_variable)
          << CI << /*agent memory arguments*/ 1;
      return;
    }

    // Check to see if there's a duplicate attribute with different values
    // already applied to the declaration.
    if (const auto *DeclAttr = D->getAttr<SYCLIntelNumBanksAttr>()) {
      // If the other attribute argument is instantiation dependent, we won't
      // have converted it to a constant expression yet and thus we test
      // whether this is a null pointer.
      if (const auto *DeclExpr = dyn_cast<ConstantExpr>(DeclAttr->getValue())) {
        if (ArgVal != DeclExpr->getResultAsAPSInt()) {
          Diag(CI.getLoc(), diag::warn_duplicate_attribute) << CI;
          Diag(DeclAttr->getLoc(), diag::note_previous_attribute);
        }
        // Drop the duplicate attribute.
        return;
      }
    }
  }

  // If the declaration does not have an [[intel::fpga_memory]]
  // attribute, this creates one as an implicit attribute.
  if (!D->hasAttr<SYCLIntelMemoryAttr>())
    D->addAttr(SYCLIntelMemoryAttr::CreateImplicit(
        Context, SYCLIntelMemoryAttr::Default));

  // We are adding a user NumBanks attribute, drop any implicit default.
  if (auto *NBA = D->getAttr<SYCLIntelNumBanksAttr>()) {
    if (NBA->isImplicit())
      D->dropAttr<SYCLIntelNumBanksAttr>();
  }

  D->addAttr(::new (Context) SYCLIntelNumBanksAttr(Context, CI, E));
}

SYCLIntelNumBanksAttr *
Sema::MergeSYCLIntelNumBanksAttr(Decl *D, const SYCLIntelNumBanksAttr &A) {
  // Check to see if there's a duplicate attribute with different values
  // already applied to the declaration.
  if (const auto *DeclAttr = D->getAttr<SYCLIntelNumBanksAttr>()) {
    const auto *DeclExpr = dyn_cast<ConstantExpr>(DeclAttr->getValue());
    const auto *MergeExpr = dyn_cast<ConstantExpr>(A.getValue());
    if (DeclExpr && MergeExpr &&
        DeclExpr->getResultAsAPSInt() != MergeExpr->getResultAsAPSInt()) {
      Diag(DeclAttr->getLoc(), diag::warn_duplicate_attribute) << &A;
      Diag(A.getLoc(), diag::note_previous_attribute);
      return nullptr;
    }
  }

  return ::new (Context) SYCLIntelNumBanksAttr(Context, A, A.getValue());
}

static void handleSYCLIntelNumBanksAttr(Sema &S, Decl *D, const ParsedAttr &A) {
  S.AddSYCLIntelNumBanksAttr(D, A, A.getArgAsExpr(0));
}

static void handleIntelSimpleDualPortAttr(Sema &S, Decl *D,
                                          const ParsedAttr &AL) {
  // 'simple_dual_port' Attribute does not take any argument. Give a warning for
  // duplicate attributes but not if it's one we've implicitly added and drop
  // any duplicates.
  if (const auto *ExistingAttr = D->getAttr<SYCLIntelSimpleDualPortAttr>()) {
    if (ExistingAttr && !ExistingAttr->isImplicit()) {
      S.Diag(AL.getLoc(), diag::warn_duplicate_attribute_exact) << &AL;
      S.Diag(ExistingAttr->getLoc(), diag::note_previous_attribute);
      return;
    }
  }

  // Check attribute applies to field, constant variables, local variables,
  // static variables, agent memory arguments, non-static data members,
  // and device_global variables for the device compilation.
  if (CheckValidFPGAMemoryAttributesVar(S, D)) {
      S.Diag(AL.getLoc(), diag::err_fpga_attribute_incorrect_variable)
          << AL << /*agent memory arguments*/ 1;
      return;
  }

  if (!D->hasAttr<SYCLIntelMemoryAttr>())
    D->addAttr(SYCLIntelMemoryAttr::CreateImplicit(
        S.Context, SYCLIntelMemoryAttr::Default));

  D->addAttr(::new (S.Context)
                 SYCLIntelSimpleDualPortAttr(S.Context, AL));
}

void Sema::AddSYCLIntelMaxReplicatesAttr(Decl *D, const AttributeCommonInfo &CI,
                                         Expr *E) {
  if (!E->isValueDependent()) {
    // Validate that we have an integer constant expression and then store the
    // converted constant expression into the semantic attribute so that we
    // don't have to evaluate it again later.
    llvm::APSInt ArgVal;
    ExprResult Res = VerifyIntegerConstantExpression(E, &ArgVal);
    if (Res.isInvalid())
      return;
    E = Res.get();
    // This attribute requires a strictly positive value.
    if (ArgVal <= 0) {
      Diag(E->getExprLoc(), diag::err_attribute_requires_positive_integer)
          << CI << /*positive*/ 0;
      return;
    }

    // Check attribute applies to field, constant variables, local variables,
    // static variables, agent memory arguments, non-static data members,
    // and device_global variables for the device compilation.
    if (CheckValidFPGAMemoryAttributesVar(*this, D)) {
      Diag(CI.getLoc(), diag::err_fpga_attribute_incorrect_variable)
          << CI << /*agent memory arguments*/ 1;
      return;
    }

    // Check to see if there's a duplicate attribute with different values
    // already applied to the declaration.
    if (const auto *DeclAttr = D->getAttr<SYCLIntelMaxReplicatesAttr>()) {
      // If the other attribute argument is instantiation dependent, we won't
      // have converted it to a constant expression yet and thus we test
      // whether this is a null pointer.
      if (const auto *DeclExpr = dyn_cast<ConstantExpr>(DeclAttr->getValue())) {
        if (ArgVal != DeclExpr->getResultAsAPSInt()) {
          Diag(CI.getLoc(), diag::warn_duplicate_attribute) << CI;
          Diag(DeclAttr->getLoc(), diag::note_previous_attribute);
        }
        // Drop the duplicate attribute.
        return;
      }
    }
  }

  // If the declaration does not have an [[intel::fpga_memory]]
  // attribute, this creates one as an implicit attribute.
  if (!D->hasAttr<SYCLIntelMemoryAttr>())
    D->addAttr(SYCLIntelMemoryAttr::CreateImplicit(
        Context, SYCLIntelMemoryAttr::Default));

  D->addAttr(::new (Context) SYCLIntelMaxReplicatesAttr(Context, CI, E));
}

SYCLIntelMaxReplicatesAttr *
Sema::MergeSYCLIntelMaxReplicatesAttr(Decl *D,
                                      const SYCLIntelMaxReplicatesAttr &A) {
  // Check to see if there's a duplicate attribute with different values
  // already applied to the declaration.
  if (const auto *DeclAttr = D->getAttr<SYCLIntelMaxReplicatesAttr>()) {
    if (const auto *DeclExpr = dyn_cast<ConstantExpr>(DeclAttr->getValue())) {
      if (const auto *MergeExpr = dyn_cast<ConstantExpr>(A.getValue())) {
        if (DeclExpr->getResultAsAPSInt() != MergeExpr->getResultAsAPSInt()) {
          Diag(DeclAttr->getLoc(), diag::warn_duplicate_attribute) << &A;
          Diag(A.getLoc(), diag::note_previous_attribute);
        }
        // Do not add a duplicate attribute.
        return nullptr;
      }
    }
  }

  return ::new (Context) SYCLIntelMaxReplicatesAttr(Context, A, A.getValue());
}

static void handleSYCLIntelMaxReplicatesAttr(Sema &S, Decl *D,
                                          const ParsedAttr &A) {
  S.AddSYCLIntelMaxReplicatesAttr(D, A, A.getArgAsExpr(0));
}

/// Handle the merge attribute.
/// This requires two string arguments.  The first argument is a name, the
/// second is a direction.  The direction must be "depth" or "width".
/// This is incompatible with the register attribute.
static void handleSYCLIntelMergeAttr(Sema &S, Decl *D, const ParsedAttr &AL) {
  SmallVector<StringRef, 2> Results;
  for (int I = 0; I < 2; I++) {
    StringRef Str;
    if (!S.checkStringLiteralArgumentAttr(AL, I, Str))
      return;

    if (I == 1 && Str != "depth" && Str != "width") {
      S.Diag(AL.getLoc(), diag::err_intel_fpga_merge_dir_invalid) << AL;
      return;
    }
    Results.push_back(Str);
  }

  // Warn about duplicate attributes if they have different arguments, no
  // diagnostic is emitted if the arguments match, and drop any duplicate
  // attributes.
  if (const auto *Existing = D->getAttr<SYCLIntelMergeAttr>()) {
    if (Existing && !(Existing->getName() == Results[0] &&
                      Existing->getDirection() == Results[1])) {
      S.Diag(AL.getLoc(), diag::warn_duplicate_attribute) << AL;
      S.Diag(Existing->getLoc(), diag::note_previous_attribute);
    }
    // If there is no mismatch, drop any duplicate attributes.
    return;
  }

  // Check attribute applies to field, constant variables, local variables,
  // static variables, non-static data members, and device_global variables
  // for the device compilation.
  if ((D->getKind() == Decl::ParmVar) ||
      CheckValidFPGAMemoryAttributesVar(S, D)) {
    S.Diag(AL.getLoc(), diag::err_fpga_attribute_incorrect_variable)
        << AL << /*agent memory arguments*/ 0;
    return;
  }

  if (!D->hasAttr<SYCLIntelMemoryAttr>())
    D->addAttr(SYCLIntelMemoryAttr::CreateImplicit(
        S.Context, SYCLIntelMemoryAttr::Default));

  D->addAttr(::new (S.Context)
                 SYCLIntelMergeAttr(S.Context, AL, Results[0], Results[1]));
}

/// Handle the bank_bits attribute.
/// This attribute accepts a list of values greater than zero.
/// This is incompatible with the register attribute.
/// The numbanks and bank_bits attributes are related. If numbanks exists
/// when handling bank_bits they are checked for consistency. If numbanks
/// hasn't been added yet an implicit one is added with the correct value.
/// If the user later adds a numbanks attribute the implicit one is removed.
/// The values must be consecutive values (i.e. 3,4,5 or 2,1).
static void handleSYCLIntelBankBitsAttr(Sema &S, Decl *D, const ParsedAttr &A) {
  checkForDuplicateAttribute<SYCLIntelBankBitsAttr>(S, D, A);

  if (!A.checkAtLeastNumArgs(S, 1))
    return;

  SmallVector<Expr *, 8> Args;
  for (unsigned I = 0; I < A.getNumArgs(); ++I) {
    Args.push_back(A.getArgAsExpr(I));
  }

  S.AddSYCLIntelBankBitsAttr(D, A, Args.data(), Args.size());
}

void Sema::AddSYCLIntelBankBitsAttr(Decl *D, const AttributeCommonInfo &CI,
                                    Expr **Exprs, unsigned Size) {
  SYCLIntelBankBitsAttr TmpAttr(Context, CI, Exprs, Size);
  SmallVector<Expr *, 8> Args;
  SmallVector<int64_t, 8> Values;
  bool ListIsValueDep = false;
  for (auto *E : TmpAttr.args()) {
    llvm::APSInt Value(32, /*IsUnsigned=*/false);
    Expr::EvalResult Result;
    ListIsValueDep = ListIsValueDep || E->isValueDependent();
    if (!E->isValueDependent()) {
      ExprResult ICE = VerifyIntegerConstantExpression(E, &Value);
      if (ICE.isInvalid())
        return;
      if (!Value.isNonNegative()) {
        Diag(E->getExprLoc(), diag::err_attribute_requires_positive_integer)
            << CI << /*non-negative*/ 1;
        return;
      }
      E = ICE.get();
    }
    Args.push_back(E);
    Values.push_back(Value.getExtValue());
  }

  // Check that the list is consecutive.
  if (!ListIsValueDep && Values.size() > 1) {
    bool ListIsAscending = Values[0] < Values[1];
    for (int I = 0, E = Values.size() - 1; I < E; ++I) {
      if (Values[I + 1] != Values[I] + (ListIsAscending ? 1 : -1)) {
        Diag(CI.getLoc(), diag::err_bankbits_non_consecutive) << &TmpAttr;
        return;
      }
    }
  }

  // Check or add the related numbanks attribute.
  if (auto *NBA = D->getAttr<SYCLIntelNumBanksAttr>()) {
    Expr *E = NBA->getValue();
    if (!E->isValueDependent()) {
      Expr::EvalResult Result;
      E->EvaluateAsInt(Result, Context);
      llvm::APSInt Value = Result.Val.getInt();
      if (Args.size() != Value.ceilLogBase2()) {
        Diag(TmpAttr.getLoc(), diag::err_bankbits_numbanks_conflicting);
        return;
      }
    }
  } else {
    llvm::APInt Num(32, (unsigned)(1 << Args.size()));
    Expr *NBE =
        IntegerLiteral::Create(Context, Num, Context.IntTy, SourceLocation());
    D->addAttr(SYCLIntelNumBanksAttr::CreateImplicit(Context, NBE));
  }

  // Check attribute applies to field, constant variables, local variables,
  // static variables, agent memory arguments, non-static data members,
  // and device_global variables for the device compilation.
  if (CheckValidFPGAMemoryAttributesVar(*this, D)) {
    Diag(CI.getLoc(), diag::err_fpga_attribute_incorrect_variable)
        << CI << /*agent memory arguments*/ 1;
    return;
  }

  if (!D->hasAttr<SYCLIntelMemoryAttr>())
    D->addAttr(SYCLIntelMemoryAttr::CreateImplicit(
        Context, SYCLIntelMemoryAttr::Default));

  D->addAttr(::new (Context)
                 SYCLIntelBankBitsAttr(Context, CI, Args.data(), Args.size()));
}

void Sema::AddSYCLIntelPrivateCopiesAttr(Decl *D, const AttributeCommonInfo &CI,
                                         Expr *E) {
  if (!E->isValueDependent()) {
    // Validate that we have an integer constant expression and then store the
    // converted constant expression into the semantic attribute so that we
    // don't have to evaluate it again later.
    llvm::APSInt ArgVal;
    ExprResult Res = VerifyIntegerConstantExpression(E, &ArgVal);
    if (Res.isInvalid())
      return;
    E = Res.get();
    // This attribute requires a non-negative value.
    if (ArgVal < 0) {
      Diag(E->getExprLoc(), diag::err_attribute_requires_positive_integer)
          << CI << /*non-negative*/ 1;
      return;
    }

    // Check attribute applies to field as well as const variables, non-static
    // local variables, non-static data members, and device_global variables.
    // for the device compilation.
    if (const auto *VD = dyn_cast<VarDecl>(D)) {
      if (Context.getLangOpts().SYCLIsDevice &&
	  (!(isa<FieldDecl>(D) ||
            (VD->getKind() != Decl::ImplicitParam &&
             VD->getKind() != Decl::NonTypeTemplateParm &&
             VD->getKind() != Decl::ParmVar &&
             (VD->hasLocalStorage() ||
              SYCL().isTypeDecoratedWithDeclAttribute<SYCLDeviceGlobalAttr>(
                  VD->getType())))))) {
        Diag(CI.getLoc(), diag::err_fpga_attribute_invalid_decl) << CI;
        return;
      }
    }

    // Check to see if there's a duplicate attribute with different values
    // already applied to the declaration.
    if (const auto *DeclAttr = D->getAttr<SYCLIntelPrivateCopiesAttr>()) {
      // If the other attribute argument is instantiation dependent, we won't
      // have converted it to a constant expression yet and thus we test
      // whether this is a null pointer.
      if (const auto *DeclExpr = dyn_cast<ConstantExpr>(DeclAttr->getValue())) {
        if (ArgVal != DeclExpr->getResultAsAPSInt()) {
          Diag(CI.getLoc(), diag::warn_duplicate_attribute) << CI;
          Diag(DeclAttr->getLoc(), diag::note_previous_attribute);
        }
        // Drop the duplicate attribute.
        return;
      }
    }
  }

  // If the declaration does not have [[intel::fpga_memory]]
  // attribute, this creates default implicit memory.
  if (!D->hasAttr<SYCLIntelMemoryAttr>())
    D->addAttr(SYCLIntelMemoryAttr::CreateImplicit(
        Context, SYCLIntelMemoryAttr::Default));

  D->addAttr(::new (Context) SYCLIntelPrivateCopiesAttr(Context, CI, E));
}

static void handleSYCLIntelPrivateCopiesAttr(Sema &S, Decl *D,
                                             const ParsedAttr &A) {
  S.AddSYCLIntelPrivateCopiesAttr(D, A, A.getArgAsExpr(0));
}

void Sema::AddSYCLIntelForcePow2DepthAttr(Decl *D,
                                          const AttributeCommonInfo &CI,
                                          Expr *E) {
  if (!E->isValueDependent()) {
    // Validate that we have an integer constant expression and then store the
    // converted constant expression into the semantic attribute so that we
    // don't have to evaluate it again later.
    llvm::APSInt ArgVal;
    ExprResult Res = VerifyIntegerConstantExpression(E, &ArgVal);
    if (Res.isInvalid())
      return;
    E = Res.get();

    // This attribute accepts values 0 and 1 only.
    if (ArgVal < 0 || ArgVal > 1) {
      Diag(E->getBeginLoc(), diag::err_attribute_argument_is_not_valid) << CI;
      return;
    }

    // Check attribute applies to field, constant variables, local variables,
    // static variables, agent memory arguments, non-static data members,
    // and device_global variables for the device compilation.
    if (CheckValidFPGAMemoryAttributesVar(*this, D)) {
      Diag(CI.getLoc(), diag::err_fpga_attribute_incorrect_variable)
          << CI << /*agent memory arguments*/ 1;
      return;
    }

    // Check to see if there's a duplicate attribute with different values
    // already applied to the declaration.
    if (const auto *DeclAttr = D->getAttr<SYCLIntelForcePow2DepthAttr>()) {
      // If the other attribute argument is instantiation dependent, we won't
      // have converted it to a constant expression yet and thus we test
      // whether this is a null pointer.
      if (const auto *DeclExpr = dyn_cast<ConstantExpr>(DeclAttr->getValue())) {
        if (ArgVal != DeclExpr->getResultAsAPSInt()) {
          Diag(CI.getLoc(), diag::warn_duplicate_attribute) << CI;
          Diag(DeclAttr->getLoc(), diag::note_previous_attribute);
        }
        // If there is no mismatch, drop any duplicate attributes.
        return;
      }
    }
  }

  // If the declaration does not have an [[intel::fpga_memory]]
  // attribute, this creates one as an implicit attribute.
  if (!D->hasAttr<SYCLIntelMemoryAttr>())
    D->addAttr(SYCLIntelMemoryAttr::CreateImplicit(
        Context, SYCLIntelMemoryAttr::Default));

  D->addAttr(::new (Context) SYCLIntelForcePow2DepthAttr(Context, CI, E));
}

SYCLIntelForcePow2DepthAttr *
Sema::MergeSYCLIntelForcePow2DepthAttr(Decl *D,
                                       const SYCLIntelForcePow2DepthAttr &A) {
  // Check to see if there's a duplicate attribute with different values
  // already applied to the declaration.
  if (const auto *DeclAttr = D->getAttr<SYCLIntelForcePow2DepthAttr>()) {
    if (const auto *DeclExpr = dyn_cast<ConstantExpr>(DeclAttr->getValue())) {
      if (const auto *MergeExpr = dyn_cast<ConstantExpr>(A.getValue())) {
        if (DeclExpr->getResultAsAPSInt() != MergeExpr->getResultAsAPSInt()) {
          Diag(DeclAttr->getLoc(), diag::warn_duplicate_attribute) << &A;
          Diag(A.getLoc(), diag::note_previous_attribute);
        }
        // If there is no mismatch, drop any duplicate attributes.
        return nullptr;
      }
    }
  }

  return ::new (Context) SYCLIntelForcePow2DepthAttr(Context, A, A.getValue());
}

static void handleSYCLIntelForcePow2DepthAttr(Sema &S, Decl *D,
                                              const ParsedAttr &A) {
  S.AddSYCLIntelForcePow2DepthAttr(D, A, A.getArgAsExpr(0));
}

static void handleXRayLogArgsAttr(Sema &S, Decl *D, const ParsedAttr &AL) {
  ParamIdx ArgCount;

  if (!S.checkFunctionOrMethodParameterIndex(D, AL, 1, AL.getArgAsExpr(0),
                                             ArgCount,
                                             true /* CanIndexImplicitThis */))
    return;

  // ArgCount isn't a parameter index [0;n), it's a count [1;n]
  D->addAttr(::new (S.Context)
                 XRayLogArgsAttr(S.Context, AL, ArgCount.getSourceIndex()));
}

static void handlePatchableFunctionEntryAttr(Sema &S, Decl *D,
                                             const ParsedAttr &AL) {
  if (S.Context.getTargetInfo().getTriple().isOSAIX()) {
    S.Diag(AL.getLoc(), diag::err_aix_attr_unsupported) << AL;
    return;
  }
  uint32_t Count = 0, Offset = 0;
  if (!S.checkUInt32Argument(AL, AL.getArgAsExpr(0), Count, 0, true))
    return;
  if (AL.getNumArgs() == 2) {
    Expr *Arg = AL.getArgAsExpr(1);
    if (!S.checkUInt32Argument(AL, Arg, Offset, 1, true))
      return;
    if (Count < Offset) {
      S.Diag(S.getAttrLoc(AL), diag::err_attribute_argument_out_of_range)
          << &AL << 0 << Count << Arg->getBeginLoc();
      return;
    }
  }
  D->addAttr(::new (S.Context)
                 PatchableFunctionEntryAttr(S.Context, AL, Count, Offset));
}

void Sema::addSYCLIntelPipeIOAttr(Decl *D, const AttributeCommonInfo &CI,
                                  Expr *E) {
  VarDecl *VD = cast<VarDecl>(D);
  QualType Ty = VD->getType();
  // TODO: Applicable only on pipe storages. Currently they are defined
  // as structures inside of SYCL headers. Add a check for pipe_storage_t
  // when it is ready.
  if (!Ty->isStructureType()) {
    Diag(CI.getLoc(), diag::err_attribute_wrong_decl_type_str)
        << CI << CI.isRegularKeywordAttribute()
        << "SYCL pipe storage declaration";
    return;
  }

  if (!E->isValueDependent()) {
    // Validate that we have an integer constant expression and then store the
    // converted constant expression into the semantic attribute so that we
    // don't have to evaluate it again later.
    llvm::APSInt ArgVal;
    ExprResult Res = VerifyIntegerConstantExpression(E, &ArgVal);
    if (Res.isInvalid())
      return;
    E = Res.get();

    // This attribute requires a non-negative value.
    if (ArgVal < 0) {
      Diag(E->getExprLoc(), diag::err_attribute_requires_positive_integer)
          << CI << /*non-negative*/ 1;
      return;
    }

    // Check to see if there's a duplicate attribute with different values
    // already applied to the declaration.
    if (const auto *DeclAttr = D->getAttr<SYCLIntelPipeIOAttr>()) {
      // If the other attribute argument is instantiation dependent, we won't
      // have converted it to a constant expression yet and thus we test
      // whether this is a null pointer.
      if (const auto *DeclExpr = dyn_cast<ConstantExpr>(DeclAttr->getID())) {
        if (ArgVal != DeclExpr->getResultAsAPSInt()) {
          Diag(CI.getLoc(), diag::warn_duplicate_attribute) << CI;
          Diag(DeclAttr->getLoc(), diag::note_previous_attribute);
        }
        // Drop the duplicate attribute.
        return;
      }
    }
  }

  D->addAttr(::new (Context) SYCLIntelPipeIOAttr(Context, CI, E));
}

SYCLIntelPipeIOAttr *
Sema::MergeSYCLIntelPipeIOAttr(Decl *D, const SYCLIntelPipeIOAttr &A) {
  // Check to see if there's a duplicate attribute with different values
  // already applied to the declaration.
  if (const auto *DeclAttr = D->getAttr<SYCLIntelPipeIOAttr>()) {
    if (const auto *DeclExpr = dyn_cast<ConstantExpr>(DeclAttr->getID())) {
      if (const auto *MergeExpr = dyn_cast<ConstantExpr>(A.getID())) {
        if (DeclExpr->getResultAsAPSInt() != MergeExpr->getResultAsAPSInt()) {
          Diag(DeclAttr->getLoc(), diag::err_disallowed_duplicate_attribute)
              << &A;
          Diag(A.getLoc(), diag::note_conflicting_attribute);
        }
        // Do not add a duplicate attribute.
        return nullptr;
      }
    }
  }

  return ::new (Context) SYCLIntelPipeIOAttr(Context, A, A.getID());
}

static void handleSYCLIntelPipeIOAttr(Sema &S, Decl *D, const ParsedAttr &A) {
  Expr *E = A.getArgAsExpr(0);
  S.addSYCLIntelPipeIOAttr(D, A, E);
}

SYCLIntelMaxConcurrencyAttr *Sema::MergeSYCLIntelMaxConcurrencyAttr(
    Decl *D, const SYCLIntelMaxConcurrencyAttr &A) {
  // Check to see if there's a duplicate attribute with different values
  // already applied to the declaration.
  if (const auto *DeclAttr = D->getAttr<SYCLIntelMaxConcurrencyAttr>()) {
    if (const auto *DeclExpr = dyn_cast<ConstantExpr>(DeclAttr->getNExpr())) {
      if (const auto *MergeExpr = dyn_cast<ConstantExpr>(A.getNExpr())) {
        if (DeclExpr->getResultAsAPSInt() != MergeExpr->getResultAsAPSInt()) {
          Diag(DeclAttr->getLoc(), diag::warn_duplicate_attribute) << &A;
          Diag(A.getLoc(), diag::note_previous_attribute);
        }
        // Do not add a duplicate attribute.
        return nullptr;
      }
    }
  }

  return ::new (Context) SYCLIntelMaxConcurrencyAttr(Context, A, A.getNExpr());
}

void Sema::AddSYCLIntelMaxConcurrencyAttr(Decl *D,
                                          const AttributeCommonInfo &CI,
                                          Expr *E) {
  if (!E->isValueDependent()) {
    llvm::APSInt ArgVal;
    ExprResult Res = VerifyIntegerConstantExpression(E, &ArgVal);
    if (Res.isInvalid())
      return;
    E = Res.get();

    // This attribute requires a non-negative value.
    if (ArgVal < 0) {
      Diag(E->getExprLoc(), diag::err_attribute_requires_positive_integer)
          << CI << /*non-negative*/ 1;
      return;
    }

    // Check to see if there's a duplicate attribute with different values
    // already applied to the declaration.
    if (const auto *DeclAttr = D->getAttr<SYCLIntelMaxConcurrencyAttr>()) {
      // If the other attribute argument is instantiation dependent, we won't
      // have converted it to a constant expression yet and thus we test
      // whether this is a null pointer.
      if (const auto *DeclExpr = dyn_cast<ConstantExpr>(DeclAttr->getNExpr())) {
        if (ArgVal != DeclExpr->getResultAsAPSInt()) {
          Diag(CI.getLoc(), diag::warn_duplicate_attribute) << CI;
          Diag(DeclAttr->getLoc(), diag::note_previous_attribute);
        }
        // Drop the duplicate attribute.
        return;
      }
    }
  }

  D->addAttr(::new (Context) SYCLIntelMaxConcurrencyAttr(Context, CI, E));
}

static void handleSYCLIntelMaxConcurrencyAttr(Sema &S, Decl *D,
                                              const ParsedAttr &A) {
  Expr *E = A.getArgAsExpr(0);
  S.AddSYCLIntelMaxConcurrencyAttr(D, A, E);
}

// Checks if an expression is a valid filter list for an add_ir_attributes_*
// attribute. Returns true if an error occured.
static bool checkAddIRAttributesFilterListExpr(Expr *FilterListArg, Sema &S,
                                               const AttributeCommonInfo &CI) {
  const auto *FilterListE = cast<InitListExpr>(FilterListArg);
  for (const Expr *FilterElemE : FilterListE->inits())
    if (!isa<StringLiteral>(FilterElemE))
      return S.Diag(FilterElemE->getBeginLoc(),
                    diag::err_sycl_add_ir_attribute_invalid_filter)
             << CI;
  return false;
}

// Returns true if a type is either an array of char or a pointer to char.
static bool isAddIRAttributesValidStringType(QualType T) {
  if (!T->isArrayType() && !T->isPointerType())
    return false;
  QualType ElemT = T->isArrayType()
                       ? cast<ArrayType>(T.getTypePtr())->getElementType()
                       : T->getPointeeType();
  return ElemT.isConstQualified() && ElemT->isCharType();
}

// Checks if an expression is a valid attribute name for an add_ir_attributes_*
// attribute. Returns true if an error occured.
static bool checkAddIRAttributesNameExpr(Expr *NameArg, Sema &S,
                                         const AttributeCommonInfo &CI) {
  // Only strings and const char * are valid name arguments.
  if (isAddIRAttributesValidStringType(NameArg->getType()))
    return false;

  return S.Diag(NameArg->getBeginLoc(),
                diag::err_sycl_add_ir_attribute_invalid_name)
         << CI;
}

// Checks if an expression is a valid attribute value for an add_ir_attributes_*
// attribute. Returns true if an error occured.
static bool checkAddIRAttributesValueExpr(Expr *ValArg, Sema &S,
                                          const AttributeCommonInfo &CI) {
  QualType ValType = ValArg->getType();
  if (isAddIRAttributesValidStringType(ValType) || ValType->isNullPtrType() ||
      ValType->isIntegralOrEnumerationType() || ValType->isFloatingType())
    return false;

  return S.Diag(ValArg->getBeginLoc(),
                diag::err_sycl_add_ir_attribute_invalid_value)
         << CI;
}

// Checks and evaluates arguments of an add_ir_attributes_* attribute. Returns
// true if an error occured.
static bool evaluateAddIRAttributesArgs(Expr **Args, size_t ArgsSize, Sema &S,
                                        const AttributeCommonInfo &CI) {
  ASTContext &Context = S.getASTContext();

  // Check filter list if it is the first argument.
  bool HasFilter = ArgsSize && isa<InitListExpr>(Args[0]);
  if (HasFilter && checkAddIRAttributesFilterListExpr(Args[0], S, CI))
    return true;

  llvm::SmallVector<PartialDiagnosticAt, 8> Notes;
  bool HasDependentArg = false;
  for (unsigned I = HasFilter; I < ArgsSize; I++) {
    Expr *&E = Args[I];

    if (isa<InitListExpr>(E))
      return S.Diag(E->getBeginLoc(),
                    diag::err_sycl_add_ir_attr_filter_list_invalid_arg)
             << CI;

    if (E->isValueDependent() || E->isTypeDependent()) {
      HasDependentArg = true;
      continue;
    }

    Expr::EvalResult Eval;
    Eval.Diag = &Notes;
    if (!E->EvaluateAsConstantExpr(Eval, Context) || !Notes.empty()) {
      S.Diag(E->getBeginLoc(), diag::err_attribute_argument_n_type)
          << CI << (I + 1) << AANT_ArgumentConstantExpr;
      for (auto &Note : Notes)
        S.Diag(Note.first, Note.second);
      return true;
    }
    assert(Eval.Val.hasValue());
    E = ConstantExpr::Create(Context, E, Eval.Val);
  }

  // If there are no dependent expressions, check for expected number of args.
  if (!HasDependentArg && ArgsSize && (ArgsSize - HasFilter) & 1)
    return S.Diag(CI.getLoc(), diag::err_sycl_add_ir_attribute_must_have_pairs)
           << CI;

  // If there are no dependent expressions, check argument types.
  // First half of the arguments are names, the second half are values.
  unsigned MidArg = (ArgsSize - HasFilter) / 2 + HasFilter;
  if (!HasDependentArg) {
    for (unsigned I = HasFilter; I < ArgsSize; ++I) {
      if ((I < MidArg && checkAddIRAttributesNameExpr(Args[I], S, CI)) ||
          (I >= MidArg && checkAddIRAttributesValueExpr(Args[I], S, CI)))
        return true;
    }
  }
  return false;
}

static bool hasDependentExpr(Expr **Exprs, const size_t ExprsSize) {
  return std::any_of(Exprs, Exprs + ExprsSize, [](const Expr *E) {
    return E->isValueDependent() || E->isTypeDependent();
  });
}

static bool hasSameSYCLAddIRAttributes(
    const SmallVector<std::pair<std::string, std::string>, 4> &LAttrs,
    const SmallVector<std::pair<std::string, std::string>, 4> &RAttrs) {
  std::set<std::pair<std::string, std::string>> LNameValSet{LAttrs.begin(),
                                                            LAttrs.end()};
  std::set<std::pair<std::string, std::string>> RNameValSet{RAttrs.begin(),
                                                            RAttrs.end()};
  return LNameValSet == RNameValSet;
}

template <typename AddIRAttrT>
static bool checkSYCLAddIRAttributesMergeability(const AddIRAttrT &NewAttr,
                                                 const AddIRAttrT &ExistingAttr,
                                                 Sema &S) {
  ASTContext &Context = S.getASTContext();
  // If there are no dependent argument expressions and the filters or the
  // attributes are different, then fail due to differing duplicates.
  if (!hasDependentExpr(NewAttr.args_begin(), NewAttr.args_size()) &&
      !hasDependentExpr(ExistingAttr.args_begin(), ExistingAttr.args_size()) &&
      (NewAttr.getAttributeFilter() != ExistingAttr.getAttributeFilter() ||
       !hasSameSYCLAddIRAttributes(
           NewAttr.getAttributeNameValuePairs(Context),
           ExistingAttr.getAttributeNameValuePairs(Context)))) {
    S.Diag(ExistingAttr.getLoc(), diag::err_duplicate_attribute) << &NewAttr;
    S.Diag(NewAttr.getLoc(), diag::note_conflicting_attribute);
    return true;
  }
  return false;
}

void Sema::CheckSYCLAddIRAttributesFunctionAttrConflicts(Decl *D) {
  const auto *AddIRFuncAttr = D->getAttr<SYCLAddIRAttributesFunctionAttr>();

  // If there is no such attribute there is nothing to check. If there are
  // dependent arguments we cannot know the actual number of arguments so we
  // defer the check.
  if (!AddIRFuncAttr ||
      hasDependentExpr(AddIRFuncAttr->args_begin(), AddIRFuncAttr->args_size()))
    return;

  // If there are no name-value pairs in the attribute it will not have an
  // effect and we can skip the check. The filter is ignored.
  size_t NumArgsWithoutFilter =
      AddIRFuncAttr->args_size() - (AddIRFuncAttr->hasFilterList() ? 1 : 0);
  if (NumArgsWithoutFilter == 0)
    return;

  // "sycl-single-task" is present on all single_task invocations, implicitly
  // added by the SYCL headers. It can only conflict with max_global_work_dim,
  // but the value will be the same so there is no need for a warning.
  if (NumArgsWithoutFilter == 2) {
    auto NameValuePairs = AddIRFuncAttr->getAttributeNameValuePairs(Context);
    if (NameValuePairs.size() > 0 &&
        NameValuePairs[0].first == "sycl-single-task")
      return;
  }

  // If there are potentially conflicting attributes, we issue a warning.
  for (const auto *Attr : std::vector<AttributeCommonInfo *>{
           D->getAttr<SYCLReqdWorkGroupSizeAttr>(),
           D->getAttr<IntelReqdSubGroupSizeAttr>(),
           D->getAttr<SYCLWorkGroupSizeHintAttr>(),
           D->getAttr<SYCLDeviceHasAttr>()})
    if (Attr)
      Diag(Attr->getLoc(), diag::warn_sycl_old_and_new_kernel_attributes)
          << Attr;
}

SYCLAddIRAttributesFunctionAttr *Sema::MergeSYCLAddIRAttributesFunctionAttr(
    Decl *D, const SYCLAddIRAttributesFunctionAttr &A) {
  if (const auto *ExistingAttr =
          D->getAttr<SYCLAddIRAttributesFunctionAttr>()) {
    checkSYCLAddIRAttributesMergeability(A, *ExistingAttr, *this);
    return nullptr;
  }
  return A.clone(Context);
}

void Sema::AddSYCLAddIRAttributesFunctionAttr(Decl *D,
                                              const AttributeCommonInfo &CI,
                                              MutableArrayRef<Expr *> Args) {
  if (const auto *FuncD = dyn_cast<FunctionDecl>(D)) {
    if (FuncD->isDefaulted()) {
      Diag(CI.getLoc(), diag::err_disallow_attribute_on_func) << CI << 0;
      return;
    }
    if (FuncD->isDeleted()) {
      Diag(CI.getLoc(), diag::err_disallow_attribute_on_func) << CI << 1;
      return;
    }
  }

  auto *Attr = SYCLAddIRAttributesFunctionAttr::Create(Context, Args.data(),
                                                       Args.size(), CI);
  if (evaluateAddIRAttributesArgs(Attr->args_begin(), Attr->args_size(), *this,
                                  CI))
    return;
  D->addAttr(Attr);

  // There are compile-time SYCL properties which we would like to turn into
  // attributes to enable compiler diagnostics.
  // At the moment the only such property is related to virtual functions and
  // it is turned into sycl_device attribute. This is a tiny optimization to
  // avoid deep dive into the attribute if we already know that a declaration
  // is a device declaration. It may have to be removed later if/when we add
  // handling of more compile-time properties here.
  if (D->hasAttr<SYCLDeviceAttr>())
    return;

  // SYCL Headers use template magic to pass key=value pairs to the attribute
  // and we should make sure that all template instantiations are done before
  // accessing attribute arguments.
  if (hasDependentExpr(Attr->args_begin(), Attr->args_size()))
    return;

  SmallVector<std::pair<std::string, std::string>, 4> Pairs =
      Attr->getFilteredAttributeNameValuePairs(Context);

  for (const auto &[Key, Value] : Pairs) {
    if (Key == "indirectly-callable") {
      D->addAttr(SYCLDeviceAttr::CreateImplicit(Context));
      break;
    }
  }
}

static void handleSYCLAddIRAttributesFunctionAttr(Sema &S, Decl *D,
                                                  const ParsedAttr &A) {
  llvm::SmallVector<Expr *, 4> Args;
  Args.reserve(A.getNumArgs() - 1);
  for (unsigned I = 0; I < A.getNumArgs(); I++) {
    assert(A.isArgExpr(I));
    Args.push_back(A.getArgAsExpr(I));
  }

  S.AddSYCLAddIRAttributesFunctionAttr(D, A, Args);
}

SYCLAddIRAttributesKernelParameterAttr *
Sema::MergeSYCLAddIRAttributesKernelParameterAttr(
    Decl *D, const SYCLAddIRAttributesKernelParameterAttr &A) {
  if (const auto *ExistingAttr =
          D->getAttr<SYCLAddIRAttributesKernelParameterAttr>()) {
    checkSYCLAddIRAttributesMergeability(A, *ExistingAttr, *this);
    return nullptr;
  }
  return A.clone(Context);
}

void Sema::AddSYCLAddIRAttributesKernelParameterAttr(
    Decl *D, const AttributeCommonInfo &CI, MutableArrayRef<Expr *> Args) {
  auto *Attr = SYCLAddIRAttributesKernelParameterAttr::Create(
      Context, Args.data(), Args.size(), CI);
  if (evaluateAddIRAttributesArgs(Attr->args_begin(), Attr->args_size(), *this,
                                  CI))
    return;
  D->addAttr(Attr);
}

static void handleSYCLAddIRAttributesKernelParameterAttr(Sema &S, Decl *D,
                                                         const ParsedAttr &A) {
  llvm::SmallVector<Expr *, 4> Args;
  Args.reserve(A.getNumArgs() - 1);
  for (unsigned I = 0; I < A.getNumArgs(); I++) {
    assert(A.getArgAsExpr(I));
    Args.push_back(A.getArgAsExpr(I));
  }

  S.AddSYCLAddIRAttributesKernelParameterAttr(D, A, Args);
}

SYCLAddIRAttributesGlobalVariableAttr *
Sema::MergeSYCLAddIRAttributesGlobalVariableAttr(
    Decl *D, const SYCLAddIRAttributesGlobalVariableAttr &A) {
  if (const auto *ExistingAttr =
          D->getAttr<SYCLAddIRAttributesGlobalVariableAttr>()) {
    checkSYCLAddIRAttributesMergeability(A, *ExistingAttr, *this);
    return nullptr;
  }
  return A.clone(Context);
}

void Sema::AddSYCLAddIRAttributesGlobalVariableAttr(
    Decl *D, const AttributeCommonInfo &CI, MutableArrayRef<Expr *> Args) {
  auto *Attr = SYCLAddIRAttributesGlobalVariableAttr::Create(
      Context, Args.data(), Args.size(), CI);
  if (evaluateAddIRAttributesArgs(Attr->args_begin(), Attr->args_size(), *this,
                                  CI))
    return;
  D->addAttr(Attr);
}

static void handleSYCLAddIRAttributesGlobalVariableAttr(Sema &S, Decl *D,
                                                        const ParsedAttr &A) {
  llvm::SmallVector<Expr *, 4> Args;
  Args.reserve(A.getNumArgs() - 1);
  for (unsigned I = 0; I < A.getNumArgs(); I++) {
    assert(A.getArgAsExpr(I));
    Args.push_back(A.getArgAsExpr(I));
  }

  S.AddSYCLAddIRAttributesGlobalVariableAttr(D, A, Args);
}

SYCLAddIRAnnotationsMemberAttr *Sema::MergeSYCLAddIRAnnotationsMemberAttr(
    Decl *D, const SYCLAddIRAnnotationsMemberAttr &A) {
  if (const auto *ExistingAttr = D->getAttr<SYCLAddIRAnnotationsMemberAttr>()) {
    checkSYCLAddIRAttributesMergeability(A, *ExistingAttr, *this);
    return nullptr;
  }
  return A.clone(Context);
}

void Sema::AddSYCLAddIRAnnotationsMemberAttr(Decl *D,
                                             const AttributeCommonInfo &CI,
                                             MutableArrayRef<Expr *> Args) {
  auto *Attr = SYCLAddIRAnnotationsMemberAttr::Create(Context, Args.data(),
                                                      Args.size(), CI);
  if (evaluateAddIRAttributesArgs(Attr->args_begin(), Attr->args_size(), *this,
                                  CI))
    return;
  D->addAttr(Attr);
}

static void handleSYCLAddIRAnnotationsMemberAttr(Sema &S, Decl *D,
                                                 const ParsedAttr &A) {
  llvm::SmallVector<Expr *, 4> Args;
  Args.reserve(A.getNumArgs());
  for (unsigned I = 0; I < A.getNumArgs(); I++) {
    assert(A.getArgAsExpr(I));
    Args.push_back(A.getArgAsExpr(I));
  }

  S.AddSYCLAddIRAnnotationsMemberAttr(D, A, Args);
}

static bool SYCLAliasValid(ASTContext &Context, unsigned BuiltinID) {
  constexpr llvm::StringLiteral Prefix = "__builtin_intel_sycl";
  return Context.BuiltinInfo.getName(BuiltinID).starts_with(Prefix);
}

static void handleBuiltinAliasAttr(Sema &S, Decl *D,
                                        const ParsedAttr &AL) {
  if (!AL.isArgIdent(0)) {
    S.Diag(AL.getLoc(), diag::err_attribute_argument_n_type)
        << AL << 1 << AANT_ArgumentIdentifier;
    return;
  }

  IdentifierInfo *Ident = AL.getArgAsIdent(0)->Ident;
  unsigned BuiltinID = Ident->getBuiltinID();
  StringRef AliasName = cast<FunctionDecl>(D)->getIdentifier()->getName();

  bool IsAArch64 = S.Context.getTargetInfo().getTriple().isAArch64();
  bool IsARM = S.Context.getTargetInfo().getTriple().isARM();
  bool IsRISCV = S.Context.getTargetInfo().getTriple().isRISCV();
  bool IsHLSL = S.Context.getLangOpts().HLSL;
  bool IsSYCL = S.Context.getLangOpts().isSYCL();
  if ((IsAArch64 && !S.ARM().SveAliasValid(BuiltinID, AliasName)) ||
      (IsARM && !S.ARM().MveAliasValid(BuiltinID, AliasName) &&
       !S.ARM().CdeAliasValid(BuiltinID, AliasName)) ||
      (IsRISCV && !S.RISCV().isAliasValid(BuiltinID, AliasName)) ||
      (IsSYCL && !SYCLAliasValid(S.Context, BuiltinID)) ||
      (!IsAArch64 && !IsARM && !IsRISCV && !IsHLSL && !IsSYCL)) {
    S.Diag(AL.getLoc(), diag::err_attribute_builtin_alias) << AL;
    return;
  }

  D->addAttr(::new (S.Context) BuiltinAliasAttr(S.Context, AL, Ident));
}

static void handleNullableTypeAttr(Sema &S, Decl *D, const ParsedAttr &AL) {
  if (AL.isUsedAsTypeAttr())
    return;

  if (auto *CRD = dyn_cast<CXXRecordDecl>(D);
      !CRD || !(CRD->isClass() || CRD->isStruct())) {
    S.Diag(AL.getRange().getBegin(), diag::err_attribute_wrong_decl_type_str)
        << AL << AL.isRegularKeywordAttribute() << "classes";
    return;
  }

  handleSimpleAttribute<TypeNullableAttr>(S, D, AL);
}

static void handlePreferredTypeAttr(Sema &S, Decl *D, const ParsedAttr &AL) {
  if (!AL.hasParsedType()) {
    S.Diag(AL.getLoc(), diag::err_attribute_wrong_number_arguments) << AL << 1;
    return;
  }

  TypeSourceInfo *ParmTSI = nullptr;
  QualType QT = S.GetTypeFromParser(AL.getTypeArg(), &ParmTSI);
  assert(ParmTSI && "no type source info for attribute argument");
  S.RequireCompleteType(ParmTSI->getTypeLoc().getBeginLoc(), QT,
                        diag::err_incomplete_type);

  D->addAttr(::new (S.Context) PreferredTypeAttr(S.Context, AL, ParmTSI));
}

//===----------------------------------------------------------------------===//
// Microsoft specific attribute handlers.
//===----------------------------------------------------------------------===//

UuidAttr *Sema::mergeUuidAttr(Decl *D, const AttributeCommonInfo &CI,
                              StringRef UuidAsWritten, MSGuidDecl *GuidDecl) {
  if (const auto *UA = D->getAttr<UuidAttr>()) {
    if (declaresSameEntity(UA->getGuidDecl(), GuidDecl))
      return nullptr;
    if (!UA->getGuid().empty()) {
      Diag(UA->getLocation(), diag::err_mismatched_uuid);
      Diag(CI.getLoc(), diag::note_previous_uuid);
      D->dropAttr<UuidAttr>();
    }
  }

  return ::new (Context) UuidAttr(Context, CI, UuidAsWritten, GuidDecl);
}

static void handleUuidAttr(Sema &S, Decl *D, const ParsedAttr &AL) {
  if (!S.LangOpts.CPlusPlus) {
    S.Diag(AL.getLoc(), diag::err_attribute_not_supported_in_lang)
        << AL << AttributeLangSupport::C;
    return;
  }

  StringRef OrigStrRef;
  SourceLocation LiteralLoc;
  if (!S.checkStringLiteralArgumentAttr(AL, 0, OrigStrRef, &LiteralLoc))
    return;

  // GUID format is "XXXXXXXX-XXXX-XXXX-XXXX-XXXXXXXXXXXX" or
  // "{XXXXXXXX-XXXX-XXXX-XXXX-XXXXXXXXXXXX}", normalize to the former.
  StringRef StrRef = OrigStrRef;
  if (StrRef.size() == 38 && StrRef.front() == '{' && StrRef.back() == '}')
    StrRef = StrRef.drop_front().drop_back();

  // Validate GUID length.
  if (StrRef.size() != 36) {
    S.Diag(LiteralLoc, diag::err_attribute_uuid_malformed_guid);
    return;
  }

  for (unsigned i = 0; i < 36; ++i) {
    if (i == 8 || i == 13 || i == 18 || i == 23) {
      if (StrRef[i] != '-') {
        S.Diag(LiteralLoc, diag::err_attribute_uuid_malformed_guid);
        return;
      }
    } else if (!isHexDigit(StrRef[i])) {
      S.Diag(LiteralLoc, diag::err_attribute_uuid_malformed_guid);
      return;
    }
  }

  // Convert to our parsed format and canonicalize.
  MSGuidDecl::Parts Parsed;
  StrRef.substr(0, 8).getAsInteger(16, Parsed.Part1);
  StrRef.substr(9, 4).getAsInteger(16, Parsed.Part2);
  StrRef.substr(14, 4).getAsInteger(16, Parsed.Part3);
  for (unsigned i = 0; i != 8; ++i)
    StrRef.substr(19 + 2 * i + (i >= 2 ? 1 : 0), 2)
        .getAsInteger(16, Parsed.Part4And5[i]);
  MSGuidDecl *Guid = S.Context.getMSGuidDecl(Parsed);

  // FIXME: It'd be nice to also emit a fixit removing uuid(...) (and, if it's
  // the only thing in the [] list, the [] too), and add an insertion of
  // __declspec(uuid(...)).  But sadly, neither the SourceLocs of the commas
  // separating attributes nor of the [ and the ] are in the AST.
  // Cf "SourceLocations of attribute list delimiters - [[ ... , ... ]] etc"
  // on cfe-dev.
  if (AL.isMicrosoftAttribute()) // Check for [uuid(...)] spelling.
    S.Diag(AL.getLoc(), diag::warn_atl_uuid_deprecated);

  UuidAttr *UA = S.mergeUuidAttr(D, AL, OrigStrRef, Guid);
  if (UA)
    D->addAttr(UA);
}

static void handleMSInheritanceAttr(Sema &S, Decl *D, const ParsedAttr &AL) {
  if (!S.LangOpts.CPlusPlus) {
    S.Diag(AL.getLoc(), diag::err_attribute_not_supported_in_lang)
        << AL << AttributeLangSupport::C;
    return;
  }
  MSInheritanceAttr *IA = S.mergeMSInheritanceAttr(
      D, AL, /*BestCase=*/true, (MSInheritanceModel)AL.getSemanticSpelling());
  if (IA) {
    D->addAttr(IA);
    S.Consumer.AssignInheritanceModel(cast<CXXRecordDecl>(D));
  }
}

static void handleDeclspecThreadAttr(Sema &S, Decl *D, const ParsedAttr &AL) {
  const auto *VD = cast<VarDecl>(D);
  if (!S.Context.getTargetInfo().isTLSSupported()) {
    S.Diag(AL.getLoc(), diag::err_thread_unsupported);
    return;
  }
  if (VD->getTSCSpec() != TSCS_unspecified) {
    S.Diag(AL.getLoc(), diag::err_declspec_thread_on_thread_variable);
    return;
  }
  if (VD->hasLocalStorage()) {
    S.Diag(AL.getLoc(), diag::err_thread_non_global) << "__declspec(thread)";
    return;
  }
  D->addAttr(::new (S.Context) ThreadAttr(S.Context, AL));
}

static void handleMSConstexprAttr(Sema &S, Decl *D, const ParsedAttr &AL) {
  if (!S.getLangOpts().isCompatibleWithMSVC(LangOptions::MSVC2022_3)) {
    S.Diag(AL.getLoc(), diag::warn_unknown_attribute_ignored)
        << AL << AL.getRange();
    return;
  }
  auto *FD = cast<FunctionDecl>(D);
  if (FD->isConstexprSpecified() || FD->isConsteval()) {
    S.Diag(AL.getLoc(), diag::err_ms_constexpr_cannot_be_applied)
        << FD->isConsteval() << FD;
    return;
  }
  if (auto *MD = dyn_cast<CXXMethodDecl>(FD)) {
    if (!S.getLangOpts().CPlusPlus20 && MD->isVirtual()) {
      S.Diag(AL.getLoc(), diag::err_ms_constexpr_cannot_be_applied)
          << /*virtual*/ 2 << MD;
      return;
    }
  }
  D->addAttr(::new (S.Context) MSConstexprAttr(S.Context, AL));
}

static void handleAbiTagAttr(Sema &S, Decl *D, const ParsedAttr &AL) {
  SmallVector<StringRef, 4> Tags;
  for (unsigned I = 0, E = AL.getNumArgs(); I != E; ++I) {
    StringRef Tag;
    if (!S.checkStringLiteralArgumentAttr(AL, I, Tag))
      return;
    Tags.push_back(Tag);
  }

  if (const auto *NS = dyn_cast<NamespaceDecl>(D)) {
    if (!NS->isInline()) {
      S.Diag(AL.getLoc(), diag::warn_attr_abi_tag_namespace) << 0;
      return;
    }
    if (NS->isAnonymousNamespace()) {
      S.Diag(AL.getLoc(), diag::warn_attr_abi_tag_namespace) << 1;
      return;
    }
    if (AL.getNumArgs() == 0)
      Tags.push_back(NS->getName());
  } else if (!AL.checkAtLeastNumArgs(S, 1))
    return;

  // Store tags sorted and without duplicates.
  llvm::sort(Tags);
  Tags.erase(std::unique(Tags.begin(), Tags.end()), Tags.end());

  D->addAttr(::new (S.Context)
                 AbiTagAttr(S.Context, AL, Tags.data(), Tags.size()));
}

static bool hasBTFDeclTagAttr(Decl *D, StringRef Tag) {
  for (const auto *I : D->specific_attrs<BTFDeclTagAttr>()) {
    if (I->getBTFDeclTag() == Tag)
      return true;
  }
  return false;
}

static void handleBTFDeclTagAttr(Sema &S, Decl *D, const ParsedAttr &AL) {
  StringRef Str;
  if (!S.checkStringLiteralArgumentAttr(AL, 0, Str))
    return;
  if (hasBTFDeclTagAttr(D, Str))
    return;

  D->addAttr(::new (S.Context) BTFDeclTagAttr(S.Context, AL, Str));
}

BTFDeclTagAttr *Sema::mergeBTFDeclTagAttr(Decl *D, const BTFDeclTagAttr &AL) {
  if (hasBTFDeclTagAttr(D, AL.getBTFDeclTag()))
    return nullptr;
  return ::new (Context) BTFDeclTagAttr(Context, AL, AL.getBTFDeclTag());
}

static void handleInterruptAttr(Sema &S, Decl *D, const ParsedAttr &AL) {
  // Dispatch the interrupt attribute based on the current target.
  switch (S.Context.getTargetInfo().getTriple().getArch()) {
  case llvm::Triple::msp430:
    S.MSP430().handleInterruptAttr(D, AL);
    break;
  case llvm::Triple::mipsel:
  case llvm::Triple::mips:
    S.MIPS().handleInterruptAttr(D, AL);
    break;
  case llvm::Triple::m68k:
    S.M68k().handleInterruptAttr(D, AL);
    break;
  case llvm::Triple::x86:
  case llvm::Triple::x86_64:
    S.X86().handleAnyInterruptAttr(D, AL);
    break;
  case llvm::Triple::avr:
    S.AVR().handleInterruptAttr(D, AL);
    break;
  case llvm::Triple::riscv32:
  case llvm::Triple::riscv64:
    S.RISCV().handleInterruptAttr(D, AL);
    break;
  default:
    S.ARM().handleInterruptAttr(D, AL);
    break;
  }
}

static void handleLayoutVersion(Sema &S, Decl *D, const ParsedAttr &AL) {
  uint32_t Version;
  Expr *VersionExpr = static_cast<Expr *>(AL.getArgAsExpr(0));
  if (!S.checkUInt32Argument(AL, AL.getArgAsExpr(0), Version))
    return;

  // TODO: Investigate what happens with the next major version of MSVC.
  if (Version != LangOptions::MSVC2015 / 100) {
    S.Diag(AL.getLoc(), diag::err_attribute_argument_out_of_bounds)
        << AL << Version << VersionExpr->getSourceRange();
    return;
  }

  // The attribute expects a "major" version number like 19, but new versions of
  // MSVC have moved to updating the "minor", or less significant numbers, so we
  // have to multiply by 100 now.
  Version *= 100;

  D->addAttr(::new (S.Context) LayoutVersionAttr(S.Context, AL, Version));
}

DLLImportAttr *Sema::mergeDLLImportAttr(Decl *D,
                                        const AttributeCommonInfo &CI) {
  if (D->hasAttr<DLLExportAttr>()) {
    Diag(CI.getLoc(), diag::warn_attribute_ignored) << "'dllimport'";
    return nullptr;
  }

  if (D->hasAttr<DLLImportAttr>())
    return nullptr;

  return ::new (Context) DLLImportAttr(Context, CI);
}

DLLExportAttr *Sema::mergeDLLExportAttr(Decl *D,
                                        const AttributeCommonInfo &CI) {
  if (DLLImportAttr *Import = D->getAttr<DLLImportAttr>()) {
    Diag(Import->getLocation(), diag::warn_attribute_ignored) << Import;
    D->dropAttr<DLLImportAttr>();
  }

  if (D->hasAttr<DLLExportAttr>())
    return nullptr;

  return ::new (Context) DLLExportAttr(Context, CI);
}

static void handleDLLAttr(Sema &S, Decl *D, const ParsedAttr &A) {
  if (isa<ClassTemplatePartialSpecializationDecl>(D) &&
      (S.Context.getTargetInfo().shouldDLLImportComdatSymbols())) {
    S.Diag(A.getRange().getBegin(), diag::warn_attribute_ignored) << A;
    return;
  }

  if (const auto *FD = dyn_cast<FunctionDecl>(D)) {
    if (FD->isInlined() && A.getKind() == ParsedAttr::AT_DLLImport &&
        !(S.Context.getTargetInfo().shouldDLLImportComdatSymbols())) {
      // MinGW doesn't allow dllimport on inline functions.
      S.Diag(A.getRange().getBegin(), diag::warn_attribute_ignored_on_inline)
          << A;
      return;
    }
  }

  if (const auto *MD = dyn_cast<CXXMethodDecl>(D)) {
    if ((S.Context.getTargetInfo().shouldDLLImportComdatSymbols()) &&
        MD->getParent()->isLambda()) {
      S.Diag(A.getRange().getBegin(), diag::err_attribute_dll_lambda) << A;
      return;
    }
  }

  Attr *NewAttr = A.getKind() == ParsedAttr::AT_DLLExport
                      ? (Attr *)S.mergeDLLExportAttr(D, A)
                      : (Attr *)S.mergeDLLImportAttr(D, A);
  if (NewAttr)
    D->addAttr(NewAttr);
}

MSInheritanceAttr *
Sema::mergeMSInheritanceAttr(Decl *D, const AttributeCommonInfo &CI,
                             bool BestCase,
                             MSInheritanceModel Model) {
  if (MSInheritanceAttr *IA = D->getAttr<MSInheritanceAttr>()) {
    if (IA->getInheritanceModel() == Model)
      return nullptr;
    Diag(IA->getLocation(), diag::err_mismatched_ms_inheritance)
        << 1 /*previous declaration*/;
    Diag(CI.getLoc(), diag::note_previous_ms_inheritance);
    D->dropAttr<MSInheritanceAttr>();
  }

  auto *RD = cast<CXXRecordDecl>(D);
  if (RD->hasDefinition()) {
    if (checkMSInheritanceAttrOnDefinition(RD, CI.getRange(), BestCase,
                                           Model)) {
      return nullptr;
    }
  } else {
    if (isa<ClassTemplatePartialSpecializationDecl>(RD)) {
      Diag(CI.getLoc(), diag::warn_ignored_ms_inheritance)
          << 1 /*partial specialization*/;
      return nullptr;
    }
    if (RD->getDescribedClassTemplate()) {
      Diag(CI.getLoc(), diag::warn_ignored_ms_inheritance)
          << 0 /*primary template*/;
      return nullptr;
    }
  }

  return ::new (Context) MSInheritanceAttr(Context, CI, BestCase);
}

static void handleCapabilityAttr(Sema &S, Decl *D, const ParsedAttr &AL) {
  // The capability attributes take a single string parameter for the name of
  // the capability they represent. The lockable attribute does not take any
  // parameters. However, semantically, both attributes represent the same
  // concept, and so they use the same semantic attribute. Eventually, the
  // lockable attribute will be removed.
  //
  // For backward compatibility, any capability which has no specified string
  // literal will be considered a "mutex."
  StringRef N("mutex");
  SourceLocation LiteralLoc;
  if (AL.getKind() == ParsedAttr::AT_Capability &&
      !S.checkStringLiteralArgumentAttr(AL, 0, N, &LiteralLoc))
    return;

  D->addAttr(::new (S.Context) CapabilityAttr(S.Context, AL, N));
}

static void handleAssertCapabilityAttr(Sema &S, Decl *D, const ParsedAttr &AL) {
  SmallVector<Expr*, 1> Args;
  if (!checkLockFunAttrCommon(S, D, AL, Args))
    return;

  D->addAttr(::new (S.Context)
                 AssertCapabilityAttr(S.Context, AL, Args.data(), Args.size()));
}

static void handleAcquireCapabilityAttr(Sema &S, Decl *D,
                                        const ParsedAttr &AL) {
  SmallVector<Expr*, 1> Args;
  if (!checkLockFunAttrCommon(S, D, AL, Args))
    return;

  D->addAttr(::new (S.Context) AcquireCapabilityAttr(S.Context, AL, Args.data(),
                                                     Args.size()));
}

static void handleTryAcquireCapabilityAttr(Sema &S, Decl *D,
                                           const ParsedAttr &AL) {
  SmallVector<Expr*, 2> Args;
  if (!checkTryLockFunAttrCommon(S, D, AL, Args))
    return;

  D->addAttr(::new (S.Context) TryAcquireCapabilityAttr(
      S.Context, AL, AL.getArgAsExpr(0), Args.data(), Args.size()));
}

static void handleReleaseCapabilityAttr(Sema &S, Decl *D,
                                        const ParsedAttr &AL) {
  // Check that all arguments are lockable objects.
  SmallVector<Expr *, 1> Args;
  checkAttrArgsAreCapabilityObjs(S, D, AL, Args, 0, true);

  D->addAttr(::new (S.Context) ReleaseCapabilityAttr(S.Context, AL, Args.data(),
                                                     Args.size()));
}

static void handleRequiresCapabilityAttr(Sema &S, Decl *D,
                                         const ParsedAttr &AL) {
  if (!AL.checkAtLeastNumArgs(S, 1))
    return;

  // check that all arguments are lockable objects
  SmallVector<Expr*, 1> Args;
  checkAttrArgsAreCapabilityObjs(S, D, AL, Args);
  if (Args.empty())
    return;

  RequiresCapabilityAttr *RCA = ::new (S.Context)
      RequiresCapabilityAttr(S.Context, AL, Args.data(), Args.size());

  D->addAttr(RCA);
}

static void handleDeprecatedAttr(Sema &S, Decl *D, const ParsedAttr &AL) {
  if (const auto *NSD = dyn_cast<NamespaceDecl>(D)) {
    if (NSD->isAnonymousNamespace()) {
      S.Diag(AL.getLoc(), diag::warn_deprecated_anonymous_namespace);
      // Do not want to attach the attribute to the namespace because that will
      // cause confusing diagnostic reports for uses of declarations within the
      // namespace.
      return;
    }
  } else if (isa<UsingDecl, UnresolvedUsingTypenameDecl,
                 UnresolvedUsingValueDecl>(D)) {
    S.Diag(AL.getRange().getBegin(), diag::warn_deprecated_ignored_on_using)
        << AL;
    return;
  }

  // Handle the cases where the attribute has a text message.
  StringRef Str, Replacement;
  if (AL.isArgExpr(0) && AL.getArgAsExpr(0) &&
      !S.checkStringLiteralArgumentAttr(AL, 0, Str))
    return;

  // Support a single optional message only for Declspec and [[]] spellings.
  if (AL.isDeclspecAttribute() || AL.isStandardAttributeSyntax())
    AL.checkAtMostNumArgs(S, 1);
  else if (AL.isArgExpr(1) && AL.getArgAsExpr(1) &&
           !S.checkStringLiteralArgumentAttr(AL, 1, Replacement))
    return;

  if (!S.getLangOpts().CPlusPlus14 && AL.isCXX11Attribute() && !AL.isGNUScope())
    S.Diag(AL.getLoc(), diag::ext_cxx14_attr) << AL;

  D->addAttr(::new (S.Context) DeprecatedAttr(S.Context, AL, Str, Replacement));
}

static bool isGlobalVar(const Decl *D) {
  if (const auto *S = dyn_cast<VarDecl>(D))
    return S->hasGlobalStorage();
  return false;
}

static bool isSanitizerAttributeAllowedOnGlobals(StringRef Sanitizer) {
  return Sanitizer == "address" || Sanitizer == "hwaddress" ||
         Sanitizer == "memtag";
}

static void handleNoSanitizeAttr(Sema &S, Decl *D, const ParsedAttr &AL) {
  if (!AL.checkAtLeastNumArgs(S, 1))
    return;

  std::vector<StringRef> Sanitizers;

  for (unsigned I = 0, E = AL.getNumArgs(); I != E; ++I) {
    StringRef SanitizerName;
    SourceLocation LiteralLoc;

    if (!S.checkStringLiteralArgumentAttr(AL, I, SanitizerName, &LiteralLoc))
      return;

    if (parseSanitizerValue(SanitizerName, /*AllowGroups=*/true) ==
            SanitizerMask() &&
        SanitizerName != "coverage")
      S.Diag(LiteralLoc, diag::warn_unknown_sanitizer_ignored) << SanitizerName;
    else if (isGlobalVar(D) && !isSanitizerAttributeAllowedOnGlobals(SanitizerName))
      S.Diag(D->getLocation(), diag::warn_attribute_type_not_supported_global)
          << AL << SanitizerName;
    Sanitizers.push_back(SanitizerName);
  }

  D->addAttr(::new (S.Context) NoSanitizeAttr(S.Context, AL, Sanitizers.data(),
                                              Sanitizers.size()));
}

static void handleNoSanitizeSpecificAttr(Sema &S, Decl *D,
                                         const ParsedAttr &AL) {
  StringRef AttrName = AL.getAttrName()->getName();
  normalizeName(AttrName);
  StringRef SanitizerName = llvm::StringSwitch<StringRef>(AttrName)
                                .Case("no_address_safety_analysis", "address")
                                .Case("no_sanitize_address", "address")
                                .Case("no_sanitize_thread", "thread")
                                .Case("no_sanitize_memory", "memory");
  if (isGlobalVar(D) && SanitizerName != "address")
    S.Diag(D->getLocation(), diag::err_attribute_wrong_decl_type)
        << AL << AL.isRegularKeywordAttribute() << ExpectedFunction;

  // FIXME: Rather than create a NoSanitizeSpecificAttr, this creates a
  // NoSanitizeAttr object; but we need to calculate the correct spelling list
  // index rather than incorrectly assume the index for NoSanitizeSpecificAttr
  // has the same spellings as the index for NoSanitizeAttr. We don't have a
  // general way to "translate" between the two, so this hack attempts to work
  // around the issue with hard-coded indices. This is critical for calling
  // getSpelling() or prettyPrint() on the resulting semantic attribute object
  // without failing assertions.
  unsigned TranslatedSpellingIndex = 0;
  if (AL.isStandardAttributeSyntax())
    TranslatedSpellingIndex = 1;

  AttributeCommonInfo Info = AL;
  Info.setAttributeSpellingListIndex(TranslatedSpellingIndex);
  D->addAttr(::new (S.Context)
                 NoSanitizeAttr(S.Context, Info, &SanitizerName, 1));
}

static void handleInternalLinkageAttr(Sema &S, Decl *D, const ParsedAttr &AL) {
  if (InternalLinkageAttr *Internal = S.mergeInternalLinkageAttr(D, AL))
    D->addAttr(Internal);
}

static void handleZeroCallUsedRegsAttr(Sema &S, Decl *D, const ParsedAttr &AL) {
  // Check that the argument is a string literal.
  StringRef KindStr;
  SourceLocation LiteralLoc;
  if (!S.checkStringLiteralArgumentAttr(AL, 0, KindStr, &LiteralLoc))
    return;

  ZeroCallUsedRegsAttr::ZeroCallUsedRegsKind Kind;
  if (!ZeroCallUsedRegsAttr::ConvertStrToZeroCallUsedRegsKind(KindStr, Kind)) {
    S.Diag(LiteralLoc, diag::warn_attribute_type_not_supported)
        << AL << KindStr;
    return;
  }

  D->dropAttr<ZeroCallUsedRegsAttr>();
  D->addAttr(ZeroCallUsedRegsAttr::Create(S.Context, Kind, AL));
}

<<<<<<< HEAD
static const RecordDecl *GetEnclosingNamedOrTopAnonRecord(const FieldDecl *FD) {
  const auto *RD = FD->getParent();
  // An unnamed struct is anonymous struct only if it's not instantiated.
  // However, the struct may not be fully processed yet to determine
  // whether it's anonymous or not. In that case, this function treats it as
  // an anonymous struct and tries to find a named parent.
  while (RD && (RD->isAnonymousStructOrUnion() ||
                (!RD->isCompleteDefinition() && RD->getName().empty()))) {
    const auto *Parent = dyn_cast<RecordDecl>(RD->getParent());
    if (!Parent)
      break;
    RD = Parent;
  }
  return RD;
}

static CountAttributedType::DynamicCountPointerKind
getCountAttrKind(bool CountInBytes, bool OrNull) {
  if (CountInBytes)
    return OrNull ? CountAttributedType::SizedByOrNull
                  : CountAttributedType::SizedBy;
  return OrNull ? CountAttributedType::CountedByOrNull
                : CountAttributedType::CountedBy;
}

enum class CountedByInvalidPointeeTypeKind {
  INCOMPLETE,
  SIZELESS,
  FUNCTION,
  FLEXIBLE_ARRAY_MEMBER,
  VALID,
};

static bool
CheckCountedByAttrOnField(Sema &S, FieldDecl *FD, Expr *E,
                          llvm::SmallVectorImpl<TypeCoupledDeclRefInfo> &Decls,
                          bool CountInBytes, bool OrNull) {
  // Check the context the attribute is used in

  unsigned Kind = getCountAttrKind(CountInBytes, OrNull);

  if (FD->getParent()->isUnion()) {
    S.Diag(FD->getBeginLoc(), diag::err_count_attr_in_union)
        << Kind << FD->getSourceRange();
    return true;
  }

  const auto FieldTy = FD->getType();
  if (FieldTy->isArrayType() && (CountInBytes || OrNull)) {
    S.Diag(FD->getBeginLoc(),
           diag::err_count_attr_not_on_ptr_or_flexible_array_member)
        << Kind << FD->getLocation() << /* suggest counted_by */ 1;
    return true;
  }
  if (!FieldTy->isArrayType() && !FieldTy->isPointerType()) {
    S.Diag(FD->getBeginLoc(),
           diag::err_count_attr_not_on_ptr_or_flexible_array_member)
        << Kind << FD->getLocation() << /* do not suggest counted_by */ 0;
    return true;
  }

  LangOptions::StrictFlexArraysLevelKind StrictFlexArraysLevel =
      LangOptions::StrictFlexArraysLevelKind::IncompleteOnly;
  if (FieldTy->isArrayType() &&
      !Decl::isFlexibleArrayMemberLike(S.getASTContext(), FD, FieldTy,
                                       StrictFlexArraysLevel, true)) {
    S.Diag(FD->getBeginLoc(),
           diag::err_counted_by_attr_on_array_not_flexible_array_member)
        << Kind << FD->getLocation();
    return true;
  }

  CountedByInvalidPointeeTypeKind InvalidTypeKind =
      CountedByInvalidPointeeTypeKind::VALID;
  QualType PointeeTy;
  int SelectPtrOrArr = 0;
  if (FieldTy->isPointerType()) {
    PointeeTy = FieldTy->getPointeeType();
    SelectPtrOrArr = 0;
  } else {
    assert(FieldTy->isArrayType());
    const ArrayType *AT = S.getASTContext().getAsArrayType(FieldTy);
    PointeeTy = AT->getElementType();
    SelectPtrOrArr = 1;
  }
  // Note: The `Decl::isFlexibleArrayMemberLike` check earlier on means
  // only `PointeeTy->isStructureTypeWithFlexibleArrayMember()` is reachable
  // when `FieldTy->isArrayType()`.
  bool ShouldWarn = false;
  if (PointeeTy->isIncompleteType() && !CountInBytes) {
    InvalidTypeKind = CountedByInvalidPointeeTypeKind::INCOMPLETE;
  } else if (PointeeTy->isSizelessType()) {
    InvalidTypeKind = CountedByInvalidPointeeTypeKind::SIZELESS;
  } else if (PointeeTy->isFunctionType()) {
    InvalidTypeKind = CountedByInvalidPointeeTypeKind::FUNCTION;
  } else if (PointeeTy->isStructureTypeWithFlexibleArrayMember()) {
    if (FieldTy->isArrayType()) {
      // This is a workaround for the Linux kernel that has already adopted
      // `counted_by` on a FAM where the pointee is a struct with a FAM. This
      // should be an error because computing the bounds of the array cannot be
      // done correctly without manually traversing every struct object in the
      // array at runtime. To allow the code to be built this error is
      // downgraded to a warning.
      ShouldWarn = true;
    }
    InvalidTypeKind = CountedByInvalidPointeeTypeKind::FLEXIBLE_ARRAY_MEMBER;
  }

  if (InvalidTypeKind != CountedByInvalidPointeeTypeKind::VALID) {
    unsigned DiagID = ShouldWarn
                          ? diag::warn_counted_by_attr_elt_type_unknown_size
                          : diag::err_counted_by_attr_pointee_unknown_size;
    S.Diag(FD->getBeginLoc(), DiagID)
        << SelectPtrOrArr << PointeeTy << (int)InvalidTypeKind
        << (ShouldWarn ? 1 : 0) << Kind << FD->getSourceRange();
    return true;
  }

  // Check the expression

  if (!E->getType()->isIntegerType() || E->getType()->isBooleanType()) {
    S.Diag(E->getBeginLoc(), diag::err_count_attr_argument_not_integer)
        << Kind << E->getSourceRange();
    return true;
  }

  auto *DRE = dyn_cast<DeclRefExpr>(E);
  if (!DRE) {
    S.Diag(E->getBeginLoc(),
           diag::err_count_attr_only_support_simple_decl_reference)
        << Kind << E->getSourceRange();
    return true;
  }

  auto *CountDecl = DRE->getDecl();
  FieldDecl *CountFD = dyn_cast<FieldDecl>(CountDecl);
  if (auto *IFD = dyn_cast<IndirectFieldDecl>(CountDecl)) {
    CountFD = IFD->getAnonField();
  }
  if (!CountFD) {
    S.Diag(E->getBeginLoc(), diag::err_count_attr_must_be_in_structure)
        << CountDecl << Kind << E->getSourceRange();

    S.Diag(CountDecl->getBeginLoc(),
           diag::note_flexible_array_counted_by_attr_field)
        << CountDecl << CountDecl->getSourceRange();
    return true;
  }

  if (FD->getParent() != CountFD->getParent()) {
    if (CountFD->getParent()->isUnion()) {
      S.Diag(CountFD->getBeginLoc(), diag::err_count_attr_refer_to_union)
          << Kind << CountFD->getSourceRange();
      return true;
    }
    // Whether CountRD is an anonymous struct is not determined at this
    // point. Thus, an additional diagnostic in case it's not anonymous struct
    // is done later in `Parser::ParseStructDeclaration`.
    auto *RD = GetEnclosingNamedOrTopAnonRecord(FD);
    auto *CountRD = GetEnclosingNamedOrTopAnonRecord(CountFD);

    if (RD != CountRD) {
      S.Diag(E->getBeginLoc(), diag::err_count_attr_param_not_in_same_struct)
          << CountFD << Kind << FieldTy->isArrayType() << E->getSourceRange();
      S.Diag(CountFD->getBeginLoc(),
             diag::note_flexible_array_counted_by_attr_field)
          << CountFD << CountFD->getSourceRange();
      return true;
    }
  }

  Decls.push_back(TypeCoupledDeclRefInfo(CountFD, /*IsDref*/ false));
  return false;
}

=======
>>>>>>> 9c4aab8c
static void handleCountedByAttrField(Sema &S, Decl *D, const ParsedAttr &AL) {
  auto *FD = dyn_cast<FieldDecl>(D);
  assert(FD);

  auto *CountExpr = AL.getArgAsExpr(0);
  if (!CountExpr)
    return;

  bool CountInBytes;
  bool OrNull;
  switch (AL.getKind()) {
  case ParsedAttr::AT_CountedBy:
    CountInBytes = false;
    OrNull = false;
    break;
  case ParsedAttr::AT_CountedByOrNull:
    CountInBytes = false;
    OrNull = true;
    break;
  case ParsedAttr::AT_SizedBy:
    CountInBytes = true;
    OrNull = false;
    break;
  case ParsedAttr::AT_SizedByOrNull:
    CountInBytes = true;
    OrNull = true;
    break;
  default:
    llvm_unreachable("unexpected counted_by family attribute");
  }

  llvm::SmallVector<TypeCoupledDeclRefInfo, 1> Decls;
<<<<<<< HEAD
  if (CheckCountedByAttrOnField(S, FD, CountExpr, Decls, CountInBytes, OrNull))
=======
  if (S.CheckCountedByAttrOnField(FD, CountExpr, Decls, CountInBytes, OrNull))
>>>>>>> 9c4aab8c
    return;

  QualType CAT = S.BuildCountAttributedArrayOrPointerType(
      FD->getType(), CountExpr, CountInBytes, OrNull);
  FD->setType(CAT);
}

static void handleFunctionReturnThunksAttr(Sema &S, Decl *D,
                                           const ParsedAttr &AL) {
  StringRef KindStr;
  SourceLocation LiteralLoc;
  if (!S.checkStringLiteralArgumentAttr(AL, 0, KindStr, &LiteralLoc))
    return;

  FunctionReturnThunksAttr::Kind Kind;
  if (!FunctionReturnThunksAttr::ConvertStrToKind(KindStr, Kind)) {
    S.Diag(LiteralLoc, diag::warn_attribute_type_not_supported)
        << AL << KindStr;
    return;
  }
  // FIXME: it would be good to better handle attribute merging rather than
  // silently replacing the existing attribute, so long as it does not break
  // the expected codegen tests.
  D->dropAttr<FunctionReturnThunksAttr>();
  D->addAttr(FunctionReturnThunksAttr::Create(S.Context, Kind, AL));
}

bool isDeviceAspectType(const QualType Ty) {
  const EnumType *ET = Ty->getAs<EnumType>();
  if (!ET)
    return false;

  if (const auto *Attr = ET->getDecl()->getAttr<SYCLTypeAttr>())
    return Attr->getType() == SYCLTypeAttr::aspect;

  return false;
}

SYCLDeviceHasAttr *Sema::MergeSYCLDeviceHasAttr(Decl *D,
                                                const SYCLDeviceHasAttr &A) {
  if (const auto *ExistingAttr = D->getAttr<SYCLDeviceHasAttr>()) {
    Diag(ExistingAttr->getLoc(), diag::warn_duplicate_attribute_exact) << &A;
    Diag(A.getLoc(), diag::note_previous_attribute);
    return nullptr;
  }

  SmallVector<Expr *, 5> Args;
  for (auto *E : A.aspects())
    Args.push_back(E);
  return ::new (Context)
      SYCLDeviceHasAttr(Context, A, Args.data(), Args.size());
}

void Sema::AddSYCLDeviceHasAttr(Decl *D, const AttributeCommonInfo &CI,
                                Expr **Exprs, unsigned Size) {

  SYCLDeviceHasAttr TmpAttr(Context, CI, Exprs, Size);
  SmallVector<Expr *, 5> Aspects;
  for (auto *E : TmpAttr.aspects())
    if (!isa<PackExpansionExpr>(E) && !isDeviceAspectType(E->getType()))
      Diag(E->getExprLoc(), diag::err_sycl_invalid_aspect_argument) << CI;

  if (const auto *ExistingAttr = D->getAttr<SYCLDeviceHasAttr>()) {
    Diag(CI.getLoc(), diag::warn_duplicate_attribute_exact) << CI;
    Diag(ExistingAttr->getLoc(), diag::note_previous_attribute);
    return;
  }

  D->addAttr(::new (Context) SYCLDeviceHasAttr(Context, CI, Exprs, Size));
}

static void handleSYCLDeviceHasAttr(Sema &S, Decl *D, const ParsedAttr &A) {
  // Ignore the attribute if compiling for the host side because aspects may not
  // be marked properly for such compilation
  if (!S.Context.getLangOpts().SYCLIsDevice)
    return;

  SmallVector<Expr *, 5> Args;
  for (unsigned I = 0; I < A.getNumArgs(); ++I)
    Args.push_back(A.getArgAsExpr(I));

  S.AddSYCLDeviceHasAttr(D, A, Args.data(), Args.size());
}

SYCLUsesAspectsAttr *
Sema::MergeSYCLUsesAspectsAttr(Decl *D, const SYCLUsesAspectsAttr &A) {
  if (const auto *ExistingAttr = D->getAttr<SYCLUsesAspectsAttr>()) {
    Diag(ExistingAttr->getLoc(), diag::warn_duplicate_attribute_exact) << &A;
    Diag(A.getLoc(), diag::note_previous_attribute);
    return nullptr;
  }

  SmallVector<Expr *, 5> Args;
  for (auto *E : A.aspects())
    Args.push_back(E);
  return ::new (Context)
      SYCLUsesAspectsAttr(Context, A, Args.data(), Args.size());
}

void Sema::AddSYCLUsesAspectsAttr(Decl *D, const AttributeCommonInfo &CI,
                                  Expr **Exprs, unsigned Size) {

  SYCLUsesAspectsAttr TmpAttr(Context, CI, Exprs, Size);
  SmallVector<Expr *, 5> Aspects;
  for (auto *E : TmpAttr.aspects())
    if (!isDeviceAspectType(E->getType()))
      Diag(E->getExprLoc(), diag::err_sycl_invalid_aspect_argument) << CI;

  if (const auto *ExistingAttr = D->getAttr<SYCLUsesAspectsAttr>()) {
    Diag(CI.getLoc(), diag::warn_duplicate_attribute_exact) << CI;
    Diag(ExistingAttr->getLoc(), diag::note_previous_attribute);
    return;
  }

  D->addAttr(::new (Context) SYCLUsesAspectsAttr(Context, CI, Exprs, Size));
}

static void handleSYCLUsesAspectsAttr(Sema &S, Decl *D, const ParsedAttr &A) {
  // Ignore the attribute if compiling for the host because aspects may not be
  // marked properly for such compilation
  if (!S.Context.getLangOpts().SYCLIsDevice)
    return;

  SmallVector<Expr *, 5> Args;
  for (unsigned I = 0; I < A.getNumArgs(); ++I)
    Args.push_back(A.getArgAsExpr(I));

  S.AddSYCLUsesAspectsAttr(D, A, Args.data(), Args.size());
}

static void handleAvailableOnlyInDefaultEvalMethod(Sema &S, Decl *D,
                                                   const ParsedAttr &AL) {
  assert(isa<TypedefNameDecl>(D) && "This attribute only applies to a typedef");
  handleSimpleAttribute<AvailableOnlyInDefaultEvalMethodAttr>(S, D, AL);
}

static void handleNoMergeAttr(Sema &S, Decl *D, const ParsedAttr &AL) {
  auto *VDecl = dyn_cast<VarDecl>(D);
  if (VDecl && !VDecl->isFunctionPointerType()) {
    S.Diag(AL.getLoc(), diag::warn_attribute_ignored_non_function_pointer)
        << AL << VDecl;
    return;
  }
  D->addAttr(NoMergeAttr::Create(S.Context, AL));
}

static void handleNoUniqueAddressAttr(Sema &S, Decl *D, const ParsedAttr &AL) {
  D->addAttr(NoUniqueAddressAttr::Create(S.Context, AL));
}

SYCLTypeAttr *Sema::MergeSYCLTypeAttr(Decl *D, const AttributeCommonInfo &CI,
                                      SYCLTypeAttr::SYCLType TypeName) {
  if (const auto *ExistingAttr = D->getAttr<SYCLTypeAttr>()) {
    if (ExistingAttr->getType() != TypeName) {
      Diag(ExistingAttr->getLoc(), diag::err_duplicate_attribute)
          << ExistingAttr;
      Diag(CI.getLoc(), diag::note_previous_attribute);
    }
    // Do not add duplicate attribute
    return nullptr;
  }
  return ::new (Context) SYCLTypeAttr(Context, CI, TypeName);
}

static void handleSYCLTypeAttr(Sema &S, Decl *D, const ParsedAttr &AL) {
  if (!AL.isArgIdent(0)) {
    S.Diag(AL.getLoc(), diag::err_attribute_argument_type)
        << AL << AANT_ArgumentIdentifier;
    return;
  }

  IdentifierInfo *II = AL.getArgAsIdent(0)->Ident;
  SYCLTypeAttr::SYCLType Type;

  if (!SYCLTypeAttr::ConvertStrToSYCLType(II->getName(), Type)) {
    S.Diag(AL.getLoc(), diag::err_attribute_argument_not_supported) << AL << II;
    return;
  }

  if (SYCLTypeAttr *NewAttr = S.MergeSYCLTypeAttr(D, AL, Type))
    D->addAttr(NewAttr);
}

static void handleDestroyAttr(Sema &S, Decl *D, const ParsedAttr &A) {
  if (!cast<VarDecl>(D)->hasGlobalStorage()) {
    S.Diag(D->getLocation(), diag::err_destroy_attr_on_non_static_var)
        << (A.getKind() == ParsedAttr::AT_AlwaysDestroy);
    return;
  }

  if (A.getKind() == ParsedAttr::AT_AlwaysDestroy)
    handleSimpleAttribute<AlwaysDestroyAttr>(S, D, A);
  else
    handleSimpleAttribute<NoDestroyAttr>(S, D, A);
}

static void handleUninitializedAttr(Sema &S, Decl *D, const ParsedAttr &AL) {
  assert(cast<VarDecl>(D)->getStorageDuration() == SD_Automatic &&
         "uninitialized is only valid on automatic duration variables");
  D->addAttr(::new (S.Context) UninitializedAttr(S.Context, AL));
}

static void handleMIGServerRoutineAttr(Sema &S, Decl *D, const ParsedAttr &AL) {
  // Check that the return type is a `typedef int kern_return_t` or a typedef
  // around it, because otherwise MIG convention checks make no sense.
  // BlockDecl doesn't store a return type, so it's annoying to check,
  // so let's skip it for now.
  if (!isa<BlockDecl>(D)) {
    QualType T = getFunctionOrMethodResultType(D);
    bool IsKernReturnT = false;
    while (const auto *TT = T->getAs<TypedefType>()) {
      IsKernReturnT = (TT->getDecl()->getName() == "kern_return_t");
      T = TT->desugar();
    }
    if (!IsKernReturnT || T.getCanonicalType() != S.getASTContext().IntTy) {
      S.Diag(D->getBeginLoc(),
             diag::warn_mig_server_routine_does_not_return_kern_return_t);
      return;
    }
  }

  handleSimpleAttribute<MIGServerRoutineAttr>(S, D, AL);
}

static void handleMSAllocatorAttr(Sema &S, Decl *D, const ParsedAttr &AL) {
  // Warn if the return type is not a pointer or reference type.
  if (auto *FD = dyn_cast<FunctionDecl>(D)) {
    QualType RetTy = FD->getReturnType();
    if (!RetTy->isPointerOrReferenceType()) {
      S.Diag(AL.getLoc(), diag::warn_declspec_allocator_nonpointer)
          << AL.getRange() << RetTy;
      return;
    }
  }

  handleSimpleAttribute<MSAllocatorAttr>(S, D, AL);
}

static void handleAcquireHandleAttr(Sema &S, Decl *D, const ParsedAttr &AL) {
  if (AL.isUsedAsTypeAttr())
    return;
  // Warn if the parameter is definitely not an output parameter.
  if (const auto *PVD = dyn_cast<ParmVarDecl>(D)) {
    if (PVD->getType()->isIntegerType()) {
      S.Diag(AL.getLoc(), diag::err_attribute_output_parameter)
          << AL.getRange();
      return;
    }
  }
  StringRef Argument;
  if (!S.checkStringLiteralArgumentAttr(AL, 0, Argument))
    return;
  D->addAttr(AcquireHandleAttr::Create(S.Context, Argument, AL));
}

template<typename Attr>
static void handleHandleAttr(Sema &S, Decl *D, const ParsedAttr &AL) {
  StringRef Argument;
  if (!S.checkStringLiteralArgumentAttr(AL, 0, Argument))
    return;
  D->addAttr(Attr::Create(S.Context, Argument, AL));
}

template<typename Attr>
static void handleUnsafeBufferUsage(Sema &S, Decl *D, const ParsedAttr &AL) {
  D->addAttr(Attr::Create(S.Context, AL));
}

static void handleCFGuardAttr(Sema &S, Decl *D, const ParsedAttr &AL) {
  // The guard attribute takes a single identifier argument.

  if (!AL.isArgIdent(0)) {
    S.Diag(AL.getLoc(), diag::err_attribute_argument_type)
        << AL << AANT_ArgumentIdentifier;
    return;
  }

  CFGuardAttr::GuardArg Arg;
  IdentifierInfo *II = AL.getArgAsIdent(0)->Ident;
  if (!CFGuardAttr::ConvertStrToGuardArg(II->getName(), Arg)) {
    S.Diag(AL.getLoc(), diag::warn_attribute_type_not_supported) << AL << II;
    return;
  }

  D->addAttr(::new (S.Context) CFGuardAttr(S.Context, AL, Arg));
}


template <typename AttrTy>
static const AttrTy *findEnforceTCBAttrByName(Decl *D, StringRef Name) {
  auto Attrs = D->specific_attrs<AttrTy>();
  auto I = llvm::find_if(Attrs,
                         [Name](const AttrTy *A) {
                           return A->getTCBName() == Name;
                         });
  return I == Attrs.end() ? nullptr : *I;
}

template <typename AttrTy, typename ConflictingAttrTy>
static void handleEnforceTCBAttr(Sema &S, Decl *D, const ParsedAttr &AL) {
  StringRef Argument;
  if (!S.checkStringLiteralArgumentAttr(AL, 0, Argument))
    return;

  // A function cannot be have both regular and leaf membership in the same TCB.
  if (const ConflictingAttrTy *ConflictingAttr =
      findEnforceTCBAttrByName<ConflictingAttrTy>(D, Argument)) {
    // We could attach a note to the other attribute but in this case
    // there's no need given how the two are very close to each other.
    S.Diag(AL.getLoc(), diag::err_tcb_conflicting_attributes)
      << AL.getAttrName()->getName() << ConflictingAttr->getAttrName()->getName()
      << Argument;

    // Error recovery: drop the non-leaf attribute so that to suppress
    // all future warnings caused by erroneous attributes. The leaf attribute
    // needs to be kept because it can only suppresses warnings, not cause them.
    D->dropAttr<EnforceTCBAttr>();
    return;
  }

  D->addAttr(AttrTy::Create(S.Context, Argument, AL));
}

template <typename AttrTy, typename ConflictingAttrTy>
static AttrTy *mergeEnforceTCBAttrImpl(Sema &S, Decl *D, const AttrTy &AL) {
  // Check if the new redeclaration has different leaf-ness in the same TCB.
  StringRef TCBName = AL.getTCBName();
  if (const ConflictingAttrTy *ConflictingAttr =
      findEnforceTCBAttrByName<ConflictingAttrTy>(D, TCBName)) {
    S.Diag(ConflictingAttr->getLoc(), diag::err_tcb_conflicting_attributes)
      << ConflictingAttr->getAttrName()->getName()
      << AL.getAttrName()->getName() << TCBName;

    // Add a note so that the user could easily find the conflicting attribute.
    S.Diag(AL.getLoc(), diag::note_conflicting_attribute);

    // More error recovery.
    D->dropAttr<EnforceTCBAttr>();
    return nullptr;
  }

  ASTContext &Context = S.getASTContext();
  return ::new(Context) AttrTy(Context, AL, AL.getTCBName());
}

EnforceTCBAttr *Sema::mergeEnforceTCBAttr(Decl *D, const EnforceTCBAttr &AL) {
  return mergeEnforceTCBAttrImpl<EnforceTCBAttr, EnforceTCBLeafAttr>(
      *this, D, AL);
}

EnforceTCBLeafAttr *Sema::mergeEnforceTCBLeafAttr(
    Decl *D, const EnforceTCBLeafAttr &AL) {
  return mergeEnforceTCBAttrImpl<EnforceTCBLeafAttr, EnforceTCBAttr>(
      *this, D, AL);
}

static void handleVTablePointerAuthentication(Sema &S, Decl *D,
                                              const ParsedAttr &AL) {
  CXXRecordDecl *Decl = cast<CXXRecordDecl>(D);
  const uint32_t NumArgs = AL.getNumArgs();
  if (NumArgs > 4) {
    S.Diag(AL.getLoc(), diag::err_attribute_too_many_arguments) << AL << 4;
    AL.setInvalid();
  }

  if (NumArgs == 0) {
    S.Diag(AL.getLoc(), diag::err_attribute_too_few_arguments) << AL;
    AL.setInvalid();
    return;
  }

  if (D->getAttr<VTablePointerAuthenticationAttr>()) {
    S.Diag(AL.getLoc(), diag::err_duplicated_vtable_pointer_auth) << Decl;
    AL.setInvalid();
  }

  auto KeyType = VTablePointerAuthenticationAttr::VPtrAuthKeyType::DefaultKey;
  if (AL.isArgIdent(0)) {
    IdentifierLoc *IL = AL.getArgAsIdent(0);
    if (!VTablePointerAuthenticationAttr::ConvertStrToVPtrAuthKeyType(
            IL->Ident->getName(), KeyType)) {
      S.Diag(IL->Loc, diag::err_invalid_authentication_key) << IL->Ident;
      AL.setInvalid();
    }
    if (KeyType == VTablePointerAuthenticationAttr::DefaultKey &&
        !S.getLangOpts().PointerAuthCalls) {
      S.Diag(AL.getLoc(), diag::err_no_default_vtable_pointer_auth) << 0;
      AL.setInvalid();
    }
  } else {
    S.Diag(AL.getLoc(), diag::err_attribute_argument_type)
        << AL << AANT_ArgumentIdentifier;
    return;
  }

  auto AddressDiversityMode = VTablePointerAuthenticationAttr::
      AddressDiscriminationMode::DefaultAddressDiscrimination;
  if (AL.getNumArgs() > 1) {
    if (AL.isArgIdent(1)) {
      IdentifierLoc *IL = AL.getArgAsIdent(1);
      if (!VTablePointerAuthenticationAttr::
              ConvertStrToAddressDiscriminationMode(IL->Ident->getName(),
                                                    AddressDiversityMode)) {
        S.Diag(IL->Loc, diag::err_invalid_address_discrimination) << IL->Ident;
        AL.setInvalid();
      }
      if (AddressDiversityMode ==
              VTablePointerAuthenticationAttr::DefaultAddressDiscrimination &&
          !S.getLangOpts().PointerAuthCalls) {
        S.Diag(IL->Loc, diag::err_no_default_vtable_pointer_auth) << 1;
        AL.setInvalid();
      }
    } else {
      S.Diag(AL.getLoc(), diag::err_attribute_argument_type)
          << AL << AANT_ArgumentIdentifier;
    }
  }

  auto ED = VTablePointerAuthenticationAttr::ExtraDiscrimination::
      DefaultExtraDiscrimination;
  if (AL.getNumArgs() > 2) {
    if (AL.isArgIdent(2)) {
      IdentifierLoc *IL = AL.getArgAsIdent(2);
      if (!VTablePointerAuthenticationAttr::ConvertStrToExtraDiscrimination(
              IL->Ident->getName(), ED)) {
        S.Diag(IL->Loc, diag::err_invalid_extra_discrimination) << IL->Ident;
        AL.setInvalid();
      }
      if (ED == VTablePointerAuthenticationAttr::DefaultExtraDiscrimination &&
          !S.getLangOpts().PointerAuthCalls) {
        S.Diag(AL.getLoc(), diag::err_no_default_vtable_pointer_auth) << 2;
        AL.setInvalid();
      }
    } else {
      S.Diag(AL.getLoc(), diag::err_attribute_argument_type)
          << AL << AANT_ArgumentIdentifier;
    }
  }

  uint32_t CustomDiscriminationValue = 0;
  if (ED == VTablePointerAuthenticationAttr::CustomDiscrimination) {
    if (NumArgs < 4) {
      S.Diag(AL.getLoc(), diag::err_missing_custom_discrimination) << AL << 4;
      AL.setInvalid();
      return;
    }
    if (NumArgs > 4) {
      S.Diag(AL.getLoc(), diag::err_attribute_too_many_arguments) << AL << 4;
      AL.setInvalid();
    }

    if (!AL.isArgExpr(3) || !S.checkUInt32Argument(AL, AL.getArgAsExpr(3),
                                                   CustomDiscriminationValue)) {
      S.Diag(AL.getLoc(), diag::err_invalid_custom_discrimination);
      AL.setInvalid();
    }
  } else if (NumArgs > 3) {
    S.Diag(AL.getLoc(), diag::err_attribute_too_many_arguments) << AL << 3;
    AL.setInvalid();
  }

  Decl->addAttr(::new (S.Context) VTablePointerAuthenticationAttr(
      S.Context, AL, KeyType, AddressDiversityMode, ED,
      CustomDiscriminationValue));
}

//===----------------------------------------------------------------------===//
// Top Level Sema Entry Points
//===----------------------------------------------------------------------===//

static bool IsDeclLambdaCallOperator(Decl *D) {
  if (const auto *MD = dyn_cast<CXXMethodDecl>(D))
    return MD->getParent()->isLambda() &&
           MD->getOverloadedOperator() == OverloadedOperatorKind::OO_Call;
  return false;
}

// Returns true if the attribute must delay setting its arguments until after
// template instantiation, and false otherwise.
static bool MustDelayAttributeArguments(const ParsedAttr &AL) {
  // Only attributes that accept expression parameter packs can delay arguments.
  if (!AL.acceptsExprPack())
    return false;

  bool AttrHasVariadicArg = AL.hasVariadicArg();
  unsigned AttrNumArgs = AL.getNumArgMembers();
  for (size_t I = 0; I < std::min(AL.getNumArgs(), AttrNumArgs); ++I) {
    bool IsLastAttrArg = I == (AttrNumArgs - 1);
    // If the argument is the last argument and it is variadic it can contain
    // any expression.
    if (IsLastAttrArg && AttrHasVariadicArg)
      return false;
    Expr *E = AL.getArgAsExpr(I);
    bool ArgMemberCanHoldExpr = AL.isParamExpr(I);
    // If the expression is a pack expansion then arguments must be delayed
    // unless the argument is an expression and it is the last argument of the
    // attribute.
    if (isa<PackExpansionExpr>(E))
      return !(IsLastAttrArg && ArgMemberCanHoldExpr);
    // Last case is if the expression is value dependent then it must delay
    // arguments unless the corresponding argument is able to hold the
    // expression.
    if (E->isValueDependent() && !ArgMemberCanHoldExpr)
      return true;
  }
  return false;
}

/// ProcessDeclAttribute - Apply the specific attribute to the specified decl if
/// the attribute applies to decls.  If the attribute is a type attribute, just
/// silently ignore it if a GNU attribute.
static void
ProcessDeclAttribute(Sema &S, Scope *scope, Decl *D, const ParsedAttr &AL,
                     const Sema::ProcessDeclAttributeOptions &Options) {
  if (AL.isInvalid() || AL.getKind() == ParsedAttr::IgnoredAttribute)
    return;

  // Ignore C++11 attributes on declarator chunks: they appertain to the type
  // instead. Note, isCXX11Attribute() will look at whether the attribute is
  // [[]] or alignas, while isC23Attribute() will only look at [[]]. This is
  // important for ensuring that alignas in C23 is properly handled on a
  // structure member declaration because it is a type-specifier-qualifier in
  // C but still applies to the declaration rather than the type.
  if ((S.getLangOpts().CPlusPlus
           ? AL.isCXX11Attribute() && (!IsDeclLambdaCallOperator(D) ||
                                       !AL.supportsNonconformingLambdaSyntax())
           : AL.isC23Attribute()) &&
      !Options.IncludeCXX11Attributes)
    return;

  // Unknown attributes are automatically warned on. Target-specific attributes
  // which do not apply to the current target architecture are treated as
  // though they were unknown attributes.
  const TargetInfo *Aux = S.Context.getAuxTargetInfo();
  if (AL.getKind() == ParsedAttr::UnknownAttribute ||
      !(AL.existsInTarget(S.Context.getTargetInfo()) ||
        (S.Context.getLangOpts().SYCLIsDevice &&
         Aux && AL.existsInTarget(*Aux)))) {
    S.Diag(AL.getLoc(),
           AL.isRegularKeywordAttribute()
               ? (unsigned)diag::err_keyword_not_supported_on_target
           : AL.isDeclspecAttribute()
               ? (unsigned)diag::warn_unhandled_ms_attribute_ignored
               : (unsigned)diag::warn_unknown_attribute_ignored)
        << AL << AL.getRange();
    return;
  }

  // Check if argument population must delayed to after template instantiation.
  bool MustDelayArgs = MustDelayAttributeArguments(AL);

  // Argument number check must be skipped if arguments are delayed.
  if (S.checkCommonAttributeFeatures(D, AL, MustDelayArgs))
    return;

  if (MustDelayArgs) {
    AL.handleAttrWithDelayedArgs(S, D);
    return;
  }

  switch (AL.getKind()) {
  default:
    if (AL.getInfo().handleDeclAttribute(S, D, AL) != ParsedAttrInfo::NotHandled)
      break;
    if (!AL.isStmtAttr()) {
      assert(AL.isTypeAttr() && "Non-type attribute not handled");
    }
    if (AL.isTypeAttr()) {
      if (Options.IgnoreTypeAttributes)
        break;
      if (!AL.isStandardAttributeSyntax() && !AL.isRegularKeywordAttribute()) {
        // Non-[[]] type attributes are handled in processTypeAttrs(); silently
        // move on.
        break;
      }

      // According to the C and C++ standards, we should never see a
      // [[]] type attribute on a declaration. However, we have in the past
      // allowed some type attributes to "slide" to the `DeclSpec`, so we need
      // to continue to support this legacy behavior. We only do this, however,
      // if
      // - we actually have a `DeclSpec`, i.e. if we're looking at a
      //   `DeclaratorDecl`, or
      // - we are looking at an alias-declaration, where historically we have
      //   allowed type attributes after the identifier to slide to the type.
      if (AL.slidesFromDeclToDeclSpecLegacyBehavior() &&
          isa<DeclaratorDecl, TypeAliasDecl>(D)) {
        // Suggest moving the attribute to the type instead, but only for our
        // own vendor attributes; moving other vendors' attributes might hurt
        // portability.
        if (AL.isClangScope()) {
          S.Diag(AL.getLoc(), diag::warn_type_attribute_deprecated_on_decl)
              << AL << D->getLocation();
        }

        // Allow this type attribute to be handled in processTypeAttrs();
        // silently move on.
        break;
      }

      if (AL.getKind() == ParsedAttr::AT_Regparm) {
        // `regparm` is a special case: It's a type attribute but we still want
        // to treat it as if it had been written on the declaration because that
        // way we'll be able to handle it directly in `processTypeAttr()`.
        // If we treated `regparm` it as if it had been written on the
        // `DeclSpec`, the logic in `distributeFunctionTypeAttrFromDeclSepc()`
        // would try to move it to the declarator, but that doesn't work: We
        // can't remove the attribute from the list of declaration attributes
        // because it might be needed by other declarators in the same
        // declaration.
        break;
      }

      if (AL.getKind() == ParsedAttr::AT_VectorSize) {
        // `vector_size` is a special case: It's a type attribute semantically,
        // but GCC expects the [[]] syntax to be written on the declaration (and
        // warns that the attribute has no effect if it is placed on the
        // decl-specifier-seq).
        // Silently move on and allow the attribute to be handled in
        // processTypeAttr().
        break;
      }

      if (AL.getKind() == ParsedAttr::AT_NoDeref) {
        // FIXME: `noderef` currently doesn't work correctly in [[]] syntax.
        // See https://github.com/llvm/llvm-project/issues/55790 for details.
        // We allow processTypeAttrs() to emit a warning and silently move on.
        break;
      }
    }
    // N.B., ClangAttrEmitter.cpp emits a diagnostic helper that ensures a
    // statement attribute is not written on a declaration, but this code is
    // needed for type attributes as well as statement attributes in Attr.td
    // that do not list any subjects.
    S.Diag(AL.getLoc(), diag::err_attribute_invalid_on_decl)
        << AL << AL.isRegularKeywordAttribute() << D->getLocation();
    break;
  case ParsedAttr::AT_Interrupt:
    handleInterruptAttr(S, D, AL);
    break;
  case ParsedAttr::AT_X86ForceAlignArgPointer:
    S.X86().handleForceAlignArgPointerAttr(D, AL);
    break;
  case ParsedAttr::AT_ReadOnlyPlacement:
    handleSimpleAttribute<ReadOnlyPlacementAttr>(S, D, AL);
    break;
  case ParsedAttr::AT_DLLExport:
  case ParsedAttr::AT_DLLImport:
    handleDLLAttr(S, D, AL);
    break;
  case ParsedAttr::AT_AMDGPUFlatWorkGroupSize:
    S.AMDGPU().handleAMDGPUFlatWorkGroupSizeAttr(D, AL);
    break;
  case ParsedAttr::AT_AMDGPUWavesPerEU:
    S.AMDGPU().handleAMDGPUWavesPerEUAttr(D, AL);
    break;
  case ParsedAttr::AT_AMDGPUNumSGPR:
    S.AMDGPU().handleAMDGPUNumSGPRAttr(D, AL);
    break;
  case ParsedAttr::AT_AMDGPUNumVGPR:
    S.AMDGPU().handleAMDGPUNumVGPRAttr(D, AL);
    break;
  case ParsedAttr::AT_AMDGPUMaxNumWorkGroups:
    S.AMDGPU().handleAMDGPUMaxNumWorkGroupsAttr(D, AL);
    break;
  case ParsedAttr::AT_AVRSignal:
    S.AVR().handleSignalAttr(D, AL);
    break;
  case ParsedAttr::AT_BPFPreserveAccessIndex:
    S.BPF().handlePreserveAccessIndexAttr(D, AL);
    break;
  case ParsedAttr::AT_BPFPreserveStaticOffset:
    handleSimpleAttribute<BPFPreserveStaticOffsetAttr>(S, D, AL);
    break;
  case ParsedAttr::AT_BTFDeclTag:
    handleBTFDeclTagAttr(S, D, AL);
    break;
  case ParsedAttr::AT_WebAssemblyExportName:
    S.Wasm().handleWebAssemblyExportNameAttr(D, AL);
    break;
  case ParsedAttr::AT_WebAssemblyImportModule:
    S.Wasm().handleWebAssemblyImportModuleAttr(D, AL);
    break;
  case ParsedAttr::AT_WebAssemblyImportName:
    S.Wasm().handleWebAssemblyImportNameAttr(D, AL);
    break;
  case ParsedAttr::AT_IBOutlet:
    S.ObjC().handleIBOutlet(D, AL);
    break;
  case ParsedAttr::AT_IBOutletCollection:
    S.ObjC().handleIBOutletCollection(D, AL);
    break;
  case ParsedAttr::AT_IFunc:
    handleIFuncAttr(S, D, AL);
    break;
  case ParsedAttr::AT_Alias:
    handleAliasAttr(S, D, AL);
    break;
  case ParsedAttr::AT_Aligned:
    handleAlignedAttr(S, D, AL);
    break;
  case ParsedAttr::AT_AlignValue:
    handleAlignValueAttr(S, D, AL);
    break;
  case ParsedAttr::AT_AllocSize:
    handleAllocSizeAttr(S, D, AL);
    break;
  case ParsedAttr::AT_AlwaysInline:
    handleAlwaysInlineAttr(S, D, AL);
    break;
  case ParsedAttr::AT_AnalyzerNoReturn:
    handleAnalyzerNoReturnAttr(S, D, AL);
    break;
  case ParsedAttr::AT_TLSModel:
    handleTLSModelAttr(S, D, AL);
    break;
  case ParsedAttr::AT_Annotate:
    handleAnnotateAttr(S, D, AL);
    break;
  case ParsedAttr::AT_Availability:
    handleAvailabilityAttr(S, D, AL);
    break;
  case ParsedAttr::AT_CarriesDependency:
    handleDependencyAttr(S, scope, D, AL);
    break;
  case ParsedAttr::AT_CPUDispatch:
  case ParsedAttr::AT_CPUSpecific:
    handleCPUSpecificAttr(S, D, AL);
    break;
  case ParsedAttr::AT_Common:
    handleCommonAttr(S, D, AL);
    break;
  case ParsedAttr::AT_CUDAConstant:
    handleConstantAttr(S, D, AL);
    break;
  case ParsedAttr::AT_PassObjectSize:
    handlePassObjectSizeAttr(S, D, AL);
    break;
  case ParsedAttr::AT_Constructor:
      handleConstructorAttr(S, D, AL);
    break;
  case ParsedAttr::AT_Deprecated:
    handleDeprecatedAttr(S, D, AL);
    break;
  case ParsedAttr::AT_Destructor:
      handleDestructorAttr(S, D, AL);
    break;
  case ParsedAttr::AT_EnableIf:
    handleEnableIfAttr(S, D, AL);
    break;
  case ParsedAttr::AT_Error:
    handleErrorAttr(S, D, AL);
    break;
  case ParsedAttr::AT_ExcludeFromExplicitInstantiation:
    handleExcludeFromExplicitInstantiationAttr(S, D, AL);
    break;
  case ParsedAttr::AT_DiagnoseIf:
    handleDiagnoseIfAttr(S, D, AL);
    break;
  case ParsedAttr::AT_DiagnoseAsBuiltin:
    handleDiagnoseAsBuiltinAttr(S, D, AL);
    break;
  case ParsedAttr::AT_NoBuiltin:
    handleNoBuiltinAttr(S, D, AL);
    break;
  case ParsedAttr::AT_ExtVectorType:
    handleExtVectorTypeAttr(S, D, AL);
    break;
  case ParsedAttr::AT_ExternalSourceSymbol:
    handleExternalSourceSymbolAttr(S, D, AL);
    break;
  case ParsedAttr::AT_MinSize:
    handleMinSizeAttr(S, D, AL);
    break;
  case ParsedAttr::AT_OptimizeNone:
    handleOptimizeNoneAttr(S, D, AL);
    break;
  case ParsedAttr::AT_EnumExtensibility:
    handleEnumExtensibilityAttr(S, D, AL);
    break;
  case ParsedAttr::AT_SYCLKernel:
    S.SYCL().handleKernelAttr(D, AL);
    break;
  case ParsedAttr::AT_SYCLSimd:
    handleSimpleAttribute<SYCLSimdAttr>(S, D, AL);
    break;
  case ParsedAttr::AT_SYCLSpecialClass:
    handleSimpleAttribute<SYCLSpecialClassAttr>(S, D, AL);
    break;
  case ParsedAttr::AT_SYCLType:
    handleSYCLTypeAttr(S, D, AL);
    break;
  case ParsedAttr::AT_SYCLDevice:
    handleSYCLDeviceAttr(S, D, AL);
    break;
  case ParsedAttr::AT_SYCLDeviceIndirectlyCallable:
    handleSYCLDeviceIndirectlyCallableAttr(S, D, AL);
    break;
  case ParsedAttr::AT_SYCLGlobalVar:
    handleSYCLGlobalVarAttr(S, D, AL);
    break;
  case ParsedAttr::AT_SYCLRegisterNum:
    handleSYCLRegisterNumAttr(S, D, AL);
    break;
  case ParsedAttr::AT_SYCLIntelESimdVectorize:
    handleSYCLIntelESimdVectorizeAttr(S, D, AL);
    break;
  case ParsedAttr::AT_SYCLDeviceHas:
    handleSYCLDeviceHasAttr(S, D, AL);
    break;
  case ParsedAttr::AT_SYCLUsesAspects:
    handleSYCLUsesAspectsAttr(S, D, AL);
    break;
  case ParsedAttr::AT_Format:
    handleFormatAttr(S, D, AL);
    break;
  case ParsedAttr::AT_FormatArg:
    handleFormatArgAttr(S, D, AL);
    break;
  case ParsedAttr::AT_Callback:
    handleCallbackAttr(S, D, AL);
    break;
  case ParsedAttr::AT_CalledOnce:
    handleCalledOnceAttr(S, D, AL);
    break;
  case ParsedAttr::AT_NVPTXKernel:
  case ParsedAttr::AT_CUDAGlobal:
    handleGlobalAttr(S, D, AL);
    break;
  case ParsedAttr::AT_CUDADevice:
    handleDeviceAttr(S, D, AL);
    break;
  case ParsedAttr::AT_HIPManaged:
    handleManagedAttr(S, D, AL);
    break;
  case ParsedAttr::AT_GNUInline:
    handleGNUInlineAttr(S, D, AL);
    break;
  case ParsedAttr::AT_CUDALaunchBounds:
    handleLaunchBoundsAttr(S, D, AL);
    break;
  case ParsedAttr::AT_Restrict:
    handleRestrictAttr(S, D, AL);
    break;
  case ParsedAttr::AT_Mode:
    handleModeAttr(S, D, AL);
    break;
  case ParsedAttr::AT_NonNull:
    if (auto *PVD = dyn_cast<ParmVarDecl>(D))
      handleNonNullAttrParameter(S, PVD, AL);
    else
      handleNonNullAttr(S, D, AL);
    break;
  case ParsedAttr::AT_ReturnsNonNull:
    handleReturnsNonNullAttr(S, D, AL);
    break;
  case ParsedAttr::AT_NoEscape:
    handleNoEscapeAttr(S, D, AL);
    break;
  case ParsedAttr::AT_MaybeUndef:
    handleSimpleAttribute<MaybeUndefAttr>(S, D, AL);
    break;
  case ParsedAttr::AT_AssumeAligned:
    handleAssumeAlignedAttr(S, D, AL);
    break;
  case ParsedAttr::AT_AllocAlign:
    handleAllocAlignAttr(S, D, AL);
    break;
  case ParsedAttr::AT_Ownership:
    handleOwnershipAttr(S, D, AL);
    break;
  case ParsedAttr::AT_Naked:
    handleNakedAttr(S, D, AL);
    break;
  case ParsedAttr::AT_NoReturn:
    handleNoReturnAttr(S, D, AL);
    break;
  case ParsedAttr::AT_CXX11NoReturn:
    handleStandardNoReturnAttr(S, D, AL);
    break;
  case ParsedAttr::AT_AnyX86NoCfCheck:
    handleNoCfCheckAttr(S, D, AL);
    break;
  case ParsedAttr::AT_NoThrow:
    if (!AL.isUsedAsTypeAttr())
      handleSimpleAttribute<NoThrowAttr>(S, D, AL);
    break;
  case ParsedAttr::AT_CUDAShared:
    handleSharedAttr(S, D, AL);
    break;
  case ParsedAttr::AT_VecReturn:
    handleVecReturnAttr(S, D, AL);
    break;
  case ParsedAttr::AT_ObjCOwnership:
    S.ObjC().handleOwnershipAttr(D, AL);
    break;
  case ParsedAttr::AT_ObjCPreciseLifetime:
    S.ObjC().handlePreciseLifetimeAttr(D, AL);
    break;
  case ParsedAttr::AT_ObjCReturnsInnerPointer:
    S.ObjC().handleReturnsInnerPointerAttr(D, AL);
    break;
  case ParsedAttr::AT_ObjCRequiresSuper:
    S.ObjC().handleRequiresSuperAttr(D, AL);
    break;
  case ParsedAttr::AT_ObjCBridge:
    S.ObjC().handleBridgeAttr(D, AL);
    break;
  case ParsedAttr::AT_ObjCBridgeMutable:
    S.ObjC().handleBridgeMutableAttr(D, AL);
    break;
  case ParsedAttr::AT_ObjCBridgeRelated:
    S.ObjC().handleBridgeRelatedAttr(D, AL);
    break;
  case ParsedAttr::AT_ObjCDesignatedInitializer:
    S.ObjC().handleDesignatedInitializer(D, AL);
    break;
  case ParsedAttr::AT_ObjCRuntimeName:
    S.ObjC().handleRuntimeName(D, AL);
    break;
  case ParsedAttr::AT_ObjCBoxable:
    S.ObjC().handleBoxable(D, AL);
    break;
  case ParsedAttr::AT_NSErrorDomain:
    S.ObjC().handleNSErrorDomain(D, AL);
    break;
  case ParsedAttr::AT_CFConsumed:
  case ParsedAttr::AT_NSConsumed:
  case ParsedAttr::AT_OSConsumed:
    S.ObjC().AddXConsumedAttr(D, AL,
                              S.ObjC().parsedAttrToRetainOwnershipKind(AL),
                              /*IsTemplateInstantiation=*/false);
    break;
  case ParsedAttr::AT_OSReturnsRetainedOnZero:
    handleSimpleAttributeOrDiagnose<OSReturnsRetainedOnZeroAttr>(
        S, D, AL, S.ObjC().isValidOSObjectOutParameter(D),
        diag::warn_ns_attribute_wrong_parameter_type,
        /*Extra Args=*/AL, /*pointer-to-OSObject-pointer*/ 3, AL.getRange());
    break;
  case ParsedAttr::AT_OSReturnsRetainedOnNonZero:
    handleSimpleAttributeOrDiagnose<OSReturnsRetainedOnNonZeroAttr>(
        S, D, AL, S.ObjC().isValidOSObjectOutParameter(D),
        diag::warn_ns_attribute_wrong_parameter_type,
        /*Extra Args=*/AL, /*pointer-to-OSObject-poointer*/ 3, AL.getRange());
    break;
  case ParsedAttr::AT_NSReturnsAutoreleased:
  case ParsedAttr::AT_NSReturnsNotRetained:
  case ParsedAttr::AT_NSReturnsRetained:
  case ParsedAttr::AT_CFReturnsNotRetained:
  case ParsedAttr::AT_CFReturnsRetained:
  case ParsedAttr::AT_OSReturnsNotRetained:
  case ParsedAttr::AT_OSReturnsRetained:
    S.ObjC().handleXReturnsXRetainedAttr(D, AL);
    break;
  case ParsedAttr::AT_WorkGroupSizeHint:
    handleWorkGroupSizeHint(S, D, AL);
    break;
  case ParsedAttr::AT_ReqdWorkGroupSize:
    handleReqdWorkGroupSize(S, D, AL);
    break;
  case ParsedAttr::AT_SYCLIntelMaxWorkGroupSize:
    handleSYCLIntelMaxWorkGroupSize(S, D, AL);
    break;
  case ParsedAttr::AT_SYCLIntelMinWorkGroupsPerComputeUnit:
    handleSYCLIntelMinWorkGroupsPerComputeUnit(S, D, AL);
    break;
  case ParsedAttr::AT_SYCLIntelMaxWorkGroupsPerMultiprocessor:
    handleSYCLIntelMaxWorkGroupsPerMultiprocessor(S, D, AL);
    break;
  case ParsedAttr::AT_IntelReqdSubGroupSize:
    handleIntelReqdSubGroupSize(S, D, AL);
    break;
  case ParsedAttr::AT_IntelNamedSubGroupSize:
    handleIntelNamedSubGroupSize(S, D, AL);
    break;
  case ParsedAttr::AT_SYCLIntelNumSimdWorkItems:
    handleSYCLIntelNumSimdWorkItemsAttr(S, D, AL);
    break;
  case ParsedAttr::AT_SYCLIntelSchedulerTargetFmaxMhz:
    handleSYCLIntelSchedulerTargetFmaxMhzAttr(S, D, AL);
    break;
  case ParsedAttr::AT_SYCLIntelMaxGlobalWorkDim:
    handleSYCLIntelMaxGlobalWorkDimAttr(S, D, AL);
    break;
  case ParsedAttr::AT_SYCLIntelNoGlobalWorkOffset:
    handleSYCLIntelNoGlobalWorkOffsetAttr(S, D, AL);
    break;
  case ParsedAttr::AT_SYCLIntelUseStallEnableClusters:
    handleSYCLIntelUseStallEnableClustersAttr(S, D, AL);
    break;
  case ParsedAttr::AT_SYCLIntelLoopFuse:
    handleSYCLIntelLoopFuseAttr(S, D, AL);
    break;
  case ParsedAttr::AT_SYCLIntelInitiationInterval:
    handleSYCLIntelInitiationIntervalAttr(S, D, AL);
    break;
  case ParsedAttr::AT_VecTypeHint:
    handleVecTypeHint(S, D, AL);
    break;
  case ParsedAttr::AT_InitPriority:
      handleInitPriorityAttr(S, D, AL);
    break;
  case ParsedAttr::AT_Packed:
    handlePackedAttr(S, D, AL);
    break;
  case ParsedAttr::AT_PreferredName:
    handlePreferredName(S, D, AL);
    break;
  case ParsedAttr::AT_Section:
    handleSectionAttr(S, D, AL);
    break;
  case ParsedAttr::AT_CodeModel:
    handleCodeModelAttr(S, D, AL);
    break;
  case ParsedAttr::AT_RandomizeLayout:
    handleRandomizeLayoutAttr(S, D, AL);
    break;
  case ParsedAttr::AT_NoRandomizeLayout:
    handleNoRandomizeLayoutAttr(S, D, AL);
    break;
  case ParsedAttr::AT_CodeSeg:
    handleCodeSegAttr(S, D, AL);
    break;
  case ParsedAttr::AT_Target:
    handleTargetAttr(S, D, AL);
    break;
  case ParsedAttr::AT_TargetVersion:
    handleTargetVersionAttr(S, D, AL);
    break;
  case ParsedAttr::AT_TargetClones:
    handleTargetClonesAttr(S, D, AL);
    break;
  case ParsedAttr::AT_MinVectorWidth:
    handleMinVectorWidthAttr(S, D, AL);
    break;
  case ParsedAttr::AT_Unavailable:
    handleAttrWithMessage<UnavailableAttr>(S, D, AL);
    break;
  case ParsedAttr::AT_OMPAssume:
    S.OpenMP().handleOMPAssumeAttr(D, AL);
    break;
  case ParsedAttr::AT_ObjCDirect:
    S.ObjC().handleDirectAttr(D, AL);
    break;
  case ParsedAttr::AT_ObjCDirectMembers:
    S.ObjC().handleDirectMembersAttr(D, AL);
    handleSimpleAttribute<ObjCDirectMembersAttr>(S, D, AL);
    break;
  case ParsedAttr::AT_ObjCExplicitProtocolImpl:
    S.ObjC().handleSuppresProtocolAttr(D, AL);
    break;
  case ParsedAttr::AT_Unused:
    handleUnusedAttr(S, D, AL);
    break;
  case ParsedAttr::AT_Visibility:
    handleVisibilityAttr(S, D, AL, false);
    break;
  case ParsedAttr::AT_TypeVisibility:
    handleVisibilityAttr(S, D, AL, true);
    break;
  case ParsedAttr::AT_WarnUnusedResult:
    handleWarnUnusedResult(S, D, AL);
    break;
  case ParsedAttr::AT_WeakRef:
    handleWeakRefAttr(S, D, AL);
    break;
  case ParsedAttr::AT_WeakImport:
    handleWeakImportAttr(S, D, AL);
    break;
  case ParsedAttr::AT_TransparentUnion:
    handleTransparentUnionAttr(S, D, AL);
    break;
  case ParsedAttr::AT_ObjCMethodFamily:
    S.ObjC().handleMethodFamilyAttr(D, AL);
    break;
  case ParsedAttr::AT_ObjCNSObject:
    S.ObjC().handleNSObject(D, AL);
    break;
  case ParsedAttr::AT_ObjCIndependentClass:
    S.ObjC().handleIndependentClass(D, AL);
    break;
  case ParsedAttr::AT_Blocks:
    S.ObjC().handleBlocksAttr(D, AL);
    break;
  case ParsedAttr::AT_Sentinel:
    handleSentinelAttr(S, D, AL);
    break;
  case ParsedAttr::AT_Cleanup:
    handleCleanupAttr(S, D, AL);
    break;
  case ParsedAttr::AT_NoDebug:
    handleNoDebugAttr(S, D, AL);
    break;
  case ParsedAttr::AT_CmseNSEntry:
    S.ARM().handleCmseNSEntryAttr(D, AL);
    break;
  case ParsedAttr::AT_StdCall:
  case ParsedAttr::AT_CDecl:
  case ParsedAttr::AT_FastCall:
  case ParsedAttr::AT_ThisCall:
  case ParsedAttr::AT_Pascal:
  case ParsedAttr::AT_RegCall:
  case ParsedAttr::AT_SwiftCall:
  case ParsedAttr::AT_SwiftAsyncCall:
  case ParsedAttr::AT_VectorCall:
  case ParsedAttr::AT_MSABI:
  case ParsedAttr::AT_SysVABI:
  case ParsedAttr::AT_Pcs:
  case ParsedAttr::AT_IntelOclBicc:
  case ParsedAttr::AT_PreserveMost:
  case ParsedAttr::AT_PreserveAll:
  case ParsedAttr::AT_AArch64VectorPcs:
  case ParsedAttr::AT_AArch64SVEPcs:
  case ParsedAttr::AT_AMDGPUKernelCall:
  case ParsedAttr::AT_M68kRTD:
  case ParsedAttr::AT_PreserveNone:
  case ParsedAttr::AT_RISCVVectorCC:
    handleCallConvAttr(S, D, AL);
    break;
  case ParsedAttr::AT_Suppress:
    handleSuppressAttr(S, D, AL);
    break;
  case ParsedAttr::AT_Owner:
  case ParsedAttr::AT_Pointer:
    handleLifetimeCategoryAttr(S, D, AL);
    break;
  case ParsedAttr::AT_OpenCLAccess:
    S.OpenCL().handleAccessAttr(D, AL);
    break;
  case ParsedAttr::AT_OpenCLNoSVM:
    S.OpenCL().handleNoSVMAttr(D, AL);
    break;
  case ParsedAttr::AT_SwiftContext:
    S.Swift().AddParameterABIAttr(D, AL, ParameterABI::SwiftContext);
    break;
  case ParsedAttr::AT_SwiftAsyncContext:
    S.Swift().AddParameterABIAttr(D, AL, ParameterABI::SwiftAsyncContext);
    break;
  case ParsedAttr::AT_SwiftErrorResult:
    S.Swift().AddParameterABIAttr(D, AL, ParameterABI::SwiftErrorResult);
    break;
  case ParsedAttr::AT_SwiftIndirectResult:
    S.Swift().AddParameterABIAttr(D, AL, ParameterABI::SwiftIndirectResult);
    break;
  case ParsedAttr::AT_InternalLinkage:
    handleInternalLinkageAttr(S, D, AL);
    break;
  case ParsedAttr::AT_ZeroCallUsedRegs:
    handleZeroCallUsedRegsAttr(S, D, AL);
    break;
  case ParsedAttr::AT_FunctionReturnThunks:
    handleFunctionReturnThunksAttr(S, D, AL);
    break;
  case ParsedAttr::AT_NoMerge:
    handleNoMergeAttr(S, D, AL);
    break;
  case ParsedAttr::AT_NoUniqueAddress:
    handleNoUniqueAddressAttr(S, D, AL);
    break;

  case ParsedAttr::AT_AvailableOnlyInDefaultEvalMethod:
    handleAvailableOnlyInDefaultEvalMethod(S, D, AL);
    break;

  case ParsedAttr::AT_CountedBy:
  case ParsedAttr::AT_CountedByOrNull:
  case ParsedAttr::AT_SizedBy:
  case ParsedAttr::AT_SizedByOrNull:
    handleCountedByAttrField(S, D, AL);
    break;

  // Microsoft attributes:
  case ParsedAttr::AT_LayoutVersion:
    handleLayoutVersion(S, D, AL);
    break;
  case ParsedAttr::AT_Uuid:
    handleUuidAttr(S, D, AL);
    break;
  case ParsedAttr::AT_MSInheritance:
    handleMSInheritanceAttr(S, D, AL);
    break;
  case ParsedAttr::AT_Thread:
    handleDeclspecThreadAttr(S, D, AL);
    break;
  case ParsedAttr::AT_MSConstexpr:
    handleMSConstexprAttr(S, D, AL);
    break;
  case ParsedAttr::AT_HybridPatchable:
    handleSimpleAttribute<HybridPatchableAttr>(S, D, AL);
    break;

  // HLSL attributes:
  case ParsedAttr::AT_HLSLNumThreads:
    S.HLSL().handleNumThreadsAttr(D, AL);
    break;
  case ParsedAttr::AT_HLSLSV_GroupIndex:
    handleSimpleAttribute<HLSLSV_GroupIndexAttr>(S, D, AL);
    break;
  case ParsedAttr::AT_HLSLSV_DispatchThreadID:
    S.HLSL().handleSV_DispatchThreadIDAttr(D, AL);
    break;
  case ParsedAttr::AT_HLSLPackOffset:
    S.HLSL().handlePackOffsetAttr(D, AL);
    break;
  case ParsedAttr::AT_HLSLShader:
    S.HLSL().handleShaderAttr(D, AL);
    break;
  case ParsedAttr::AT_HLSLResourceBinding:
    S.HLSL().handleResourceBindingAttr(D, AL);
    break;
  case ParsedAttr::AT_HLSLResourceClass:
    S.HLSL().handleResourceClassAttr(D, AL);
    break;
  case ParsedAttr::AT_HLSLParamModifier:
    S.HLSL().handleParamModifierAttr(D, AL);
    break;

  case ParsedAttr::AT_AbiTag:
    handleAbiTagAttr(S, D, AL);
    break;
  case ParsedAttr::AT_CFGuard:
    handleCFGuardAttr(S, D, AL);
    break;

  // Thread safety attributes:
  case ParsedAttr::AT_AssertExclusiveLock:
    handleAssertExclusiveLockAttr(S, D, AL);
    break;
  case ParsedAttr::AT_AssertSharedLock:
    handleAssertSharedLockAttr(S, D, AL);
    break;
  case ParsedAttr::AT_PtGuardedVar:
    handlePtGuardedVarAttr(S, D, AL);
    break;
  case ParsedAttr::AT_NoSanitize:
    handleNoSanitizeAttr(S, D, AL);
    break;
  case ParsedAttr::AT_NoSanitizeSpecific:
    handleNoSanitizeSpecificAttr(S, D, AL);
    break;
  case ParsedAttr::AT_GuardedBy:
    handleGuardedByAttr(S, D, AL);
    break;
  case ParsedAttr::AT_PtGuardedBy:
    handlePtGuardedByAttr(S, D, AL);
    break;
  case ParsedAttr::AT_ExclusiveTrylockFunction:
    handleExclusiveTrylockFunctionAttr(S, D, AL);
    break;
  case ParsedAttr::AT_LockReturned:
    handleLockReturnedAttr(S, D, AL);
    break;
  case ParsedAttr::AT_LocksExcluded:
    handleLocksExcludedAttr(S, D, AL);
    break;
  case ParsedAttr::AT_SharedTrylockFunction:
    handleSharedTrylockFunctionAttr(S, D, AL);
    break;
  case ParsedAttr::AT_AcquiredBefore:
    handleAcquiredBeforeAttr(S, D, AL);
    break;
  case ParsedAttr::AT_AcquiredAfter:
    handleAcquiredAfterAttr(S, D, AL);
    break;

  // Capability analysis attributes.
  case ParsedAttr::AT_Capability:
  case ParsedAttr::AT_Lockable:
    handleCapabilityAttr(S, D, AL);
    break;
  case ParsedAttr::AT_RequiresCapability:
    handleRequiresCapabilityAttr(S, D, AL);
    break;

  case ParsedAttr::AT_AssertCapability:
    handleAssertCapabilityAttr(S, D, AL);
    break;
  case ParsedAttr::AT_AcquireCapability:
    handleAcquireCapabilityAttr(S, D, AL);
    break;
  case ParsedAttr::AT_ReleaseCapability:
    handleReleaseCapabilityAttr(S, D, AL);
    break;
  case ParsedAttr::AT_TryAcquireCapability:
    handleTryAcquireCapabilityAttr(S, D, AL);
    break;

  // Consumed analysis attributes.
  case ParsedAttr::AT_Consumable:
    handleConsumableAttr(S, D, AL);
    break;
  case ParsedAttr::AT_CallableWhen:
    handleCallableWhenAttr(S, D, AL);
    break;
  case ParsedAttr::AT_ParamTypestate:
    handleParamTypestateAttr(S, D, AL);
    break;
  case ParsedAttr::AT_ReturnTypestate:
    handleReturnTypestateAttr(S, D, AL);
    break;
  case ParsedAttr::AT_SetTypestate:
    handleSetTypestateAttr(S, D, AL);
    break;
  case ParsedAttr::AT_TestTypestate:
    handleTestTypestateAttr(S, D, AL);
    break;

  // Type safety attributes.
  case ParsedAttr::AT_ArgumentWithTypeTag:
    handleArgumentWithTypeTagAttr(S, D, AL);
    break;
  case ParsedAttr::AT_TypeTagForDatatype:
    handleTypeTagForDatatypeAttr(S, D, AL);
    break;

  // Intel FPGA specific attributes
  case ParsedAttr::AT_SYCLIntelDoublePump:
    handleSYCLIntelDoublePumpAttr(S, D, AL);
    break;
  case ParsedAttr::AT_SYCLIntelSinglePump:
    handleSYCLIntelSinglePumpAttr(S, D, AL);
    break;
  case ParsedAttr::AT_SYCLIntelMemory:
    handleSYCLIntelMemoryAttr(S, D, AL);
    break;
  case ParsedAttr::AT_SYCLIntelRegister:
    handleSYCLIntelRegisterAttr(S, D, AL);
    break;
  case ParsedAttr::AT_SYCLIntelBankWidth:
    handleSYCLIntelBankWidthAttr(S, D, AL);
    break;
  case ParsedAttr::AT_SYCLIntelNumBanks:
    handleSYCLIntelNumBanksAttr(S, D, AL);
    break;
  case ParsedAttr::AT_SYCLIntelPrivateCopies:
    handleSYCLIntelPrivateCopiesAttr(S, D, AL);
    break;
  case ParsedAttr::AT_SYCLIntelMaxReplicates:
    handleSYCLIntelMaxReplicatesAttr(S, D, AL);
    break;
  case ParsedAttr::AT_SYCLIntelSimpleDualPort:
    handleIntelSimpleDualPortAttr(S, D, AL);
    break;
  case ParsedAttr::AT_SYCLIntelMerge:
    handleSYCLIntelMergeAttr(S, D, AL);
    break;
  case ParsedAttr::AT_SYCLIntelBankBits:
    handleSYCLIntelBankBitsAttr(S, D, AL);
    break;
  case ParsedAttr::AT_SYCLIntelForcePow2Depth:
    handleSYCLIntelForcePow2DepthAttr(S, D, AL);
    break;
  case ParsedAttr::AT_SYCLIntelPipeIO:
    handleSYCLIntelPipeIOAttr(S, D, AL);
    break;
  case ParsedAttr::AT_SYCLIntelMaxConcurrency:
    handleSYCLIntelMaxConcurrencyAttr(S, D, AL);
    break;
  case ParsedAttr::AT_SYCLAddIRAttributesFunction:
    handleSYCLAddIRAttributesFunctionAttr(S, D, AL);
    break;
  case ParsedAttr::AT_SYCLAddIRAttributesKernelParameter:
    handleSYCLAddIRAttributesKernelParameterAttr(S, D, AL);
    break;
  case ParsedAttr::AT_SYCLAddIRAttributesGlobalVariable:
    handleSYCLAddIRAttributesGlobalVariableAttr(S, D, AL);
    break;
  case ParsedAttr::AT_SYCLAddIRAnnotationsMember:
    handleSYCLAddIRAnnotationsMemberAttr(S, D, AL);
    break;

  // Swift attributes.
  case ParsedAttr::AT_SwiftAsyncName:
    S.Swift().handleAsyncName(D, AL);
    break;
  case ParsedAttr::AT_SwiftAttr:
    S.Swift().handleAttrAttr(D, AL);
    break;
  case ParsedAttr::AT_SwiftBridge:
    S.Swift().handleBridge(D, AL);
    break;
  case ParsedAttr::AT_SwiftError:
    S.Swift().handleError(D, AL);
    break;
  case ParsedAttr::AT_SwiftName:
    S.Swift().handleName(D, AL);
    break;
  case ParsedAttr::AT_SwiftNewType:
    S.Swift().handleNewType(D, AL);
    break;
  case ParsedAttr::AT_SwiftAsync:
    S.Swift().handleAsyncAttr(D, AL);
    break;
  case ParsedAttr::AT_SwiftAsyncError:
    S.Swift().handleAsyncError(D, AL);
    break;

  // XRay attributes.
  case ParsedAttr::AT_XRayLogArgs:
    handleXRayLogArgsAttr(S, D, AL);
    break;

  case ParsedAttr::AT_PatchableFunctionEntry:
    handlePatchableFunctionEntryAttr(S, D, AL);
    break;

  case ParsedAttr::AT_AlwaysDestroy:
  case ParsedAttr::AT_NoDestroy:
    handleDestroyAttr(S, D, AL);
    break;

  case ParsedAttr::AT_Uninitialized:
    handleUninitializedAttr(S, D, AL);
    break;

  case ParsedAttr::AT_ObjCExternallyRetained:
    S.ObjC().handleExternallyRetainedAttr(D, AL);
    break;

  case ParsedAttr::AT_MIGServerRoutine:
    handleMIGServerRoutineAttr(S, D, AL);
    break;

  case ParsedAttr::AT_MSAllocator:
    handleMSAllocatorAttr(S, D, AL);
    break;

  case ParsedAttr::AT_ArmBuiltinAlias:
    S.ARM().handleBuiltinAliasAttr(D, AL);
    break;

  case ParsedAttr::AT_ArmLocallyStreaming:
    handleSimpleAttribute<ArmLocallyStreamingAttr>(S, D, AL);
    break;

  case ParsedAttr::AT_ArmNew:
    S.ARM().handleNewAttr(D, AL);
    break;

  case ParsedAttr::AT_AcquireHandle:
    handleAcquireHandleAttr(S, D, AL);
    break;

  case ParsedAttr::AT_ReleaseHandle:
    handleHandleAttr<ReleaseHandleAttr>(S, D, AL);
    break;

  case ParsedAttr::AT_UnsafeBufferUsage:
    handleUnsafeBufferUsage<UnsafeBufferUsageAttr>(S, D, AL);
    break;

  case ParsedAttr::AT_UseHandle:
    handleHandleAttr<UseHandleAttr>(S, D, AL);
    break;

  case ParsedAttr::AT_EnforceTCB:
    handleEnforceTCBAttr<EnforceTCBAttr, EnforceTCBLeafAttr>(S, D, AL);
    break;

  case ParsedAttr::AT_EnforceTCBLeaf:
    handleEnforceTCBAttr<EnforceTCBLeafAttr, EnforceTCBAttr>(S, D, AL);
    break;

  case ParsedAttr::AT_BuiltinAlias:
    handleBuiltinAliasAttr(S, D, AL);
    break;

  case ParsedAttr::AT_PreferredType:
    handlePreferredTypeAttr(S, D, AL);
    break;

  case ParsedAttr::AT_UsingIfExists:
    handleSimpleAttribute<UsingIfExistsAttr>(S, D, AL);
    break;

  case ParsedAttr::AT_TypeNullable:
    handleNullableTypeAttr(S, D, AL);
    break;

  case ParsedAttr::AT_VTablePointerAuthentication:
    handleVTablePointerAuthentication(S, D, AL);
    break;
  }
}

void Sema::ProcessDeclAttributeList(
    Scope *S, Decl *D, const ParsedAttributesView &AttrList,
    const ProcessDeclAttributeOptions &Options) {
  if (AttrList.empty())
    return;

  for (const ParsedAttr &AL : AttrList)
    ProcessDeclAttribute(*this, S, D, AL, Options);

  // FIXME: We should be able to handle these cases in TableGen.
  // GCC accepts
  // static int a9 __attribute__((weakref));
  // but that looks really pointless. We reject it.
  if (D->hasAttr<WeakRefAttr>() && !D->hasAttr<AliasAttr>()) {
    Diag(AttrList.begin()->getLoc(), diag::err_attribute_weakref_without_alias)
        << cast<NamedDecl>(D);
    D->dropAttr<WeakRefAttr>();
    return;
  }

  // FIXME: We should be able to handle this in TableGen as well. It would be
  // good to have a way to specify "these attributes must appear as a group",
  // for these. Additionally, it would be good to have a way to specify "these
  // attribute must never appear as a group" for attributes like cold and hot.
  if (!(D->hasAttr<OpenCLKernelAttr>() ||
        LangOpts.SYCLIsDevice || LangOpts.SYCLIsHost)) {
    // These attributes cannot be applied to a non-kernel function.
    if (const auto *A = D->getAttr<ReqdWorkGroupSizeAttr>()) {
      // FIXME: This emits a different error message than
      // diag::err_attribute_wrong_decl_type + ExpectedKernelFunction.
      Diag(D->getLocation(), diag::err_opencl_kernel_attr) << A;
      D->setInvalidDecl();
    } else if (const auto *A = D->getAttr<WorkGroupSizeHintAttr>()) {
      Diag(D->getLocation(), diag::err_opencl_kernel_attr) << A;
      D->setInvalidDecl();
    } else if (const auto *A = D->getAttr<SYCLReqdWorkGroupSizeAttr>()) {
      Diag(D->getLocation(), diag::err_opencl_kernel_attr) << A;
      D->setInvalidDecl();
    } else if (const auto *A = D->getAttr<SYCLWorkGroupSizeHintAttr>()) {
      Diag(D->getLocation(), diag::err_opencl_kernel_attr) << A;
      D->setInvalidDecl();
    } else if (const auto *A = D->getAttr<SYCLIntelMaxWorkGroupSizeAttr>()) {
      Diag(D->getLocation(), diag::err_opencl_kernel_attr) << A;
      D->setInvalidDecl();
    } else if (const auto *A =
                   D->getAttr<SYCLIntelMinWorkGroupsPerComputeUnitAttr>()) {
      Diag(D->getLocation(), diag::err_opencl_kernel_attr) << A;
      D->setInvalidDecl();
    } else if (const auto *A =
                   D->getAttr<SYCLIntelMaxWorkGroupsPerMultiprocessorAttr>()) {
      Diag(D->getLocation(), diag::err_opencl_kernel_attr) << A;
      D->setInvalidDecl();
    } else if (const auto *A = D->getAttr<SYCLIntelNoGlobalWorkOffsetAttr>()) {
      Diag(D->getLocation(), diag::err_opencl_kernel_attr) << A;
      D->setInvalidDecl();
    } else if (const auto *A = D->getAttr<VecTypeHintAttr>()) {
      Diag(D->getLocation(), diag::err_opencl_kernel_attr) << A;
      D->setInvalidDecl();
    } else if (const auto *A = D->getAttr<IntelReqdSubGroupSizeAttr>()) {
      Diag(D->getLocation(), diag::err_opencl_kernel_attr) << A;
      D->setInvalidDecl();
    } else if (!D->hasAttr<CUDAGlobalAttr>()) {
      if (const auto *A = D->getAttr<AMDGPUFlatWorkGroupSizeAttr>()) {
        Diag(D->getLocation(), diag::err_attribute_wrong_decl_type)
            << A << A->isRegularKeywordAttribute() << ExpectedKernelFunction;
        D->setInvalidDecl();
      } else if (const auto *A = D->getAttr<AMDGPUWavesPerEUAttr>()) {
        Diag(D->getLocation(), diag::err_attribute_wrong_decl_type)
            << A << A->isRegularKeywordAttribute() << ExpectedKernelFunction;
        D->setInvalidDecl();
      } else if (const auto *A = D->getAttr<AMDGPUNumSGPRAttr>()) {
        Diag(D->getLocation(), diag::err_attribute_wrong_decl_type)
            << A << A->isRegularKeywordAttribute() << ExpectedKernelFunction;
        D->setInvalidDecl();
      } else if (const auto *A = D->getAttr<AMDGPUNumVGPRAttr>()) {
        Diag(D->getLocation(), diag::err_attribute_wrong_decl_type)
            << A << A->isRegularKeywordAttribute() << ExpectedKernelFunction;
        D->setInvalidDecl();
      }
    }
  }

  // Do this check after processing D's attributes because the attribute
  // objc_method_family can change whether the given method is in the init
  // family, and it can be applied after objc_designated_initializer. This is a
  // bit of a hack, but we need it to be compatible with versions of clang that
  // processed the attribute list in the wrong order.
  if (D->hasAttr<ObjCDesignatedInitializerAttr>() &&
      cast<ObjCMethodDecl>(D)->getMethodFamily() != OMF_init) {
    Diag(D->getLocation(), diag::err_designated_init_attr_non_init);
    D->dropAttr<ObjCDesignatedInitializerAttr>();
  }
}

void Sema::ProcessDeclAttributeDelayed(Decl *D,
                                       const ParsedAttributesView &AttrList) {
  for (const ParsedAttr &AL : AttrList)
    if (AL.getKind() == ParsedAttr::AT_TransparentUnion) {
      handleTransparentUnionAttr(*this, D, AL);
      break;
    }

  // For BPFPreserveAccessIndexAttr, we want to populate the attributes
  // to fields and inner records as well.
  if (D && D->hasAttr<BPFPreserveAccessIndexAttr>())
    BPF().handlePreserveAIRecord(cast<RecordDecl>(D));
}

bool Sema::ProcessAccessDeclAttributeList(
    AccessSpecDecl *ASDecl, const ParsedAttributesView &AttrList) {
  for (const ParsedAttr &AL : AttrList) {
    if (AL.getKind() == ParsedAttr::AT_Annotate) {
      ProcessDeclAttribute(*this, nullptr, ASDecl, AL,
                           ProcessDeclAttributeOptions());
    } else {
      Diag(AL.getLoc(), diag::err_only_annotate_after_access_spec);
      return true;
    }
  }
  return false;
}

/// checkUnusedDeclAttributes - Check a list of attributes to see if it
/// contains any decl attributes that we should warn about.
static void checkUnusedDeclAttributes(Sema &S, const ParsedAttributesView &A) {
  for (const ParsedAttr &AL : A) {
    // Only warn if the attribute is an unignored, non-type attribute.
    if (AL.isUsedAsTypeAttr() || AL.isInvalid())
      continue;
    if (AL.getKind() == ParsedAttr::IgnoredAttribute)
      continue;

    if (AL.getKind() == ParsedAttr::UnknownAttribute) {
      S.Diag(AL.getLoc(), diag::warn_unknown_attribute_ignored)
          << AL << AL.getRange();
    } else {
      S.Diag(AL.getLoc(), diag::warn_attribute_not_on_decl) << AL
                                                            << AL.getRange();
    }
  }
}

void Sema::checkUnusedDeclAttributes(Declarator &D) {
  ::checkUnusedDeclAttributes(*this, D.getDeclarationAttributes());
  ::checkUnusedDeclAttributes(*this, D.getDeclSpec().getAttributes());
  ::checkUnusedDeclAttributes(*this, D.getAttributes());
  for (unsigned i = 0, e = D.getNumTypeObjects(); i != e; ++i)
    ::checkUnusedDeclAttributes(*this, D.getTypeObject(i).getAttrs());
}

NamedDecl *Sema::DeclClonePragmaWeak(NamedDecl *ND, const IdentifierInfo *II,
                                     SourceLocation Loc) {
  assert(isa<FunctionDecl>(ND) || isa<VarDecl>(ND));
  NamedDecl *NewD = nullptr;
  if (auto *FD = dyn_cast<FunctionDecl>(ND)) {
    FunctionDecl *NewFD;
    // FIXME: Missing call to CheckFunctionDeclaration().
    // FIXME: Mangling?
    // FIXME: Is the qualifier info correct?
    // FIXME: Is the DeclContext correct?
    NewFD = FunctionDecl::Create(
        FD->getASTContext(), FD->getDeclContext(), Loc, Loc,
        DeclarationName(II), FD->getType(), FD->getTypeSourceInfo(), SC_None,
        getCurFPFeatures().isFPConstrained(), false /*isInlineSpecified*/,
        FD->hasPrototype(), ConstexprSpecKind::Unspecified,
        FD->getTrailingRequiresClause());
    NewD = NewFD;

    if (FD->getQualifier())
      NewFD->setQualifierInfo(FD->getQualifierLoc());

    // Fake up parameter variables; they are declared as if this were
    // a typedef.
    QualType FDTy = FD->getType();
    if (const auto *FT = FDTy->getAs<FunctionProtoType>()) {
      SmallVector<ParmVarDecl*, 16> Params;
      for (const auto &AI : FT->param_types()) {
        ParmVarDecl *Param = BuildParmVarDeclForTypedef(NewFD, Loc, AI);
        Param->setScopeInfo(0, Params.size());
        Params.push_back(Param);
      }
      NewFD->setParams(Params);
    }
  } else if (auto *VD = dyn_cast<VarDecl>(ND)) {
    NewD = VarDecl::Create(VD->getASTContext(), VD->getDeclContext(),
                           VD->getInnerLocStart(), VD->getLocation(), II,
                           VD->getType(), VD->getTypeSourceInfo(),
                           VD->getStorageClass());
    if (VD->getQualifier())
      cast<VarDecl>(NewD)->setQualifierInfo(VD->getQualifierLoc());
  }
  return NewD;
}

void Sema::DeclApplyPragmaWeak(Scope *S, NamedDecl *ND, const WeakInfo &W) {
  if (W.getAlias()) { // clone decl, impersonate __attribute(weak,alias(...))
    IdentifierInfo *NDId = ND->getIdentifier();
    NamedDecl *NewD = DeclClonePragmaWeak(ND, W.getAlias(), W.getLocation());
    NewD->addAttr(
        AliasAttr::CreateImplicit(Context, NDId->getName(), W.getLocation()));
    NewD->addAttr(WeakAttr::CreateImplicit(Context, W.getLocation()));
    WeakTopLevelDecl.push_back(NewD);
    // FIXME: "hideous" code from Sema::LazilyCreateBuiltin
    // to insert Decl at TU scope, sorry.
    DeclContext *SavedContext = CurContext;
    CurContext = Context.getTranslationUnitDecl();
    NewD->setDeclContext(CurContext);
    NewD->setLexicalDeclContext(CurContext);
    PushOnScopeChains(NewD, S);
    CurContext = SavedContext;
  } else { // just add weak to existing
    ND->addAttr(WeakAttr::CreateImplicit(Context, W.getLocation()));
  }
}

void Sema::ProcessPragmaWeak(Scope *S, Decl *D) {
  // It's valid to "forward-declare" #pragma weak, in which case we
  // have to do this.
  LoadExternalWeakUndeclaredIdentifiers();
  if (WeakUndeclaredIdentifiers.empty())
    return;
  NamedDecl *ND = nullptr;
  if (auto *VD = dyn_cast<VarDecl>(D))
    if (VD->isExternC())
      ND = VD;
  if (auto *FD = dyn_cast<FunctionDecl>(D))
    if (FD->isExternC())
      ND = FD;
  if (!ND)
    return;
  if (IdentifierInfo *Id = ND->getIdentifier()) {
    auto I = WeakUndeclaredIdentifiers.find(Id);
    if (I != WeakUndeclaredIdentifiers.end()) {
      auto &WeakInfos = I->second;
      for (const auto &W : WeakInfos)
        DeclApplyPragmaWeak(S, ND, W);
      std::remove_reference_t<decltype(WeakInfos)> EmptyWeakInfos;
      WeakInfos.swap(EmptyWeakInfos);
    }
  }
}

/// ProcessDeclAttributes - Given a declarator (PD) with attributes indicated in
/// it, apply them to D.  This is a bit tricky because PD can have attributes
/// specified in many different places, and we need to find and apply them all.
void Sema::ProcessDeclAttributes(Scope *S, Decl *D, const Declarator &PD) {
  // Ordering of attributes can be important, so we take care to process
  // attributes in the order in which they appeared in the source code.

  auto ProcessAttributesWithSliding =
      [&](const ParsedAttributesView &Src,
          const ProcessDeclAttributeOptions &Options) {
        ParsedAttributesView NonSlidingAttrs;
        for (ParsedAttr &AL : Src) {
          // FIXME: this sliding is specific to standard attributes and should
          // eventually be deprecated and removed as those are not intended to
          // slide to anything.
          if ((AL.isStandardAttributeSyntax() || AL.isAlignas()) &&
              AL.slidesFromDeclToDeclSpecLegacyBehavior()) {
            // Skip processing the attribute, but do check if it appertains to
            // the declaration. This is needed for the `MatrixType` attribute,
            // which, despite being a type attribute, defines a `SubjectList`
            // that only allows it to be used on typedef declarations.
            AL.diagnoseAppertainsTo(*this, D);
          } else {
            NonSlidingAttrs.addAtEnd(&AL);
          }
        }
        ProcessDeclAttributeList(S, D, NonSlidingAttrs, Options);
      };

  // First, process attributes that appeared on the declaration itself (but
  // only if they don't have the legacy behavior of "sliding" to the DeclSepc).
  ProcessAttributesWithSliding(PD.getDeclarationAttributes(), {});

  // Apply decl attributes from the DeclSpec if present.
  ProcessAttributesWithSliding(PD.getDeclSpec().getAttributes(),
                               ProcessDeclAttributeOptions()
                                   .WithIncludeCXX11Attributes(false)
                                   .WithIgnoreTypeAttributes(true));

  // Walk the declarator structure, applying decl attributes that were in a type
  // position to the decl itself.  This handles cases like:
  //   int *__attr__(x)** D;
  // when X is a decl attribute.
  for (unsigned i = 0, e = PD.getNumTypeObjects(); i != e; ++i) {
    ProcessDeclAttributeList(S, D, PD.getTypeObject(i).getAttrs(),
                             ProcessDeclAttributeOptions()
                                 .WithIncludeCXX11Attributes(false)
                                 .WithIgnoreTypeAttributes(true));
  }

  // Finally, apply any attributes on the decl itself.
  ProcessDeclAttributeList(S, D, PD.getAttributes());

  // Apply additional attributes specified by '#pragma clang attribute'.
  AddPragmaAttributes(S, D);

  // Look for API notes that map to attributes.
  ProcessAPINotes(D);
}

/// Is the given declaration allowed to use a forbidden type?
/// If so, it'll still be annotated with an attribute that makes it
/// illegal to actually use.
static bool isForbiddenTypeAllowed(Sema &S, Decl *D,
                                   const DelayedDiagnostic &diag,
                                   UnavailableAttr::ImplicitReason &reason) {
  // Private ivars are always okay.  Unfortunately, people don't
  // always properly make their ivars private, even in system headers.
  // Plus we need to make fields okay, too.
  if (!isa<FieldDecl>(D) && !isa<ObjCPropertyDecl>(D) &&
      !isa<FunctionDecl>(D))
    return false;

  // Silently accept unsupported uses of __weak in both user and system
  // declarations when it's been disabled, for ease of integration with
  // -fno-objc-arc files.  We do have to take some care against attempts
  // to define such things;  for now, we've only done that for ivars
  // and properties.
  if ((isa<ObjCIvarDecl>(D) || isa<ObjCPropertyDecl>(D))) {
    if (diag.getForbiddenTypeDiagnostic() == diag::err_arc_weak_disabled ||
        diag.getForbiddenTypeDiagnostic() == diag::err_arc_weak_no_runtime) {
      reason = UnavailableAttr::IR_ForbiddenWeak;
      return true;
    }
  }

  // Allow all sorts of things in system headers.
  if (S.Context.getSourceManager().isInSystemHeader(D->getLocation())) {
    // Currently, all the failures dealt with this way are due to ARC
    // restrictions.
    reason = UnavailableAttr::IR_ARCForbiddenType;
    return true;
  }

  return false;
}

/// Handle a delayed forbidden-type diagnostic.
static void handleDelayedForbiddenType(Sema &S, DelayedDiagnostic &DD,
                                       Decl *D) {
  auto Reason = UnavailableAttr::IR_None;
  if (D && isForbiddenTypeAllowed(S, D, DD, Reason)) {
    assert(Reason && "didn't set reason?");
    D->addAttr(UnavailableAttr::CreateImplicit(S.Context, "", Reason, DD.Loc));
    return;
  }
  if (S.getLangOpts().ObjCAutoRefCount)
    if (const auto *FD = dyn_cast<FunctionDecl>(D)) {
      // FIXME: we may want to suppress diagnostics for all
      // kind of forbidden type messages on unavailable functions.
      if (FD->hasAttr<UnavailableAttr>() &&
          DD.getForbiddenTypeDiagnostic() ==
              diag::err_arc_array_param_no_ownership) {
        DD.Triggered = true;
        return;
      }
    }

  S.Diag(DD.Loc, DD.getForbiddenTypeDiagnostic())
      << DD.getForbiddenTypeOperand() << DD.getForbiddenTypeArgument();
  DD.Triggered = true;
}


void Sema::PopParsingDeclaration(ParsingDeclState state, Decl *decl) {
  assert(DelayedDiagnostics.getCurrentPool());
  DelayedDiagnosticPool &poppedPool = *DelayedDiagnostics.getCurrentPool();
  DelayedDiagnostics.popWithoutEmitting(state);

  // When delaying diagnostics to run in the context of a parsed
  // declaration, we only want to actually emit anything if parsing
  // succeeds.
  if (!decl) return;

  // We emit all the active diagnostics in this pool or any of its
  // parents.  In general, we'll get one pool for the decl spec
  // and a child pool for each declarator; in a decl group like:
  //   deprecated_typedef foo, *bar, baz();
  // only the declarator pops will be passed decls.  This is correct;
  // we really do need to consider delayed diagnostics from the decl spec
  // for each of the different declarations.
  const DelayedDiagnosticPool *pool = &poppedPool;
  do {
    bool AnyAccessFailures = false;
    for (DelayedDiagnosticPool::pool_iterator
           i = pool->pool_begin(), e = pool->pool_end(); i != e; ++i) {
      // This const_cast is a bit lame.  Really, Triggered should be mutable.
      DelayedDiagnostic &diag = const_cast<DelayedDiagnostic&>(*i);
      if (diag.Triggered)
        continue;

      switch (diag.Kind) {
      case DelayedDiagnostic::Availability:
        // Don't bother giving deprecation/unavailable diagnostics if
        // the decl is invalid.
        if (!decl->isInvalidDecl())
          handleDelayedAvailabilityCheck(diag, decl);
        break;

      case DelayedDiagnostic::Access:
        // Only produce one access control diagnostic for a structured binding
        // declaration: we don't need to tell the user that all the fields are
        // inaccessible one at a time.
        if (AnyAccessFailures && isa<DecompositionDecl>(decl))
          continue;
        HandleDelayedAccessCheck(diag, decl);
        if (diag.Triggered)
          AnyAccessFailures = true;
        break;

      case DelayedDiagnostic::ForbiddenType:
        handleDelayedForbiddenType(*this, diag, decl);
        break;
      }
    }
  } while ((pool = pool->getParent()));
}

void Sema::redelayDiagnostics(DelayedDiagnosticPool &pool) {
  DelayedDiagnosticPool *curPool = DelayedDiagnostics.getCurrentPool();
  assert(curPool && "re-emitting in undelayed context not supported");
  curPool->steal(pool);
}<|MERGE_RESOLUTION|>--- conflicted
+++ resolved
@@ -8905,184 +8905,6 @@
   D->addAttr(ZeroCallUsedRegsAttr::Create(S.Context, Kind, AL));
 }
 
-<<<<<<< HEAD
-static const RecordDecl *GetEnclosingNamedOrTopAnonRecord(const FieldDecl *FD) {
-  const auto *RD = FD->getParent();
-  // An unnamed struct is anonymous struct only if it's not instantiated.
-  // However, the struct may not be fully processed yet to determine
-  // whether it's anonymous or not. In that case, this function treats it as
-  // an anonymous struct and tries to find a named parent.
-  while (RD && (RD->isAnonymousStructOrUnion() ||
-                (!RD->isCompleteDefinition() && RD->getName().empty()))) {
-    const auto *Parent = dyn_cast<RecordDecl>(RD->getParent());
-    if (!Parent)
-      break;
-    RD = Parent;
-  }
-  return RD;
-}
-
-static CountAttributedType::DynamicCountPointerKind
-getCountAttrKind(bool CountInBytes, bool OrNull) {
-  if (CountInBytes)
-    return OrNull ? CountAttributedType::SizedByOrNull
-                  : CountAttributedType::SizedBy;
-  return OrNull ? CountAttributedType::CountedByOrNull
-                : CountAttributedType::CountedBy;
-}
-
-enum class CountedByInvalidPointeeTypeKind {
-  INCOMPLETE,
-  SIZELESS,
-  FUNCTION,
-  FLEXIBLE_ARRAY_MEMBER,
-  VALID,
-};
-
-static bool
-CheckCountedByAttrOnField(Sema &S, FieldDecl *FD, Expr *E,
-                          llvm::SmallVectorImpl<TypeCoupledDeclRefInfo> &Decls,
-                          bool CountInBytes, bool OrNull) {
-  // Check the context the attribute is used in
-
-  unsigned Kind = getCountAttrKind(CountInBytes, OrNull);
-
-  if (FD->getParent()->isUnion()) {
-    S.Diag(FD->getBeginLoc(), diag::err_count_attr_in_union)
-        << Kind << FD->getSourceRange();
-    return true;
-  }
-
-  const auto FieldTy = FD->getType();
-  if (FieldTy->isArrayType() && (CountInBytes || OrNull)) {
-    S.Diag(FD->getBeginLoc(),
-           diag::err_count_attr_not_on_ptr_or_flexible_array_member)
-        << Kind << FD->getLocation() << /* suggest counted_by */ 1;
-    return true;
-  }
-  if (!FieldTy->isArrayType() && !FieldTy->isPointerType()) {
-    S.Diag(FD->getBeginLoc(),
-           diag::err_count_attr_not_on_ptr_or_flexible_array_member)
-        << Kind << FD->getLocation() << /* do not suggest counted_by */ 0;
-    return true;
-  }
-
-  LangOptions::StrictFlexArraysLevelKind StrictFlexArraysLevel =
-      LangOptions::StrictFlexArraysLevelKind::IncompleteOnly;
-  if (FieldTy->isArrayType() &&
-      !Decl::isFlexibleArrayMemberLike(S.getASTContext(), FD, FieldTy,
-                                       StrictFlexArraysLevel, true)) {
-    S.Diag(FD->getBeginLoc(),
-           diag::err_counted_by_attr_on_array_not_flexible_array_member)
-        << Kind << FD->getLocation();
-    return true;
-  }
-
-  CountedByInvalidPointeeTypeKind InvalidTypeKind =
-      CountedByInvalidPointeeTypeKind::VALID;
-  QualType PointeeTy;
-  int SelectPtrOrArr = 0;
-  if (FieldTy->isPointerType()) {
-    PointeeTy = FieldTy->getPointeeType();
-    SelectPtrOrArr = 0;
-  } else {
-    assert(FieldTy->isArrayType());
-    const ArrayType *AT = S.getASTContext().getAsArrayType(FieldTy);
-    PointeeTy = AT->getElementType();
-    SelectPtrOrArr = 1;
-  }
-  // Note: The `Decl::isFlexibleArrayMemberLike` check earlier on means
-  // only `PointeeTy->isStructureTypeWithFlexibleArrayMember()` is reachable
-  // when `FieldTy->isArrayType()`.
-  bool ShouldWarn = false;
-  if (PointeeTy->isIncompleteType() && !CountInBytes) {
-    InvalidTypeKind = CountedByInvalidPointeeTypeKind::INCOMPLETE;
-  } else if (PointeeTy->isSizelessType()) {
-    InvalidTypeKind = CountedByInvalidPointeeTypeKind::SIZELESS;
-  } else if (PointeeTy->isFunctionType()) {
-    InvalidTypeKind = CountedByInvalidPointeeTypeKind::FUNCTION;
-  } else if (PointeeTy->isStructureTypeWithFlexibleArrayMember()) {
-    if (FieldTy->isArrayType()) {
-      // This is a workaround for the Linux kernel that has already adopted
-      // `counted_by` on a FAM where the pointee is a struct with a FAM. This
-      // should be an error because computing the bounds of the array cannot be
-      // done correctly without manually traversing every struct object in the
-      // array at runtime. To allow the code to be built this error is
-      // downgraded to a warning.
-      ShouldWarn = true;
-    }
-    InvalidTypeKind = CountedByInvalidPointeeTypeKind::FLEXIBLE_ARRAY_MEMBER;
-  }
-
-  if (InvalidTypeKind != CountedByInvalidPointeeTypeKind::VALID) {
-    unsigned DiagID = ShouldWarn
-                          ? diag::warn_counted_by_attr_elt_type_unknown_size
-                          : diag::err_counted_by_attr_pointee_unknown_size;
-    S.Diag(FD->getBeginLoc(), DiagID)
-        << SelectPtrOrArr << PointeeTy << (int)InvalidTypeKind
-        << (ShouldWarn ? 1 : 0) << Kind << FD->getSourceRange();
-    return true;
-  }
-
-  // Check the expression
-
-  if (!E->getType()->isIntegerType() || E->getType()->isBooleanType()) {
-    S.Diag(E->getBeginLoc(), diag::err_count_attr_argument_not_integer)
-        << Kind << E->getSourceRange();
-    return true;
-  }
-
-  auto *DRE = dyn_cast<DeclRefExpr>(E);
-  if (!DRE) {
-    S.Diag(E->getBeginLoc(),
-           diag::err_count_attr_only_support_simple_decl_reference)
-        << Kind << E->getSourceRange();
-    return true;
-  }
-
-  auto *CountDecl = DRE->getDecl();
-  FieldDecl *CountFD = dyn_cast<FieldDecl>(CountDecl);
-  if (auto *IFD = dyn_cast<IndirectFieldDecl>(CountDecl)) {
-    CountFD = IFD->getAnonField();
-  }
-  if (!CountFD) {
-    S.Diag(E->getBeginLoc(), diag::err_count_attr_must_be_in_structure)
-        << CountDecl << Kind << E->getSourceRange();
-
-    S.Diag(CountDecl->getBeginLoc(),
-           diag::note_flexible_array_counted_by_attr_field)
-        << CountDecl << CountDecl->getSourceRange();
-    return true;
-  }
-
-  if (FD->getParent() != CountFD->getParent()) {
-    if (CountFD->getParent()->isUnion()) {
-      S.Diag(CountFD->getBeginLoc(), diag::err_count_attr_refer_to_union)
-          << Kind << CountFD->getSourceRange();
-      return true;
-    }
-    // Whether CountRD is an anonymous struct is not determined at this
-    // point. Thus, an additional diagnostic in case it's not anonymous struct
-    // is done later in `Parser::ParseStructDeclaration`.
-    auto *RD = GetEnclosingNamedOrTopAnonRecord(FD);
-    auto *CountRD = GetEnclosingNamedOrTopAnonRecord(CountFD);
-
-    if (RD != CountRD) {
-      S.Diag(E->getBeginLoc(), diag::err_count_attr_param_not_in_same_struct)
-          << CountFD << Kind << FieldTy->isArrayType() << E->getSourceRange();
-      S.Diag(CountFD->getBeginLoc(),
-             diag::note_flexible_array_counted_by_attr_field)
-          << CountFD << CountFD->getSourceRange();
-      return true;
-    }
-  }
-
-  Decls.push_back(TypeCoupledDeclRefInfo(CountFD, /*IsDref*/ false));
-  return false;
-}
-
-=======
->>>>>>> 9c4aab8c
 static void handleCountedByAttrField(Sema &S, Decl *D, const ParsedAttr &AL) {
   auto *FD = dyn_cast<FieldDecl>(D);
   assert(FD);
@@ -9115,11 +8937,7 @@
   }
 
   llvm::SmallVector<TypeCoupledDeclRefInfo, 1> Decls;
-<<<<<<< HEAD
-  if (CheckCountedByAttrOnField(S, FD, CountExpr, Decls, CountInBytes, OrNull))
-=======
   if (S.CheckCountedByAttrOnField(FD, CountExpr, Decls, CountInBytes, OrNull))
->>>>>>> 9c4aab8c
     return;
 
   QualType CAT = S.BuildCountAttributedArrayOrPointerType(
