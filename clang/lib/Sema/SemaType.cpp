--- conflicted
+++ resolved
@@ -8170,15 +8170,10 @@
     // otherwise, add it to the FnAttrs list for rechaining.
     switch (attr.getKind()) {
     default:
-<<<<<<< HEAD
-      // A C++11 attribute on a declarator chunk must appertain to a type.
-      if (attr.isCXX11Attribute() && TAL == TAL_DeclChunk &&
+      // A [[]] attribute on a declarator chunk must appertain to a type.
+      if (attr.isStandardAttributeSyntax() && TAL == TAL_DeclChunk &&
           (!state.isProcessingLambdaExpr() ||
            !attr.supportsNonconformingLambdaSyntax())) {
-=======
-      // A [[]] attribute on a declarator chunk must appertain to a type.
-      if (attr.isStandardAttributeSyntax() && TAL == TAL_DeclChunk) {
->>>>>>> bc7cc207
         state.getSema().Diag(attr.getLoc(), diag::err_attribute_not_type_attr)
             << attr;
         attr.setUsedAsTypeAttr();
