--- conflicted
+++ resolved
@@ -97,13 +97,8 @@
 
   void VisitForStmt(const ForStmt *S) {
     auto *Cond = S->getCond();
-<<<<<<< HEAD
-    assert(Cond != nullptr);
-    extendFlowCondition(*Cond);
-=======
     if (Cond != nullptr)
       extendFlowCondition(*Cond);
->>>>>>> 3de04b6d
   }
 
   void VisitBinaryOperator(const BinaryOperator *S) {
