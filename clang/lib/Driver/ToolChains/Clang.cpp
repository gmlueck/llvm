//===-- Clang.cpp - Clang+LLVM ToolChain Implementations --------*- C++ -*-===//
//
// Part of the LLVM Project, under the Apache License v2.0 with LLVM Exceptions.
// See https://llvm.org/LICENSE.txt for license information.
// SPDX-License-Identifier: Apache-2.0 WITH LLVM-exception
//
//===----------------------------------------------------------------------===//

#include "Clang.h"
#include "Arch/AArch64.h"
#include "Arch/ARM.h"
#include "Arch/Mips.h"
#include "Arch/PPC.h"
#include "Arch/RISCV.h"
#include "Arch/Sparc.h"
#include "Arch/SystemZ.h"
#include "Arch/X86.h"
#include "AMDGPU.h"
#include "CommonArgs.h"
#include "Hexagon.h"
#include "MSP430.h"
#include "InputInfo.h"
#include "PS4CPU.h"
#include "clang/Basic/CharInfo.h"
#include "clang/Basic/CodeGenOptions.h"
#include "clang/Basic/LangOptions.h"
#include "clang/Basic/ObjCRuntime.h"
#include "clang/Basic/Version.h"
#include "clang/Driver/Distro.h"
#include "clang/Driver/DriverDiagnostic.h"
#include "clang/Driver/Options.h"
#include "clang/Driver/SanitizerArgs.h"
#include "clang/Driver/XRayArgs.h"
#include "llvm/ADT/StringExtras.h"
#include "llvm/Config/llvm-config.h"
#include "llvm/Option/ArgList.h"
#include "llvm/Support/CodeGen.h"
#include "llvm/Support/Compression.h"
#include "llvm/Support/FileSystem.h"
#include "llvm/Support/Path.h"
#include "llvm/Support/Process.h"
#include "llvm/Support/TargetParser.h"
#include "llvm/Support/YAMLParser.h"

#ifdef LLVM_ON_UNIX
#include <unistd.h> // For getuid().
#endif

using namespace clang::driver;
using namespace clang::driver::tools;
using namespace clang;
using namespace llvm::opt;

static void CheckPreprocessingOptions(const Driver &D, const ArgList &Args) {
  if (Arg *A =
          Args.getLastArg(clang::driver::options::OPT_C, options::OPT_CC)) {
    if (!Args.hasArg(options::OPT_E) && !Args.hasArg(options::OPT__SLASH_P) &&
        !Args.hasArg(options::OPT__SLASH_EP) && !D.CCCIsCPP()) {
      D.Diag(clang::diag::err_drv_argument_only_allowed_with)
          << A->getBaseArg().getAsString(Args)
          << (D.IsCLMode() ? "/E, /P or /EP" : "-E");
    }
  }
}

static void CheckCodeGenerationOptions(const Driver &D, const ArgList &Args) {
  // In gcc, only ARM checks this, but it seems reasonable to check universally.
  if (Args.hasArg(options::OPT_static))
    if (const Arg *A =
            Args.getLastArg(options::OPT_dynamic, options::OPT_mdynamic_no_pic))
      D.Diag(diag::err_drv_argument_not_allowed_with) << A->getAsString(Args)
                                                      << "-static";
}

// Add backslashes to escape spaces and other backslashes.
// This is used for the space-separated argument list specified with
// the -dwarf-debug-flags option.
static void EscapeSpacesAndBackslashes(const char *Arg,
                                       SmallVectorImpl<char> &Res) {
  for (; *Arg; ++Arg) {
    switch (*Arg) {
    default:
      break;
    case ' ':
    case '\\':
      Res.push_back('\\');
      break;
    }
    Res.push_back(*Arg);
  }
}

// Quote target names for inclusion in GNU Make dependency files.
// Only the characters '$', '#', ' ', '\t' are quoted.
static void QuoteTarget(StringRef Target, SmallVectorImpl<char> &Res) {
  for (unsigned i = 0, e = Target.size(); i != e; ++i) {
    switch (Target[i]) {
    case ' ':
    case '\t':
      // Escape the preceding backslashes
      for (int j = i - 1; j >= 0 && Target[j] == '\\'; --j)
        Res.push_back('\\');

      // Escape the space/tab
      Res.push_back('\\');
      break;
    case '$':
      Res.push_back('$');
      break;
    case '#':
      Res.push_back('\\');
      break;
    default:
      break;
    }

    Res.push_back(Target[i]);
  }
}

/// Apply \a Work on the current tool chain \a RegularToolChain and any other
/// offloading tool chain that is associated with the current action \a JA.
static void
forAllAssociatedToolChains(Compilation &C, const JobAction &JA,
                           const ToolChain &RegularToolChain,
                           llvm::function_ref<void(const ToolChain &)> Work) {
  // Apply Work on the current/regular tool chain.
  Work(RegularToolChain);

  // Apply Work on all the offloading tool chains associated with the current
  // action.
  if (JA.isHostOffloading(Action::OFK_Cuda))
    Work(*C.getSingleOffloadToolChain<Action::OFK_Cuda>());
  else if (JA.isDeviceOffloading(Action::OFK_Cuda))
    Work(*C.getSingleOffloadToolChain<Action::OFK_Host>());
  else if (JA.isHostOffloading(Action::OFK_HIP))
    Work(*C.getSingleOffloadToolChain<Action::OFK_HIP>());
  else if (JA.isDeviceOffloading(Action::OFK_HIP))
    Work(*C.getSingleOffloadToolChain<Action::OFK_Host>());

  if (JA.isHostOffloading(Action::OFK_OpenMP)) {
    auto TCs = C.getOffloadToolChains<Action::OFK_OpenMP>();
    for (auto II = TCs.first, IE = TCs.second; II != IE; ++II)
      Work(*II->second);
  } else if (JA.isDeviceOffloading(Action::OFK_OpenMP))
    Work(*C.getSingleOffloadToolChain<Action::OFK_Host>());

  if (JA.isHostOffloading(Action::OFK_SYCL)) {
    auto TCs = C.getOffloadToolChains<Action::OFK_SYCL>();
    for (auto II = TCs.first, IE = TCs.second; II != IE; ++II)
      Work(*II->second);
  } else if (JA.isDeviceOffloading(Action::OFK_SYCL))
    Work(*C.getSingleOffloadToolChain<Action::OFK_Host>());

  //
  // TODO: Add support for other offloading programming models here.
  //
}

/// This is a helper function for validating the optional refinement step
/// parameter in reciprocal argument strings. Return false if there is an error
/// parsing the refinement step. Otherwise, return true and set the Position
/// of the refinement step in the input string.
static bool getRefinementStep(StringRef In, const Driver &D,
                              const Arg &A, size_t &Position) {
  const char RefinementStepToken = ':';
  Position = In.find(RefinementStepToken);
  if (Position != StringRef::npos) {
    StringRef Option = A.getOption().getName();
    StringRef RefStep = In.substr(Position + 1);
    // Allow exactly one numeric character for the additional refinement
    // step parameter. This is reasonable for all currently-supported
    // operations and architectures because we would expect that a larger value
    // of refinement steps would cause the estimate "optimization" to
    // under-perform the native operation. Also, if the estimate does not
    // converge quickly, it probably will not ever converge, so further
    // refinement steps will not produce a better answer.
    if (RefStep.size() != 1) {
      D.Diag(diag::err_drv_invalid_value) << Option << RefStep;
      return false;
    }
    char RefStepChar = RefStep[0];
    if (RefStepChar < '0' || RefStepChar > '9') {
      D.Diag(diag::err_drv_invalid_value) << Option << RefStep;
      return false;
    }
  }
  return true;
}

/// The -mrecip flag requires processing of many optional parameters.
static void ParseMRecip(const Driver &D, const ArgList &Args,
                        ArgStringList &OutStrings) {
  StringRef DisabledPrefixIn = "!";
  StringRef DisabledPrefixOut = "!";
  StringRef EnabledPrefixOut = "";
  StringRef Out = "-mrecip=";

  Arg *A = Args.getLastArg(options::OPT_mrecip, options::OPT_mrecip_EQ);
  if (!A)
    return;

  unsigned NumOptions = A->getNumValues();
  if (NumOptions == 0) {
    // No option is the same as "all".
    OutStrings.push_back(Args.MakeArgString(Out + "all"));
    return;
  }

  // Pass through "all", "none", or "default" with an optional refinement step.
  if (NumOptions == 1) {
    StringRef Val = A->getValue(0);
    size_t RefStepLoc;
    if (!getRefinementStep(Val, D, *A, RefStepLoc))
      return;
    StringRef ValBase = Val.slice(0, RefStepLoc);
    if (ValBase == "all" || ValBase == "none" || ValBase == "default") {
      OutStrings.push_back(Args.MakeArgString(Out + Val));
      return;
    }
  }

  // Each reciprocal type may be enabled or disabled individually.
  // Check each input value for validity, concatenate them all back together,
  // and pass through.

  llvm::StringMap<bool> OptionStrings;
  OptionStrings.insert(std::make_pair("divd", false));
  OptionStrings.insert(std::make_pair("divf", false));
  OptionStrings.insert(std::make_pair("vec-divd", false));
  OptionStrings.insert(std::make_pair("vec-divf", false));
  OptionStrings.insert(std::make_pair("sqrtd", false));
  OptionStrings.insert(std::make_pair("sqrtf", false));
  OptionStrings.insert(std::make_pair("vec-sqrtd", false));
  OptionStrings.insert(std::make_pair("vec-sqrtf", false));

  for (unsigned i = 0; i != NumOptions; ++i) {
    StringRef Val = A->getValue(i);

    bool IsDisabled = Val.startswith(DisabledPrefixIn);
    // Ignore the disablement token for string matching.
    if (IsDisabled)
      Val = Val.substr(1);

    size_t RefStep;
    if (!getRefinementStep(Val, D, *A, RefStep))
      return;

    StringRef ValBase = Val.slice(0, RefStep);
    llvm::StringMap<bool>::iterator OptionIter = OptionStrings.find(ValBase);
    if (OptionIter == OptionStrings.end()) {
      // Try again specifying float suffix.
      OptionIter = OptionStrings.find(ValBase.str() + 'f');
      if (OptionIter == OptionStrings.end()) {
        // The input name did not match any known option string.
        D.Diag(diag::err_drv_unknown_argument) << Val;
        return;
      }
      // The option was specified without a float or double suffix.
      // Make sure that the double entry was not already specified.
      // The float entry will be checked below.
      if (OptionStrings[ValBase.str() + 'd']) {
        D.Diag(diag::err_drv_invalid_value) << A->getOption().getName() << Val;
        return;
      }
    }

    if (OptionIter->second == true) {
      // Duplicate option specified.
      D.Diag(diag::err_drv_invalid_value) << A->getOption().getName() << Val;
      return;
    }

    // Mark the matched option as found. Do not allow duplicate specifiers.
    OptionIter->second = true;

    // If the precision was not specified, also mark the double entry as found.
    if (ValBase.back() != 'f' && ValBase.back() != 'd')
      OptionStrings[ValBase.str() + 'd'] = true;

    // Build the output string.
    StringRef Prefix = IsDisabled ? DisabledPrefixOut : EnabledPrefixOut;
    Out = Args.MakeArgString(Out + Prefix + Val);
    if (i != NumOptions - 1)
      Out = Args.MakeArgString(Out + ",");
  }

  OutStrings.push_back(Args.MakeArgString(Out));
}

/// The -mprefer-vector-width option accepts either a positive integer
/// or the string "none".
static void ParseMPreferVectorWidth(const Driver &D, const ArgList &Args,
                                    ArgStringList &CmdArgs) {
  Arg *A = Args.getLastArg(options::OPT_mprefer_vector_width_EQ);
  if (!A)
    return;

  StringRef Value = A->getValue();
  if (Value == "none") {
    CmdArgs.push_back("-mprefer-vector-width=none");
  } else {
    unsigned Width;
    if (Value.getAsInteger(10, Width)) {
      D.Diag(diag::err_drv_invalid_value) << A->getOption().getName() << Value;
      return;
    }
    CmdArgs.push_back(Args.MakeArgString("-mprefer-vector-width=" + Value));
  }
}

static void getWebAssemblyTargetFeatures(const ArgList &Args,
                                         std::vector<StringRef> &Features) {
  handleTargetFeaturesGroup(Args, Features, options::OPT_m_wasm_Features_Group);
}

static void getTargetFeatures(const ToolChain &TC, const llvm::Triple &Triple,
                              const ArgList &Args, ArgStringList &CmdArgs,
                              bool ForAS) {
  const Driver &D = TC.getDriver();
  std::vector<StringRef> Features;
  switch (Triple.getArch()) {
  default:
    break;
  case llvm::Triple::mips:
  case llvm::Triple::mipsel:
  case llvm::Triple::mips64:
  case llvm::Triple::mips64el:
    mips::getMIPSTargetFeatures(D, Triple, Args, Features);
    break;

  case llvm::Triple::arm:
  case llvm::Triple::armeb:
  case llvm::Triple::thumb:
  case llvm::Triple::thumbeb:
    arm::getARMTargetFeatures(TC, Triple, Args, CmdArgs, Features, ForAS);
    break;

  case llvm::Triple::ppc:
  case llvm::Triple::ppc64:
  case llvm::Triple::ppc64le:
    ppc::getPPCTargetFeatures(D, Triple, Args, Features);
    break;
  case llvm::Triple::riscv32:
  case llvm::Triple::riscv64:
    riscv::getRISCVTargetFeatures(D, Args, Features);
    break;
  case llvm::Triple::systemz:
    systemz::getSystemZTargetFeatures(Args, Features);
    break;
  case llvm::Triple::aarch64:
  case llvm::Triple::aarch64_be:
    aarch64::getAArch64TargetFeatures(D, Triple, Args, Features);
    break;
  case llvm::Triple::x86:
  case llvm::Triple::x86_64:
    x86::getX86TargetFeatures(D, Triple, Args, Features);
    break;
  case llvm::Triple::hexagon:
    hexagon::getHexagonTargetFeatures(D, Args, Features);
    break;
  case llvm::Triple::wasm32:
  case llvm::Triple::wasm64:
    getWebAssemblyTargetFeatures(Args, Features);
    break;
  case llvm::Triple::sparc:
  case llvm::Triple::sparcel:
  case llvm::Triple::sparcv9:
    sparc::getSparcTargetFeatures(D, Args, Features);
    break;
  case llvm::Triple::r600:
  case llvm::Triple::amdgcn:
    amdgpu::getAMDGPUTargetFeatures(D, Args, Features);
    break;
  case llvm::Triple::msp430:
    msp430::getMSP430TargetFeatures(D, Args, Features);
  }

  // Find the last of each feature.
  llvm::StringMap<unsigned> LastOpt;
  for (unsigned I = 0, N = Features.size(); I < N; ++I) {
    StringRef Name = Features[I];
    assert(Name[0] == '-' || Name[0] == '+');
    LastOpt[Name.drop_front(1)] = I;
  }

  for (unsigned I = 0, N = Features.size(); I < N; ++I) {
    // If this feature was overridden, ignore it.
    StringRef Name = Features[I];
    llvm::StringMap<unsigned>::iterator LastI = LastOpt.find(Name.drop_front(1));
    assert(LastI != LastOpt.end());
    unsigned Last = LastI->second;
    if (Last != I)
      continue;

    CmdArgs.push_back("-target-feature");
    CmdArgs.push_back(Name.data());
  }
}

static bool
shouldUseExceptionTablesForObjCExceptions(const ObjCRuntime &runtime,
                                          const llvm::Triple &Triple) {
  // We use the zero-cost exception tables for Objective-C if the non-fragile
  // ABI is enabled or when compiling for x86_64 and ARM on Snow Leopard and
  // later.
  if (runtime.isNonFragile())
    return true;

  if (!Triple.isMacOSX())
    return false;

  return (!Triple.isMacOSXVersionLT(10, 5) &&
          (Triple.getArch() == llvm::Triple::x86_64 ||
           Triple.getArch() == llvm::Triple::arm));
}

/// Adds exception related arguments to the driver command arguments. There's a
/// master flag, -fexceptions and also language specific flags to enable/disable
/// C++ and Objective-C exceptions. This makes it possible to for example
/// disable C++ exceptions but enable Objective-C exceptions.
static void addExceptionArgs(const ArgList &Args, types::ID InputType,
                             const ToolChain &TC, bool KernelOrKext,
                             const ObjCRuntime &objcRuntime,
                             ArgStringList &CmdArgs) {
  const llvm::Triple &Triple = TC.getTriple();

  if (KernelOrKext) {
    // -mkernel and -fapple-kext imply no exceptions, so claim exception related
    // arguments now to avoid warnings about unused arguments.
    Args.ClaimAllArgs(options::OPT_fexceptions);
    Args.ClaimAllArgs(options::OPT_fno_exceptions);
    Args.ClaimAllArgs(options::OPT_fobjc_exceptions);
    Args.ClaimAllArgs(options::OPT_fno_objc_exceptions);
    Args.ClaimAllArgs(options::OPT_fcxx_exceptions);
    Args.ClaimAllArgs(options::OPT_fno_cxx_exceptions);
    return;
  }

  // See if the user explicitly enabled exceptions.
  bool EH = Args.hasFlag(options::OPT_fexceptions, options::OPT_fno_exceptions,
                         false);

  // Obj-C exceptions are enabled by default, regardless of -fexceptions. This
  // is not necessarily sensible, but follows GCC.
  if (types::isObjC(InputType) &&
      Args.hasFlag(options::OPT_fobjc_exceptions,
                   options::OPT_fno_objc_exceptions, true)) {
    CmdArgs.push_back("-fobjc-exceptions");

    EH |= shouldUseExceptionTablesForObjCExceptions(objcRuntime, Triple);
  }

  if (types::isCXX(InputType)) {
    // Disable C++ EH by default on XCore and PS4.
    bool CXXExceptionsEnabled =
        Triple.getArch() != llvm::Triple::xcore && !Triple.isPS4CPU();
    Arg *ExceptionArg = Args.getLastArg(
        options::OPT_fcxx_exceptions, options::OPT_fno_cxx_exceptions,
        options::OPT_fexceptions, options::OPT_fno_exceptions);
    if (ExceptionArg)
      CXXExceptionsEnabled =
          ExceptionArg->getOption().matches(options::OPT_fcxx_exceptions) ||
          ExceptionArg->getOption().matches(options::OPT_fexceptions);

    if (CXXExceptionsEnabled) {
      CmdArgs.push_back("-fcxx-exceptions");

      EH = true;
    }
  }

  if (EH)
    CmdArgs.push_back("-fexceptions");
}

static bool ShouldDisableAutolink(const ArgList &Args, const ToolChain &TC) {
  bool Default = true;
  if (TC.getTriple().isOSDarwin()) {
    // The native darwin assembler doesn't support the linker_option directives,
    // so we disable them if we think the .s file will be passed to it.
    Default = TC.useIntegratedAs();
  }
  return !Args.hasFlag(options::OPT_fautolink, options::OPT_fno_autolink,
                       Default);
}

static bool ShouldDisableDwarfDirectory(const ArgList &Args,
                                        const ToolChain &TC) {
  bool UseDwarfDirectory =
      Args.hasFlag(options::OPT_fdwarf_directory_asm,
                   options::OPT_fno_dwarf_directory_asm, TC.useIntegratedAs());
  return !UseDwarfDirectory;
}

// Convert an arg of the form "-gN" or "-ggdbN" or one of their aliases
// to the corresponding DebugInfoKind.
static codegenoptions::DebugInfoKind DebugLevelToInfoKind(const Arg &A) {
  assert(A.getOption().matches(options::OPT_gN_Group) &&
         "Not a -g option that specifies a debug-info level");
  if (A.getOption().matches(options::OPT_g0) ||
      A.getOption().matches(options::OPT_ggdb0))
    return codegenoptions::NoDebugInfo;
  if (A.getOption().matches(options::OPT_gline_tables_only) ||
      A.getOption().matches(options::OPT_ggdb1))
    return codegenoptions::DebugLineTablesOnly;
  if (A.getOption().matches(options::OPT_gline_directives_only))
    return codegenoptions::DebugDirectivesOnly;
  return codegenoptions::LimitedDebugInfo;
}

static bool mustUseNonLeafFramePointerForTarget(const llvm::Triple &Triple) {
  switch (Triple.getArch()){
  default:
    return false;
  case llvm::Triple::arm:
  case llvm::Triple::thumb:
    // ARM Darwin targets require a frame pointer to be always present to aid
    // offline debugging via backtraces.
    return Triple.isOSDarwin();
  }
}

static bool useFramePointerForTargetByDefault(const ArgList &Args,
                                              const llvm::Triple &Triple) {
  if (Args.hasArg(options::OPT_pg))
    return true;

  switch (Triple.getArch()) {
  case llvm::Triple::xcore:
  case llvm::Triple::wasm32:
  case llvm::Triple::wasm64:
  case llvm::Triple::msp430:
    // XCore never wants frame pointers, regardless of OS.
    // WebAssembly never wants frame pointers.
    return false;
  case llvm::Triple::ppc:
  case llvm::Triple::ppc64:
  case llvm::Triple::ppc64le:
  case llvm::Triple::riscv32:
  case llvm::Triple::riscv64:
    return !areOptimizationsEnabled(Args);
  default:
    break;
  }

  if (Triple.isOSNetBSD()) {
    return !areOptimizationsEnabled(Args);
  }

  if (Triple.isOSLinux() || Triple.getOS() == llvm::Triple::CloudABI ||
      Triple.isOSHurd()) {
    switch (Triple.getArch()) {
    // Don't use a frame pointer on linux if optimizing for certain targets.
    case llvm::Triple::mips64:
    case llvm::Triple::mips64el:
    case llvm::Triple::mips:
    case llvm::Triple::mipsel:
    case llvm::Triple::systemz:
    case llvm::Triple::x86:
    case llvm::Triple::x86_64:
      return !areOptimizationsEnabled(Args);
    default:
      return true;
    }
  }

  if (Triple.isOSWindows()) {
    switch (Triple.getArch()) {
    case llvm::Triple::x86:
      return !areOptimizationsEnabled(Args);
    case llvm::Triple::x86_64:
      return Triple.isOSBinFormatMachO();
    case llvm::Triple::arm:
    case llvm::Triple::thumb:
      // Windows on ARM builds with FPO disabled to aid fast stack walking
      return true;
    default:
      // All other supported Windows ISAs use xdata unwind information, so frame
      // pointers are not generally useful.
      return false;
    }
  }

  return true;
}

static CodeGenOptions::FramePointerKind
getFramePointerKind(const ArgList &Args, const llvm::Triple &Triple) {
  // We have 4 states:
  //
  //  00) leaf retained, non-leaf retained
  //  01) leaf retained, non-leaf omitted (this is invalid)
  //  10) leaf omitted, non-leaf retained
  //      (what -momit-leaf-frame-pointer was designed for)
  //  11) leaf omitted, non-leaf omitted
  //
  //  "omit" options taking precedence over "no-omit" options is the only way
  //  to make 3 valid states representable
  Arg *A = Args.getLastArg(options::OPT_fomit_frame_pointer,
                           options::OPT_fno_omit_frame_pointer);
  bool OmitFP = A && A->getOption().matches(options::OPT_fomit_frame_pointer);
  bool NoOmitFP =
      A && A->getOption().matches(options::OPT_fno_omit_frame_pointer);
  bool KeepLeaf =
      Args.hasFlag(options::OPT_momit_leaf_frame_pointer,
                   options::OPT_mno_omit_leaf_frame_pointer, Triple.isPS4CPU());
  if (NoOmitFP || mustUseNonLeafFramePointerForTarget(Triple) ||
      (!OmitFP && useFramePointerForTargetByDefault(Args, Triple))) {
    if (KeepLeaf)
      return CodeGenOptions::FramePointerKind::NonLeaf;
    return CodeGenOptions::FramePointerKind::All;
  }
  return CodeGenOptions::FramePointerKind::None;
}

/// Add a CC1 option to specify the debug compilation directory.
static void addDebugCompDirArg(const ArgList &Args, ArgStringList &CmdArgs,
                               const llvm::vfs::FileSystem &VFS) {
  if (Arg *A = Args.getLastArg(options::OPT_fdebug_compilation_dir)) {
    CmdArgs.push_back("-fdebug-compilation-dir");
    CmdArgs.push_back(A->getValue());
  } else if (llvm::ErrorOr<std::string> CWD =
                 VFS.getCurrentWorkingDirectory()) {
    CmdArgs.push_back("-fdebug-compilation-dir");
    CmdArgs.push_back(Args.MakeArgString(*CWD));
  }
}

/// Add a CC1 and CC1AS option to specify the debug file path prefix map.
static void addDebugPrefixMapArg(const Driver &D, const ArgList &Args, ArgStringList &CmdArgs) {
  for (const Arg *A : Args.filtered(options::OPT_fdebug_prefix_map_EQ)) {
    StringRef Map = A->getValue();
    if (Map.find('=') == StringRef::npos)
      D.Diag(diag::err_drv_invalid_argument_to_fdebug_prefix_map) << Map;
    else
      CmdArgs.push_back(Args.MakeArgString("-fdebug-prefix-map=" + Map));
    A->claim();
  }
}

/// Vectorize at all optimization levels greater than 1 except for -Oz.
/// For -Oz the loop vectorizer is disabled, while the slp vectorizer is
/// enabled.
static bool shouldEnableVectorizerAtOLevel(const ArgList &Args, bool isSlpVec) {
  if (Arg *A = Args.getLastArg(options::OPT_O_Group)) {
    if (A->getOption().matches(options::OPT_O4) ||
        A->getOption().matches(options::OPT_Ofast))
      return true;

    if (A->getOption().matches(options::OPT_O0))
      return false;

    assert(A->getOption().matches(options::OPT_O) && "Must have a -O flag");

    // Vectorize -Os.
    StringRef S(A->getValue());
    if (S == "s")
      return true;

    // Don't vectorize -Oz, unless it's the slp vectorizer.
    if (S == "z")
      return isSlpVec;

    unsigned OptLevel = 0;
    if (S.getAsInteger(10, OptLevel))
      return false;

    return OptLevel > 1;
  }

  return false;
}

/// Add -x lang to \p CmdArgs for \p Input.
static void addDashXForInput(const ArgList &Args, const InputInfo &Input,
                             ArgStringList &CmdArgs) {
  // When using -verify-pch, we don't want to provide the type
  // 'precompiled-header' if it was inferred from the file extension
  if (Args.hasArg(options::OPT_verify_pch) && Input.getType() == types::TY_PCH)
    return;

  CmdArgs.push_back("-x");
  if (Args.hasArg(options::OPT_rewrite_objc))
    CmdArgs.push_back(types::getTypeName(types::TY_PP_ObjCXX));
  else {
    // Map the driver type to the frontend type. This is mostly an identity
    // mapping, except that the distinction between module interface units
    // and other source files does not exist at the frontend layer.
    const char *ClangType;
    switch (Input.getType()) {
    case types::TY_CXXModule:
      ClangType = "c++";
      break;
    case types::TY_PP_CXXModule:
      ClangType = "c++-cpp-output";
      break;
    default:
      ClangType = types::getTypeName(Input.getType());
      break;
    }
    CmdArgs.push_back(ClangType);
  }
}

static void appendUserToPath(SmallVectorImpl<char> &Result) {
#ifdef LLVM_ON_UNIX
  const char *Username = getenv("LOGNAME");
#else
  const char *Username = getenv("USERNAME");
#endif
  if (Username) {
    // Validate that LoginName can be used in a path, and get its length.
    size_t Len = 0;
    for (const char *P = Username; *P; ++P, ++Len) {
      if (!clang::isAlphanumeric(*P) && *P != '_') {
        Username = nullptr;
        break;
      }
    }

    if (Username && Len > 0) {
      Result.append(Username, Username + Len);
      return;
    }
  }

// Fallback to user id.
#ifdef LLVM_ON_UNIX
  std::string UID = llvm::utostr(getuid());
#else
  // FIXME: Windows seems to have an 'SID' that might work.
  std::string UID = "9999";
#endif
  Result.append(UID.begin(), UID.end());
}

static void addPGOAndCoverageFlags(const ToolChain &TC, Compilation &C,
                                   const Driver &D, const InputInfo &Output,
                                   const ArgList &Args,
                                   ArgStringList &CmdArgs) {

  auto *PGOGenerateArg = Args.getLastArg(options::OPT_fprofile_generate,
                                         options::OPT_fprofile_generate_EQ,
                                         options::OPT_fno_profile_generate);
  if (PGOGenerateArg &&
      PGOGenerateArg->getOption().matches(options::OPT_fno_profile_generate))
    PGOGenerateArg = nullptr;

  auto *CSPGOGenerateArg = Args.getLastArg(options::OPT_fcs_profile_generate,
                                           options::OPT_fcs_profile_generate_EQ,
                                           options::OPT_fno_profile_generate);
  if (CSPGOGenerateArg &&
      CSPGOGenerateArg->getOption().matches(options::OPT_fno_profile_generate))
    CSPGOGenerateArg = nullptr;

  auto *ProfileGenerateArg = Args.getLastArg(
      options::OPT_fprofile_instr_generate,
      options::OPT_fprofile_instr_generate_EQ,
      options::OPT_fno_profile_instr_generate);
  if (ProfileGenerateArg &&
      ProfileGenerateArg->getOption().matches(
          options::OPT_fno_profile_instr_generate))
    ProfileGenerateArg = nullptr;

  if (PGOGenerateArg && ProfileGenerateArg)
    D.Diag(diag::err_drv_argument_not_allowed_with)
        << PGOGenerateArg->getSpelling() << ProfileGenerateArg->getSpelling();

  auto *ProfileUseArg = getLastProfileUseArg(Args);

  if (PGOGenerateArg && ProfileUseArg)
    D.Diag(diag::err_drv_argument_not_allowed_with)
        << ProfileUseArg->getSpelling() << PGOGenerateArg->getSpelling();

  if (ProfileGenerateArg && ProfileUseArg)
    D.Diag(diag::err_drv_argument_not_allowed_with)
        << ProfileGenerateArg->getSpelling() << ProfileUseArg->getSpelling();

  if (CSPGOGenerateArg && PGOGenerateArg)
    D.Diag(diag::err_drv_argument_not_allowed_with)
        << CSPGOGenerateArg->getSpelling() << PGOGenerateArg->getSpelling();

  if (ProfileGenerateArg) {
    if (ProfileGenerateArg->getOption().matches(
            options::OPT_fprofile_instr_generate_EQ))
      CmdArgs.push_back(Args.MakeArgString(Twine("-fprofile-instrument-path=") +
                                           ProfileGenerateArg->getValue()));
    // The default is to use Clang Instrumentation.
    CmdArgs.push_back("-fprofile-instrument=clang");
    if (TC.getTriple().isWindowsMSVCEnvironment()) {
      // Add dependent lib for clang_rt.profile
      CmdArgs.push_back(Args.MakeArgString("--dependent-lib=" +
                                           TC.getCompilerRT(Args, "profile")));
    }
  }

  Arg *PGOGenArg = nullptr;
  if (PGOGenerateArg) {
    assert(!CSPGOGenerateArg);
    PGOGenArg = PGOGenerateArg;
    CmdArgs.push_back("-fprofile-instrument=llvm");
  }
  if (CSPGOGenerateArg) {
    assert(!PGOGenerateArg);
    PGOGenArg = CSPGOGenerateArg;
    CmdArgs.push_back("-fprofile-instrument=csllvm");
  }
  if (PGOGenArg) {
    if (TC.getTriple().isWindowsMSVCEnvironment()) {
      CmdArgs.push_back(Args.MakeArgString("--dependent-lib=" +
                                           TC.getCompilerRT(Args, "profile")));
    }
    if (PGOGenArg->getOption().matches(
            PGOGenerateArg ? options::OPT_fprofile_generate_EQ
                           : options::OPT_fcs_profile_generate_EQ)) {
      SmallString<128> Path(PGOGenArg->getValue());
      llvm::sys::path::append(Path, "default_%m.profraw");
      CmdArgs.push_back(
          Args.MakeArgString(Twine("-fprofile-instrument-path=") + Path));
    }
  }

  if (ProfileUseArg) {
    if (ProfileUseArg->getOption().matches(options::OPT_fprofile_instr_use_EQ))
      CmdArgs.push_back(Args.MakeArgString(
          Twine("-fprofile-instrument-use-path=") + ProfileUseArg->getValue()));
    else if ((ProfileUseArg->getOption().matches(
                  options::OPT_fprofile_use_EQ) ||
              ProfileUseArg->getOption().matches(
                  options::OPT_fprofile_instr_use))) {
      SmallString<128> Path(
          ProfileUseArg->getNumValues() == 0 ? "" : ProfileUseArg->getValue());
      if (Path.empty() || llvm::sys::fs::is_directory(Path))
        llvm::sys::path::append(Path, "default.profdata");
      CmdArgs.push_back(
          Args.MakeArgString(Twine("-fprofile-instrument-use-path=") + Path));
    }
  }

  if (Args.hasArg(options::OPT_ftest_coverage) ||
      Args.hasArg(options::OPT_coverage))
    CmdArgs.push_back("-femit-coverage-notes");
  if (Args.hasFlag(options::OPT_fprofile_arcs, options::OPT_fno_profile_arcs,
                   false) ||
      Args.hasArg(options::OPT_coverage))
    CmdArgs.push_back("-femit-coverage-data");

  if (Args.hasFlag(options::OPT_fcoverage_mapping,
                   options::OPT_fno_coverage_mapping, false)) {
    if (!ProfileGenerateArg)
      D.Diag(clang::diag::err_drv_argument_only_allowed_with)
          << "-fcoverage-mapping"
          << "-fprofile-instr-generate";

    CmdArgs.push_back("-fcoverage-mapping");
  }

  if (Args.hasArg(options::OPT_fprofile_exclude_files_EQ)) {
    auto *Arg = Args.getLastArg(options::OPT_fprofile_exclude_files_EQ);
    if (!Args.hasArg(options::OPT_coverage))
      D.Diag(clang::diag::err_drv_argument_only_allowed_with)
          << "-fprofile-exclude-files="
          << "--coverage";

    StringRef v = Arg->getValue();
    CmdArgs.push_back(
        Args.MakeArgString(Twine("-fprofile-exclude-files=" + v)));
  }

  if (Args.hasArg(options::OPT_fprofile_filter_files_EQ)) {
    auto *Arg = Args.getLastArg(options::OPT_fprofile_filter_files_EQ);
    if (!Args.hasArg(options::OPT_coverage))
      D.Diag(clang::diag::err_drv_argument_only_allowed_with)
          << "-fprofile-filter-files="
          << "--coverage";

    StringRef v = Arg->getValue();
    CmdArgs.push_back(Args.MakeArgString(Twine("-fprofile-filter-files=" + v)));
  }

  if (C.getArgs().hasArg(options::OPT_c) ||
      C.getArgs().hasArg(options::OPT_S)) {
    if (Output.isFilename()) {
      CmdArgs.push_back("-coverage-notes-file");
      SmallString<128> OutputFilename;
      if (Arg *FinalOutput = C.getArgs().getLastArg(options::OPT_o))
        OutputFilename = FinalOutput->getValue();
      else
        OutputFilename = llvm::sys::path::filename(Output.getBaseInput());
      SmallString<128> CoverageFilename = OutputFilename;
      if (llvm::sys::path::is_relative(CoverageFilename))
        (void)D.getVFS().makeAbsolute(CoverageFilename);
      llvm::sys::path::replace_extension(CoverageFilename, "gcno");
      CmdArgs.push_back(Args.MakeArgString(CoverageFilename));

      // Leave -fprofile-dir= an unused argument unless .gcda emission is
      // enabled. To be polite, with '-fprofile-arcs -fno-profile-arcs' consider
      // the flag used. There is no -fno-profile-dir, so the user has no
      // targeted way to suppress the warning.
      if (Args.hasArg(options::OPT_fprofile_arcs) ||
          Args.hasArg(options::OPT_coverage)) {
        CmdArgs.push_back("-coverage-data-file");
        if (Arg *FProfileDir = Args.getLastArg(options::OPT_fprofile_dir)) {
          CoverageFilename = FProfileDir->getValue();
          llvm::sys::path::append(CoverageFilename, OutputFilename);
        }
        llvm::sys::path::replace_extension(CoverageFilename, "gcda");
        CmdArgs.push_back(Args.MakeArgString(CoverageFilename));
      }
    }
  }
}

/// Check whether the given input tree contains any compilation actions.
static bool ContainsCompileAction(const Action *A) {
  if (isa<CompileJobAction>(A) || isa<BackendJobAction>(A))
    return true;

  for (const auto &AI : A->inputs())
    if (ContainsCompileAction(AI))
      return true;

  return false;
}

/// Check if -relax-all should be passed to the internal assembler.
/// This is done by default when compiling non-assembler source with -O0.
static bool UseRelaxAll(Compilation &C, const ArgList &Args) {
  bool RelaxDefault = true;

  if (Arg *A = Args.getLastArg(options::OPT_O_Group))
    RelaxDefault = A->getOption().matches(options::OPT_O0);

  if (RelaxDefault) {
    RelaxDefault = false;
    for (const auto &Act : C.getActions()) {
      if (ContainsCompileAction(Act)) {
        RelaxDefault = true;
        break;
      }
    }
  }

  return Args.hasFlag(options::OPT_mrelax_all, options::OPT_mno_relax_all,
                      RelaxDefault);
}

// Extract the integer N from a string spelled "-dwarf-N", returning 0
// on mismatch. The StringRef input (rather than an Arg) allows
// for use by the "-Xassembler" option parser.
static unsigned DwarfVersionNum(StringRef ArgValue) {
  return llvm::StringSwitch<unsigned>(ArgValue)
      .Case("-gdwarf-2", 2)
      .Case("-gdwarf-3", 3)
      .Case("-gdwarf-4", 4)
      .Case("-gdwarf-5", 5)
      .Default(0);
}

static void RenderDebugEnablingArgs(const ArgList &Args, ArgStringList &CmdArgs,
                                    codegenoptions::DebugInfoKind DebugInfoKind,
                                    unsigned DwarfVersion,
                                    llvm::DebuggerKind DebuggerTuning) {
  switch (DebugInfoKind) {
  case codegenoptions::DebugDirectivesOnly:
    CmdArgs.push_back("-debug-info-kind=line-directives-only");
    break;
  case codegenoptions::DebugLineTablesOnly:
    CmdArgs.push_back("-debug-info-kind=line-tables-only");
    break;
  case codegenoptions::LimitedDebugInfo:
    CmdArgs.push_back("-debug-info-kind=limited");
    break;
  case codegenoptions::FullDebugInfo:
    CmdArgs.push_back("-debug-info-kind=standalone");
    break;
  default:
    break;
  }
  if (DwarfVersion > 0)
    CmdArgs.push_back(
        Args.MakeArgString("-dwarf-version=" + Twine(DwarfVersion)));
  switch (DebuggerTuning) {
  case llvm::DebuggerKind::GDB:
    CmdArgs.push_back("-debugger-tuning=gdb");
    break;
  case llvm::DebuggerKind::LLDB:
    CmdArgs.push_back("-debugger-tuning=lldb");
    break;
  case llvm::DebuggerKind::SCE:
    CmdArgs.push_back("-debugger-tuning=sce");
    break;
  default:
    break;
  }
}

static bool checkDebugInfoOption(const Arg *A, const ArgList &Args,
                                 const Driver &D, const ToolChain &TC) {
  assert(A && "Expected non-nullptr argument.");
  if (TC.supportsDebugInfoOption(A))
    return true;
  D.Diag(diag::warn_drv_unsupported_debug_info_opt_for_target)
      << A->getAsString(Args) << TC.getTripleString();
  return false;
}

static void RenderDebugInfoCompressionArgs(const ArgList &Args,
                                           ArgStringList &CmdArgs,
                                           const Driver &D,
                                           const ToolChain &TC) {
  const Arg *A = Args.getLastArg(options::OPT_gz, options::OPT_gz_EQ);
  if (!A)
    return;
  if (checkDebugInfoOption(A, Args, D, TC)) {
    if (A->getOption().getID() == options::OPT_gz) {
      if (llvm::zlib::isAvailable())
        CmdArgs.push_back("--compress-debug-sections");
      else
        D.Diag(diag::warn_debug_compression_unavailable);
      return;
    }

    StringRef Value = A->getValue();
    if (Value == "none") {
      CmdArgs.push_back("--compress-debug-sections=none");
    } else if (Value == "zlib" || Value == "zlib-gnu") {
      if (llvm::zlib::isAvailable()) {
        CmdArgs.push_back(
            Args.MakeArgString("--compress-debug-sections=" + Twine(Value)));
      } else {
        D.Diag(diag::warn_debug_compression_unavailable);
      }
    } else {
      D.Diag(diag::err_drv_unsupported_option_argument)
          << A->getOption().getName() << Value;
    }
  }
}

static const char *RelocationModelName(llvm::Reloc::Model Model) {
  switch (Model) {
  case llvm::Reloc::Static:
    return "static";
  case llvm::Reloc::PIC_:
    return "pic";
  case llvm::Reloc::DynamicNoPIC:
    return "dynamic-no-pic";
  case llvm::Reloc::ROPI:
    return "ropi";
  case llvm::Reloc::RWPI:
    return "rwpi";
  case llvm::Reloc::ROPI_RWPI:
    return "ropi-rwpi";
  }
  llvm_unreachable("Unknown Reloc::Model kind");
}

void Clang::AddPreprocessingOptions(Compilation &C, const JobAction &JA,
                                    const Driver &D, const ArgList &Args,
                                    ArgStringList &CmdArgs,
                                    const InputInfo &Output,
                                    const InputInfoList &Inputs) const {
  Arg *A;
  const bool IsIAMCU = getToolChain().getTriple().isOSIAMCU();

  CheckPreprocessingOptions(D, Args);

  Args.AddLastArg(CmdArgs, options::OPT_C);
  Args.AddLastArg(CmdArgs, options::OPT_CC);

  // Handle dependency file generation.
  if ((A = Args.getLastArg(options::OPT_M, options::OPT_MM)) ||
      (A = Args.getLastArg(options::OPT_MD)) ||
      (A = Args.getLastArg(options::OPT_MMD))) {
    // Determine the output location.
    const char *DepFile;
    if (Arg *MF = Args.getLastArg(options::OPT_MF)) {
      DepFile = MF->getValue();
      C.addFailureResultFile(DepFile, &JA);
    } else if (Output.getType() == types::TY_Dependencies) {
      DepFile = Output.getFilename();
    } else if (A->getOption().matches(options::OPT_M) ||
               A->getOption().matches(options::OPT_MM)) {
      DepFile = "-";
    } else {
      DepFile = getDependencyFileName(Args, Inputs);
      C.addFailureResultFile(DepFile, &JA);
    }
    CmdArgs.push_back("-dependency-file");
    CmdArgs.push_back(DepFile);

    // Add a default target if one wasn't specified.
    if (!Args.hasArg(options::OPT_MT) && !Args.hasArg(options::OPT_MQ)) {
      const char *DepTarget;

      // If user provided -o, that is the dependency target, except
      // when we are only generating a dependency file.
      Arg *OutputOpt = Args.getLastArg(options::OPT_o);
      if (OutputOpt && Output.getType() != types::TY_Dependencies) {
        DepTarget = OutputOpt->getValue();
      } else {
        // Otherwise derive from the base input.
        //
        // FIXME: This should use the computed output file location.
        SmallString<128> P(Inputs[0].getBaseInput());
        llvm::sys::path::replace_extension(P, "o");
        DepTarget = Args.MakeArgString(llvm::sys::path::filename(P));
      }

      if (!A->getOption().matches(options::OPT_MD) && !A->getOption().matches(options::OPT_MMD)) {
        CmdArgs.push_back("-w");
      }
      CmdArgs.push_back("-MT");
      SmallString<128> Quoted;
      QuoteTarget(DepTarget, Quoted);
      CmdArgs.push_back(Args.MakeArgString(Quoted));
    }

    if (A->getOption().matches(options::OPT_M) ||
        A->getOption().matches(options::OPT_MD))
      CmdArgs.push_back("-sys-header-deps");
    if ((isa<PrecompileJobAction>(JA) &&
         !Args.hasArg(options::OPT_fno_module_file_deps)) ||
        Args.hasArg(options::OPT_fmodule_file_deps))
      CmdArgs.push_back("-module-file-deps");
  }

  if (Args.hasArg(options::OPT_MG)) {
    if (!A || A->getOption().matches(options::OPT_MD) ||
        A->getOption().matches(options::OPT_MMD))
      D.Diag(diag::err_drv_mg_requires_m_or_mm);
    CmdArgs.push_back("-MG");
  }

  Args.AddLastArg(CmdArgs, options::OPT_MP);
  Args.AddLastArg(CmdArgs, options::OPT_MV);

  // Convert all -MQ <target> args to -MT <quoted target>
  for (const Arg *A : Args.filtered(options::OPT_MT, options::OPT_MQ)) {
    A->claim();

    if (A->getOption().matches(options::OPT_MQ)) {
      CmdArgs.push_back("-MT");
      SmallString<128> Quoted;
      QuoteTarget(A->getValue(), Quoted);
      CmdArgs.push_back(Args.MakeArgString(Quoted));

      // -MT flag - no change
    } else {
      A->render(Args, CmdArgs);
    }
  }

  // Add offload include arguments specific for CUDA.  This must happen before
  // we -I or -include anything else, because we must pick up the CUDA headers
  // from the particular CUDA installation, rather than from e.g.
  // /usr/local/include.
  if (JA.isOffloading(Action::OFK_Cuda))
    getToolChain().AddCudaIncludeArgs(Args, CmdArgs);

  // If we are offloading to a target via OpenMP we need to include the
  // openmp_wrappers folder which contains alternative system headers.
  if (JA.isDeviceOffloading(Action::OFK_OpenMP) &&
      getToolChain().getTriple().isNVPTX()){
    if (!Args.hasArg(options::OPT_nobuiltininc)) {
      // Add openmp_wrappers/* to our system include path.  This lets us wrap
      // standard library headers.
      SmallString<128> P(D.ResourceDir);
      llvm::sys::path::append(P, "include");
      llvm::sys::path::append(P, "openmp_wrappers");
      CmdArgs.push_back("-internal-isystem");
      CmdArgs.push_back(Args.MakeArgString(P));
    }

    CmdArgs.push_back("-include");
    CmdArgs.push_back("__clang_openmp_math_declares.h");
  }

  // Add -i* options, and automatically translate to
  // -include-pch/-include-pth for transparent PCH support. It's
  // wonky, but we include looking for .gch so we can support seamless
  // replacement into a build system already set up to be generating
  // .gch files.

  if (getToolChain().getDriver().IsCLMode()) {
    const Arg *YcArg = Args.getLastArg(options::OPT__SLASH_Yc);
    const Arg *YuArg = Args.getLastArg(options::OPT__SLASH_Yu);
    if (YcArg && JA.getKind() >= Action::PrecompileJobClass &&
        JA.getKind() <= Action::AssembleJobClass) {
      CmdArgs.push_back(Args.MakeArgString("-building-pch-with-obj"));
    }
    if (YcArg || YuArg) {
      StringRef ThroughHeader = YcArg ? YcArg->getValue() : YuArg->getValue();
      if (!isa<PrecompileJobAction>(JA)) {
        CmdArgs.push_back("-include-pch");
        CmdArgs.push_back(Args.MakeArgString(D.GetClPchPath(
            C, !ThroughHeader.empty()
                   ? ThroughHeader
                   : llvm::sys::path::filename(Inputs[0].getBaseInput()))));
      }

      if (ThroughHeader.empty()) {
        CmdArgs.push_back(Args.MakeArgString(
            Twine("-pch-through-hdrstop-") + (YcArg ? "create" : "use")));
      } else {
        CmdArgs.push_back(
            Args.MakeArgString(Twine("-pch-through-header=") + ThroughHeader));
      }
    }
  }

  bool RenderedImplicitInclude = false;
  for (const Arg *A : Args.filtered(options::OPT_clang_i_Group)) {
    if (A->getOption().matches(options::OPT_include)) {
      // Handling of gcc-style gch precompiled headers.
      bool IsFirstImplicitInclude = !RenderedImplicitInclude;
      RenderedImplicitInclude = true;

      bool FoundPCH = false;
      SmallString<128> P(A->getValue());
      // We want the files to have a name like foo.h.pch. Add a dummy extension
      // so that replace_extension does the right thing.
      P += ".dummy";
      llvm::sys::path::replace_extension(P, "pch");
      if (llvm::sys::fs::exists(P))
        FoundPCH = true;

      if (!FoundPCH) {
        llvm::sys::path::replace_extension(P, "gch");
        if (llvm::sys::fs::exists(P)) {
          FoundPCH = true;
        }
      }

      if (FoundPCH) {
        if (IsFirstImplicitInclude) {
          A->claim();
          CmdArgs.push_back("-include-pch");
          CmdArgs.push_back(Args.MakeArgString(P));
          continue;
        } else {
          // Ignore the PCH if not first on command line and emit warning.
          D.Diag(diag::warn_drv_pch_not_first_include) << P
                                                       << A->getAsString(Args);
        }
      }
    } else if (A->getOption().matches(options::OPT_isystem_after)) {
      // Handling of paths which must come late.  These entries are handled by
      // the toolchain itself after the resource dir is inserted in the right
      // search order.
      // Do not claim the argument so that the use of the argument does not
      // silently go unnoticed on toolchains which do not honour the option.
      continue;
    } else if (A->getOption().matches(options::OPT_stdlibxx_isystem)) {
      // Translated to -internal-isystem by the driver, no need to pass to cc1.
      continue;
    }

    // Not translated, render as usual.
    A->claim();
    A->render(Args, CmdArgs);
  }

  Args.AddAllArgs(CmdArgs,
                  {options::OPT_D, options::OPT_U, options::OPT_I_Group,
                   options::OPT_F, options::OPT_index_header_map});

  // Add -Wp, and -Xpreprocessor if using the preprocessor.

  // FIXME: There is a very unfortunate problem here, some troubled
  // souls abuse -Wp, to pass preprocessor options in gcc syntax. To
  // really support that we would have to parse and then translate
  // those options. :(
  Args.AddAllArgValues(CmdArgs, options::OPT_Wp_COMMA,
                       options::OPT_Xpreprocessor);

  // -I- is a deprecated GCC feature, reject it.
  if (Arg *A = Args.getLastArg(options::OPT_I_))
    D.Diag(diag::err_drv_I_dash_not_supported) << A->getAsString(Args);

  // If we have a --sysroot, and don't have an explicit -isysroot flag, add an
  // -isysroot to the CC1 invocation.
  StringRef sysroot = C.getSysRoot();
  if (sysroot != "") {
    if (!Args.hasArg(options::OPT_isysroot)) {
      CmdArgs.push_back("-isysroot");
      CmdArgs.push_back(C.getArgs().MakeArgString(sysroot));
    }
  }

  // Parse additional include paths from environment variables.
  // FIXME: We should probably sink the logic for handling these from the
  // frontend into the driver. It will allow deleting 4 otherwise unused flags.
  // CPATH - included following the user specified includes (but prior to
  // builtin and standard includes).
  addDirectoryList(Args, CmdArgs, "-I", "CPATH");
  // C_INCLUDE_PATH - system includes enabled when compiling C.
  addDirectoryList(Args, CmdArgs, "-c-isystem", "C_INCLUDE_PATH");
  // CPLUS_INCLUDE_PATH - system includes enabled when compiling C++.
  addDirectoryList(Args, CmdArgs, "-cxx-isystem", "CPLUS_INCLUDE_PATH");
  // OBJC_INCLUDE_PATH - system includes enabled when compiling ObjC.
  addDirectoryList(Args, CmdArgs, "-objc-isystem", "OBJC_INCLUDE_PATH");
  // OBJCPLUS_INCLUDE_PATH - system includes enabled when compiling ObjC++.
  addDirectoryList(Args, CmdArgs, "-objcxx-isystem", "OBJCPLUS_INCLUDE_PATH");

  // While adding the include arguments, we also attempt to retrieve the
  // arguments of related offloading toolchains or arguments that are specific
  // of an offloading programming model.

  // Add C++ include arguments, if needed.
  if (types::isCXX(Inputs[0].getType())) {
    bool HasStdlibxxIsystem = Args.hasArg(options::OPT_stdlibxx_isystem);
    forAllAssociatedToolChains(
        C, JA, getToolChain(),
        [&Args, &CmdArgs, HasStdlibxxIsystem](const ToolChain &TC) {
          HasStdlibxxIsystem ? TC.AddClangCXXStdlibIsystemArgs(Args, CmdArgs)
                             : TC.AddClangCXXStdlibIncludeArgs(Args, CmdArgs);
        });
  }

  // Add system include arguments for all targets but IAMCU.
  if (!IsIAMCU)
    forAllAssociatedToolChains(C, JA, getToolChain(),
                               [&Args, &CmdArgs](const ToolChain &TC) {
                                 TC.AddClangSystemIncludeArgs(Args, CmdArgs);
                               });
  else {
    // For IAMCU add special include arguments.
    getToolChain().AddIAMCUIncludeArgs(Args, CmdArgs);
  }
}

// FIXME: Move to target hook.
static bool isSignedCharDefault(const llvm::Triple &Triple) {
  switch (Triple.getArch()) {
  default:
    return true;

  case llvm::Triple::aarch64:
  case llvm::Triple::aarch64_be:
  case llvm::Triple::arm:
  case llvm::Triple::armeb:
  case llvm::Triple::thumb:
  case llvm::Triple::thumbeb:
    if (Triple.isOSDarwin() || Triple.isOSWindows())
      return true;
    return false;

  case llvm::Triple::ppc:
  case llvm::Triple::ppc64:
    if (Triple.isOSDarwin())
      return true;
    return false;

  case llvm::Triple::hexagon:
  case llvm::Triple::ppc64le:
  case llvm::Triple::riscv32:
  case llvm::Triple::riscv64:
  case llvm::Triple::systemz:
  case llvm::Triple::xcore:
    return false;
  }
}

static bool isNoCommonDefault(const llvm::Triple &Triple) {
  switch (Triple.getArch()) {
  default:
    if (Triple.isOSFuchsia())
      return true;
    return false;

  case llvm::Triple::xcore:
  case llvm::Triple::wasm32:
  case llvm::Triple::wasm64:
    return true;
  }
}

namespace {
void RenderARMABI(const llvm::Triple &Triple, const ArgList &Args,
                  ArgStringList &CmdArgs) {
  // Select the ABI to use.
  // FIXME: Support -meabi.
  // FIXME: Parts of this are duplicated in the backend, unify this somehow.
  const char *ABIName = nullptr;
  if (Arg *A = Args.getLastArg(options::OPT_mabi_EQ)) {
    ABIName = A->getValue();
  } else {
    std::string CPU = getCPUName(Args, Triple, /*FromAs*/ false);
    ABIName = llvm::ARM::computeDefaultTargetABI(Triple, CPU).data();
  }

  CmdArgs.push_back("-target-abi");
  CmdArgs.push_back(ABIName);
}
}

void Clang::AddARMTargetArgs(const llvm::Triple &Triple, const ArgList &Args,
                             ArgStringList &CmdArgs, bool KernelOrKext) const {
  RenderARMABI(Triple, Args, CmdArgs);

  // Determine floating point ABI from the options & target defaults.
  arm::FloatABI ABI = arm::getARMFloatABI(getToolChain(), Args);
  if (ABI == arm::FloatABI::Soft) {
    // Floating point operations and argument passing are soft.
    // FIXME: This changes CPP defines, we need -target-soft-float.
    CmdArgs.push_back("-msoft-float");
    CmdArgs.push_back("-mfloat-abi");
    CmdArgs.push_back("soft");
  } else if (ABI == arm::FloatABI::SoftFP) {
    // Floating point operations are hard, but argument passing is soft.
    CmdArgs.push_back("-mfloat-abi");
    CmdArgs.push_back("soft");
  } else {
    // Floating point operations and argument passing are hard.
    assert(ABI == arm::FloatABI::Hard && "Invalid float abi!");
    CmdArgs.push_back("-mfloat-abi");
    CmdArgs.push_back("hard");
  }

  // Forward the -mglobal-merge option for explicit control over the pass.
  if (Arg *A = Args.getLastArg(options::OPT_mglobal_merge,
                               options::OPT_mno_global_merge)) {
    CmdArgs.push_back("-mllvm");
    if (A->getOption().matches(options::OPT_mno_global_merge))
      CmdArgs.push_back("-arm-global-merge=false");
    else
      CmdArgs.push_back("-arm-global-merge=true");
  }

  if (!Args.hasFlag(options::OPT_mimplicit_float,
                    options::OPT_mno_implicit_float, true))
    CmdArgs.push_back("-no-implicit-float");

  if (Args.getLastArg(options::OPT_mcmse))
    CmdArgs.push_back("-mcmse");
}

void Clang::RenderTargetOptions(const llvm::Triple &EffectiveTriple,
                                const ArgList &Args, bool KernelOrKext,
                                ArgStringList &CmdArgs) const {
  const ToolChain &TC = getToolChain();

  // Add the target features
  getTargetFeatures(TC, EffectiveTriple, Args, CmdArgs, false);

  // Add target specific flags.
  switch (TC.getArch()) {
  default:
    break;

  case llvm::Triple::arm:
  case llvm::Triple::armeb:
  case llvm::Triple::thumb:
  case llvm::Triple::thumbeb:
    // Use the effective triple, which takes into account the deployment target.
    AddARMTargetArgs(EffectiveTriple, Args, CmdArgs, KernelOrKext);
    CmdArgs.push_back("-fallow-half-arguments-and-returns");
    break;

  case llvm::Triple::aarch64:
  case llvm::Triple::aarch64_be:
    AddAArch64TargetArgs(Args, CmdArgs);
    CmdArgs.push_back("-fallow-half-arguments-and-returns");
    break;

  case llvm::Triple::mips:
  case llvm::Triple::mipsel:
  case llvm::Triple::mips64:
  case llvm::Triple::mips64el:
    AddMIPSTargetArgs(Args, CmdArgs);
    break;

  case llvm::Triple::ppc:
  case llvm::Triple::ppc64:
  case llvm::Triple::ppc64le:
    AddPPCTargetArgs(Args, CmdArgs);
    break;

  case llvm::Triple::riscv32:
  case llvm::Triple::riscv64:
    AddRISCVTargetArgs(Args, CmdArgs);
    break;

  case llvm::Triple::sparc:
  case llvm::Triple::sparcel:
  case llvm::Triple::sparcv9:
    AddSparcTargetArgs(Args, CmdArgs);
    break;

  case llvm::Triple::systemz:
    AddSystemZTargetArgs(Args, CmdArgs);
    break;

  case llvm::Triple::x86:
  case llvm::Triple::x86_64:
    AddX86TargetArgs(Args, CmdArgs);
    break;

  case llvm::Triple::lanai:
    AddLanaiTargetArgs(Args, CmdArgs);
    break;

  case llvm::Triple::hexagon:
    AddHexagonTargetArgs(Args, CmdArgs);
    break;

  case llvm::Triple::wasm32:
  case llvm::Triple::wasm64:
    AddWebAssemblyTargetArgs(Args, CmdArgs);
    break;
  }
}

// Parse -mbranch-protection=<protection>[+<protection>]* where
//   <protection> ::= standard | none | [bti,pac-ret[+b-key,+leaf]*]
// Returns a triple of (return address signing Scope, signing key, require
// landing pads)
static std::tuple<StringRef, StringRef, bool>
ParseAArch64BranchProtection(const Driver &D, const ArgList &Args,
                             const Arg *A) {
  StringRef Scope = "none";
  StringRef Key = "a_key";
  bool IndirectBranches = false;

  StringRef Value = A->getValue();
  // This maps onto -mbranch-protection=<scope>+<key>

  if (Value.equals("standard")) {
    Scope = "non-leaf";
    Key = "a_key";
    IndirectBranches = true;

  } else if (!Value.equals("none")) {
    SmallVector<StringRef, 4> BranchProtection;
    StringRef(A->getValue()).split(BranchProtection, '+');

    auto Protection = BranchProtection.begin();
    while (Protection != BranchProtection.end()) {
      if (Protection->equals("bti"))
        IndirectBranches = true;
      else if (Protection->equals("pac-ret")) {
        Scope = "non-leaf";
        while (++Protection != BranchProtection.end()) {
          // Inner loop as "leaf" and "b-key" options must only appear attached
          // to pac-ret.
          if (Protection->equals("leaf"))
            Scope = "all";
          else if (Protection->equals("b-key"))
            Key = "b_key";
          else
            break;
        }
        Protection--;
      } else
        D.Diag(diag::err_invalid_branch_protection)
            << *Protection << A->getAsString(Args);
      Protection++;
    }
  }

  return std::make_tuple(Scope, Key, IndirectBranches);
}

namespace {
void RenderAArch64ABI(const llvm::Triple &Triple, const ArgList &Args,
                      ArgStringList &CmdArgs) {
  const char *ABIName = nullptr;
  if (Arg *A = Args.getLastArg(options::OPT_mabi_EQ))
    ABIName = A->getValue();
  else if (Triple.isOSDarwin())
    ABIName = "darwinpcs";
  else
    ABIName = "aapcs";

  CmdArgs.push_back("-target-abi");
  CmdArgs.push_back(ABIName);
}
}

void Clang::AddAArch64TargetArgs(const ArgList &Args,
                                 ArgStringList &CmdArgs) const {
  const llvm::Triple &Triple = getToolChain().getEffectiveTriple();

  if (!Args.hasFlag(options::OPT_mred_zone, options::OPT_mno_red_zone, true) ||
      Args.hasArg(options::OPT_mkernel) ||
      Args.hasArg(options::OPT_fapple_kext))
    CmdArgs.push_back("-disable-red-zone");

  if (!Args.hasFlag(options::OPT_mimplicit_float,
                    options::OPT_mno_implicit_float, true))
    CmdArgs.push_back("-no-implicit-float");

  RenderAArch64ABI(Triple, Args, CmdArgs);

  if (Arg *A = Args.getLastArg(options::OPT_mfix_cortex_a53_835769,
                               options::OPT_mno_fix_cortex_a53_835769)) {
    CmdArgs.push_back("-mllvm");
    if (A->getOption().matches(options::OPT_mfix_cortex_a53_835769))
      CmdArgs.push_back("-aarch64-fix-cortex-a53-835769=1");
    else
      CmdArgs.push_back("-aarch64-fix-cortex-a53-835769=0");
  } else if (Triple.isAndroid()) {
    // Enabled A53 errata (835769) workaround by default on android
    CmdArgs.push_back("-mllvm");
    CmdArgs.push_back("-aarch64-fix-cortex-a53-835769=1");
  }

  // Forward the -mglobal-merge option for explicit control over the pass.
  if (Arg *A = Args.getLastArg(options::OPT_mglobal_merge,
                               options::OPT_mno_global_merge)) {
    CmdArgs.push_back("-mllvm");
    if (A->getOption().matches(options::OPT_mno_global_merge))
      CmdArgs.push_back("-aarch64-enable-global-merge=false");
    else
      CmdArgs.push_back("-aarch64-enable-global-merge=true");
  }

  // Enable/disable return address signing and indirect branch targets.
  if (Arg *A = Args.getLastArg(options::OPT_msign_return_address_EQ,
                               options::OPT_mbranch_protection_EQ)) {

    const Driver &D = getToolChain().getDriver();

    StringRef Scope, Key;
    bool IndirectBranches;

    if (A->getOption().matches(options::OPT_msign_return_address_EQ)) {
      Scope = A->getValue();
      if (!Scope.equals("none") && !Scope.equals("non-leaf") &&
          !Scope.equals("all"))
        D.Diag(diag::err_invalid_branch_protection)
            << Scope << A->getAsString(Args);
      Key = "a_key";
      IndirectBranches = false;
    } else
      std::tie(Scope, Key, IndirectBranches) =
          ParseAArch64BranchProtection(D, Args, A);

    CmdArgs.push_back(
        Args.MakeArgString(Twine("-msign-return-address=") + Scope));
    CmdArgs.push_back(
        Args.MakeArgString(Twine("-msign-return-address-key=") + Key));
    if (IndirectBranches)
      CmdArgs.push_back("-mbranch-target-enforce");
  }
}

void Clang::AddMIPSTargetArgs(const ArgList &Args,
                              ArgStringList &CmdArgs) const {
  const Driver &D = getToolChain().getDriver();
  StringRef CPUName;
  StringRef ABIName;
  const llvm::Triple &Triple = getToolChain().getTriple();
  mips::getMipsCPUAndABI(Args, Triple, CPUName, ABIName);

  CmdArgs.push_back("-target-abi");
  CmdArgs.push_back(ABIName.data());

  mips::FloatABI ABI = mips::getMipsFloatABI(D, Args);
  if (ABI == mips::FloatABI::Soft) {
    // Floating point operations and argument passing are soft.
    CmdArgs.push_back("-msoft-float");
    CmdArgs.push_back("-mfloat-abi");
    CmdArgs.push_back("soft");
  } else {
    // Floating point operations and argument passing are hard.
    assert(ABI == mips::FloatABI::Hard && "Invalid float abi!");
    CmdArgs.push_back("-mfloat-abi");
    CmdArgs.push_back("hard");
  }

  if (Arg *A = Args.getLastArg(options::OPT_mxgot, options::OPT_mno_xgot)) {
    if (A->getOption().matches(options::OPT_mxgot)) {
      CmdArgs.push_back("-mllvm");
      CmdArgs.push_back("-mxgot");
    }
  }

  if (Arg *A = Args.getLastArg(options::OPT_mldc1_sdc1,
                               options::OPT_mno_ldc1_sdc1)) {
    if (A->getOption().matches(options::OPT_mno_ldc1_sdc1)) {
      CmdArgs.push_back("-mllvm");
      CmdArgs.push_back("-mno-ldc1-sdc1");
    }
  }

  if (Arg *A = Args.getLastArg(options::OPT_mcheck_zero_division,
                               options::OPT_mno_check_zero_division)) {
    if (A->getOption().matches(options::OPT_mno_check_zero_division)) {
      CmdArgs.push_back("-mllvm");
      CmdArgs.push_back("-mno-check-zero-division");
    }
  }

  if (Arg *A = Args.getLastArg(options::OPT_G)) {
    StringRef v = A->getValue();
    CmdArgs.push_back("-mllvm");
    CmdArgs.push_back(Args.MakeArgString("-mips-ssection-threshold=" + v));
    A->claim();
  }

  Arg *GPOpt = Args.getLastArg(options::OPT_mgpopt, options::OPT_mno_gpopt);
  Arg *ABICalls =
      Args.getLastArg(options::OPT_mabicalls, options::OPT_mno_abicalls);

  // -mabicalls is the default for many MIPS environments, even with -fno-pic.
  // -mgpopt is the default for static, -fno-pic environments but these two
  // options conflict. We want to be certain that -mno-abicalls -mgpopt is
  // the only case where -mllvm -mgpopt is passed.
  // NOTE: We need a warning here or in the backend to warn when -mgpopt is
  //       passed explicitly when compiling something with -mabicalls
  //       (implictly) in affect. Currently the warning is in the backend.
  //
  // When the ABI in use is  N64, we also need to determine the PIC mode that
  // is in use, as -fno-pic for N64 implies -mno-abicalls.
  bool NoABICalls =
      ABICalls && ABICalls->getOption().matches(options::OPT_mno_abicalls);

  llvm::Reloc::Model RelocationModel;
  unsigned PICLevel;
  bool IsPIE;
  std::tie(RelocationModel, PICLevel, IsPIE) =
      ParsePICArgs(getToolChain(), Args);

  NoABICalls = NoABICalls ||
               (RelocationModel == llvm::Reloc::Static && ABIName == "n64");

  bool WantGPOpt = GPOpt && GPOpt->getOption().matches(options::OPT_mgpopt);
  // We quietly ignore -mno-gpopt as the backend defaults to -mno-gpopt.
  if (NoABICalls && (!GPOpt || WantGPOpt)) {
    CmdArgs.push_back("-mllvm");
    CmdArgs.push_back("-mgpopt");

    Arg *LocalSData = Args.getLastArg(options::OPT_mlocal_sdata,
                                      options::OPT_mno_local_sdata);
    Arg *ExternSData = Args.getLastArg(options::OPT_mextern_sdata,
                                       options::OPT_mno_extern_sdata);
    Arg *EmbeddedData = Args.getLastArg(options::OPT_membedded_data,
                                        options::OPT_mno_embedded_data);
    if (LocalSData) {
      CmdArgs.push_back("-mllvm");
      if (LocalSData->getOption().matches(options::OPT_mlocal_sdata)) {
        CmdArgs.push_back("-mlocal-sdata=1");
      } else {
        CmdArgs.push_back("-mlocal-sdata=0");
      }
      LocalSData->claim();
    }

    if (ExternSData) {
      CmdArgs.push_back("-mllvm");
      if (ExternSData->getOption().matches(options::OPT_mextern_sdata)) {
        CmdArgs.push_back("-mextern-sdata=1");
      } else {
        CmdArgs.push_back("-mextern-sdata=0");
      }
      ExternSData->claim();
    }

    if (EmbeddedData) {
      CmdArgs.push_back("-mllvm");
      if (EmbeddedData->getOption().matches(options::OPT_membedded_data)) {
        CmdArgs.push_back("-membedded-data=1");
      } else {
        CmdArgs.push_back("-membedded-data=0");
      }
      EmbeddedData->claim();
    }

  } else if ((!ABICalls || (!NoABICalls && ABICalls)) && WantGPOpt)
    D.Diag(diag::warn_drv_unsupported_gpopt) << (ABICalls ? 0 : 1);

  if (GPOpt)
    GPOpt->claim();

  if (Arg *A = Args.getLastArg(options::OPT_mcompact_branches_EQ)) {
    StringRef Val = StringRef(A->getValue());
    if (mips::hasCompactBranches(CPUName)) {
      if (Val == "never" || Val == "always" || Val == "optimal") {
        CmdArgs.push_back("-mllvm");
        CmdArgs.push_back(Args.MakeArgString("-mips-compact-branches=" + Val));
      } else
        D.Diag(diag::err_drv_unsupported_option_argument)
            << A->getOption().getName() << Val;
    } else
      D.Diag(diag::warn_target_unsupported_compact_branches) << CPUName;
  }

  if (Arg *A = Args.getLastArg(options::OPT_mrelax_pic_calls,
                               options::OPT_mno_relax_pic_calls)) {
    if (A->getOption().matches(options::OPT_mno_relax_pic_calls)) {
      CmdArgs.push_back("-mllvm");
      CmdArgs.push_back("-mips-jalr-reloc=0");
    }
  }
}

void Clang::AddPPCTargetArgs(const ArgList &Args,
                             ArgStringList &CmdArgs) const {
  // Select the ABI to use.
  const char *ABIName = nullptr;
  if (getToolChain().getTriple().isOSLinux())
    switch (getToolChain().getArch()) {
    case llvm::Triple::ppc64: {
      // When targeting a processor that supports QPX, or if QPX is
      // specifically enabled, default to using the ABI that supports QPX (so
      // long as it is not specifically disabled).
      bool HasQPX = false;
      if (Arg *A = Args.getLastArg(options::OPT_mcpu_EQ))
        HasQPX = A->getValue() == StringRef("a2q");
      HasQPX = Args.hasFlag(options::OPT_mqpx, options::OPT_mno_qpx, HasQPX);
      if (HasQPX) {
        ABIName = "elfv1-qpx";
        break;
      }

      ABIName = "elfv1";
      break;
    }
    case llvm::Triple::ppc64le:
      ABIName = "elfv2";
      break;
    default:
      break;
    }

  bool IEEELongDouble = false;
  for (const Arg *A : Args.filtered(options::OPT_mabi_EQ)) {
    StringRef V = A->getValue();
    if (V == "ieeelongdouble")
      IEEELongDouble = true;
    else if (V == "ibmlongdouble")
      IEEELongDouble = false;
    else if (V != "altivec")
      // The ppc64 linux abis are all "altivec" abis by default. Accept and ignore
      // the option if given as we don't have backend support for any targets
      // that don't use the altivec abi.
      ABIName = A->getValue();
  }
  if (IEEELongDouble)
    CmdArgs.push_back("-mabi=ieeelongdouble");

  ppc::FloatABI FloatABI =
      ppc::getPPCFloatABI(getToolChain().getDriver(), Args);

  if (FloatABI == ppc::FloatABI::Soft) {
    // Floating point operations and argument passing are soft.
    CmdArgs.push_back("-msoft-float");
    CmdArgs.push_back("-mfloat-abi");
    CmdArgs.push_back("soft");
  } else {
    // Floating point operations and argument passing are hard.
    assert(FloatABI == ppc::FloatABI::Hard && "Invalid float abi!");
    CmdArgs.push_back("-mfloat-abi");
    CmdArgs.push_back("hard");
  }

  if (ABIName) {
    CmdArgs.push_back("-target-abi");
    CmdArgs.push_back(ABIName);
  }
}

void Clang::AddRISCVTargetArgs(const ArgList &Args,
                               ArgStringList &CmdArgs) const {
  const llvm::Triple &Triple = getToolChain().getTriple();
  StringRef ABIName = riscv::getRISCVABI(Args, Triple);

  CmdArgs.push_back("-target-abi");
  CmdArgs.push_back(ABIName.data());
}

void Clang::AddSparcTargetArgs(const ArgList &Args,
                               ArgStringList &CmdArgs) const {
  sparc::FloatABI FloatABI =
      sparc::getSparcFloatABI(getToolChain().getDriver(), Args);

  if (FloatABI == sparc::FloatABI::Soft) {
    // Floating point operations and argument passing are soft.
    CmdArgs.push_back("-msoft-float");
    CmdArgs.push_back("-mfloat-abi");
    CmdArgs.push_back("soft");
  } else {
    // Floating point operations and argument passing are hard.
    assert(FloatABI == sparc::FloatABI::Hard && "Invalid float abi!");
    CmdArgs.push_back("-mfloat-abi");
    CmdArgs.push_back("hard");
  }
}

void Clang::AddSystemZTargetArgs(const ArgList &Args,
                                 ArgStringList &CmdArgs) const {
  if (Args.hasFlag(options::OPT_mbackchain, options::OPT_mno_backchain, false))
    CmdArgs.push_back("-mbackchain");
}

void Clang::AddX86TargetArgs(const ArgList &Args,
                             ArgStringList &CmdArgs) const {
  if (!Args.hasFlag(options::OPT_mred_zone, options::OPT_mno_red_zone, true) ||
      Args.hasArg(options::OPT_mkernel) ||
      Args.hasArg(options::OPT_fapple_kext))
    CmdArgs.push_back("-disable-red-zone");

  if (!Args.hasFlag(options::OPT_mtls_direct_seg_refs,
                    options::OPT_mno_tls_direct_seg_refs, true))
    CmdArgs.push_back("-mno-tls-direct-seg-refs");

  // Default to avoid implicit floating-point for kernel/kext code, but allow
  // that to be overridden with -mno-soft-float.
  bool NoImplicitFloat = (Args.hasArg(options::OPT_mkernel) ||
                          Args.hasArg(options::OPT_fapple_kext));
  if (Arg *A = Args.getLastArg(
          options::OPT_msoft_float, options::OPT_mno_soft_float,
          options::OPT_mimplicit_float, options::OPT_mno_implicit_float)) {
    const Option &O = A->getOption();
    NoImplicitFloat = (O.matches(options::OPT_mno_implicit_float) ||
                       O.matches(options::OPT_msoft_float));
  }
  if (NoImplicitFloat)
    CmdArgs.push_back("-no-implicit-float");

  if (Arg *A = Args.getLastArg(options::OPT_masm_EQ)) {
    StringRef Value = A->getValue();
    if (Value == "intel" || Value == "att") {
      CmdArgs.push_back("-mllvm");
      CmdArgs.push_back(Args.MakeArgString("-x86-asm-syntax=" + Value));
    } else {
      getToolChain().getDriver().Diag(diag::err_drv_unsupported_option_argument)
          << A->getOption().getName() << Value;
    }
  } else if (getToolChain().getDriver().IsCLMode()) {
    CmdArgs.push_back("-mllvm");
    CmdArgs.push_back("-x86-asm-syntax=intel");
  }

  // Set flags to support MCU ABI.
  if (Args.hasFlag(options::OPT_miamcu, options::OPT_mno_iamcu, false)) {
    CmdArgs.push_back("-mfloat-abi");
    CmdArgs.push_back("soft");
    CmdArgs.push_back("-mstack-alignment=4");
  }
}

void Clang::AddHexagonTargetArgs(const ArgList &Args,
                                 ArgStringList &CmdArgs) const {
  CmdArgs.push_back("-mqdsp6-compat");
  CmdArgs.push_back("-Wreturn-type");

  if (auto G = toolchains::HexagonToolChain::getSmallDataThreshold(Args)) {
    CmdArgs.push_back("-mllvm");
    CmdArgs.push_back(Args.MakeArgString("-hexagon-small-data-threshold=" +
                                         Twine(G.getValue())));
  }

  if (!Args.hasArg(options::OPT_fno_short_enums))
    CmdArgs.push_back("-fshort-enums");
  if (Args.getLastArg(options::OPT_mieee_rnd_near)) {
    CmdArgs.push_back("-mllvm");
    CmdArgs.push_back("-enable-hexagon-ieee-rnd-near");
  }
  CmdArgs.push_back("-mllvm");
  CmdArgs.push_back("-machine-sink-split=0");
}

void Clang::AddLanaiTargetArgs(const ArgList &Args,
                               ArgStringList &CmdArgs) const {
  if (Arg *A = Args.getLastArg(options::OPT_mcpu_EQ)) {
    StringRef CPUName = A->getValue();

    CmdArgs.push_back("-target-cpu");
    CmdArgs.push_back(Args.MakeArgString(CPUName));
  }
  if (Arg *A = Args.getLastArg(options::OPT_mregparm_EQ)) {
    StringRef Value = A->getValue();
    // Only support mregparm=4 to support old usage. Report error for all other
    // cases.
    int Mregparm;
    if (Value.getAsInteger(10, Mregparm)) {
      if (Mregparm != 4) {
        getToolChain().getDriver().Diag(
            diag::err_drv_unsupported_option_argument)
            << A->getOption().getName() << Value;
      }
    }
  }
}

void Clang::AddWebAssemblyTargetArgs(const ArgList &Args,
                                     ArgStringList &CmdArgs) const {
  // Default to "hidden" visibility.
  if (!Args.hasArg(options::OPT_fvisibility_EQ,
                   options::OPT_fvisibility_ms_compat)) {
    CmdArgs.push_back("-fvisibility");
    CmdArgs.push_back("hidden");
  }
}

void Clang::DumpCompilationDatabase(Compilation &C, StringRef Filename,
                                    StringRef Target, const InputInfo &Output,
                                    const InputInfo &Input, const ArgList &Args) const {
  // If this is a dry run, do not create the compilation database file.
  if (C.getArgs().hasArg(options::OPT__HASH_HASH_HASH))
    return;

  using llvm::yaml::escape;
  const Driver &D = getToolChain().getDriver();

  if (!CompilationDatabase) {
    std::error_code EC;
    auto File = std::make_unique<llvm::raw_fd_ostream>(Filename, EC,
                                                        llvm::sys::fs::OF_Text);
    if (EC) {
      D.Diag(clang::diag::err_drv_compilationdatabase) << Filename
                                                       << EC.message();
      return;
    }
    CompilationDatabase = std::move(File);
  }
  auto &CDB = *CompilationDatabase;
  auto CWD = D.getVFS().getCurrentWorkingDirectory();
  if (!CWD)
    CWD = ".";
  CDB << "{ \"directory\": \"" << escape(*CWD) << "\"";
  CDB << ", \"file\": \"" << escape(Input.getFilename()) << "\"";
  CDB << ", \"output\": \"" << escape(Output.getFilename()) << "\"";
  CDB << ", \"arguments\": [\"" << escape(D.ClangExecutable) << "\"";
  SmallString<128> Buf;
  Buf = "-x";
  Buf += types::getTypeName(Input.getType());
  CDB << ", \"" << escape(Buf) << "\"";
  if (!D.SysRoot.empty() && !Args.hasArg(options::OPT__sysroot_EQ)) {
    Buf = "--sysroot=";
    Buf += D.SysRoot;
    CDB << ", \"" << escape(Buf) << "\"";
  }
  CDB << ", \"" << escape(Input.getFilename()) << "\"";
  for (auto &A: Args) {
    auto &O = A->getOption();
    // Skip language selection, which is positional.
    if (O.getID() == options::OPT_x)
      continue;
    // Skip writing dependency output and the compilation database itself.
    if (O.getGroup().isValid() && O.getGroup().getID() == options::OPT_M_Group)
      continue;
    if (O.getID() == options::OPT_gen_cdb_fragment_path)
      continue;
    // Skip inputs.
    if (O.getKind() == Option::InputClass)
      continue;
    // All other arguments are quoted and appended.
    ArgStringList ASL;
    A->render(Args, ASL);
    for (auto &it: ASL)
      CDB << ", \"" << escape(it) << "\"";
  }
  Buf = "--target=";
  Buf += Target;
  CDB << ", \"" << escape(Buf) << "\"]},\n";
}

void Clang::DumpCompilationDatabaseFragmentToDir(
    StringRef Dir, Compilation &C, StringRef Target, const InputInfo &Output,
    const InputInfo &Input, const llvm::opt::ArgList &Args) const {
  // If this is a dry run, do not create the compilation database file.
  if (C.getArgs().hasArg(options::OPT__HASH_HASH_HASH))
    return;

  if (CompilationDatabase)
    DumpCompilationDatabase(C, "", Target, Output, Input, Args);

  SmallString<256> Path = Dir;
  const auto &Driver = C.getDriver();
  Driver.getVFS().makeAbsolute(Path);
  auto Err = llvm::sys::fs::create_directory(Path, /*IgnoreExisting=*/true);
  if (Err) {
    Driver.Diag(diag::err_drv_compilationdatabase) << Dir << Err.message();
    return;
  }

  llvm::sys::path::append(
      Path,
      Twine(llvm::sys::path::filename(Input.getFilename())) + ".%%%%.json");
  int FD;
  SmallString<256> TempPath;
  Err = llvm::sys::fs::createUniqueFile(Path, FD, TempPath);
  if (Err) {
    Driver.Diag(diag::err_drv_compilationdatabase) << Path << Err.message();
    return;
  }
  CompilationDatabase =
      std::make_unique<llvm::raw_fd_ostream>(FD, /*shouldClose=*/true);
  DumpCompilationDatabase(C, "", Target, Output, Input, Args);
}

static void CollectArgsForIntegratedAssembler(Compilation &C,
                                              const ArgList &Args,
                                              ArgStringList &CmdArgs,
                                              const Driver &D) {
  if (UseRelaxAll(C, Args))
    CmdArgs.push_back("-mrelax-all");

  // Only default to -mincremental-linker-compatible if we think we are
  // targeting the MSVC linker.
  bool DefaultIncrementalLinkerCompatible =
      C.getDefaultToolChain().getTriple().isWindowsMSVCEnvironment();
  if (Args.hasFlag(options::OPT_mincremental_linker_compatible,
                   options::OPT_mno_incremental_linker_compatible,
                   DefaultIncrementalLinkerCompatible))
    CmdArgs.push_back("-mincremental-linker-compatible");

  switch (C.getDefaultToolChain().getArch()) {
  case llvm::Triple::arm:
  case llvm::Triple::armeb:
  case llvm::Triple::thumb:
  case llvm::Triple::thumbeb:
    if (Arg *A = Args.getLastArg(options::OPT_mimplicit_it_EQ)) {
      StringRef Value = A->getValue();
      if (Value == "always" || Value == "never" || Value == "arm" ||
          Value == "thumb") {
        CmdArgs.push_back("-mllvm");
        CmdArgs.push_back(Args.MakeArgString("-arm-implicit-it=" + Value));
      } else {
        D.Diag(diag::err_drv_unsupported_option_argument)
            << A->getOption().getName() << Value;
      }
    }
    break;
  default:
    break;
  }

  // If you add more args here, also add them to the block below that
  // starts with "// If CollectArgsForIntegratedAssembler() isn't called below".

  // When passing -I arguments to the assembler we sometimes need to
  // unconditionally take the next argument.  For example, when parsing
  // '-Wa,-I -Wa,foo' we need to accept the -Wa,foo arg after seeing the
  // -Wa,-I arg and when parsing '-Wa,-I,foo' we need to accept the 'foo'
  // arg after parsing the '-I' arg.
  bool TakeNextArg = false;

  bool UseRelaxRelocations = C.getDefaultToolChain().useRelaxRelocations();
  bool UseNoExecStack = C.getDefaultToolChain().isNoExecStackDefault();
  const char *MipsTargetFeature = nullptr;
  for (const Arg *A :
       Args.filtered(options::OPT_Wa_COMMA, options::OPT_Xassembler)) {
    A->claim();

    for (StringRef Value : A->getValues()) {
      if (TakeNextArg) {
        CmdArgs.push_back(Value.data());
        TakeNextArg = false;
        continue;
      }

      if (C.getDefaultToolChain().getTriple().isOSBinFormatCOFF() &&
          Value == "-mbig-obj")
        continue; // LLVM handles bigobj automatically

      switch (C.getDefaultToolChain().getArch()) {
      default:
        break;
      case llvm::Triple::thumb:
      case llvm::Triple::thumbeb:
      case llvm::Triple::arm:
      case llvm::Triple::armeb:
        if (Value == "-mthumb")
          // -mthumb has already been processed in ComputeLLVMTriple()
          // recognize but skip over here.
          continue;
        break;
      case llvm::Triple::mips:
      case llvm::Triple::mipsel:
      case llvm::Triple::mips64:
      case llvm::Triple::mips64el:
        if (Value == "--trap") {
          CmdArgs.push_back("-target-feature");
          CmdArgs.push_back("+use-tcc-in-div");
          continue;
        }
        if (Value == "--break") {
          CmdArgs.push_back("-target-feature");
          CmdArgs.push_back("-use-tcc-in-div");
          continue;
        }
        if (Value.startswith("-msoft-float")) {
          CmdArgs.push_back("-target-feature");
          CmdArgs.push_back("+soft-float");
          continue;
        }
        if (Value.startswith("-mhard-float")) {
          CmdArgs.push_back("-target-feature");
          CmdArgs.push_back("-soft-float");
          continue;
        }

        MipsTargetFeature = llvm::StringSwitch<const char *>(Value)
                                .Case("-mips1", "+mips1")
                                .Case("-mips2", "+mips2")
                                .Case("-mips3", "+mips3")
                                .Case("-mips4", "+mips4")
                                .Case("-mips5", "+mips5")
                                .Case("-mips32", "+mips32")
                                .Case("-mips32r2", "+mips32r2")
                                .Case("-mips32r3", "+mips32r3")
                                .Case("-mips32r5", "+mips32r5")
                                .Case("-mips32r6", "+mips32r6")
                                .Case("-mips64", "+mips64")
                                .Case("-mips64r2", "+mips64r2")
                                .Case("-mips64r3", "+mips64r3")
                                .Case("-mips64r5", "+mips64r5")
                                .Case("-mips64r6", "+mips64r6")
                                .Default(nullptr);
        if (MipsTargetFeature)
          continue;
      }

      if (Value == "-force_cpusubtype_ALL") {
        // Do nothing, this is the default and we don't support anything else.
      } else if (Value == "-L") {
        CmdArgs.push_back("-msave-temp-labels");
      } else if (Value == "--fatal-warnings") {
        CmdArgs.push_back("-massembler-fatal-warnings");
      } else if (Value == "--no-warn") {
        CmdArgs.push_back("-massembler-no-warn");
      } else if (Value == "--noexecstack") {
        UseNoExecStack = true;
      } else if (Value.startswith("-compress-debug-sections") ||
                 Value.startswith("--compress-debug-sections") ||
                 Value == "-nocompress-debug-sections" ||
                 Value == "--nocompress-debug-sections") {
        CmdArgs.push_back(Value.data());
      } else if (Value == "-mrelax-relocations=yes" ||
                 Value == "--mrelax-relocations=yes") {
        UseRelaxRelocations = true;
      } else if (Value == "-mrelax-relocations=no" ||
                 Value == "--mrelax-relocations=no") {
        UseRelaxRelocations = false;
      } else if (Value.startswith("-I")) {
        CmdArgs.push_back(Value.data());
        // We need to consume the next argument if the current arg is a plain
        // -I. The next arg will be the include directory.
        if (Value == "-I")
          TakeNextArg = true;
      } else if (Value.startswith("-gdwarf-")) {
        // "-gdwarf-N" options are not cc1as options.
        unsigned DwarfVersion = DwarfVersionNum(Value);
        if (DwarfVersion == 0) { // Send it onward, and let cc1as complain.
          CmdArgs.push_back(Value.data());
        } else {
          RenderDebugEnablingArgs(Args, CmdArgs,
                                  codegenoptions::LimitedDebugInfo,
                                  DwarfVersion, llvm::DebuggerKind::Default);
        }
      } else if (Value.startswith("-mcpu") || Value.startswith("-mfpu") ||
                 Value.startswith("-mhwdiv") || Value.startswith("-march")) {
        // Do nothing, we'll validate it later.
      } else if (Value == "-defsym") {
          if (A->getNumValues() != 2) {
            D.Diag(diag::err_drv_defsym_invalid_format) << Value;
            break;
          }
          const char *S = A->getValue(1);
          auto Pair = StringRef(S).split('=');
          auto Sym = Pair.first;
          auto SVal = Pair.second;

          if (Sym.empty() || SVal.empty()) {
            D.Diag(diag::err_drv_defsym_invalid_format) << S;
            break;
          }
          int64_t IVal;
          if (SVal.getAsInteger(0, IVal)) {
            D.Diag(diag::err_drv_defsym_invalid_symval) << SVal;
            break;
          }
          CmdArgs.push_back(Value.data());
          TakeNextArg = true;
      } else if (Value == "-fdebug-compilation-dir") {
        CmdArgs.push_back("-fdebug-compilation-dir");
        TakeNextArg = true;
      } else {
        D.Diag(diag::err_drv_unsupported_option_argument)
            << A->getOption().getName() << Value;
      }
    }
  }
  if (UseRelaxRelocations)
    CmdArgs.push_back("--mrelax-relocations");
  if (UseNoExecStack)
    CmdArgs.push_back("-mnoexecstack");
  if (MipsTargetFeature != nullptr) {
    CmdArgs.push_back("-target-feature");
    CmdArgs.push_back(MipsTargetFeature);
  }

  // forward -fembed-bitcode to assmebler
  if (C.getDriver().embedBitcodeEnabled() ||
      C.getDriver().embedBitcodeMarkerOnly())
    Args.AddLastArg(CmdArgs, options::OPT_fembed_bitcode_EQ);
}

static void RenderFloatingPointOptions(const ToolChain &TC, const Driver &D,
                                       bool OFastEnabled, const ArgList &Args,
                                       ArgStringList &CmdArgs) {
  // Handle various floating point optimization flags, mapping them to the
  // appropriate LLVM code generation flags. This is complicated by several
  // "umbrella" flags, so we do this by stepping through the flags incrementally
  // adjusting what we think is enabled/disabled, then at the end setting the
  // LLVM flags based on the final state.
  bool HonorINFs = true;
  bool HonorNaNs = true;
  // -fmath-errno is the default on some platforms, e.g. BSD-derived OSes.
  bool MathErrno = TC.IsMathErrnoDefault();
  bool AssociativeMath = false;
  bool ReciprocalMath = false;
  bool SignedZeros = true;
  bool TrappingMath = true;
  StringRef DenormalFPMath = "";
  StringRef FPContract = "";

  if (const Arg *A = Args.getLastArg(options::OPT_flimited_precision_EQ)) {
    CmdArgs.push_back("-mlimit-float-precision");
    CmdArgs.push_back(A->getValue());
  }

  for (const Arg *A : Args) {
    switch (A->getOption().getID()) {
    // If this isn't an FP option skip the claim below
    default: continue;

    // Options controlling individual features
    case options::OPT_fhonor_infinities:    HonorINFs = true;         break;
    case options::OPT_fno_honor_infinities: HonorINFs = false;        break;
    case options::OPT_fhonor_nans:          HonorNaNs = true;         break;
    case options::OPT_fno_honor_nans:       HonorNaNs = false;        break;
    case options::OPT_fmath_errno:          MathErrno = true;         break;
    case options::OPT_fno_math_errno:       MathErrno = false;        break;
    case options::OPT_fassociative_math:    AssociativeMath = true;   break;
    case options::OPT_fno_associative_math: AssociativeMath = false;  break;
    case options::OPT_freciprocal_math:     ReciprocalMath = true;    break;
    case options::OPT_fno_reciprocal_math:  ReciprocalMath = false;   break;
    case options::OPT_fsigned_zeros:        SignedZeros = true;       break;
    case options::OPT_fno_signed_zeros:     SignedZeros = false;      break;
    case options::OPT_ftrapping_math:       TrappingMath = true;      break;
    case options::OPT_fno_trapping_math:    TrappingMath = false;     break;

    case options::OPT_fdenormal_fp_math_EQ:
      DenormalFPMath = A->getValue();
      break;

    // Validate and pass through -fp-contract option.
    case options::OPT_ffp_contract: {
      StringRef Val = A->getValue();
      if (Val == "fast" || Val == "on" || Val == "off")
        FPContract = Val;
      else
        D.Diag(diag::err_drv_unsupported_option_argument)
            << A->getOption().getName() << Val;
      break;
    }

    case options::OPT_ffinite_math_only:
      HonorINFs = false;
      HonorNaNs = false;
      break;
    case options::OPT_fno_finite_math_only:
      HonorINFs = true;
      HonorNaNs = true;
      break;

    case options::OPT_funsafe_math_optimizations:
      AssociativeMath = true;
      ReciprocalMath = true;
      SignedZeros = false;
      TrappingMath = false;
      break;
    case options::OPT_fno_unsafe_math_optimizations:
      AssociativeMath = false;
      ReciprocalMath = false;
      SignedZeros = true;
      TrappingMath = true;
      // -fno_unsafe_math_optimizations restores default denormal handling
      DenormalFPMath = "";
      break;

    case options::OPT_Ofast:
      // If -Ofast is the optimization level, then -ffast-math should be enabled
      if (!OFastEnabled)
        continue;
      LLVM_FALLTHROUGH;
    case options::OPT_ffast_math:
      HonorINFs = false;
      HonorNaNs = false;
      MathErrno = false;
      AssociativeMath = true;
      ReciprocalMath = true;
      SignedZeros = false;
      TrappingMath = false;
      // If fast-math is set then set the fp-contract mode to fast.
      FPContract = "fast";
      break;
    case options::OPT_fno_fast_math:
      HonorINFs = true;
      HonorNaNs = true;
      // Turning on -ffast-math (with either flag) removes the need for
      // MathErrno. However, turning *off* -ffast-math merely restores the
      // toolchain default (which may be false).
      MathErrno = TC.IsMathErrnoDefault();
      AssociativeMath = false;
      ReciprocalMath = false;
      SignedZeros = true;
      TrappingMath = true;
      // -fno_fast_math restores default denormal and fpcontract handling
      DenormalFPMath = "";
      FPContract = "";
      break;
    }

    // If we handled this option claim it
    A->claim();
  }

  if (!HonorINFs)
    CmdArgs.push_back("-menable-no-infs");

  if (!HonorNaNs)
    CmdArgs.push_back("-menable-no-nans");

  if (MathErrno)
    CmdArgs.push_back("-fmath-errno");

  if (!MathErrno && AssociativeMath && ReciprocalMath && !SignedZeros &&
      !TrappingMath)
    CmdArgs.push_back("-menable-unsafe-fp-math");

  if (!SignedZeros)
    CmdArgs.push_back("-fno-signed-zeros");

  if (AssociativeMath && !SignedZeros && !TrappingMath)
    CmdArgs.push_back("-mreassociate");

  if (ReciprocalMath)
    CmdArgs.push_back("-freciprocal-math");

  if (!TrappingMath)
    CmdArgs.push_back("-fno-trapping-math");

  if (!DenormalFPMath.empty())
    CmdArgs.push_back(
        Args.MakeArgString("-fdenormal-fp-math=" + DenormalFPMath));

  if (!FPContract.empty())
    CmdArgs.push_back(Args.MakeArgString("-ffp-contract=" + FPContract));

  ParseMRecip(D, Args, CmdArgs);

  // -ffast-math enables the __FAST_MATH__ preprocessor macro, but check for the
  // individual features enabled by -ffast-math instead of the option itself as
  // that's consistent with gcc's behaviour.
  if (!HonorINFs && !HonorNaNs && !MathErrno && AssociativeMath &&
      ReciprocalMath && !SignedZeros && !TrappingMath)
    CmdArgs.push_back("-ffast-math");

  // Handle __FINITE_MATH_ONLY__ similarly.
  if (!HonorINFs && !HonorNaNs)
    CmdArgs.push_back("-ffinite-math-only");

  if (const Arg *A = Args.getLastArg(options::OPT_mfpmath_EQ)) {
    CmdArgs.push_back("-mfpmath");
    CmdArgs.push_back(A->getValue());
  }

  // Disable a codegen optimization for floating-point casts.
  if (Args.hasFlag(options::OPT_fno_strict_float_cast_overflow,
                   options::OPT_fstrict_float_cast_overflow, false))
    CmdArgs.push_back("-fno-strict-float-cast-overflow");
}

static void RenderAnalyzerOptions(const ArgList &Args, ArgStringList &CmdArgs,
                                  const llvm::Triple &Triple,
                                  const InputInfo &Input) {
  // Enable region store model by default.
  CmdArgs.push_back("-analyzer-store=region");

  // Treat blocks as analysis entry points.
  CmdArgs.push_back("-analyzer-opt-analyze-nested-blocks");

  // Add default argument set.
  if (!Args.hasArg(options::OPT__analyzer_no_default_checks)) {
    CmdArgs.push_back("-analyzer-checker=core");
    CmdArgs.push_back("-analyzer-checker=apiModeling");

    if (!Triple.isWindowsMSVCEnvironment()) {
      CmdArgs.push_back("-analyzer-checker=unix");
    } else {
      // Enable "unix" checkers that also work on Windows.
      CmdArgs.push_back("-analyzer-checker=unix.API");
      CmdArgs.push_back("-analyzer-checker=unix.Malloc");
      CmdArgs.push_back("-analyzer-checker=unix.MallocSizeof");
      CmdArgs.push_back("-analyzer-checker=unix.MismatchedDeallocator");
      CmdArgs.push_back("-analyzer-checker=unix.cstring.BadSizeArg");
      CmdArgs.push_back("-analyzer-checker=unix.cstring.NullArg");
    }

    // Disable some unix checkers for PS4.
    if (Triple.isPS4CPU()) {
      CmdArgs.push_back("-analyzer-disable-checker=unix.API");
      CmdArgs.push_back("-analyzer-disable-checker=unix.Vfork");
    }

    if (Triple.isOSDarwin())
      CmdArgs.push_back("-analyzer-checker=osx");

    CmdArgs.push_back("-analyzer-checker=deadcode");

    if (types::isCXX(Input.getType()))
      CmdArgs.push_back("-analyzer-checker=cplusplus");

    if (!Triple.isPS4CPU()) {
      CmdArgs.push_back("-analyzer-checker=security.insecureAPI.UncheckedReturn");
      CmdArgs.push_back("-analyzer-checker=security.insecureAPI.getpw");
      CmdArgs.push_back("-analyzer-checker=security.insecureAPI.gets");
      CmdArgs.push_back("-analyzer-checker=security.insecureAPI.mktemp");
      CmdArgs.push_back("-analyzer-checker=security.insecureAPI.mkstemp");
      CmdArgs.push_back("-analyzer-checker=security.insecureAPI.vfork");
    }

    // Default nullability checks.
    CmdArgs.push_back("-analyzer-checker=nullability.NullPassedToNonnull");
    CmdArgs.push_back("-analyzer-checker=nullability.NullReturnedFromNonnull");
  }

  // Set the output format. The default is plist, for (lame) historical reasons.
  CmdArgs.push_back("-analyzer-output");
  if (Arg *A = Args.getLastArg(options::OPT__analyzer_output))
    CmdArgs.push_back(A->getValue());
  else
    CmdArgs.push_back("plist");

  // Disable the presentation of standard compiler warnings when using
  // --analyze.  We only want to show static analyzer diagnostics or frontend
  // errors.
  CmdArgs.push_back("-w");

  // Add -Xanalyzer arguments when running as analyzer.
  Args.AddAllArgValues(CmdArgs, options::OPT_Xanalyzer);
}

static void RenderSSPOptions(const ToolChain &TC, const ArgList &Args,
                             ArgStringList &CmdArgs, bool KernelOrKext) {
  const llvm::Triple &EffectiveTriple = TC.getEffectiveTriple();

  // NVPTX doesn't support stack protectors; from the compiler's perspective, it
  // doesn't even have a stack!
  if (EffectiveTriple.isNVPTX())
    return;

  // -stack-protector=0 is default.
  unsigned StackProtectorLevel = 0;
  unsigned DefaultStackProtectorLevel =
      TC.GetDefaultStackProtectorLevel(KernelOrKext);

  if (Arg *A = Args.getLastArg(options::OPT_fno_stack_protector,
                               options::OPT_fstack_protector_all,
                               options::OPT_fstack_protector_strong,
                               options::OPT_fstack_protector)) {
    if (A->getOption().matches(options::OPT_fstack_protector))
      StackProtectorLevel =
          std::max<unsigned>(LangOptions::SSPOn, DefaultStackProtectorLevel);
    else if (A->getOption().matches(options::OPT_fstack_protector_strong))
      StackProtectorLevel = LangOptions::SSPStrong;
    else if (A->getOption().matches(options::OPT_fstack_protector_all))
      StackProtectorLevel = LangOptions::SSPReq;
  } else {
    StackProtectorLevel = DefaultStackProtectorLevel;
  }

  if (StackProtectorLevel) {
    CmdArgs.push_back("-stack-protector");
    CmdArgs.push_back(Args.MakeArgString(Twine(StackProtectorLevel)));
  }

  // --param ssp-buffer-size=
  for (const Arg *A : Args.filtered(options::OPT__param)) {
    StringRef Str(A->getValue());
    if (Str.startswith("ssp-buffer-size=")) {
      if (StackProtectorLevel) {
        CmdArgs.push_back("-stack-protector-buffer-size");
        // FIXME: Verify the argument is a valid integer.
        CmdArgs.push_back(Args.MakeArgString(Str.drop_front(16)));
      }
      A->claim();
    }
  }
}

static void RenderTrivialAutoVarInitOptions(const Driver &D,
                                            const ToolChain &TC,
                                            const ArgList &Args,
                                            ArgStringList &CmdArgs) {
  auto DefaultTrivialAutoVarInit = TC.GetDefaultTrivialAutoVarInit();
  StringRef TrivialAutoVarInit = "";

  for (const Arg *A : Args) {
    switch (A->getOption().getID()) {
    default:
      continue;
    case options::OPT_ftrivial_auto_var_init: {
      A->claim();
      StringRef Val = A->getValue();
      if (Val == "uninitialized" || Val == "zero" || Val == "pattern")
        TrivialAutoVarInit = Val;
      else
        D.Diag(diag::err_drv_unsupported_option_argument)
            << A->getOption().getName() << Val;
      break;
    }
    }
  }

  if (TrivialAutoVarInit.empty())
    switch (DefaultTrivialAutoVarInit) {
    case LangOptions::TrivialAutoVarInitKind::Uninitialized:
      break;
    case LangOptions::TrivialAutoVarInitKind::Pattern:
      TrivialAutoVarInit = "pattern";
      break;
    case LangOptions::TrivialAutoVarInitKind::Zero:
      TrivialAutoVarInit = "zero";
      break;
    }

  if (!TrivialAutoVarInit.empty()) {
    if (TrivialAutoVarInit == "zero" && !Args.hasArg(options::OPT_enable_trivial_var_init_zero))
      D.Diag(diag::err_drv_trivial_auto_var_init_zero_disabled);
    CmdArgs.push_back(
        Args.MakeArgString("-ftrivial-auto-var-init=" + TrivialAutoVarInit));
  }
}

static void RenderOpenCLOptions(const ArgList &Args, ArgStringList &CmdArgs) {
  const unsigned ForwardedArguments[] = {
      options::OPT_cl_opt_disable,
      options::OPT_cl_strict_aliasing,
      options::OPT_cl_single_precision_constant,
      options::OPT_cl_finite_math_only,
      options::OPT_cl_kernel_arg_info,
      options::OPT_cl_unsafe_math_optimizations,
      options::OPT_cl_fast_relaxed_math,
      options::OPT_cl_mad_enable,
      options::OPT_cl_no_signed_zeros,
      options::OPT_cl_denorms_are_zero,
      options::OPT_cl_fp32_correctly_rounded_divide_sqrt,
      options::OPT_cl_uniform_work_group_size
  };

  if (Arg *A = Args.getLastArg(options::OPT_cl_std_EQ)) {
    std::string CLStdStr = std::string("-cl-std=") + A->getValue();
    CmdArgs.push_back(Args.MakeArgString(CLStdStr));
  }

  for (const auto &Arg : ForwardedArguments)
    if (const auto *A = Args.getLastArg(Arg))
      CmdArgs.push_back(Args.MakeArgString(A->getOption().getPrefixedName()));
}

static void RenderARCMigrateToolOptions(const Driver &D, const ArgList &Args,
                                        ArgStringList &CmdArgs) {
  bool ARCMTEnabled = false;
  if (!Args.hasArg(options::OPT_fno_objc_arc, options::OPT_fobjc_arc)) {
    if (const Arg *A = Args.getLastArg(options::OPT_ccc_arcmt_check,
                                       options::OPT_ccc_arcmt_modify,
                                       options::OPT_ccc_arcmt_migrate)) {
      ARCMTEnabled = true;
      switch (A->getOption().getID()) {
      default: llvm_unreachable("missed a case");
      case options::OPT_ccc_arcmt_check:
        CmdArgs.push_back("-arcmt-check");
        break;
      case options::OPT_ccc_arcmt_modify:
        CmdArgs.push_back("-arcmt-modify");
        break;
      case options::OPT_ccc_arcmt_migrate:
        CmdArgs.push_back("-arcmt-migrate");
        CmdArgs.push_back("-mt-migrate-directory");
        CmdArgs.push_back(A->getValue());

        Args.AddLastArg(CmdArgs, options::OPT_arcmt_migrate_report_output);
        Args.AddLastArg(CmdArgs, options::OPT_arcmt_migrate_emit_arc_errors);
        break;
      }
    }
  } else {
    Args.ClaimAllArgs(options::OPT_ccc_arcmt_check);
    Args.ClaimAllArgs(options::OPT_ccc_arcmt_modify);
    Args.ClaimAllArgs(options::OPT_ccc_arcmt_migrate);
  }

  if (const Arg *A = Args.getLastArg(options::OPT_ccc_objcmt_migrate)) {
    if (ARCMTEnabled)
      D.Diag(diag::err_drv_argument_not_allowed_with)
          << A->getAsString(Args) << "-ccc-arcmt-migrate";

    CmdArgs.push_back("-mt-migrate-directory");
    CmdArgs.push_back(A->getValue());

    if (!Args.hasArg(options::OPT_objcmt_migrate_literals,
                     options::OPT_objcmt_migrate_subscripting,
                     options::OPT_objcmt_migrate_property)) {
      // None specified, means enable them all.
      CmdArgs.push_back("-objcmt-migrate-literals");
      CmdArgs.push_back("-objcmt-migrate-subscripting");
      CmdArgs.push_back("-objcmt-migrate-property");
    } else {
      Args.AddLastArg(CmdArgs, options::OPT_objcmt_migrate_literals);
      Args.AddLastArg(CmdArgs, options::OPT_objcmt_migrate_subscripting);
      Args.AddLastArg(CmdArgs, options::OPT_objcmt_migrate_property);
    }
  } else {
    Args.AddLastArg(CmdArgs, options::OPT_objcmt_migrate_literals);
    Args.AddLastArg(CmdArgs, options::OPT_objcmt_migrate_subscripting);
    Args.AddLastArg(CmdArgs, options::OPT_objcmt_migrate_property);
    Args.AddLastArg(CmdArgs, options::OPT_objcmt_migrate_all);
    Args.AddLastArg(CmdArgs, options::OPT_objcmt_migrate_readonly_property);
    Args.AddLastArg(CmdArgs, options::OPT_objcmt_migrate_readwrite_property);
    Args.AddLastArg(CmdArgs, options::OPT_objcmt_migrate_property_dot_syntax);
    Args.AddLastArg(CmdArgs, options::OPT_objcmt_migrate_annotation);
    Args.AddLastArg(CmdArgs, options::OPT_objcmt_migrate_instancetype);
    Args.AddLastArg(CmdArgs, options::OPT_objcmt_migrate_nsmacros);
    Args.AddLastArg(CmdArgs, options::OPT_objcmt_migrate_protocol_conformance);
    Args.AddLastArg(CmdArgs, options::OPT_objcmt_atomic_property);
    Args.AddLastArg(CmdArgs, options::OPT_objcmt_returns_innerpointer_property);
    Args.AddLastArg(CmdArgs, options::OPT_objcmt_ns_nonatomic_iosonly);
    Args.AddLastArg(CmdArgs, options::OPT_objcmt_migrate_designated_init);
    Args.AddLastArg(CmdArgs, options::OPT_objcmt_whitelist_dir_path);
  }
}

static void RenderBuiltinOptions(const ToolChain &TC, const llvm::Triple &T,
                                 const ArgList &Args, ArgStringList &CmdArgs) {
  // -fbuiltin is default unless -mkernel is used.
  bool UseBuiltins =
      Args.hasFlag(options::OPT_fbuiltin, options::OPT_fno_builtin,
                   !Args.hasArg(options::OPT_mkernel));
  if (!UseBuiltins)
    CmdArgs.push_back("-fno-builtin");

  // -ffreestanding implies -fno-builtin.
  if (Args.hasArg(options::OPT_ffreestanding))
    UseBuiltins = false;

  // Process the -fno-builtin-* options.
  for (const auto &Arg : Args) {
    const Option &O = Arg->getOption();
    if (!O.matches(options::OPT_fno_builtin_))
      continue;

    Arg->claim();

    // If -fno-builtin is specified, then there's no need to pass the option to
    // the frontend.
    if (!UseBuiltins)
      continue;

    StringRef FuncName = Arg->getValue();
    CmdArgs.push_back(Args.MakeArgString("-fno-builtin-" + FuncName));
  }

  // le32-specific flags:
  //  -fno-math-builtin: clang should not convert math builtins to intrinsics
  //                     by default.
  if (TC.getArch() == llvm::Triple::le32)
    CmdArgs.push_back("-fno-math-builtin");
}

void Driver::getDefaultModuleCachePath(SmallVectorImpl<char> &Result) {
  llvm::sys::path::system_temp_directory(/*erasedOnReboot=*/false, Result);
  llvm::sys::path::append(Result, "org.llvm.clang.");
  appendUserToPath(Result);
  llvm::sys::path::append(Result, "ModuleCache");
}

static void RenderModulesOptions(Compilation &C, const Driver &D,
                                 const ArgList &Args, const InputInfo &Input,
                                 const InputInfo &Output,
                                 ArgStringList &CmdArgs, bool &HaveModules) {
  // -fmodules enables the use of precompiled modules (off by default).
  // Users can pass -fno-cxx-modules to turn off modules support for
  // C++/Objective-C++ programs.
  bool HaveClangModules = false;
  if (Args.hasFlag(options::OPT_fmodules, options::OPT_fno_modules, false)) {
    bool AllowedInCXX = Args.hasFlag(options::OPT_fcxx_modules,
                                     options::OPT_fno_cxx_modules, true);
    if (AllowedInCXX || !types::isCXX(Input.getType())) {
      CmdArgs.push_back("-fmodules");
      HaveClangModules = true;
    }
  }

  HaveModules |= HaveClangModules;
  if (Args.hasArg(options::OPT_fmodules_ts)) {
    CmdArgs.push_back("-fmodules-ts");
    HaveModules = true;
  }

  // -fmodule-maps enables implicit reading of module map files. By default,
  // this is enabled if we are using Clang's flavor of precompiled modules.
  if (Args.hasFlag(options::OPT_fimplicit_module_maps,
                   options::OPT_fno_implicit_module_maps, HaveClangModules))
    CmdArgs.push_back("-fimplicit-module-maps");

  // -fmodules-decluse checks that modules used are declared so (off by default)
  if (Args.hasFlag(options::OPT_fmodules_decluse,
                   options::OPT_fno_modules_decluse, false))
    CmdArgs.push_back("-fmodules-decluse");

  // -fmodules-strict-decluse is like -fmodule-decluse, but also checks that
  // all #included headers are part of modules.
  if (Args.hasFlag(options::OPT_fmodules_strict_decluse,
                   options::OPT_fno_modules_strict_decluse, false))
    CmdArgs.push_back("-fmodules-strict-decluse");

  // -fno-implicit-modules turns off implicitly compiling modules on demand.
  bool ImplicitModules = false;
  if (!Args.hasFlag(options::OPT_fimplicit_modules,
                    options::OPT_fno_implicit_modules, HaveClangModules)) {
    if (HaveModules)
      CmdArgs.push_back("-fno-implicit-modules");
  } else if (HaveModules) {
    ImplicitModules = true;
    // -fmodule-cache-path specifies where our implicitly-built module files
    // should be written.
    SmallString<128> Path;
    if (Arg *A = Args.getLastArg(options::OPT_fmodules_cache_path))
      Path = A->getValue();

    if (C.isForDiagnostics()) {
      // When generating crash reports, we want to emit the modules along with
      // the reproduction sources, so we ignore any provided module path.
      Path = Output.getFilename();
      llvm::sys::path::replace_extension(Path, ".cache");
      llvm::sys::path::append(Path, "modules");
    } else if (Path.empty()) {
      // No module path was provided: use the default.
      Driver::getDefaultModuleCachePath(Path);
    }

    const char Arg[] = "-fmodules-cache-path=";
    Path.insert(Path.begin(), Arg, Arg + strlen(Arg));
    CmdArgs.push_back(Args.MakeArgString(Path));
  }

  if (HaveModules) {
    // -fprebuilt-module-path specifies where to load the prebuilt module files.
    for (const Arg *A : Args.filtered(options::OPT_fprebuilt_module_path)) {
      CmdArgs.push_back(Args.MakeArgString(
          std::string("-fprebuilt-module-path=") + A->getValue()));
      A->claim();
    }
  }

  // -fmodule-name specifies the module that is currently being built (or
  // used for header checking by -fmodule-maps).
  Args.AddLastArg(CmdArgs, options::OPT_fmodule_name_EQ);

  // -fmodule-map-file can be used to specify files containing module
  // definitions.
  Args.AddAllArgs(CmdArgs, options::OPT_fmodule_map_file);

  // -fbuiltin-module-map can be used to load the clang
  // builtin headers modulemap file.
  if (Args.hasArg(options::OPT_fbuiltin_module_map)) {
    SmallString<128> BuiltinModuleMap(D.ResourceDir);
    llvm::sys::path::append(BuiltinModuleMap, "include");
    llvm::sys::path::append(BuiltinModuleMap, "module.modulemap");
    if (llvm::sys::fs::exists(BuiltinModuleMap))
      CmdArgs.push_back(
          Args.MakeArgString("-fmodule-map-file=" + BuiltinModuleMap));
  }

  // The -fmodule-file=<name>=<file> form specifies the mapping of module
  // names to precompiled module files (the module is loaded only if used).
  // The -fmodule-file=<file> form can be used to unconditionally load
  // precompiled module files (whether used or not).
  if (HaveModules)
    Args.AddAllArgs(CmdArgs, options::OPT_fmodule_file);
  else
    Args.ClaimAllArgs(options::OPT_fmodule_file);

  // When building modules and generating crashdumps, we need to dump a module
  // dependency VFS alongside the output.
  if (HaveClangModules && C.isForDiagnostics()) {
    SmallString<128> VFSDir(Output.getFilename());
    llvm::sys::path::replace_extension(VFSDir, ".cache");
    // Add the cache directory as a temp so the crash diagnostics pick it up.
    C.addTempFile(Args.MakeArgString(VFSDir));

    llvm::sys::path::append(VFSDir, "vfs");
    CmdArgs.push_back("-module-dependency-dir");
    CmdArgs.push_back(Args.MakeArgString(VFSDir));
  }

  if (HaveClangModules)
    Args.AddLastArg(CmdArgs, options::OPT_fmodules_user_build_path);

  // Pass through all -fmodules-ignore-macro arguments.
  Args.AddAllArgs(CmdArgs, options::OPT_fmodules_ignore_macro);
  Args.AddLastArg(CmdArgs, options::OPT_fmodules_prune_interval);
  Args.AddLastArg(CmdArgs, options::OPT_fmodules_prune_after);

  Args.AddLastArg(CmdArgs, options::OPT_fbuild_session_timestamp);

  if (Arg *A = Args.getLastArg(options::OPT_fbuild_session_file)) {
    if (Args.hasArg(options::OPT_fbuild_session_timestamp))
      D.Diag(diag::err_drv_argument_not_allowed_with)
          << A->getAsString(Args) << "-fbuild-session-timestamp";

    llvm::sys::fs::file_status Status;
    if (llvm::sys::fs::status(A->getValue(), Status))
      D.Diag(diag::err_drv_no_such_file) << A->getValue();
    CmdArgs.push_back(
        Args.MakeArgString("-fbuild-session-timestamp=" +
                           Twine((uint64_t)Status.getLastModificationTime()
                                     .time_since_epoch()
                                     .count())));
  }

  if (Args.getLastArg(options::OPT_fmodules_validate_once_per_build_session)) {
    if (!Args.getLastArg(options::OPT_fbuild_session_timestamp,
                         options::OPT_fbuild_session_file))
      D.Diag(diag::err_drv_modules_validate_once_requires_timestamp);

    Args.AddLastArg(CmdArgs,
                    options::OPT_fmodules_validate_once_per_build_session);
  }

  if (Args.hasFlag(options::OPT_fmodules_validate_system_headers,
                   options::OPT_fno_modules_validate_system_headers,
                   ImplicitModules))
    CmdArgs.push_back("-fmodules-validate-system-headers");

  Args.AddLastArg(CmdArgs, options::OPT_fmodules_disable_diagnostic_validation);
}

static void RenderCharacterOptions(const ArgList &Args, const llvm::Triple &T,
                                   ArgStringList &CmdArgs) {
  // -fsigned-char is default.
  if (const Arg *A = Args.getLastArg(options::OPT_fsigned_char,
                                     options::OPT_fno_signed_char,
                                     options::OPT_funsigned_char,
                                     options::OPT_fno_unsigned_char)) {
    if (A->getOption().matches(options::OPT_funsigned_char) ||
        A->getOption().matches(options::OPT_fno_signed_char)) {
      CmdArgs.push_back("-fno-signed-char");
    }
  } else if (!isSignedCharDefault(T)) {
    CmdArgs.push_back("-fno-signed-char");
  }

  // The default depends on the language standard.
  Args.AddLastArg(CmdArgs, options::OPT_fchar8__t, options::OPT_fno_char8__t);

  if (const Arg *A = Args.getLastArg(options::OPT_fshort_wchar,
                                     options::OPT_fno_short_wchar)) {
    if (A->getOption().matches(options::OPT_fshort_wchar)) {
      CmdArgs.push_back("-fwchar-type=short");
      CmdArgs.push_back("-fno-signed-wchar");
    } else {
      bool IsARM = T.isARM() || T.isThumb() || T.isAArch64();
      CmdArgs.push_back("-fwchar-type=int");
      if (IsARM && !(T.isOSWindows() || T.isOSNetBSD() ||
                     T.isOSOpenBSD()))
        CmdArgs.push_back("-fno-signed-wchar");
      else
        CmdArgs.push_back("-fsigned-wchar");
    }
  }
}

static void RenderObjCOptions(const ToolChain &TC, const Driver &D,
                              const llvm::Triple &T, const ArgList &Args,
                              ObjCRuntime &Runtime, bool InferCovariantReturns,
                              const InputInfo &Input, ArgStringList &CmdArgs) {
  const llvm::Triple::ArchType Arch = TC.getArch();

  // -fobjc-dispatch-method is only relevant with the nonfragile-abi, and legacy
  // is the default. Except for deployment target of 10.5, next runtime is
  // always legacy dispatch and -fno-objc-legacy-dispatch gets ignored silently.
  if (Runtime.isNonFragile()) {
    if (!Args.hasFlag(options::OPT_fobjc_legacy_dispatch,
                      options::OPT_fno_objc_legacy_dispatch,
                      Runtime.isLegacyDispatchDefaultForArch(Arch))) {
      if (TC.UseObjCMixedDispatch())
        CmdArgs.push_back("-fobjc-dispatch-method=mixed");
      else
        CmdArgs.push_back("-fobjc-dispatch-method=non-legacy");
    }
  }

  // When ObjectiveC legacy runtime is in effect on MacOSX, turn on the option
  // to do Array/Dictionary subscripting by default.
  if (Arch == llvm::Triple::x86 && T.isMacOSX() &&
      Runtime.getKind() == ObjCRuntime::FragileMacOSX && Runtime.isNeXTFamily())
    CmdArgs.push_back("-fobjc-subscripting-legacy-runtime");

  // Allow -fno-objc-arr to trump -fobjc-arr/-fobjc-arc.
  // NOTE: This logic is duplicated in ToolChains.cpp.
  if (isObjCAutoRefCount(Args)) {
    TC.CheckObjCARC();

    CmdArgs.push_back("-fobjc-arc");

    // FIXME: It seems like this entire block, and several around it should be
    // wrapped in isObjC, but for now we just use it here as this is where it
    // was being used previously.
    if (types::isCXX(Input.getType()) && types::isObjC(Input.getType())) {
      if (TC.GetCXXStdlibType(Args) == ToolChain::CST_Libcxx)
        CmdArgs.push_back("-fobjc-arc-cxxlib=libc++");
      else
        CmdArgs.push_back("-fobjc-arc-cxxlib=libstdc++");
    }

    // Allow the user to enable full exceptions code emission.
    // We default off for Objective-C, on for Objective-C++.
    if (Args.hasFlag(options::OPT_fobjc_arc_exceptions,
                     options::OPT_fno_objc_arc_exceptions,
                     /*Default=*/types::isCXX(Input.getType())))
      CmdArgs.push_back("-fobjc-arc-exceptions");
  }

  // Silence warning for full exception code emission options when explicitly
  // set to use no ARC.
  if (Args.hasArg(options::OPT_fno_objc_arc)) {
    Args.ClaimAllArgs(options::OPT_fobjc_arc_exceptions);
    Args.ClaimAllArgs(options::OPT_fno_objc_arc_exceptions);
  }

  // Allow the user to control whether messages can be converted to runtime
  // functions.
  if (types::isObjC(Input.getType())) {
    auto *Arg = Args.getLastArg(
        options::OPT_fobjc_convert_messages_to_runtime_calls,
        options::OPT_fno_objc_convert_messages_to_runtime_calls);
    if (Arg &&
        Arg->getOption().matches(
            options::OPT_fno_objc_convert_messages_to_runtime_calls))
      CmdArgs.push_back("-fno-objc-convert-messages-to-runtime-calls");
  }

  // -fobjc-infer-related-result-type is the default, except in the Objective-C
  // rewriter.
  if (InferCovariantReturns)
    CmdArgs.push_back("-fno-objc-infer-related-result-type");

  // Pass down -fobjc-weak or -fno-objc-weak if present.
  if (types::isObjC(Input.getType())) {
    auto WeakArg =
        Args.getLastArg(options::OPT_fobjc_weak, options::OPT_fno_objc_weak);
    if (!WeakArg) {
      // nothing to do
    } else if (!Runtime.allowsWeak()) {
      if (WeakArg->getOption().matches(options::OPT_fobjc_weak))
        D.Diag(diag::err_objc_weak_unsupported);
    } else {
      WeakArg->render(Args, CmdArgs);
    }
  }
}

static void RenderDiagnosticsOptions(const Driver &D, const ArgList &Args,
                                     ArgStringList &CmdArgs) {
  bool CaretDefault = true;
  bool ColumnDefault = true;

  if (const Arg *A = Args.getLastArg(options::OPT__SLASH_diagnostics_classic,
                                     options::OPT__SLASH_diagnostics_column,
                                     options::OPT__SLASH_diagnostics_caret)) {
    switch (A->getOption().getID()) {
    case options::OPT__SLASH_diagnostics_caret:
      CaretDefault = true;
      ColumnDefault = true;
      break;
    case options::OPT__SLASH_diagnostics_column:
      CaretDefault = false;
      ColumnDefault = true;
      break;
    case options::OPT__SLASH_diagnostics_classic:
      CaretDefault = false;
      ColumnDefault = false;
      break;
    }
  }

  // -fcaret-diagnostics is default.
  if (!Args.hasFlag(options::OPT_fcaret_diagnostics,
                    options::OPT_fno_caret_diagnostics, CaretDefault))
    CmdArgs.push_back("-fno-caret-diagnostics");

  // -fdiagnostics-fixit-info is default, only pass non-default.
  if (!Args.hasFlag(options::OPT_fdiagnostics_fixit_info,
                    options::OPT_fno_diagnostics_fixit_info))
    CmdArgs.push_back("-fno-diagnostics-fixit-info");

  // Enable -fdiagnostics-show-option by default.
  if (Args.hasFlag(options::OPT_fdiagnostics_show_option,
                   options::OPT_fno_diagnostics_show_option))
    CmdArgs.push_back("-fdiagnostics-show-option");

  if (const Arg *A =
          Args.getLastArg(options::OPT_fdiagnostics_show_category_EQ)) {
    CmdArgs.push_back("-fdiagnostics-show-category");
    CmdArgs.push_back(A->getValue());
  }

  if (Args.hasFlag(options::OPT_fdiagnostics_show_hotness,
                   options::OPT_fno_diagnostics_show_hotness, false))
    CmdArgs.push_back("-fdiagnostics-show-hotness");

  if (const Arg *A =
          Args.getLastArg(options::OPT_fdiagnostics_hotness_threshold_EQ)) {
    std::string Opt =
        std::string("-fdiagnostics-hotness-threshold=") + A->getValue();
    CmdArgs.push_back(Args.MakeArgString(Opt));
  }

  if (const Arg *A = Args.getLastArg(options::OPT_fdiagnostics_format_EQ)) {
    CmdArgs.push_back("-fdiagnostics-format");
    CmdArgs.push_back(A->getValue());
  }

  if (const Arg *A = Args.getLastArg(
          options::OPT_fdiagnostics_show_note_include_stack,
          options::OPT_fno_diagnostics_show_note_include_stack)) {
    const Option &O = A->getOption();
    if (O.matches(options::OPT_fdiagnostics_show_note_include_stack))
      CmdArgs.push_back("-fdiagnostics-show-note-include-stack");
    else
      CmdArgs.push_back("-fno-diagnostics-show-note-include-stack");
  }

  // Color diagnostics are parsed by the driver directly from argv and later
  // re-parsed to construct this job; claim any possible color diagnostic here
  // to avoid warn_drv_unused_argument and diagnose bad
  // OPT_fdiagnostics_color_EQ values.
  for (const Arg *A : Args) {
    const Option &O = A->getOption();
    if (!O.matches(options::OPT_fcolor_diagnostics) &&
        !O.matches(options::OPT_fdiagnostics_color) &&
        !O.matches(options::OPT_fno_color_diagnostics) &&
        !O.matches(options::OPT_fno_diagnostics_color) &&
        !O.matches(options::OPT_fdiagnostics_color_EQ))
      continue;

    if (O.matches(options::OPT_fdiagnostics_color_EQ)) {
      StringRef Value(A->getValue());
      if (Value != "always" && Value != "never" && Value != "auto")
        D.Diag(diag::err_drv_clang_unsupported)
            << ("-fdiagnostics-color=" + Value).str();
    }
    A->claim();
  }

  if (D.getDiags().getDiagnosticOptions().ShowColors)
    CmdArgs.push_back("-fcolor-diagnostics");

  if (Args.hasArg(options::OPT_fansi_escape_codes))
    CmdArgs.push_back("-fansi-escape-codes");

  if (!Args.hasFlag(options::OPT_fshow_source_location,
                    options::OPT_fno_show_source_location))
    CmdArgs.push_back("-fno-show-source-location");

  if (Args.hasArg(options::OPT_fdiagnostics_absolute_paths))
    CmdArgs.push_back("-fdiagnostics-absolute-paths");

  if (!Args.hasFlag(options::OPT_fshow_column, options::OPT_fno_show_column,
                    ColumnDefault))
    CmdArgs.push_back("-fno-show-column");

  if (!Args.hasFlag(options::OPT_fspell_checking,
                    options::OPT_fno_spell_checking))
    CmdArgs.push_back("-fno-spell-checking");
}

enum class DwarfFissionKind { None, Split, Single };

static DwarfFissionKind getDebugFissionKind(const Driver &D,
                                            const ArgList &Args, Arg *&Arg) {
  Arg =
      Args.getLastArg(options::OPT_gsplit_dwarf, options::OPT_gsplit_dwarf_EQ);
  if (!Arg)
    return DwarfFissionKind::None;

  if (Arg->getOption().matches(options::OPT_gsplit_dwarf))
    return DwarfFissionKind::Split;

  StringRef Value = Arg->getValue();
  if (Value == "split")
    return DwarfFissionKind::Split;
  if (Value == "single")
    return DwarfFissionKind::Single;

  D.Diag(diag::err_drv_unsupported_option_argument)
      << Arg->getOption().getName() << Arg->getValue();
  return DwarfFissionKind::None;
}

static void RenderDebugOptions(const ToolChain &TC, const Driver &D,
                               const llvm::Triple &T, const ArgList &Args,
                               bool EmitCodeView, bool IsWindowsMSVC,
                               ArgStringList &CmdArgs,
                               codegenoptions::DebugInfoKind &DebugInfoKind,
                               DwarfFissionKind &DwarfFission) {
  if (Args.hasFlag(options::OPT_fdebug_info_for_profiling,
                   options::OPT_fno_debug_info_for_profiling, false) &&
      checkDebugInfoOption(
          Args.getLastArg(options::OPT_fdebug_info_for_profiling), Args, D, TC))
    CmdArgs.push_back("-fdebug-info-for-profiling");

  // The 'g' groups options involve a somewhat intricate sequence of decisions
  // about what to pass from the driver to the frontend, but by the time they
  // reach cc1 they've been factored into three well-defined orthogonal choices:
  //  * what level of debug info to generate
  //  * what dwarf version to write
  //  * what debugger tuning to use
  // This avoids having to monkey around further in cc1 other than to disable
  // codeview if not running in a Windows environment. Perhaps even that
  // decision should be made in the driver as well though.
  unsigned DWARFVersion = 0;
  llvm::DebuggerKind DebuggerTuning = TC.getDefaultDebuggerTuning();

  bool SplitDWARFInlining =
      Args.hasFlag(options::OPT_fsplit_dwarf_inlining,
                   options::OPT_fno_split_dwarf_inlining, true);

  Args.ClaimAllArgs(options::OPT_g_Group);

  Arg* SplitDWARFArg;
  DwarfFission = getDebugFissionKind(D, Args, SplitDWARFArg);

  if (DwarfFission != DwarfFissionKind::None &&
      !checkDebugInfoOption(SplitDWARFArg, Args, D, TC)) {
    DwarfFission = DwarfFissionKind::None;
    SplitDWARFInlining = false;
  }

  if (const Arg *A =
          Args.getLastArg(options::OPT_g_Group, options::OPT_gsplit_dwarf,
                          options::OPT_gsplit_dwarf_EQ)) {
    DebugInfoKind = codegenoptions::LimitedDebugInfo;

    // If the last option explicitly specified a debug-info level, use it.
    if (checkDebugInfoOption(A, Args, D, TC) &&
        A->getOption().matches(options::OPT_gN_Group)) {
      DebugInfoKind = DebugLevelToInfoKind(*A);
      // For -g0 or -gline-tables-only, drop -gsplit-dwarf. This gets a bit more
      // complicated if you've disabled inline info in the skeleton CUs
      // (SplitDWARFInlining) - then there's value in composing split-dwarf and
      // line-tables-only, so let those compose naturally in that case.
      if (DebugInfoKind == codegenoptions::NoDebugInfo ||
          DebugInfoKind == codegenoptions::DebugDirectivesOnly ||
          (DebugInfoKind == codegenoptions::DebugLineTablesOnly &&
           SplitDWARFInlining))
        DwarfFission = DwarfFissionKind::None;
    }
  }

  // If a debugger tuning argument appeared, remember it.
  if (const Arg *A =
          Args.getLastArg(options::OPT_gTune_Group, options::OPT_ggdbN_Group)) {
    if (checkDebugInfoOption(A, Args, D, TC)) {
      if (A->getOption().matches(options::OPT_glldb))
        DebuggerTuning = llvm::DebuggerKind::LLDB;
      else if (A->getOption().matches(options::OPT_gsce))
        DebuggerTuning = llvm::DebuggerKind::SCE;
      else
        DebuggerTuning = llvm::DebuggerKind::GDB;
    }
  }

  // If a -gdwarf argument appeared, remember it.
  if (const Arg *A =
          Args.getLastArg(options::OPT_gdwarf_2, options::OPT_gdwarf_3,
                          options::OPT_gdwarf_4, options::OPT_gdwarf_5))
    if (checkDebugInfoOption(A, Args, D, TC))
      DWARFVersion = DwarfVersionNum(A->getSpelling());

  if (const Arg *A = Args.getLastArg(options::OPT_gcodeview)) {
    if (checkDebugInfoOption(A, Args, D, TC))
      EmitCodeView = true;
  }

  // If the user asked for debug info but did not explicitly specify -gcodeview
  // or -gdwarf, ask the toolchain for the default format.
  if (!EmitCodeView && DWARFVersion == 0 &&
      DebugInfoKind != codegenoptions::NoDebugInfo) {
    switch (TC.getDefaultDebugFormat()) {
    case codegenoptions::DIF_CodeView:
      EmitCodeView = true;
      break;
    case codegenoptions::DIF_DWARF:
      DWARFVersion = TC.GetDefaultDwarfVersion();
      break;
    }
  }

  // -gline-directives-only supported only for the DWARF debug info.
  if (DWARFVersion == 0 && DebugInfoKind == codegenoptions::DebugDirectivesOnly)
    DebugInfoKind = codegenoptions::NoDebugInfo;

  // We ignore flag -gstrict-dwarf for now.
  // And we handle flag -grecord-gcc-switches later with DWARFDebugFlags.
  Args.ClaimAllArgs(options::OPT_g_flags_Group);

  // Column info is included by default for everything except SCE and
  // CodeView. Clang doesn't track end columns, just starting columns, which,
  // in theory, is fine for CodeView (and PDB).  In practice, however, the
  // Microsoft debuggers don't handle missing end columns well, so it's better
  // not to include any column info.
  if (const Arg *A = Args.getLastArg(options::OPT_gcolumn_info))
    (void)checkDebugInfoOption(A, Args, D, TC);
  if (Args.hasFlag(options::OPT_gcolumn_info, options::OPT_gno_column_info,
                   /*Default=*/!EmitCodeView &&
                       DebuggerTuning != llvm::DebuggerKind::SCE))
    CmdArgs.push_back("-dwarf-column-info");

  // FIXME: Move backend command line options to the module.
  // If -gline-tables-only or -gline-directives-only is the last option it wins.
  if (const Arg *A = Args.getLastArg(options::OPT_gmodules))
    if (checkDebugInfoOption(A, Args, D, TC)) {
      if (DebugInfoKind != codegenoptions::DebugLineTablesOnly &&
          DebugInfoKind != codegenoptions::DebugDirectivesOnly) {
        DebugInfoKind = codegenoptions::LimitedDebugInfo;
        CmdArgs.push_back("-dwarf-ext-refs");
        CmdArgs.push_back("-fmodule-format=obj");
      }
    }

  if (T.isOSBinFormatELF() && !SplitDWARFInlining)
    CmdArgs.push_back("-fno-split-dwarf-inlining");

  // After we've dealt with all combinations of things that could
  // make DebugInfoKind be other than None or DebugLineTablesOnly,
  // figure out if we need to "upgrade" it to standalone debug info.
  // We parse these two '-f' options whether or not they will be used,
  // to claim them even if you wrote "-fstandalone-debug -gline-tables-only"
  bool NeedFullDebug = Args.hasFlag(
      options::OPT_fstandalone_debug, options::OPT_fno_standalone_debug,
      DebuggerTuning == llvm::DebuggerKind::LLDB ||
          TC.GetDefaultStandaloneDebug());
  if (const Arg *A = Args.getLastArg(options::OPT_fstandalone_debug))
    (void)checkDebugInfoOption(A, Args, D, TC);
  if (DebugInfoKind == codegenoptions::LimitedDebugInfo && NeedFullDebug)
    DebugInfoKind = codegenoptions::FullDebugInfo;

  if (Args.hasFlag(options::OPT_gembed_source, options::OPT_gno_embed_source,
                   false)) {
    // Source embedding is a vendor extension to DWARF v5. By now we have
    // checked if a DWARF version was stated explicitly, and have otherwise
    // fallen back to the target default, so if this is still not at least 5
    // we emit an error.
    const Arg *A = Args.getLastArg(options::OPT_gembed_source);
    if (DWARFVersion < 5)
      D.Diag(diag::err_drv_argument_only_allowed_with)
          << A->getAsString(Args) << "-gdwarf-5";
    else if (checkDebugInfoOption(A, Args, D, TC))
      CmdArgs.push_back("-gembed-source");
  }

  if (EmitCodeView) {
    CmdArgs.push_back("-gcodeview");

    // Emit codeview type hashes if requested.
    if (Args.hasFlag(options::OPT_gcodeview_ghash,
                     options::OPT_gno_codeview_ghash, false)) {
      CmdArgs.push_back("-gcodeview-ghash");
    }
  }

  // Adjust the debug info kind for the given toolchain.
  TC.adjustDebugInfoKind(DebugInfoKind, Args);

  RenderDebugEnablingArgs(Args, CmdArgs, DebugInfoKind, DWARFVersion,
                          DebuggerTuning);

  // -fdebug-macro turns on macro debug info generation.
  if (Args.hasFlag(options::OPT_fdebug_macro, options::OPT_fno_debug_macro,
                   false))
    if (checkDebugInfoOption(Args.getLastArg(options::OPT_fdebug_macro), Args,
                             D, TC))
      CmdArgs.push_back("-debug-info-macro");

  // -ggnu-pubnames turns on gnu style pubnames in the backend.
  const auto *PubnamesArg =
      Args.getLastArg(options::OPT_ggnu_pubnames, options::OPT_gno_gnu_pubnames,
                      options::OPT_gpubnames, options::OPT_gno_pubnames);
  if (DwarfFission != DwarfFissionKind::None ||
      DebuggerTuning == llvm::DebuggerKind::LLDB ||
      (PubnamesArg && checkDebugInfoOption(PubnamesArg, Args, D, TC)))
    if (!PubnamesArg ||
        (!PubnamesArg->getOption().matches(options::OPT_gno_gnu_pubnames) &&
         !PubnamesArg->getOption().matches(options::OPT_gno_pubnames)))
      CmdArgs.push_back(PubnamesArg && PubnamesArg->getOption().matches(
                                           options::OPT_gpubnames)
                            ? "-gpubnames"
                            : "-ggnu-pubnames");

  if (Args.hasFlag(options::OPT_fdebug_ranges_base_address,
                   options::OPT_fno_debug_ranges_base_address, false)) {
    CmdArgs.push_back("-fdebug-ranges-base-address");
  }

  // -gdwarf-aranges turns on the emission of the aranges section in the
  // backend.
  // Always enabled for SCE tuning.
  bool NeedAranges = DebuggerTuning == llvm::DebuggerKind::SCE;
  if (const Arg *A = Args.getLastArg(options::OPT_gdwarf_aranges))
    NeedAranges = checkDebugInfoOption(A, Args, D, TC) || NeedAranges;
  if (NeedAranges) {
    CmdArgs.push_back("-mllvm");
    CmdArgs.push_back("-generate-arange-section");
  }

  if (Args.hasFlag(options::OPT_fdebug_types_section,
                   options::OPT_fno_debug_types_section, false)) {
    if (!T.isOSBinFormatELF()) {
      D.Diag(diag::err_drv_unsupported_opt_for_target)
          << Args.getLastArg(options::OPT_fdebug_types_section)
                 ->getAsString(Args)
          << T.getTriple();
    } else if (checkDebugInfoOption(
                   Args.getLastArg(options::OPT_fdebug_types_section), Args, D,
                   TC)) {
      CmdArgs.push_back("-mllvm");
      CmdArgs.push_back("-generate-type-units");
    }
  }

  // Decide how to render forward declarations of template instantiations.
  // SCE wants full descriptions, others just get them in the name.
  if (DebuggerTuning == llvm::DebuggerKind::SCE)
    CmdArgs.push_back("-debug-forward-template-params");

  // Do we need to explicitly import anonymous namespaces into the parent
  // scope?
  if (DebuggerTuning == llvm::DebuggerKind::SCE)
    CmdArgs.push_back("-dwarf-explicit-import");

  RenderDebugInfoCompressionArgs(Args, CmdArgs, D, TC);
}

void Clang::ConstructJob(Compilation &C, const JobAction &JA,
                         const InputInfo &Output, const InputInfoList &Inputs,
                         const ArgList &Args, const char *LinkingOutput) const {
  const auto &TC = getToolChain();
  const llvm::Triple &RawTriple = TC.getTriple();
  const llvm::Triple &Triple = TC.getEffectiveTriple();
  const std::string &TripleStr = Triple.getTriple();

  bool KernelOrKext =
      Args.hasArg(options::OPT_mkernel, options::OPT_fapple_kext);
  const Driver &D = TC.getDriver();
  ArgStringList CmdArgs;

  // Check number of inputs for sanity. We need at least one input.
  assert(Inputs.size() >= 1 && "Must have at least one input.");
  // CUDA/HIP compilation may have multiple inputs (source file + results of
  // device-side compilations). OpenMP and SYCL device jobs also take the host
  // IR as a second input. Module precompilation accepts a list of header files
  // to include as part of the module. All other jobs are expected to have
  // exactly one input.
  bool IsCuda = JA.isOffloading(Action::OFK_Cuda);
  bool IsHIP = JA.isOffloading(Action::OFK_HIP);
  bool IsOpenMPDevice = JA.isDeviceOffloading(Action::OFK_OpenMP);
  bool IsSYCLOffloadDevice = JA.isDeviceOffloading(Action::OFK_SYCL);
  bool IsSYCL = JA.isOffloading(Action::OFK_SYCL);
  bool IsHeaderModulePrecompile = isa<HeaderModulePrecompileJobAction>(JA);
  assert((IsCuda || IsHIP || (IsOpenMPDevice && Inputs.size() == 2) || IsSYCL ||
          IsHeaderModulePrecompile || Inputs.size() == 1) &&
         "Unable to handle multiple inputs.");

  // A header module compilation doesn't have a main input file, so invent a
  // fake one as a placeholder.
  const char *ModuleName = [&]{
    auto *ModuleNameArg = Args.getLastArg(options::OPT_fmodule_name_EQ);
    return ModuleNameArg ? ModuleNameArg->getValue() : "";
  }();
  InputInfo HeaderModuleInput(Inputs[0].getType(), ModuleName, ModuleName);

  const InputInfo &Input =
      IsHeaderModulePrecompile ? HeaderModuleInput : Inputs[0];

  InputInfoList ModuleHeaderInputs;
  const InputInfo *CudaDeviceInput = nullptr;
  const InputInfo *OpenMPDeviceInput = nullptr;
  const InputInfo *SYCLDeviceInput = nullptr;
  for (const InputInfo &I : Inputs) {
    if (&I == &Input) {
      // This is the primary input.
    } else if (IsHeaderModulePrecompile &&
               types::getPrecompiledType(I.getType()) == types::TY_PCH) {
      types::ID Expected = HeaderModuleInput.getType();
      if (I.getType() != Expected) {
        D.Diag(diag::err_drv_module_header_wrong_kind)
            << I.getFilename() << types::getTypeName(I.getType())
            << types::getTypeName(Expected);
      }
      ModuleHeaderInputs.push_back(I);
    } else if ((IsCuda || IsHIP) && !CudaDeviceInput) {
      CudaDeviceInput = &I;
    } else if (IsOpenMPDevice && !OpenMPDeviceInput) {
      OpenMPDeviceInput = &I;
    } else if (IsSYCL && !SYCLDeviceInput) {
      SYCLDeviceInput = &I;
    } else {
      llvm_unreachable("unexpectedly given multiple inputs");
    }
  }

  const llvm::Triple *AuxTriple = IsCuda ? TC.getAuxTriple() : nullptr;
  bool IsWindowsMSVC = RawTriple.isWindowsMSVCEnvironment();
  bool IsIAMCU = RawTriple.isOSIAMCU();
  bool IsSYCLDevice = (RawTriple.getEnvironment() == llvm::Triple::SYCLDevice);
  // Using just the sycldevice environment is not enough to determine usage
  // of the device triple when considering fat static archives.  The
  // compilation path requires the host object to be fed into the partial link
  // step, and being part of the SYCL tool chain causes the incorrect target.
  // FIXME - Is it possible to retain host environment when on a target
  // device toolchain.
  bool UseSYCLTriple = IsSYCLDevice && (!IsSYCL || IsSYCLOffloadDevice);

  // Adjust IsWindowsXYZ for CUDA/HIP compilations.  Even when compiling in
  // device mode (i.e., getToolchain().getTriple() is NVPTX/AMDGCN, not
  // Windows), we need to pass Windows-specific flags to cc1.
  if (IsCuda || IsHIP)
    IsWindowsMSVC |= AuxTriple && AuxTriple->isWindowsMSVCEnvironment();

  // C++ is not supported for IAMCU.
  if (IsIAMCU && types::isCXX(Input.getType()))
    D.Diag(diag::err_drv_clang_unsupported) << "C++ for IAMCU";

  // Invoke ourselves in -cc1 mode.
  //
  // FIXME: Implement custom jobs for internal actions.
  CmdArgs.push_back("-cc1");

  // Add the "effective" target triple.
  CmdArgs.push_back("-triple");
  if (!UseSYCLTriple && IsSYCLDevice) {
    // Do not use device triple when we know the device is not SYCL
    // FIXME: We override the toolchain triple in this instance to address a
    // disconnect with fat static archives.  We should have a cleaner way of
    // using the Host environment when on a device toolchain.
    std::string NormalizedTriple =
        llvm::Triple(llvm::sys::getProcessTriple()).normalize();
    CmdArgs.push_back(Args.MakeArgString(NormalizedTriple));
  } else
    CmdArgs.push_back(Args.MakeArgString(TripleStr));

  if (const Arg *MJ = Args.getLastArg(options::OPT_MJ)) {
    DumpCompilationDatabase(C, MJ->getValue(), TripleStr, Output, Input, Args);
    Args.ClaimAllArgs(options::OPT_MJ);
  } else if (const Arg *GenCDBFragment =
                 Args.getLastArg(options::OPT_gen_cdb_fragment_path)) {
    DumpCompilationDatabaseFragmentToDir(GenCDBFragment->getValue(), C,
                                         TripleStr, Output, Input, Args);
    Args.ClaimAllArgs(options::OPT_gen_cdb_fragment_path);
  }

  if (IsCuda || IsHIP) {
    // We have to pass the triple of the host if compiling for a CUDA/HIP device
    // and vice-versa.
    std::string NormalizedTriple;
    if (JA.isDeviceOffloading(Action::OFK_Cuda) ||
        JA.isDeviceOffloading(Action::OFK_HIP))
      NormalizedTriple = C.getSingleOffloadToolChain<Action::OFK_Host>()
                             ->getTriple()
                             .normalize();
    else {
      // Host-side compilation.
      NormalizedTriple =
          (IsCuda ? C.getSingleOffloadToolChain<Action::OFK_Cuda>()
                  : C.getSingleOffloadToolChain<Action::OFK_HIP>())
              ->getTriple()
              .normalize();
      if (IsCuda) {
        // We need to figure out which CUDA version we're compiling for, as that
        // determines how we load and launch GPU kernels.
        auto *CTC = static_cast<const toolchains::CudaToolChain *>(
            C.getSingleOffloadToolChain<Action::OFK_Cuda>());
        assert(CTC && "Expected valid CUDA Toolchain.");
        if (CTC && CTC->CudaInstallation.version() != CudaVersion::UNKNOWN)
          CmdArgs.push_back(Args.MakeArgString(
              Twine("-target-sdk-version=") +
              CudaVersionToString(CTC->CudaInstallation.version())));
      }
    }
    CmdArgs.push_back("-aux-triple");
    CmdArgs.push_back(Args.MakeArgString(NormalizedTriple));
  }

  if (UseSYCLTriple) {
    // We want to compile sycl kernels.
    CmdArgs.push_back("-fsycl-is-device");
    // Pass the triple of host when doing SYCL
    auto AuxT = llvm::Triple(llvm::sys::getProcessTriple());
    std::string NormalizedTriple = AuxT.normalize();
    CmdArgs.push_back("-aux-triple");
    CmdArgs.push_back(Args.MakeArgString(NormalizedTriple));

    bool IsMSVC = AuxT.isWindowsMSVCEnvironment();
    if (types::isCXX(Input.getType()))
      CmdArgs.push_back(IsMSVC ? "-std=c++14" : "-std=c++11");
    if (IsMSVC) {
      CmdArgs.push_back("-fms-extensions");
      CmdArgs.push_back("-fms-compatibility");
      CmdArgs.push_back("-fdelayed-template-parsing");
      VersionTuple MSVT = TC.computeMSVCVersion(&D, Args);
      if (!MSVT.empty())
        CmdArgs.push_back(Args.MakeArgString("-fms-compatibility-version=" +
                                             MSVT.getAsString()));
      else {
        const char *LowestMSVCSupported =
            "191025017"; // VS2017 v15.0 (initial release)
        CmdArgs.push_back(Args.MakeArgString(
            Twine("-fms-compatibility-version=") + LowestMSVCSupported));
      }
    }

    CmdArgs.push_back("-disable-llvm-passes");
    if (Args.hasFlag(options::OPT_fsycl_allow_func_ptr,
                     options::OPT_fno_sycl_allow_func_ptr, false)) {
      CmdArgs.push_back("-fsycl-allow-func-ptr");
    }
  }

  if (Arg *A = Args.getLastArg(options::OPT_sycl_std_EQ)) {
    A->render(Args, CmdArgs);
  } else if (IsSYCL) {
    // Ensure the default version in SYCL mode is 1.2.1
    CmdArgs.push_back("-sycl-std=1.2.1");
  }

  if (IsOpenMPDevice) {
    // We have to pass the triple of the host if compiling for an OpenMP device.
    std::string NormalizedTriple =
        C.getSingleOffloadToolChain<Action::OFK_Host>()
            ->getTriple()
            .normalize();
    CmdArgs.push_back("-aux-triple");
    CmdArgs.push_back(Args.MakeArgString(NormalizedTriple));
  }

  if (Triple.isOSWindows() && (Triple.getArch() == llvm::Triple::arm ||
                               Triple.getArch() == llvm::Triple::thumb)) {
    unsigned Offset = Triple.getArch() == llvm::Triple::arm ? 4 : 6;
    unsigned Version;
    Triple.getArchName().substr(Offset).getAsInteger(10, Version);
    if (Version < 7)
      D.Diag(diag::err_target_unsupported_arch) << Triple.getArchName()
                                                << TripleStr;
  }

  // Push all default warning arguments that are specific to
  // the given target.  These come before user provided warning options
  // are provided.
  TC.addClangWarningOptions(CmdArgs);

  // Select the appropriate action.
  RewriteKind rewriteKind = RK_None;

  // If CollectArgsForIntegratedAssembler() isn't called below, claim the args
  // it claims when not running an assembler. Otherwise, clang would emit
  // "argument unused" warnings for assembler flags when e.g. adding "-E" to
  // flags while debugging something. That'd be somewhat inconvenient, and it's
  // also inconsistent with most other flags -- we don't warn on
  // -ffunction-sections not being used in -E mode either for example, even
  // though it's not really used either.
  if (!isa<AssembleJobAction>(JA)) {
    // The args claimed here should match the args used in
    // CollectArgsForIntegratedAssembler().
    if (TC.useIntegratedAs()) {
      Args.ClaimAllArgs(options::OPT_mrelax_all);
      Args.ClaimAllArgs(options::OPT_mno_relax_all);
      Args.ClaimAllArgs(options::OPT_mincremental_linker_compatible);
      Args.ClaimAllArgs(options::OPT_mno_incremental_linker_compatible);
      switch (C.getDefaultToolChain().getArch()) {
      case llvm::Triple::arm:
      case llvm::Triple::armeb:
      case llvm::Triple::thumb:
      case llvm::Triple::thumbeb:
        Args.ClaimAllArgs(options::OPT_mimplicit_it_EQ);
        break;
      default:
        break;
      }
    }
    Args.ClaimAllArgs(options::OPT_Wa_COMMA);
    Args.ClaimAllArgs(options::OPT_Xassembler);
  }

  if (isa<AnalyzeJobAction>(JA)) {
    assert(JA.getType() == types::TY_Plist && "Invalid output type.");
    CmdArgs.push_back("-analyze");
  } else if (isa<MigrateJobAction>(JA)) {
    CmdArgs.push_back("-migrate");
  } else if (isa<PreprocessJobAction>(JA)) {
    if (Output.getType() == types::TY_Dependencies)
      CmdArgs.push_back("-Eonly");
    else {
      CmdArgs.push_back("-E");
      if (Args.hasArg(options::OPT_rewrite_objc) &&
          !Args.hasArg(options::OPT_g_Group))
        CmdArgs.push_back("-P");
    }
  } else if (isa<AssembleJobAction>(JA)) {
    if (IsSYCLOffloadDevice && IsSYCLDevice) {
      CmdArgs.push_back("-emit-llvm-bc");
    } else {
      CmdArgs.push_back("-emit-obj");
      CollectArgsForIntegratedAssembler(C, Args, CmdArgs, D);
    }

    // Also ignore explicit -force_cpusubtype_ALL option.
    (void)Args.hasArg(options::OPT_force__cpusubtype__ALL);
  } else if (isa<PrecompileJobAction>(JA)) {
    if (JA.getType() == types::TY_Nothing)
      CmdArgs.push_back("-fsyntax-only");
    else if (JA.getType() == types::TY_ModuleFile)
      CmdArgs.push_back(IsHeaderModulePrecompile
                            ? "-emit-header-module"
                            : "-emit-module-interface");
    else
      CmdArgs.push_back("-emit-pch");
  } else if (isa<VerifyPCHJobAction>(JA)) {
    CmdArgs.push_back("-verify-pch");
  } else {
    assert((isa<CompileJobAction>(JA) || isa<BackendJobAction>(JA)) &&
           "Invalid action for clang tool.");
    if (JA.getType() == types::TY_Nothing ||
        JA.getType() == types::TY_SYCL_Header) {
      CmdArgs.push_back("-fsyntax-only");
    } else if (JA.getType() == types::TY_LLVM_IR ||
               JA.getType() == types::TY_LTO_IR) {
      CmdArgs.push_back("-emit-llvm");
    } else if (JA.getType() == types::TY_LLVM_BC ||
               JA.getType() == types::TY_LTO_BC) {
      CmdArgs.push_back("-emit-llvm-bc");
    } else if (JA.getType() == types::TY_IFS) {
      StringRef ArgStr =
          Args.hasArg(options::OPT_iterface_stub_version_EQ)
              ? Args.getLastArgValue(options::OPT_iterface_stub_version_EQ)
              : "";
      StringRef StubFormat =
          llvm::StringSwitch<StringRef>(ArgStr)
              .Case("experimental-ifs-v1", "experimental-ifs-v1")
              .Default("");

      if (StubFormat.empty()) {
        std::string ErrorMessage =
            "Invalid interface stub format: " + ArgStr.str() +
            ((ArgStr == "experimental-yaml-elf-v1" ||
              ArgStr == "experimental-tapi-elf-v1")
                 ? " is deprecated."
                 : ".");
        D.Diag(diag::err_drv_invalid_value)
            << "Must specify a valid interface stub format type, ie: "
               "-interface-stub-version=experimental-ifs-v1"
            << ErrorMessage;
      }

      CmdArgs.push_back("-emit-interface-stubs");
      CmdArgs.push_back(
          Args.MakeArgString(Twine("-interface-stub-version=") + StubFormat));
    } else if (JA.getType() == types::TY_PP_Asm) {
      CmdArgs.push_back("-S");
    } else if (JA.getType() == types::TY_AST) {
      CmdArgs.push_back("-emit-pch");
    } else if (JA.getType() == types::TY_ModuleFile) {
      CmdArgs.push_back("-module-file-info");
    } else if (JA.getType() == types::TY_RewrittenObjC) {
      CmdArgs.push_back("-rewrite-objc");
      rewriteKind = RK_NonFragile;
    } else if (JA.getType() == types::TY_RewrittenLegacyObjC) {
      CmdArgs.push_back("-rewrite-objc");
      rewriteKind = RK_Fragile;
    } else {
      assert(JA.getType() == types::TY_PP_Asm && "Unexpected output type!");
    }

    // Preserve use-list order by default when emitting bitcode, so that
    // loading the bitcode up in 'opt' or 'llc' and running passes gives the
    // same result as running passes here.  For LTO, we don't need to preserve
    // the use-list order, since serialization to bitcode is part of the flow.
    if (JA.getType() == types::TY_LLVM_BC)
      CmdArgs.push_back("-emit-llvm-uselists");

    // Device-side jobs do not support LTO.
    bool isDeviceOffloadAction = !(JA.isDeviceOffloading(Action::OFK_None) ||
                                   JA.isDeviceOffloading(Action::OFK_Host));

    if (D.isUsingLTO() && !isDeviceOffloadAction) {
      Args.AddLastArg(CmdArgs, options::OPT_flto, options::OPT_flto_EQ);

      // The Darwin and PS4 linkers currently use the legacy LTO API, which
      // does not support LTO unit features (CFI, whole program vtable opt)
      // under ThinLTO.
      if (!(RawTriple.isOSDarwin() || RawTriple.isPS4()) ||
          D.getLTOMode() == LTOK_Full)
        CmdArgs.push_back("-flto-unit");
    }
  }

  if (const Arg *A = Args.getLastArg(options::OPT_fthinlto_index_EQ)) {
    if (!types::isLLVMIR(Input.getType()))
      D.Diag(diag::err_drv_arg_requires_bitcode_input) << A->getAsString(Args);
    Args.AddLastArg(CmdArgs, options::OPT_fthinlto_index_EQ);
  }

  if (Args.getLastArg(options::OPT_save_temps_EQ))
    Args.AddLastArg(CmdArgs, options::OPT_save_temps_EQ);

  // Embed-bitcode option.
  // Only white-listed flags below are allowed to be embedded.
  if (C.getDriver().embedBitcodeInObject() && !C.getDriver().isUsingLTO() &&
      (isa<BackendJobAction>(JA) || isa<AssembleJobAction>(JA))) {
    // Add flags implied by -fembed-bitcode.
    Args.AddLastArg(CmdArgs, options::OPT_fembed_bitcode_EQ);
    // Disable all llvm IR level optimizations.
    CmdArgs.push_back("-disable-llvm-passes");

    // Render target options such as -fuse-init-array on modern ELF platforms.
    TC.addClangTargetOptions(Args, CmdArgs, JA.getOffloadingDeviceKind());

    // reject options that shouldn't be supported in bitcode
    // also reject kernel/kext
    static const constexpr unsigned kBitcodeOptionBlacklist[] = {
        options::OPT_mkernel,
        options::OPT_fapple_kext,
        options::OPT_ffunction_sections,
        options::OPT_fno_function_sections,
        options::OPT_fdata_sections,
        options::OPT_fno_data_sections,
        options::OPT_funique_section_names,
        options::OPT_fno_unique_section_names,
        options::OPT_mrestrict_it,
        options::OPT_mno_restrict_it,
        options::OPT_mstackrealign,
        options::OPT_mno_stackrealign,
        options::OPT_mstack_alignment,
        options::OPT_mcmodel_EQ,
        options::OPT_mlong_calls,
        options::OPT_mno_long_calls,
        options::OPT_ggnu_pubnames,
        options::OPT_gdwarf_aranges,
        options::OPT_fdebug_types_section,
        options::OPT_fno_debug_types_section,
        options::OPT_fdwarf_directory_asm,
        options::OPT_fno_dwarf_directory_asm,
        options::OPT_mrelax_all,
        options::OPT_mno_relax_all,
        options::OPT_ftrap_function_EQ,
        options::OPT_ffixed_r9,
        options::OPT_mfix_cortex_a53_835769,
        options::OPT_mno_fix_cortex_a53_835769,
        options::OPT_ffixed_x18,
        options::OPT_mglobal_merge,
        options::OPT_mno_global_merge,
        options::OPT_mred_zone,
        options::OPT_mno_red_zone,
        options::OPT_Wa_COMMA,
        options::OPT_Xassembler,
        options::OPT_mllvm,
    };
    for (const auto &A : Args)
      if (llvm::find(kBitcodeOptionBlacklist, A->getOption().getID()) !=
          std::end(kBitcodeOptionBlacklist))
        D.Diag(diag::err_drv_unsupported_embed_bitcode) << A->getSpelling();

    // Render the CodeGen options that need to be passed.
    if (!Args.hasFlag(options::OPT_foptimize_sibling_calls,
                      options::OPT_fno_optimize_sibling_calls))
      CmdArgs.push_back("-mdisable-tail-calls");

    RenderFloatingPointOptions(TC, D, isOptimizationLevelFast(Args), Args,
                               CmdArgs);

    // Render ABI arguments
    switch (TC.getArch()) {
    default: break;
    case llvm::Triple::arm:
    case llvm::Triple::armeb:
    case llvm::Triple::thumbeb:
      RenderARMABI(Triple, Args, CmdArgs);
      break;
    case llvm::Triple::aarch64:
    case llvm::Triple::aarch64_be:
      RenderAArch64ABI(Triple, Args, CmdArgs);
      break;
    }

    // Optimization level for CodeGen.
    if (const Arg *A = Args.getLastArg(options::OPT_O_Group)) {
      if (A->getOption().matches(options::OPT_O4)) {
        CmdArgs.push_back("-O3");
        D.Diag(diag::warn_O4_is_O3);
      } else {
        A->render(Args, CmdArgs);
      }
    }

    // Input/Output file.
    if (Output.getType() == types::TY_Dependencies) {
      // Handled with other dependency code.
    } else if (Output.isFilename()) {
      CmdArgs.push_back("-o");
      CmdArgs.push_back(Output.getFilename());
    } else {
      assert(Output.isNothing() && "Input output.");
    }

    for (const auto &II : Inputs) {
      addDashXForInput(Args, II, CmdArgs);
      if (II.isFilename())
        CmdArgs.push_back(II.getFilename());
      else
        II.getInputArg().renderAsInput(Args, CmdArgs);
    }

    C.addCommand(std::make_unique<Command>(JA, *this, D.getClangProgramPath(),
                                            CmdArgs, Inputs));
    return;
  }

  if (C.getDriver().embedBitcodeMarkerOnly() && !C.getDriver().isUsingLTO())
    CmdArgs.push_back("-fembed-bitcode=marker");

  // We normally speed up the clang process a bit by skipping destructors at
  // exit, but when we're generating diagnostics we can rely on some of the
  // cleanup.
  if (!C.isForDiagnostics())
    CmdArgs.push_back("-disable-free");

#ifdef NDEBUG
  const bool IsAssertBuild = false;
#else
  const bool IsAssertBuild = true;
#endif

  // Disable the verification pass in -asserts builds.
  if (!IsAssertBuild)
    CmdArgs.push_back("-disable-llvm-verifier");

  // Discard value names in assert builds unless otherwise specified.
  if (Args.hasFlag(options::OPT_fdiscard_value_names,
                   options::OPT_fno_discard_value_names, !IsAssertBuild))
    CmdArgs.push_back("-discard-value-names");

  // Set the main file name, so that debug info works even with
  // -save-temps.
  CmdArgs.push_back("-main-file-name");
  CmdArgs.push_back(getBaseInputName(Args, Input));

  // Some flags which affect the language (via preprocessor
  // defines).
  if (Args.hasArg(options::OPT_static))
    CmdArgs.push_back("-static-define");

  if (Args.hasArg(options::OPT_municode))
    CmdArgs.push_back("-DUNICODE");

  if (isa<AnalyzeJobAction>(JA))
    RenderAnalyzerOptions(Args, CmdArgs, Triple, Input);

  // Enable compatilibily mode to avoid analyzer-config related errors.
  // Since we can't access frontend flags through hasArg, let's manually iterate
  // through them.
  bool FoundAnalyzerConfig = false;
  for (auto Arg : Args.filtered(options::OPT_Xclang))
    if (StringRef(Arg->getValue()) == "-analyzer-config") {
      FoundAnalyzerConfig = true;
      break;
    }
  if (!FoundAnalyzerConfig)
    for (auto Arg : Args.filtered(options::OPT_Xanalyzer))
      if (StringRef(Arg->getValue()) == "-analyzer-config") {
        FoundAnalyzerConfig = true;
        break;
      }
  if (FoundAnalyzerConfig)
    CmdArgs.push_back("-analyzer-config-compatibility-mode=true");

  CheckCodeGenerationOptions(D, Args);

  unsigned FunctionAlignment = ParseFunctionAlignment(TC, Args);
  assert(FunctionAlignment <= 31 && "function alignment will be truncated!");
  if (FunctionAlignment) {
    CmdArgs.push_back("-function-alignment");
    CmdArgs.push_back(Args.MakeArgString(std::to_string(FunctionAlignment)));
  }

  llvm::Reloc::Model RelocationModel;
  unsigned PICLevel;
  bool IsPIE;
  std::tie(RelocationModel, PICLevel, IsPIE) = ParsePICArgs(TC, Args);

  const char *RMName = RelocationModelName(RelocationModel);

  if ((RelocationModel == llvm::Reloc::ROPI ||
       RelocationModel == llvm::Reloc::ROPI_RWPI) &&
      types::isCXX(Input.getType()) &&
      !Args.hasArg(options::OPT_fallow_unsupported))
    D.Diag(diag::err_drv_ropi_incompatible_with_cxx);

  if (RMName) {
    CmdArgs.push_back("-mrelocation-model");
    CmdArgs.push_back(RMName);
  }
  if (PICLevel > 0) {
    CmdArgs.push_back("-pic-level");
    CmdArgs.push_back(PICLevel == 1 ? "1" : "2");
    if (IsPIE)
      CmdArgs.push_back("-pic-is-pie");
  }

  if (RelocationModel == llvm::Reloc::ROPI ||
      RelocationModel == llvm::Reloc::ROPI_RWPI)
    CmdArgs.push_back("-fropi");
  if (RelocationModel == llvm::Reloc::RWPI ||
      RelocationModel == llvm::Reloc::ROPI_RWPI)
    CmdArgs.push_back("-frwpi");

  if (Arg *A = Args.getLastArg(options::OPT_meabi)) {
    CmdArgs.push_back("-meabi");
    CmdArgs.push_back(A->getValue());
  }

  CmdArgs.push_back("-mthread-model");
  if (Arg *A = Args.getLastArg(options::OPT_mthread_model)) {
    if (!TC.isThreadModelSupported(A->getValue()))
      D.Diag(diag::err_drv_invalid_thread_model_for_target)
          << A->getValue() << A->getAsString(Args);
    CmdArgs.push_back(A->getValue());
  }
  else
    CmdArgs.push_back(Args.MakeArgString(TC.getThreadModel()));

  Args.AddLastArg(CmdArgs, options::OPT_fveclib);

  if (Args.hasFlag(options::OPT_fmerge_all_constants,
                   options::OPT_fno_merge_all_constants, false))
    CmdArgs.push_back("-fmerge-all-constants");

  if (Args.hasFlag(options::OPT_fno_delete_null_pointer_checks,
                   options::OPT_fdelete_null_pointer_checks, false))
    CmdArgs.push_back("-fno-delete-null-pointer-checks");

  // LLVM Code Generator Options.

  if (Args.hasArg(options::OPT_frewrite_map_file) ||
      Args.hasArg(options::OPT_frewrite_map_file_EQ)) {
    for (const Arg *A : Args.filtered(options::OPT_frewrite_map_file,
                                      options::OPT_frewrite_map_file_EQ)) {
      StringRef Map = A->getValue();
      if (!llvm::sys::fs::exists(Map)) {
        D.Diag(diag::err_drv_no_such_file) << Map;
      } else {
        CmdArgs.push_back("-frewrite-map-file");
        CmdArgs.push_back(A->getValue());
        A->claim();
      }
    }
  }

  if (Arg *A = Args.getLastArg(options::OPT_Wframe_larger_than_EQ)) {
    StringRef v = A->getValue();
    CmdArgs.push_back("-mllvm");
    CmdArgs.push_back(Args.MakeArgString("-warn-stack-size=" + v));
    A->claim();
  }

  if (!Args.hasFlag(options::OPT_fjump_tables, options::OPT_fno_jump_tables,
                    true))
    CmdArgs.push_back("-fno-jump-tables");

  if (Args.hasFlag(options::OPT_fprofile_sample_accurate,
                   options::OPT_fno_profile_sample_accurate, false))
    CmdArgs.push_back("-fprofile-sample-accurate");

  if (!Args.hasFlag(options::OPT_fpreserve_as_comments,
                    options::OPT_fno_preserve_as_comments, true))
    CmdArgs.push_back("-fno-preserve-as-comments");

  if (Arg *A = Args.getLastArg(options::OPT_mregparm_EQ)) {
    CmdArgs.push_back("-mregparm");
    CmdArgs.push_back(A->getValue());
  }

  if (Arg *A = Args.getLastArg(options::OPT_fpcc_struct_return,
                               options::OPT_freg_struct_return)) {
    if (TC.getArch() != llvm::Triple::x86) {
      D.Diag(diag::err_drv_unsupported_opt_for_target)
          << A->getSpelling() << RawTriple.str();
    } else if (A->getOption().matches(options::OPT_fpcc_struct_return)) {
      CmdArgs.push_back("-fpcc-struct-return");
    } else {
      assert(A->getOption().matches(options::OPT_freg_struct_return));
      CmdArgs.push_back("-freg-struct-return");
    }
  }

  if (Args.hasFlag(options::OPT_mrtd, options::OPT_mno_rtd, false))
    CmdArgs.push_back("-fdefault-calling-conv=stdcall");

  CodeGenOptions::FramePointerKind FPKeepKind =
                  getFramePointerKind(Args, RawTriple);
  const char *FPKeepKindStr = nullptr;
  switch (FPKeepKind) {
  case CodeGenOptions::FramePointerKind::None:
    FPKeepKindStr = "-mframe-pointer=none";
    break;
  case CodeGenOptions::FramePointerKind::NonLeaf:
    FPKeepKindStr = "-mframe-pointer=non-leaf";
    break;
  case CodeGenOptions::FramePointerKind::All:
    FPKeepKindStr = "-mframe-pointer=all";
    break;
  }
  assert(FPKeepKindStr && "unknown FramePointerKind");
  CmdArgs.push_back(FPKeepKindStr);

  if (!Args.hasFlag(options::OPT_fzero_initialized_in_bss,
                    options::OPT_fno_zero_initialized_in_bss))
    CmdArgs.push_back("-mno-zero-initialized-in-bss");

  bool OFastEnabled = isOptimizationLevelFast(Args);
  // If -Ofast is the optimization level, then -fstrict-aliasing should be
  // enabled.  This alias option is being used to simplify the hasFlag logic.
  OptSpecifier StrictAliasingAliasOption =
      OFastEnabled ? options::OPT_Ofast : options::OPT_fstrict_aliasing;
  // We turn strict aliasing off by default if we're in CL mode, since MSVC
  // doesn't do any TBAA.
  bool TBAAOnByDefault = !D.IsCLMode();
  if (!Args.hasFlag(options::OPT_fstrict_aliasing, StrictAliasingAliasOption,
                    options::OPT_fno_strict_aliasing, TBAAOnByDefault))
    CmdArgs.push_back("-relaxed-aliasing");
  if (!Args.hasFlag(options::OPT_fstruct_path_tbaa,
                    options::OPT_fno_struct_path_tbaa))
    CmdArgs.push_back("-no-struct-path-tbaa");
  if (Args.hasFlag(options::OPT_fstrict_enums, options::OPT_fno_strict_enums,
                   false))
    CmdArgs.push_back("-fstrict-enums");
  if (!Args.hasFlag(options::OPT_fstrict_return, options::OPT_fno_strict_return,
                    true))
    CmdArgs.push_back("-fno-strict-return");
  if (Args.hasFlag(options::OPT_fallow_editor_placeholders,
                   options::OPT_fno_allow_editor_placeholders, false))
    CmdArgs.push_back("-fallow-editor-placeholders");
  if (Args.hasFlag(options::OPT_fstrict_vtable_pointers,
                   options::OPT_fno_strict_vtable_pointers,
                   false))
    CmdArgs.push_back("-fstrict-vtable-pointers");
  if (Args.hasFlag(options::OPT_fforce_emit_vtables,
                   options::OPT_fno_force_emit_vtables,
                   false))
    CmdArgs.push_back("-fforce-emit-vtables");
  if (!Args.hasFlag(options::OPT_foptimize_sibling_calls,
                    options::OPT_fno_optimize_sibling_calls))
    CmdArgs.push_back("-mdisable-tail-calls");
  if (Args.hasFlag(options::OPT_fno_escaping_block_tail_calls,
                   options::OPT_fescaping_block_tail_calls, false))
    CmdArgs.push_back("-fno-escaping-block-tail-calls");

  Args.AddLastArg(CmdArgs, options::OPT_ffine_grained_bitfield_accesses,
                  options::OPT_fno_fine_grained_bitfield_accesses);

  // Handle segmented stacks.
  if (Args.hasArg(options::OPT_fsplit_stack))
    CmdArgs.push_back("-split-stacks");

  RenderFloatingPointOptions(TC, D, OFastEnabled, Args, CmdArgs);

  if (Arg *A = Args.getLastArg(options::OPT_LongDouble_Group)) {
    if (TC.getArch() == llvm::Triple::x86 ||
        TC.getArch() == llvm::Triple::x86_64)
      A->render(Args, CmdArgs);
    else if ((TC.getArch() == llvm::Triple::ppc || TC.getTriple().isPPC64()) &&
             (A->getOption().getID() != options::OPT_mlong_double_80))
      A->render(Args, CmdArgs);
    else
      D.Diag(diag::err_drv_unsupported_opt_for_target)
          << A->getAsString(Args) << TripleStr;
  }

  // Decide whether to use verbose asm. Verbose assembly is the default on
  // toolchains which have the integrated assembler on by default.
  bool IsIntegratedAssemblerDefault = TC.IsIntegratedAssemblerDefault();
  if (Args.hasFlag(options::OPT_fverbose_asm, options::OPT_fno_verbose_asm,
                   IsIntegratedAssemblerDefault))
    CmdArgs.push_back("-masm-verbose");

  if (!TC.useIntegratedAs())
    CmdArgs.push_back("-no-integrated-as");

  if (Args.hasArg(options::OPT_fdebug_pass_structure)) {
    CmdArgs.push_back("-mdebug-pass");
    CmdArgs.push_back("Structure");
  }
  if (Args.hasArg(options::OPT_fdebug_pass_arguments)) {
    CmdArgs.push_back("-mdebug-pass");
    CmdArgs.push_back("Arguments");
  }

  // Enable -mconstructor-aliases except on darwin, where we have to work around
  // a linker bug (see <rdar://problem/7651567>), and CUDA device code, where
  // aliases aren't supported.
  if (!RawTriple.isOSDarwin() && !RawTriple.isNVPTX())
    CmdArgs.push_back("-mconstructor-aliases");

  // Darwin's kernel doesn't support guard variables; just die if we
  // try to use them.
  if (KernelOrKext && RawTriple.isOSDarwin())
    CmdArgs.push_back("-fforbid-guard-variables");

  if (Args.hasFlag(options::OPT_mms_bitfields, options::OPT_mno_ms_bitfields,
                   false)) {
    CmdArgs.push_back("-mms-bitfields");
  }

  if (Args.hasFlag(options::OPT_mpie_copy_relocations,
                   options::OPT_mno_pie_copy_relocations,
                   false)) {
    CmdArgs.push_back("-mpie-copy-relocations");
  }

  if (Args.hasFlag(options::OPT_fno_plt, options::OPT_fplt, false)) {
    CmdArgs.push_back("-fno-plt");
  }

  // -fhosted is default.
  // TODO: Audit uses of KernelOrKext and see where it'd be more appropriate to
  // use Freestanding.
  bool Freestanding =
      Args.hasFlag(options::OPT_ffreestanding, options::OPT_fhosted, false) ||
      KernelOrKext;
  if (Freestanding)
    CmdArgs.push_back("-ffreestanding");

  // This is a coarse approximation of what llvm-gcc actually does, both
  // -fasynchronous-unwind-tables and -fnon-call-exceptions interact in more
  // complicated ways.
  bool AsynchronousUnwindTables =
      Args.hasFlag(options::OPT_fasynchronous_unwind_tables,
                   options::OPT_fno_asynchronous_unwind_tables,
                   (TC.IsUnwindTablesDefault(Args) ||
                    TC.getSanitizerArgs().needsUnwindTables()) &&
                       !Freestanding);
  if (Args.hasFlag(options::OPT_funwind_tables, options::OPT_fno_unwind_tables,
                   AsynchronousUnwindTables))
    CmdArgs.push_back("-munwind-tables");

  TC.addClangTargetOptions(Args, CmdArgs, JA.getOffloadingDeviceKind());

  // FIXME: Handle -mtune=.
  (void)Args.hasArg(options::OPT_mtune_EQ);

  if (Arg *A = Args.getLastArg(options::OPT_mcmodel_EQ)) {
    CmdArgs.push_back("-mcode-model");
    CmdArgs.push_back(A->getValue());
  }

  // Add the target cpu
  std::string CPU = getCPUName(Args, Triple, /*FromAs*/ false);
  if (!CPU.empty()) {
    CmdArgs.push_back("-target-cpu");
    CmdArgs.push_back(Args.MakeArgString(CPU));
  }

  RenderTargetOptions(Triple, Args, KernelOrKext, CmdArgs);

  // These two are potentially updated by AddClangCLArgs.
  codegenoptions::DebugInfoKind DebugInfoKind = codegenoptions::NoDebugInfo;
  bool EmitCodeView = false;

  // Add clang-cl arguments.
  types::ID InputType = Input.getType();
  if (D.IsCLMode())
    AddClangCLArgs(Args, InputType, CmdArgs, &DebugInfoKind, &EmitCodeView);

  DwarfFissionKind DwarfFission;
  RenderDebugOptions(TC, D, RawTriple, Args, EmitCodeView, IsWindowsMSVC,
                     CmdArgs, DebugInfoKind, DwarfFission);

  // Add the split debug info name to the command lines here so we
  // can propagate it to the backend.
  bool SplitDWARF = (DwarfFission != DwarfFissionKind::None) &&
                    TC.getTriple().isOSBinFormatELF() &&
                    (isa<AssembleJobAction>(JA) || isa<CompileJobAction>(JA) ||
                     isa<BackendJobAction>(JA));
  if (SplitDWARF) {
    const char *SplitDWARFOut = SplitDebugName(Args, Input, Output);
    CmdArgs.push_back("-split-dwarf-file");
    CmdArgs.push_back(SplitDWARFOut);
    if (DwarfFission == DwarfFissionKind::Split) {
      CmdArgs.push_back("-split-dwarf-output");
      CmdArgs.push_back(SplitDWARFOut);
    }
  }

  // Pass the linker version in use.
  if (Arg *A = Args.getLastArg(options::OPT_mlinker_version_EQ)) {
    CmdArgs.push_back("-target-linker-version");
    CmdArgs.push_back(A->getValue());
  }

  // Explicitly error on some things we know we don't support and can't just
  // ignore.
  if (!Args.hasArg(options::OPT_fallow_unsupported)) {
    Arg *Unsupported;
    if (types::isCXX(InputType) && RawTriple.isOSDarwin() &&
        TC.getArch() == llvm::Triple::x86) {
      if ((Unsupported = Args.getLastArg(options::OPT_fapple_kext)) ||
          (Unsupported = Args.getLastArg(options::OPT_mkernel)))
        D.Diag(diag::err_drv_clang_unsupported_opt_cxx_darwin_i386)
            << Unsupported->getOption().getName();
    }
    // The faltivec option has been superseded by the maltivec option.
    if ((Unsupported = Args.getLastArg(options::OPT_faltivec)))
      D.Diag(diag::err_drv_clang_unsupported_opt_faltivec)
          << Unsupported->getOption().getName()
          << "please use -maltivec and include altivec.h explicitly";
    if ((Unsupported = Args.getLastArg(options::OPT_fno_altivec)))
      D.Diag(diag::err_drv_clang_unsupported_opt_faltivec)
          << Unsupported->getOption().getName() << "please use -mno-altivec";
  }

  Args.AddAllArgs(CmdArgs, options::OPT_v);
  Args.AddLastArg(CmdArgs, options::OPT_H);
  if (D.CCPrintHeaders && !D.CCGenDiagnostics) {
    CmdArgs.push_back("-header-include-file");
    CmdArgs.push_back(D.CCPrintHeadersFilename ? D.CCPrintHeadersFilename
                                               : "-");
  }
  Args.AddLastArg(CmdArgs, options::OPT_P);
  Args.AddLastArg(CmdArgs, options::OPT_print_ivar_layout);

  if (D.CCLogDiagnostics && !D.CCGenDiagnostics) {
    CmdArgs.push_back("-diagnostic-log-file");
    CmdArgs.push_back(D.CCLogDiagnosticsFilename ? D.CCLogDiagnosticsFilename
                                                 : "-");
  }

  bool UseSeparateSections = isUseSeparateSections(Triple);

  if (Args.hasFlag(options::OPT_ffunction_sections,
                   options::OPT_fno_function_sections, UseSeparateSections)) {
    CmdArgs.push_back("-ffunction-sections");
  }

  if (Args.hasFlag(options::OPT_fdata_sections, options::OPT_fno_data_sections,
                   UseSeparateSections)) {
    CmdArgs.push_back("-fdata-sections");
  }

  if (!Args.hasFlag(options::OPT_funique_section_names,
                    options::OPT_fno_unique_section_names, true))
    CmdArgs.push_back("-fno-unique-section-names");

  Args.AddLastArg(CmdArgs, options::OPT_finstrument_functions,
                  options::OPT_finstrument_functions_after_inlining,
                  options::OPT_finstrument_function_entry_bare);

  // NVPTX doesn't support PGO or coverage. There's no runtime support for
  // sampling, overhead of call arc collection is way too high and there's no
  // way to collect the output.
  if (!Triple.isNVPTX())
    addPGOAndCoverageFlags(TC, C, D, Output, Args, CmdArgs);

  Args.AddLastArg(CmdArgs, options::OPT_fclang_abi_compat_EQ);

  // Add runtime flag for PS4 when PGO, coverage, or sanitizers are enabled.
  if (RawTriple.isPS4CPU() &&
      !Args.hasArg(options::OPT_nostdlib, options::OPT_nodefaultlibs)) {
    PS4cpu::addProfileRTArgs(TC, Args, CmdArgs);
    PS4cpu::addSanitizerArgs(TC, CmdArgs);
  }

  // Pass options for controlling the default header search paths.
  if (Args.hasArg(options::OPT_nostdinc)) {
    CmdArgs.push_back("-nostdsysteminc");
    CmdArgs.push_back("-nobuiltininc");
  } else {
    if (Args.hasArg(options::OPT_nostdlibinc))
      CmdArgs.push_back("-nostdsysteminc");
    Args.AddLastArg(CmdArgs, options::OPT_nostdincxx);
    Args.AddLastArg(CmdArgs, options::OPT_nobuiltininc);
  }

  // Pass the path to compiler resource files.
  CmdArgs.push_back("-resource-dir");
  CmdArgs.push_back(D.ResourceDir.c_str());

  Args.AddLastArg(CmdArgs, options::OPT_working_directory);

  RenderARCMigrateToolOptions(D, Args, CmdArgs);

  // Add preprocessing options like -I, -D, etc. if we are using the
  // preprocessor.
  //
  // FIXME: Support -fpreprocessed
  if (types::getPreprocessedType(InputType) != types::TY_INVALID)
    AddPreprocessingOptions(C, JA, D, Args, CmdArgs, Output, Inputs);

  // Don't warn about "clang -c -DPIC -fPIC test.i" because libtool.m4 assumes
  // that "The compiler can only warn and ignore the option if not recognized".
  // When building with ccache, it will pass -D options to clang even on
  // preprocessed inputs and configure concludes that -fPIC is not supported.
  Args.ClaimAllArgs(options::OPT_D);

  // Manually translate -O4 to -O3; let clang reject others.
  if (Arg *A = Args.getLastArg(options::OPT_O_Group)) {
    if (A->getOption().matches(options::OPT_O4)) {
      CmdArgs.push_back("-O3");
      D.Diag(diag::warn_O4_is_O3);
    } else {
      A->render(Args, CmdArgs);
    }
  }

  // Warn about ignored options to clang.
  for (const Arg *A :
       Args.filtered(options::OPT_clang_ignored_gcc_optimization_f_Group)) {
    D.Diag(diag::warn_ignored_gcc_optimization) << A->getAsString(Args);
    A->claim();
  }

  for (const Arg *A :
       Args.filtered(options::OPT_clang_ignored_legacy_options_Group)) {
    D.Diag(diag::warn_ignored_clang_option) << A->getAsString(Args);
    A->claim();
  }

  claimNoWarnArgs(Args);

  Args.AddAllArgs(CmdArgs, options::OPT_R_Group);

  Args.AddAllArgs(CmdArgs, options::OPT_W_Group);
  if (Args.hasFlag(options::OPT_pedantic, options::OPT_no_pedantic, false))
    CmdArgs.push_back("-pedantic");
  Args.AddLastArg(CmdArgs, options::OPT_pedantic_errors);
  Args.AddLastArg(CmdArgs, options::OPT_w);

  // Fixed point flags
  if (Args.hasFlag(options::OPT_ffixed_point, options::OPT_fno_fixed_point,
                   /*Default=*/false))
    Args.AddLastArg(CmdArgs, options::OPT_ffixed_point);

  // Handle -{std, ansi, trigraphs} -- take the last of -{std, ansi}
  // (-ansi is equivalent to -std=c89 or -std=c++98).
  //
  // If a std is supplied, only add -trigraphs if it follows the
  // option.
  bool ImplyVCPPCXXVer = false;
  const Arg *Std = Args.getLastArg(options::OPT_std_EQ, options::OPT_ansi);
  if (Std) {
    if (Std->getOption().matches(options::OPT_ansi))
      if (types::isCXX(InputType))
        CmdArgs.push_back("-std=c++98");
      else
        CmdArgs.push_back("-std=c89");
    else
      Std->render(Args, CmdArgs);

    // If -f(no-)trigraphs appears after the language standard flag, honor it.
    if (Arg *A = Args.getLastArg(options::OPT_std_EQ, options::OPT_ansi,
                                 options::OPT_ftrigraphs,
                                 options::OPT_fno_trigraphs))
      if (A != Std)
        A->render(Args, CmdArgs);
  } else {
    // Honor -std-default.
    //
    // FIXME: Clang doesn't correctly handle -std= when the input language
    // doesn't match. For the time being just ignore this for C++ inputs;
    // eventually we want to do all the standard defaulting here instead of
    // splitting it between the driver and clang -cc1.
    if (!types::isCXX(InputType))
      Args.AddAllArgsTranslated(CmdArgs, options::OPT_std_default_EQ, "-std=",
                                /*Joined=*/true);
    else if (IsWindowsMSVC)
      ImplyVCPPCXXVer = true;

    Args.AddLastArg(CmdArgs, options::OPT_ftrigraphs,
                    options::OPT_fno_trigraphs);
  }

  // GCC's behavior for -Wwrite-strings is a bit strange:
  //  * In C, this "warning flag" changes the types of string literals from
  //    'char[N]' to 'const char[N]', and thus triggers an unrelated warning
  //    for the discarded qualifier.
  //  * In C++, this is just a normal warning flag.
  //
  // Implementing this warning correctly in C is hard, so we follow GCC's
  // behavior for now. FIXME: Directly diagnose uses of a string literal as
  // a non-const char* in C, rather than using this crude hack.
  if (!types::isCXX(InputType)) {
    // FIXME: This should behave just like a warning flag, and thus should also
    // respect -Weverything, -Wno-everything, -Werror=write-strings, and so on.
    Arg *WriteStrings =
        Args.getLastArg(options::OPT_Wwrite_strings,
                        options::OPT_Wno_write_strings, options::OPT_w);
    if (WriteStrings &&
        WriteStrings->getOption().matches(options::OPT_Wwrite_strings))
      CmdArgs.push_back("-fconst-strings");
  }

  // GCC provides a macro definition '__DEPRECATED' when -Wdeprecated is active
  // during C++ compilation, which it is by default. GCC keeps this define even
  // in the presence of '-w', match this behavior bug-for-bug.
  if (types::isCXX(InputType) &&
      Args.hasFlag(options::OPT_Wdeprecated, options::OPT_Wno_deprecated,
                   true)) {
    CmdArgs.push_back("-fdeprecated-macro");
  }

  // Translate GCC's misnamer '-fasm' arguments to '-fgnu-keywords'.
  if (Arg *Asm = Args.getLastArg(options::OPT_fasm, options::OPT_fno_asm)) {
    if (Asm->getOption().matches(options::OPT_fasm))
      CmdArgs.push_back("-fgnu-keywords");
    else
      CmdArgs.push_back("-fno-gnu-keywords");
  }

  if (ShouldDisableDwarfDirectory(Args, TC))
    CmdArgs.push_back("-fno-dwarf-directory-asm");

  if (ShouldDisableAutolink(Args, TC))
    CmdArgs.push_back("-fno-autolink");

  // Add in -fdebug-compilation-dir if necessary.
  addDebugCompDirArg(Args, CmdArgs, D.getVFS());

  addDebugPrefixMapArg(D, Args, CmdArgs);

  if (Arg *A = Args.getLastArg(options::OPT_ftemplate_depth_,
                               options::OPT_ftemplate_depth_EQ)) {
    CmdArgs.push_back("-ftemplate-depth");
    CmdArgs.push_back(A->getValue());
  }

  if (Arg *A = Args.getLastArg(options::OPT_foperator_arrow_depth_EQ)) {
    CmdArgs.push_back("-foperator-arrow-depth");
    CmdArgs.push_back(A->getValue());
  }

  if (Arg *A = Args.getLastArg(options::OPT_fconstexpr_depth_EQ)) {
    CmdArgs.push_back("-fconstexpr-depth");
    CmdArgs.push_back(A->getValue());
  }

  if (Arg *A = Args.getLastArg(options::OPT_fconstexpr_steps_EQ)) {
    CmdArgs.push_back("-fconstexpr-steps");
    CmdArgs.push_back(A->getValue());
  }

  if (Arg *A = Args.getLastArg(options::OPT_fbracket_depth_EQ)) {
    CmdArgs.push_back("-fbracket-depth");
    CmdArgs.push_back(A->getValue());
  }

  if (Arg *A = Args.getLastArg(options::OPT_Wlarge_by_value_copy_EQ,
                               options::OPT_Wlarge_by_value_copy_def)) {
    if (A->getNumValues()) {
      StringRef bytes = A->getValue();
      CmdArgs.push_back(Args.MakeArgString("-Wlarge-by-value-copy=" + bytes));
    } else
      CmdArgs.push_back("-Wlarge-by-value-copy=64"); // default value
  }

  if (Args.hasArg(options::OPT_relocatable_pch))
    CmdArgs.push_back("-relocatable-pch");

  if (const Arg *A = Args.getLastArg(options::OPT_fcf_runtime_abi_EQ)) {
    static const char *kCFABIs[] = {
      "standalone", "objc", "swift", "swift-5.0", "swift-4.2", "swift-4.1",
    };

    if (find(kCFABIs, StringRef(A->getValue())) == std::end(kCFABIs))
      D.Diag(diag::err_drv_invalid_cf_runtime_abi) << A->getValue();
    else
      A->render(Args, CmdArgs);
  }

  if (Arg *A = Args.getLastArg(options::OPT_fconstant_string_class_EQ)) {
    CmdArgs.push_back("-fconstant-string-class");
    CmdArgs.push_back(A->getValue());
  }

  if (Arg *A = Args.getLastArg(options::OPT_ftabstop_EQ)) {
    CmdArgs.push_back("-ftabstop");
    CmdArgs.push_back(A->getValue());
  }

  if (Args.hasFlag(options::OPT_fstack_size_section,
                   options::OPT_fno_stack_size_section, RawTriple.isPS4()))
    CmdArgs.push_back("-fstack-size-section");

  CmdArgs.push_back("-ferror-limit");
  if (Arg *A = Args.getLastArg(options::OPT_ferror_limit_EQ))
    CmdArgs.push_back(A->getValue());
  else
    CmdArgs.push_back("19");

  if (Arg *A = Args.getLastArg(options::OPT_fmacro_backtrace_limit_EQ)) {
    CmdArgs.push_back("-fmacro-backtrace-limit");
    CmdArgs.push_back(A->getValue());
  }

  if (Arg *A = Args.getLastArg(options::OPT_ftemplate_backtrace_limit_EQ)) {
    CmdArgs.push_back("-ftemplate-backtrace-limit");
    CmdArgs.push_back(A->getValue());
  }

  if (Arg *A = Args.getLastArg(options::OPT_fconstexpr_backtrace_limit_EQ)) {
    CmdArgs.push_back("-fconstexpr-backtrace-limit");
    CmdArgs.push_back(A->getValue());
  }

  if (Arg *A = Args.getLastArg(options::OPT_fspell_checking_limit_EQ)) {
    CmdArgs.push_back("-fspell-checking-limit");
    CmdArgs.push_back(A->getValue());
  }

  // Pass -fmessage-length=.
  CmdArgs.push_back("-fmessage-length");
  if (Arg *A = Args.getLastArg(options::OPT_fmessage_length_EQ)) {
    CmdArgs.push_back(A->getValue());
  } else {
    // If -fmessage-length=N was not specified, determine whether this is a
    // terminal and, if so, implicitly define -fmessage-length appropriately.
    unsigned N = llvm::sys::Process::StandardErrColumns();
    CmdArgs.push_back(Args.MakeArgString(Twine(N)));
  }

  // -fvisibility= and -fvisibility-ms-compat are of a piece.
  if (const Arg *A = Args.getLastArg(options::OPT_fvisibility_EQ,
                                     options::OPT_fvisibility_ms_compat)) {
    if (A->getOption().matches(options::OPT_fvisibility_EQ)) {
      CmdArgs.push_back("-fvisibility");
      CmdArgs.push_back(A->getValue());
    } else {
      assert(A->getOption().matches(options::OPT_fvisibility_ms_compat));
      CmdArgs.push_back("-fvisibility");
      CmdArgs.push_back("hidden");
      CmdArgs.push_back("-ftype-visibility");
      CmdArgs.push_back("default");
    }
  }

  Args.AddLastArg(CmdArgs, options::OPT_fvisibility_inlines_hidden);
  Args.AddLastArg(CmdArgs, options::OPT_fvisibility_global_new_delete_hidden);

  Args.AddLastArg(CmdArgs, options::OPT_ftlsmodel_EQ);

  // Forward -f (flag) options which we can pass directly.
  Args.AddLastArg(CmdArgs, options::OPT_femit_all_decls);
  Args.AddLastArg(CmdArgs, options::OPT_fheinous_gnu_extensions);
  Args.AddLastArg(CmdArgs, options::OPT_fdigraphs, options::OPT_fno_digraphs);
  Args.AddLastArg(CmdArgs, options::OPT_fno_operator_names);
  Args.AddLastArg(CmdArgs, options::OPT_femulated_tls,
                  options::OPT_fno_emulated_tls);
  Args.AddLastArg(CmdArgs, options::OPT_fkeep_static_consts);

  // AltiVec-like language extensions aren't relevant for assembling.
  if (!isa<PreprocessJobAction>(JA) || Output.getType() != types::TY_PP_Asm)
    Args.AddLastArg(CmdArgs, options::OPT_fzvector);

  Args.AddLastArg(CmdArgs, options::OPT_fdiagnostics_show_template_tree);
  Args.AddLastArg(CmdArgs, options::OPT_fno_elide_type);

  // Forward flags for OpenMP. We don't do this if the current action is an
  // device offloading action other than OpenMP.
  if (Args.hasFlag(options::OPT_fopenmp, options::OPT_fopenmp_EQ,
                   options::OPT_fno_openmp, false) &&
      (JA.isDeviceOffloading(Action::OFK_None) ||
       JA.isDeviceOffloading(Action::OFK_OpenMP))) {
    switch (D.getOpenMPRuntime(Args)) {
    case Driver::OMPRT_OMP:
    case Driver::OMPRT_IOMP5:
      // Clang can generate useful OpenMP code for these two runtime libraries.
      CmdArgs.push_back("-fopenmp");

      // If no option regarding the use of TLS in OpenMP codegeneration is
      // given, decide a default based on the target. Otherwise rely on the
      // options and pass the right information to the frontend.
      if (!Args.hasFlag(options::OPT_fopenmp_use_tls,
                        options::OPT_fnoopenmp_use_tls, /*Default=*/true))
        CmdArgs.push_back("-fnoopenmp-use-tls");
      Args.AddLastArg(CmdArgs, options::OPT_fopenmp_simd,
                      options::OPT_fno_openmp_simd);
      Args.AddAllArgs(CmdArgs, options::OPT_fopenmp_version_EQ);
      Args.AddAllArgs(CmdArgs, options::OPT_fopenmp_cuda_number_of_sm_EQ);
      Args.AddAllArgs(CmdArgs, options::OPT_fopenmp_cuda_blocks_per_sm_EQ);
      Args.AddAllArgs(CmdArgs,
                      options::OPT_fopenmp_cuda_teams_reduction_recs_num_EQ);
      if (Args.hasFlag(options::OPT_fopenmp_optimistic_collapse,
                       options::OPT_fno_openmp_optimistic_collapse,
                       /*Default=*/false))
        CmdArgs.push_back("-fopenmp-optimistic-collapse");

      // When in OpenMP offloading mode with NVPTX target, forward
      // cuda-mode flag
      if (Args.hasFlag(options::OPT_fopenmp_cuda_mode,
                       options::OPT_fno_openmp_cuda_mode, /*Default=*/false))
        CmdArgs.push_back("-fopenmp-cuda-mode");

      // When in OpenMP offloading mode with NVPTX target, check if full runtime
      // is required.
      if (Args.hasFlag(options::OPT_fopenmp_cuda_force_full_runtime,
                       options::OPT_fno_openmp_cuda_force_full_runtime,
                       /*Default=*/false))
        CmdArgs.push_back("-fopenmp-cuda-force-full-runtime");
      break;
    default:
      // By default, if Clang doesn't know how to generate useful OpenMP code
      // for a specific runtime library, we just don't pass the '-fopenmp' flag
      // down to the actual compilation.
      // FIXME: It would be better to have a mode which *only* omits IR
      // generation based on the OpenMP support so that we get consistent
      // semantic analysis, etc.
      break;
    }
  } else {
    Args.AddLastArg(CmdArgs, options::OPT_fopenmp_simd,
                    options::OPT_fno_openmp_simd);
    Args.AddAllArgs(CmdArgs, options::OPT_fopenmp_version_EQ);
  }

  const SanitizerArgs &Sanitize = TC.getSanitizerArgs();
  Sanitize.addArgs(TC, Args, CmdArgs, InputType);

  const XRayArgs &XRay = TC.getXRayArgs();
  XRay.addArgs(TC, Args, CmdArgs, InputType);

  if (TC.SupportsProfiling())
    Args.AddLastArg(CmdArgs, options::OPT_pg);

  if (TC.SupportsProfiling())
    Args.AddLastArg(CmdArgs, options::OPT_mfentry);

  // -flax-vector-conversions is default.
  if (!Args.hasFlag(options::OPT_flax_vector_conversions,
                    options::OPT_fno_lax_vector_conversions))
    CmdArgs.push_back("-fno-lax-vector-conversions");

  if (Args.getLastArg(options::OPT_fapple_kext) ||
      (Args.hasArg(options::OPT_mkernel) && types::isCXX(InputType)))
    CmdArgs.push_back("-fapple-kext");

  Args.AddLastArg(CmdArgs, options::OPT_fobjc_sender_dependent_dispatch);
  Args.AddLastArg(CmdArgs, options::OPT_fdiagnostics_print_source_range_info);
  Args.AddLastArg(CmdArgs, options::OPT_fdiagnostics_parseable_fixits);
  Args.AddLastArg(CmdArgs, options::OPT_ftime_report);
  Args.AddLastArg(CmdArgs, options::OPT_ftime_trace);
  Args.AddLastArg(CmdArgs, options::OPT_ftime_trace_granularity_EQ);
  Args.AddLastArg(CmdArgs, options::OPT_ftrapv);
  Args.AddLastArg(CmdArgs, options::OPT_malign_double);

  if (Arg *A = Args.getLastArg(options::OPT_ftrapv_handler_EQ)) {
    CmdArgs.push_back("-ftrapv-handler");
    CmdArgs.push_back(A->getValue());
  }

  Args.AddLastArg(CmdArgs, options::OPT_ftrap_function_EQ);

  // -fno-strict-overflow implies -fwrapv if it isn't disabled, but
  // -fstrict-overflow won't turn off an explicitly enabled -fwrapv.
  if (Arg *A = Args.getLastArg(options::OPT_fwrapv, options::OPT_fno_wrapv)) {
    if (A->getOption().matches(options::OPT_fwrapv))
      CmdArgs.push_back("-fwrapv");
  } else if (Arg *A = Args.getLastArg(options::OPT_fstrict_overflow,
                                      options::OPT_fno_strict_overflow)) {
    if (A->getOption().matches(options::OPT_fno_strict_overflow))
      CmdArgs.push_back("-fwrapv");
  }

  if (Arg *A = Args.getLastArg(options::OPT_freroll_loops,
                               options::OPT_fno_reroll_loops))
    if (A->getOption().matches(options::OPT_freroll_loops))
      CmdArgs.push_back("-freroll-loops");

  Args.AddLastArg(CmdArgs, options::OPT_fwritable_strings);
  Args.AddLastArg(CmdArgs, options::OPT_funroll_loops,
                  options::OPT_fno_unroll_loops);

  Args.AddLastArg(CmdArgs, options::OPT_pthread);

  if (Args.hasFlag(options::OPT_mspeculative_load_hardening, options::OPT_mno_speculative_load_hardening,
                   false))
    CmdArgs.push_back(Args.MakeArgString("-mspeculative-load-hardening"));

  RenderSSPOptions(TC, Args, CmdArgs, KernelOrKext);
  RenderTrivialAutoVarInitOptions(D, TC, Args, CmdArgs);

  // Translate -mstackrealign
  if (Args.hasFlag(options::OPT_mstackrealign, options::OPT_mno_stackrealign,
                   false))
    CmdArgs.push_back(Args.MakeArgString("-mstackrealign"));

  if (Args.hasArg(options::OPT_mstack_alignment)) {
    StringRef alignment = Args.getLastArgValue(options::OPT_mstack_alignment);
    CmdArgs.push_back(Args.MakeArgString("-mstack-alignment=" + alignment));
  }

  if (Args.hasArg(options::OPT_mstack_probe_size)) {
    StringRef Size = Args.getLastArgValue(options::OPT_mstack_probe_size);

    if (!Size.empty())
      CmdArgs.push_back(Args.MakeArgString("-mstack-probe-size=" + Size));
    else
      CmdArgs.push_back("-mstack-probe-size=0");
  }

  if (!Args.hasFlag(options::OPT_mstack_arg_probe,
                    options::OPT_mno_stack_arg_probe, true))
    CmdArgs.push_back(Args.MakeArgString("-mno-stack-arg-probe"));

  if (Arg *A = Args.getLastArg(options::OPT_mrestrict_it,
                               options::OPT_mno_restrict_it)) {
    if (A->getOption().matches(options::OPT_mrestrict_it)) {
      CmdArgs.push_back("-mllvm");
      CmdArgs.push_back("-arm-restrict-it");
    } else {
      CmdArgs.push_back("-mllvm");
      CmdArgs.push_back("-arm-no-restrict-it");
    }
  } else if (Triple.isOSWindows() &&
             (Triple.getArch() == llvm::Triple::arm ||
              Triple.getArch() == llvm::Triple::thumb)) {
    // Windows on ARM expects restricted IT blocks
    CmdArgs.push_back("-mllvm");
    CmdArgs.push_back("-arm-restrict-it");
  }

  // Forward -cl options to -cc1
  RenderOpenCLOptions(Args, CmdArgs);

  // Forward -sycl-std option to -cc1
  Args.AddLastArg(CmdArgs, options::OPT_sycl_std_EQ);

  if (Arg *A = Args.getLastArg(options::OPT_fcf_protection_EQ)) {
    CmdArgs.push_back(
        Args.MakeArgString(Twine("-fcf-protection=") + A->getValue()));
  }

  // Forward -f options with positive and negative forms; we translate
  // these by hand.
  if (Arg *A = getLastProfileSampleUseArg(Args)) {
    auto *PGOArg = Args.getLastArg(
        options::OPT_fprofile_generate, options::OPT_fprofile_generate_EQ,
        options::OPT_fcs_profile_generate, options::OPT_fcs_profile_generate_EQ,
        options::OPT_fprofile_use, options::OPT_fprofile_use_EQ);
    if (PGOArg)
      D.Diag(diag::err_drv_argument_not_allowed_with)
          << "SampleUse with PGO options";

    StringRef fname = A->getValue();
    if (!llvm::sys::fs::exists(fname))
      D.Diag(diag::err_drv_no_such_file) << fname;
    else
      A->render(Args, CmdArgs);
  }
  Args.AddLastArg(CmdArgs, options::OPT_fprofile_remapping_file_EQ);

  RenderBuiltinOptions(TC, RawTriple, Args, CmdArgs);

  if (!Args.hasFlag(options::OPT_fassume_sane_operator_new,
                    options::OPT_fno_assume_sane_operator_new))
    CmdArgs.push_back("-fno-assume-sane-operator-new");

  // -fblocks=0 is default.
  if (Args.hasFlag(options::OPT_fblocks, options::OPT_fno_blocks,
                   TC.IsBlocksDefault()) ||
      (Args.hasArg(options::OPT_fgnu_runtime) &&
       Args.hasArg(options::OPT_fobjc_nonfragile_abi) &&
       !Args.hasArg(options::OPT_fno_blocks))) {
    CmdArgs.push_back("-fblocks");

    if (!Args.hasArg(options::OPT_fgnu_runtime) && !TC.hasBlocksRuntime())
      CmdArgs.push_back("-fblocks-runtime-optional");
  }

  // -fencode-extended-block-signature=1 is default.
  if (TC.IsEncodeExtendedBlockSignatureDefault())
    CmdArgs.push_back("-fencode-extended-block-signature");

  if (Args.hasFlag(options::OPT_fcoroutines_ts, options::OPT_fno_coroutines_ts,
                   false) &&
      types::isCXX(InputType)) {
    CmdArgs.push_back("-fcoroutines-ts");
  }

  Args.AddLastArg(CmdArgs, options::OPT_fdouble_square_bracket_attributes,
                  options::OPT_fno_double_square_bracket_attributes);

  // -faccess-control is default.
  if (Args.hasFlag(options::OPT_fno_access_control,
                   options::OPT_faccess_control, false))
    CmdArgs.push_back("-fno-access-control");

  // -felide-constructors is the default.
  if (Args.hasFlag(options::OPT_fno_elide_constructors,
                   options::OPT_felide_constructors, false))
    CmdArgs.push_back("-fno-elide-constructors");

  ToolChain::RTTIMode RTTIMode = TC.getRTTIMode();

  if (KernelOrKext || (types::isCXX(InputType) &&
                       (RTTIMode == ToolChain::RM_Disabled)))
    CmdArgs.push_back("-fno-rtti");

  // -fshort-enums=0 is default for all architectures except Hexagon.
  if (Args.hasFlag(options::OPT_fshort_enums, options::OPT_fno_short_enums,
                   TC.getArch() == llvm::Triple::hexagon))
    CmdArgs.push_back("-fshort-enums");

  RenderCharacterOptions(Args, AuxTriple ? *AuxTriple : RawTriple, CmdArgs);

  // -fuse-cxa-atexit is default.
  if (!Args.hasFlag(
          options::OPT_fuse_cxa_atexit, options::OPT_fno_use_cxa_atexit,
          !RawTriple.isOSWindows() &&
              TC.getArch() != llvm::Triple::xcore &&
              ((RawTriple.getVendor() != llvm::Triple::MipsTechnologies) ||
               RawTriple.hasEnvironment())) ||
      KernelOrKext)
    CmdArgs.push_back("-fno-use-cxa-atexit");

  if (Args.hasFlag(options::OPT_fregister_global_dtors_with_atexit,
                   options::OPT_fno_register_global_dtors_with_atexit,
                   RawTriple.isOSDarwin() && !KernelOrKext))
    CmdArgs.push_back("-fregister-global-dtors-with-atexit");

  // -fms-extensions=0 is default.
  if (Args.hasFlag(options::OPT_fms_extensions, options::OPT_fno_ms_extensions,
                   IsWindowsMSVC))
    CmdArgs.push_back("-fms-extensions");

  // -fno-use-line-directives is default.
  if (Args.hasFlag(options::OPT_fuse_line_directives,
                   options::OPT_fno_use_line_directives, false))
    CmdArgs.push_back("-fuse-line-directives");

  // -fms-compatibility=0 is default.
  if (Args.hasFlag(options::OPT_fms_compatibility,
                   options::OPT_fno_ms_compatibility,
                   (IsWindowsMSVC &&
                    Args.hasFlag(options::OPT_fms_extensions,
                                 options::OPT_fno_ms_extensions, true))))
    CmdArgs.push_back("-fms-compatibility");

  VersionTuple MSVT = TC.computeMSVCVersion(&D, Args);
  if (!MSVT.empty())
    CmdArgs.push_back(
        Args.MakeArgString("-fms-compatibility-version=" + MSVT.getAsString()));

  bool IsMSVC2015Compatible = MSVT.getMajor() >= 19;
  if (ImplyVCPPCXXVer) {
    StringRef LanguageStandard;
    if (const Arg *StdArg = Args.getLastArg(options::OPT__SLASH_std)) {
      Std = StdArg;
      LanguageStandard = llvm::StringSwitch<StringRef>(StdArg->getValue())
                             .Case("c++14", "-std=c++14")
                             .Case("c++17", "-std=c++17")
                             .Case("c++latest", "-std=c++2a")
                             .Default("");
      if (LanguageStandard.empty())
        D.Diag(clang::diag::warn_drv_unused_argument)
            << StdArg->getAsString(Args);
    }

    if (LanguageStandard.empty()) {
      if (IsMSVC2015Compatible)
        LanguageStandard = "-std=c++14";
      else
        LanguageStandard = "-std=c++11";
    }

    CmdArgs.push_back(LanguageStandard.data());
  }

  // -fno-borland-extensions is default.
  if (Args.hasFlag(options::OPT_fborland_extensions,
                   options::OPT_fno_borland_extensions, false))
    CmdArgs.push_back("-fborland-extensions");

  // -fno-declspec is default, except for PS4.
  if (Args.hasFlag(options::OPT_fdeclspec, options::OPT_fno_declspec,
                   RawTriple.isPS4()))
    CmdArgs.push_back("-fdeclspec");
  else if (Args.hasArg(options::OPT_fno_declspec))
    CmdArgs.push_back("-fno-declspec"); // Explicitly disabling __declspec.

  // -fthreadsafe-static is default, except for MSVC compatibility versions less
  // than 19.
  if (!Args.hasFlag(options::OPT_fthreadsafe_statics,
                    options::OPT_fno_threadsafe_statics,
                    !IsWindowsMSVC || IsMSVC2015Compatible))
    CmdArgs.push_back("-fno-threadsafe-statics");

  // -fno-delayed-template-parsing is default, except when targeting MSVC.
  // Many old Windows SDK versions require this to parse.
  // FIXME: MSVC introduced /Zc:twoPhase- to disable this behavior in their
  // compiler. We should be able to disable this by default at some point.
  if (Args.hasFlag(options::OPT_fdelayed_template_parsing,
                   options::OPT_fno_delayed_template_parsing, IsWindowsMSVC))
    CmdArgs.push_back("-fdelayed-template-parsing");

  // -fgnu-keywords default varies depending on language; only pass if
  // specified.
  Args.AddLastArg(CmdArgs, options::OPT_fgnu_keywords,
                  options::OPT_fno_gnu_keywords);

  if (Args.hasFlag(options::OPT_fgnu89_inline, options::OPT_fno_gnu89_inline,
                   false))
    CmdArgs.push_back("-fgnu89-inline");

  if (Args.hasArg(options::OPT_fno_inline))
    CmdArgs.push_back("-fno-inline");

  Args.AddLastArg(CmdArgs, options::OPT_finline_functions,
                  options::OPT_finline_hint_functions,
                  options::OPT_fno_inline_functions);

  // FIXME: Find a better way to determine whether the language has modules
  // support by default, or just assume that all languages do.
  bool HaveModules =
      Std && (Std->containsValue("c++2a") || Std->containsValue("c++latest"));
  RenderModulesOptions(C, D, Args, Input, Output, CmdArgs, HaveModules);

  Args.AddLastArg(CmdArgs, options::OPT_fexperimental_new_pass_manager,
                  options::OPT_fno_experimental_new_pass_manager);

  ObjCRuntime Runtime = AddObjCRuntimeArgs(Args, CmdArgs, rewriteKind);
  RenderObjCOptions(TC, D, RawTriple, Args, Runtime, rewriteKind != RK_None,
                    Input, CmdArgs);

  if (Args.hasFlag(options::OPT_fapplication_extension,
                   options::OPT_fno_application_extension, false))
    CmdArgs.push_back("-fapplication-extension");

  // Handle GCC-style exception args.
  if (!C.getDriver().IsCLMode())
    addExceptionArgs(Args, InputType, TC, KernelOrKext, Runtime, CmdArgs);

  // Handle exception personalities
  Arg *A = Args.getLastArg(options::OPT_fsjlj_exceptions,
                           options::OPT_fseh_exceptions,
                           options::OPT_fdwarf_exceptions);
  if (A) {
    const Option &Opt = A->getOption();
    if (Opt.matches(options::OPT_fsjlj_exceptions))
      CmdArgs.push_back("-fsjlj-exceptions");
    if (Opt.matches(options::OPT_fseh_exceptions))
      CmdArgs.push_back("-fseh-exceptions");
    if (Opt.matches(options::OPT_fdwarf_exceptions))
      CmdArgs.push_back("-fdwarf-exceptions");
  } else {
    switch (TC.GetExceptionModel(Args)) {
    default:
      break;
    case llvm::ExceptionHandling::DwarfCFI:
      CmdArgs.push_back("-fdwarf-exceptions");
      break;
    case llvm::ExceptionHandling::SjLj:
      CmdArgs.push_back("-fsjlj-exceptions");
      break;
    case llvm::ExceptionHandling::WinEH:
      CmdArgs.push_back("-fseh-exceptions");
      break;
    }
  }

  // C++ "sane" operator new.
  if (!Args.hasFlag(options::OPT_fassume_sane_operator_new,
                    options::OPT_fno_assume_sane_operator_new))
    CmdArgs.push_back("-fno-assume-sane-operator-new");

  // -frelaxed-template-template-args is off by default, as it is a severe
  // breaking change until a corresponding change to template partial ordering
  // is provided.
  if (Args.hasFlag(options::OPT_frelaxed_template_template_args,
                   options::OPT_fno_relaxed_template_template_args, false))
    CmdArgs.push_back("-frelaxed-template-template-args");

  // -fsized-deallocation is off by default, as it is an ABI-breaking change for
  // most platforms.
  if (Args.hasFlag(options::OPT_fsized_deallocation,
                   options::OPT_fno_sized_deallocation, false))
    CmdArgs.push_back("-fsized-deallocation");

  // -faligned-allocation is on by default in C++17 onwards and otherwise off
  // by default.
  if (Arg *A = Args.getLastArg(options::OPT_faligned_allocation,
                               options::OPT_fno_aligned_allocation,
                               options::OPT_faligned_new_EQ)) {
    if (A->getOption().matches(options::OPT_fno_aligned_allocation))
      CmdArgs.push_back("-fno-aligned-allocation");
    else
      CmdArgs.push_back("-faligned-allocation");
  }

  // The default new alignment can be specified using a dedicated option or via
  // a GCC-compatible option that also turns on aligned allocation.
  if (Arg *A = Args.getLastArg(options::OPT_fnew_alignment_EQ,
                               options::OPT_faligned_new_EQ))
    CmdArgs.push_back(
        Args.MakeArgString(Twine("-fnew-alignment=") + A->getValue()));

  // -fconstant-cfstrings is default, and may be subject to argument translation
  // on Darwin.
  if (!Args.hasFlag(options::OPT_fconstant_cfstrings,
                    options::OPT_fno_constant_cfstrings) ||
      !Args.hasFlag(options::OPT_mconstant_cfstrings,
                    options::OPT_mno_constant_cfstrings))
    CmdArgs.push_back("-fno-constant-cfstrings");

  // -fno-pascal-strings is default, only pass non-default.
  if (Args.hasFlag(options::OPT_fpascal_strings,
                   options::OPT_fno_pascal_strings, false))
    CmdArgs.push_back("-fpascal-strings");

  // Honor -fpack-struct= and -fpack-struct, if given. Note that
  // -fno-pack-struct doesn't apply to -fpack-struct=.
  if (Arg *A = Args.getLastArg(options::OPT_fpack_struct_EQ)) {
    std::string PackStructStr = "-fpack-struct=";
    PackStructStr += A->getValue();
    CmdArgs.push_back(Args.MakeArgString(PackStructStr));
  } else if (Args.hasFlag(options::OPT_fpack_struct,
                          options::OPT_fno_pack_struct, false)) {
    CmdArgs.push_back("-fpack-struct=1");
  }

  // Handle -fmax-type-align=N and -fno-type-align
  bool SkipMaxTypeAlign = Args.hasArg(options::OPT_fno_max_type_align);
  if (Arg *A = Args.getLastArg(options::OPT_fmax_type_align_EQ)) {
    if (!SkipMaxTypeAlign) {
      std::string MaxTypeAlignStr = "-fmax-type-align=";
      MaxTypeAlignStr += A->getValue();
      CmdArgs.push_back(Args.MakeArgString(MaxTypeAlignStr));
    }
  } else if (RawTriple.isOSDarwin()) {
    if (!SkipMaxTypeAlign) {
      std::string MaxTypeAlignStr = "-fmax-type-align=16";
      CmdArgs.push_back(Args.MakeArgString(MaxTypeAlignStr));
    }
  }

  if (!Args.hasFlag(options::OPT_Qy, options::OPT_Qn, true))
    CmdArgs.push_back("-Qn");

  // -fcommon is the default unless compiling kernel code or the target says so
  bool NoCommonDefault = KernelOrKext || isNoCommonDefault(RawTriple);
  if (!Args.hasFlag(options::OPT_fcommon, options::OPT_fno_common,
                    !NoCommonDefault))
    CmdArgs.push_back("-fno-common");

  // -fsigned-bitfields is default, and clang doesn't yet support
  // -funsigned-bitfields.
  if (!Args.hasFlag(options::OPT_fsigned_bitfields,
                    options::OPT_funsigned_bitfields))
    D.Diag(diag::warn_drv_clang_unsupported)
        << Args.getLastArg(options::OPT_funsigned_bitfields)->getAsString(Args);

  // -fsigned-bitfields is default, and clang doesn't support -fno-for-scope.
  if (!Args.hasFlag(options::OPT_ffor_scope, options::OPT_fno_for_scope))
    D.Diag(diag::err_drv_clang_unsupported)
        << Args.getLastArg(options::OPT_fno_for_scope)->getAsString(Args);

  // -finput_charset=UTF-8 is default. Reject others
  if (Arg *inputCharset = Args.getLastArg(options::OPT_finput_charset_EQ)) {
    StringRef value = inputCharset->getValue();
    if (!value.equals_lower("utf-8"))
      D.Diag(diag::err_drv_invalid_value) << inputCharset->getAsString(Args)
                                          << value;
  }

  // -fexec_charset=UTF-8 is default. Reject others
  if (Arg *execCharset = Args.getLastArg(options::OPT_fexec_charset_EQ)) {
    StringRef value = execCharset->getValue();
    if (!value.equals_lower("utf-8"))
      D.Diag(diag::err_drv_invalid_value) << execCharset->getAsString(Args)
                                          << value;
  }

  RenderDiagnosticsOptions(D, Args, CmdArgs);

  // -fno-asm-blocks is default.
  if (Args.hasFlag(options::OPT_fasm_blocks, options::OPT_fno_asm_blocks,
                   false))
    CmdArgs.push_back("-fasm-blocks");

  // -fgnu-inline-asm is default.
  if (!Args.hasFlag(options::OPT_fgnu_inline_asm,
                    options::OPT_fno_gnu_inline_asm, true))
    CmdArgs.push_back("-fno-gnu-inline-asm");

  // Enable vectorization per default according to the optimization level
  // selected. For optimization levels that want vectorization we use the alias
  // option to simplify the hasFlag logic.
  bool EnableVec = shouldEnableVectorizerAtOLevel(Args, false);
  OptSpecifier VectorizeAliasOption =
      EnableVec ? options::OPT_O_Group : options::OPT_fvectorize;
  if (Args.hasFlag(options::OPT_fvectorize, VectorizeAliasOption,
                   options::OPT_fno_vectorize, EnableVec))
    CmdArgs.push_back("-vectorize-loops");

  // -fslp-vectorize is enabled based on the optimization level selected.
  bool EnableSLPVec = shouldEnableVectorizerAtOLevel(Args, true);
  OptSpecifier SLPVectAliasOption =
      EnableSLPVec ? options::OPT_O_Group : options::OPT_fslp_vectorize;
  if (Args.hasFlag(options::OPT_fslp_vectorize, SLPVectAliasOption,
                   options::OPT_fno_slp_vectorize, EnableSLPVec))
    CmdArgs.push_back("-vectorize-slp");

  ParseMPreferVectorWidth(D, Args, CmdArgs);

  Args.AddLastArg(CmdArgs, options::OPT_fshow_overloads_EQ);
  Args.AddLastArg(CmdArgs,
                  options::OPT_fsanitize_undefined_strip_path_components_EQ);

  // -fdollars-in-identifiers default varies depending on platform and
  // language; only pass if specified.
  if (Arg *A = Args.getLastArg(options::OPT_fdollars_in_identifiers,
                               options::OPT_fno_dollars_in_identifiers)) {
    if (A->getOption().matches(options::OPT_fdollars_in_identifiers))
      CmdArgs.push_back("-fdollars-in-identifiers");
    else
      CmdArgs.push_back("-fno-dollars-in-identifiers");
  }

  // -funit-at-a-time is default, and we don't support -fno-unit-at-a-time for
  // practical purposes.
  if (Arg *A = Args.getLastArg(options::OPT_funit_at_a_time,
                               options::OPT_fno_unit_at_a_time)) {
    if (A->getOption().matches(options::OPT_fno_unit_at_a_time))
      D.Diag(diag::warn_drv_clang_unsupported) << A->getAsString(Args);
  }

  if (Args.hasFlag(options::OPT_fapple_pragma_pack,
                   options::OPT_fno_apple_pragma_pack, false))
    CmdArgs.push_back("-fapple-pragma-pack");

  // Remarks can be enabled with any of the `-f.*optimization-record.*` flags.
  if (Args.hasFlag(options::OPT_fsave_optimization_record,
                   options::OPT_foptimization_record_file_EQ,
                   options::OPT_fno_save_optimization_record, false) ||
      Args.hasFlag(options::OPT_fsave_optimization_record_EQ,
                   options::OPT_fno_save_optimization_record, false) ||
      Args.hasFlag(options::OPT_foptimization_record_passes_EQ,
                   options::OPT_fno_save_optimization_record, false)) {
    CmdArgs.push_back("-opt-record-file");

    const Arg *A = Args.getLastArg(options::OPT_foptimization_record_file_EQ);
    if (A) {
      CmdArgs.push_back(A->getValue());
    } else {
      SmallString<128> F;

      if (Args.hasArg(options::OPT_c) || Args.hasArg(options::OPT_S)) {
        if (Arg *FinalOutput = Args.getLastArg(options::OPT_o))
          F = FinalOutput->getValue();
      }

      if (F.empty()) {
        // Use the input filename.
        F = llvm::sys::path::stem(Input.getBaseInput());

        // If we're compiling for an offload architecture (i.e. a CUDA device),
        // we need to make the file name for the device compilation different
        // from the host compilation.
        if (!JA.isDeviceOffloading(Action::OFK_None) &&
            !JA.isDeviceOffloading(Action::OFK_Host)) {
          llvm::sys::path::replace_extension(F, "");
          F += Action::GetOffloadingFileNamePrefix(JA.getOffloadingDeviceKind(),
                                                   Triple.normalize());
          F += "-";
          F += JA.getOffloadingArch();
        }
      }

      std::string Extension = "opt.";
      if (const Arg *A =
              Args.getLastArg(options::OPT_fsave_optimization_record_EQ))
        Extension += A->getValue();
      else
        Extension += "yaml";

      llvm::sys::path::replace_extension(F, Extension);
      CmdArgs.push_back(Args.MakeArgString(F));
    }

    if (const Arg *A =
            Args.getLastArg(options::OPT_foptimization_record_passes_EQ)) {
      CmdArgs.push_back("-opt-record-passes");
      CmdArgs.push_back(A->getValue());
    }

    if (const Arg *A =
            Args.getLastArg(options::OPT_fsave_optimization_record_EQ)) {
      CmdArgs.push_back("-opt-record-format");
      CmdArgs.push_back(A->getValue());
    }
  }

  bool RewriteImports = Args.hasFlag(options::OPT_frewrite_imports,
                                     options::OPT_fno_rewrite_imports, false);
  if (RewriteImports)
    CmdArgs.push_back("-frewrite-imports");

  // Enable rewrite includes if the user's asked for it or if we're generating
  // diagnostics.
  // TODO: Once -module-dependency-dir works with -frewrite-includes it'd be
  // nice to enable this when doing a crashdump for modules as well.
  if (Args.hasFlag(options::OPT_frewrite_includes,
                   options::OPT_fno_rewrite_includes, false) ||
      (C.isForDiagnostics() && !HaveModules))
    CmdArgs.push_back("-frewrite-includes");

  // Only allow -traditional or -traditional-cpp outside in preprocessing modes.
  if (Arg *A = Args.getLastArg(options::OPT_traditional,
                               options::OPT_traditional_cpp)) {
    if (isa<PreprocessJobAction>(JA))
      CmdArgs.push_back("-traditional-cpp");
    else
      D.Diag(diag::err_drv_clang_unsupported) << A->getAsString(Args);
  }

  Args.AddLastArg(CmdArgs, options::OPT_dM);
  Args.AddLastArg(CmdArgs, options::OPT_dD);

  // Handle serialized diagnostics.
  if (Arg *A = Args.getLastArg(options::OPT__serialize_diags)) {
    CmdArgs.push_back("-serialize-diagnostic-file");
    CmdArgs.push_back(Args.MakeArgString(A->getValue()));
  }

  if (Args.hasArg(options::OPT_fretain_comments_from_system_headers))
    CmdArgs.push_back("-fretain-comments-from-system-headers");

  // Forward -fcomment-block-commands to -cc1.
  Args.AddAllArgs(CmdArgs, options::OPT_fcomment_block_commands);
  // Forward -fparse-all-comments to -cc1.
  Args.AddAllArgs(CmdArgs, options::OPT_fparse_all_comments);

  // Turn -fplugin=name.so into -load name.so
  for (const Arg *A : Args.filtered(options::OPT_fplugin_EQ)) {
    CmdArgs.push_back("-load");
    CmdArgs.push_back(A->getValue());
    A->claim();
  }

  // Forward -fpass-plugin=name.so to -cc1.
  for (const Arg *A : Args.filtered(options::OPT_fpass_plugin_EQ)) {
    CmdArgs.push_back(
        Args.MakeArgString(Twine("-fpass-plugin=") + A->getValue()));
    A->claim();
  }

  // Setup statistics file output.
  SmallString<128> StatsFile = getStatsFileName(Args, Output, Input, D);
  if (!StatsFile.empty())
    CmdArgs.push_back(Args.MakeArgString(Twine("-stats-file=") + StatsFile));

  // Forward -Xclang arguments to -cc1, and -mllvm arguments to the LLVM option
  // parser.
  // -finclude-default-header flag is for preprocessor,
  // do not pass it to other cc1 commands when save-temps is enabled
  if (C.getDriver().isSaveTempsEnabled() &&
      !isa<PreprocessJobAction>(JA)) {
    for (auto Arg : Args.filtered(options::OPT_Xclang)) {
      Arg->claim();
      if (StringRef(Arg->getValue()) != "-finclude-default-header")
        CmdArgs.push_back(Arg->getValue());
    }
  }
  else {
    Args.AddAllArgValues(CmdArgs, options::OPT_Xclang);
  }
  for (const Arg *A : Args.filtered(options::OPT_mllvm)) {
    A->claim();

    // We translate this by hand to the -cc1 argument, since nightly test uses
    // it and developers have been trained to spell it with -mllvm. Both
    // spellings are now deprecated and should be removed.
    if (StringRef(A->getValue(0)) == "-disable-llvm-optzns") {
      CmdArgs.push_back("-disable-llvm-optzns");
    } else {
      A->render(Args, CmdArgs);
    }
  }

  // With -save-temps, we want to save the unoptimized bitcode output from the
  // CompileJobAction, use -disable-llvm-passes to get pristine IR generated
  // by the frontend.
  // When -fembed-bitcode is enabled, optimized bitcode is emitted because it
  // has slightly different breakdown between stages.
  // FIXME: -fembed-bitcode -save-temps will save optimized bitcode instead of
  // pristine IR generated by the frontend. Ideally, a new compile action should
  // be added so both IR can be captured.
  if (C.getDriver().isSaveTempsEnabled() &&
      !(C.getDriver().embedBitcodeInObject() && !C.getDriver().isUsingLTO()) &&
      isa<CompileJobAction>(JA))
    CmdArgs.push_back("-disable-llvm-passes");

  Args.AddAllArgs(CmdArgs, options::OPT_undef);

  const char *Exec = D.getClangProgramPath();

  // Optionally embed the -cc1 level arguments into the debug info or a
  // section, for build analysis.
  // Also record command line arguments into the debug info if
  // -grecord-gcc-switches options is set on.
  // By default, -gno-record-gcc-switches is set on and no recording.
  auto GRecordSwitches =
      Args.hasFlag(options::OPT_grecord_command_line,
                   options::OPT_gno_record_command_line, false);
  auto FRecordSwitches =
      Args.hasFlag(options::OPT_frecord_command_line,
                   options::OPT_fno_record_command_line, false);
  if (FRecordSwitches && !Triple.isOSBinFormatELF())
    D.Diag(diag::err_drv_unsupported_opt_for_target)
        << Args.getLastArg(options::OPT_frecord_command_line)->getAsString(Args)
        << TripleStr;
  if (TC.UseDwarfDebugFlags() || GRecordSwitches || FRecordSwitches) {
    ArgStringList OriginalArgs;
    for (const auto &Arg : Args)
      Arg->render(Args, OriginalArgs);

    SmallString<256> Flags;
    Flags += Exec;
    for (const char *OriginalArg : OriginalArgs) {
      SmallString<128> EscapedArg;
      EscapeSpacesAndBackslashes(OriginalArg, EscapedArg);
      Flags += " ";
      Flags += EscapedArg;
    }
    auto FlagsArgString = Args.MakeArgString(Flags);
    if (TC.UseDwarfDebugFlags() || GRecordSwitches) {
      CmdArgs.push_back("-dwarf-debug-flags");
      CmdArgs.push_back(FlagsArgString);
    }
    if (FRecordSwitches) {
      CmdArgs.push_back("-record-command-line");
      CmdArgs.push_back(FlagsArgString);
    }
  }

  // Host-side cuda compilation receives all device-side outputs in a single
  // fatbin as Inputs[1]. Include the binary with -fcuda-include-gpubinary.
  if ((IsCuda || IsHIP) && CudaDeviceInput) {
      CmdArgs.push_back("-fcuda-include-gpubinary");
      CmdArgs.push_back(CudaDeviceInput->getFilename());
      if (Args.hasFlag(options::OPT_fgpu_rdc, options::OPT_fno_gpu_rdc, false))
        CmdArgs.push_back("-fgpu-rdc");
  }

  if (IsCuda) {
    if (Args.hasFlag(options::OPT_fcuda_short_ptr,
                     options::OPT_fno_cuda_short_ptr, false))
      CmdArgs.push_back("-fcuda-short-ptr");
  }

  if (IsSYCL) {
    // Host-side SYCL compilation receives the integration header file as
    // Inputs[1].  Include the header with -include
    if (!IsSYCLOffloadDevice && SYCLDeviceInput) {
      CmdArgs.push_back("-include");
      CmdArgs.push_back(SYCLDeviceInput->getFilename());
      // When creating dependency information, filter out the generated
      // header file.
      CmdArgs.push_back("-dependency-filter");
      CmdArgs.push_back(SYCLDeviceInput->getFilename());
      // Let the FE know we are doing a SYCL offload compilation, but we are
      // doing the host pass.
      CmdArgs.push_back("-fsycl-is-host");
    }
    if (IsSYCLOffloadDevice && JA.getType() == types::TY_SYCL_Header) {
      // Generating a SYCL Header
      SmallString<128> HeaderOpt("-fsycl-int-header=");
      HeaderOpt += Output.getFilename();
      CmdArgs.push_back(Args.MakeArgString(HeaderOpt));
    }
    if (Args.hasArg(options::OPT_fsycl_unnamed_lambda))
      CmdArgs.push_back("-fsycl-unnamed-lambda");
  }

  // OpenMP offloading device jobs take the argument -fopenmp-host-ir-file-path
  // to specify the result of the compile phase on the host, so the meaningful
  // device declarations can be identified. Also, -fopenmp-is-device is passed
  // along to tell the frontend that it is generating code for a device, so that
  // only the relevant declarations are emitted.
  if (IsOpenMPDevice) {
    CmdArgs.push_back("-fopenmp-is-device");
    if (OpenMPDeviceInput) {
      CmdArgs.push_back("-fopenmp-host-ir-file-path");
      CmdArgs.push_back(Args.MakeArgString(OpenMPDeviceInput->getFilename()));
    }
  }

  // For all the host OpenMP offloading compile jobs we need to pass the targets
  // information using -fopenmp-targets= option.
  if (JA.isHostOffloading(Action::OFK_OpenMP)) {
    SmallString<128> TargetInfo("-fopenmp-targets=");

    Arg *Tgts = Args.getLastArg(options::OPT_fopenmp_targets_EQ);
    assert(Tgts && Tgts->getNumValues() &&
           "OpenMP offloading has to have targets specified.");
    for (unsigned i = 0; i < Tgts->getNumValues(); ++i) {
      if (i)
        TargetInfo += ',';
      // We need to get the string from the triple because it may be not exactly
      // the same as the one we get directly from the arguments.
      llvm::Triple T(Tgts->getValue(i));
      TargetInfo += T.getTriple();
    }
    CmdArgs.push_back(Args.MakeArgString(TargetInfo.str()));
  }

  // For all the host SYCL offloading compile jobs we need to pass the targets
  // information using -fsycl-targets= option.
  if (isa<CompileJobAction>(JA) && JA.isHostOffloading(Action::OFK_SYCL)) {
    SmallString<128> TargetInfo("-fsycl-targets=");

    if (Arg *Tgts = Args.getLastArg(options::OPT_fsycl_targets_EQ)) {
      for (unsigned i = 0; i < Tgts->getNumValues(); ++i) {
        if (i)
          TargetInfo += ',';
        // We need to get the string from the triple because it may be not
        // exactly the same as the one we get directly from the arguments.
        llvm::Triple T(Tgts->getValue(i));
        TargetInfo += T.getTriple();
      }
    } else {
      // Use the default.
      llvm::Triple TT(Triple);
      TT.setArch(llvm::Triple::spir64);
      TT.setVendor(llvm::Triple::UnknownVendor);
      TT.setOS(llvm::Triple(llvm::sys::getProcessTriple()).getOS());
      TT.setEnvironment(llvm::Triple::SYCLDevice);
      TargetInfo += TT.normalize();
    }
    CmdArgs.push_back(Args.MakeArgString(TargetInfo.str()));
  }

  bool WholeProgramVTables =
      Args.hasFlag(options::OPT_fwhole_program_vtables,
                   options::OPT_fno_whole_program_vtables, false);
  if (WholeProgramVTables) {
    if (!D.isUsingLTO())
      D.Diag(diag::err_drv_argument_only_allowed_with)
          << "-fwhole-program-vtables"
          << "-flto";
    CmdArgs.push_back("-fwhole-program-vtables");
  }

  bool RequiresSplitLTOUnit = WholeProgramVTables || Sanitize.needsLTO();
  bool SplitLTOUnit =
      Args.hasFlag(options::OPT_fsplit_lto_unit,
                   options::OPT_fno_split_lto_unit, RequiresSplitLTOUnit);
  if (RequiresSplitLTOUnit && !SplitLTOUnit)
    D.Diag(diag::err_drv_argument_not_allowed_with)
        << "-fno-split-lto-unit"
        << (WholeProgramVTables ? "-fwhole-program-vtables" : "-fsanitize=cfi");
  if (SplitLTOUnit)
    CmdArgs.push_back("-fsplit-lto-unit");

  if (Arg *A = Args.getLastArg(options::OPT_fexperimental_isel,
                               options::OPT_fno_experimental_isel)) {
    CmdArgs.push_back("-mllvm");
    if (A->getOption().matches(options::OPT_fexperimental_isel)) {
      CmdArgs.push_back("-global-isel=1");

      // GISel is on by default on AArch64 -O0, so don't bother adding
      // the fallback remarks for it. Other combinations will add a warning of
      // some kind.
      bool IsArchSupported = Triple.getArch() == llvm::Triple::aarch64;
      bool IsOptLevelSupported = false;

      Arg *A = Args.getLastArg(options::OPT_O_Group);
      if (Triple.getArch() == llvm::Triple::aarch64) {
        if (!A || A->getOption().matches(options::OPT_O0))
          IsOptLevelSupported = true;
      }
      if (!IsArchSupported || !IsOptLevelSupported) {
        CmdArgs.push_back("-mllvm");
        CmdArgs.push_back("-global-isel-abort=2");

        if (!IsArchSupported)
          D.Diag(diag::warn_drv_experimental_isel_incomplete) << Triple.getArchName();
        else
          D.Diag(diag::warn_drv_experimental_isel_incomplete_opt);
      }
    } else {
      CmdArgs.push_back("-global-isel=0");
    }
  }

  if (Args.hasArg(options::OPT_forder_file_instrumentation)) {
     CmdArgs.push_back("-forder-file-instrumentation");
     // Enable order file instrumentation when ThinLTO is not on. When ThinLTO is
     // on, we need to pass these flags as linker flags and that will be handled
     // outside of the compiler.
     if (!D.isUsingLTO()) {
       CmdArgs.push_back("-mllvm");
       CmdArgs.push_back("-enable-order-file-instrumentation");
     }
  }

  if (Arg *A = Args.getLastArg(options::OPT_fforce_enable_int128,
                               options::OPT_fno_force_enable_int128)) {
    if (A->getOption().matches(options::OPT_fforce_enable_int128))
      CmdArgs.push_back("-fforce-enable-int128");
  }

  if (Args.hasFlag(options::OPT_fcomplete_member_pointers,
                   options::OPT_fno_complete_member_pointers, false))
    CmdArgs.push_back("-fcomplete-member-pointers");

  if (!Args.hasFlag(options::OPT_fcxx_static_destructors,
                    options::OPT_fno_cxx_static_destructors, true))
    CmdArgs.push_back("-fno-c++-static-destructors");

  if (Arg *A = Args.getLastArg(options::OPT_moutline,
                               options::OPT_mno_outline)) {
    if (A->getOption().matches(options::OPT_moutline)) {
      // We only support -moutline in AArch64 right now. If we're not compiling
      // for AArch64, emit a warning and ignore the flag. Otherwise, add the
      // proper mllvm flags.
      if (Triple.getArch() != llvm::Triple::aarch64) {
        D.Diag(diag::warn_drv_moutline_unsupported_opt) << Triple.getArchName();
      } else {
          CmdArgs.push_back("-mllvm");
          CmdArgs.push_back("-enable-machine-outliner");
      }
    } else {
      // Disable all outlining behaviour.
      CmdArgs.push_back("-mllvm");
      CmdArgs.push_back("-enable-machine-outliner=never");
    }
  }

  if (Args.hasFlag(options::OPT_faddrsig, options::OPT_fno_addrsig,
                   (TC.getTriple().isOSBinFormatELF() ||
                    TC.getTriple().isOSBinFormatCOFF()) &&
                      !TC.getTriple().isPS4() &&
                      !TC.getTriple().isOSNetBSD() &&
                      !Distro(D.getVFS()).IsGentoo() &&
                      !TC.getTriple().isAndroid() &&
                       TC.useIntegratedAs()))
    CmdArgs.push_back("-faddrsig");

  if (Arg *A = Args.getLastArg(options::OPT_fsymbol_partition_EQ)) {
    std::string Str = A->getAsString(Args);
    if (!TC.getTriple().isOSBinFormatELF())
      D.Diag(diag::err_drv_unsupported_opt_for_target)
          << Str << TC.getTripleString();
    CmdArgs.push_back(Args.MakeArgString(Str));
  }

  // Add the "-o out -x type src.c" flags last. This is done primarily to make
  // the -cc1 command easier to edit when reproducing compiler crashes.
  if (Output.getType() == types::TY_Dependencies) {
    // Handled with other dependency code.
  } else if (Output.isFilename()) {
    CmdArgs.push_back("-o");
    CmdArgs.push_back(Output.getFilename());
  } else {
    assert(Output.isNothing() && "Invalid output.");
  }

  addDashXForInput(Args, Input, CmdArgs);

  ArrayRef<InputInfo> FrontendInputs = Input;
  if (IsHeaderModulePrecompile)
    FrontendInputs = ModuleHeaderInputs;
  else if (Input.isNothing())
    FrontendInputs = {};

  for (const InputInfo &Input : FrontendInputs) {
    if (Input.isFilename())
      CmdArgs.push_back(Input.getFilename());
    else
      Input.getInputArg().renderAsInput(Args, CmdArgs);
  }

  // Finally add the compile command to the compilation.
  if (Args.hasArg(options::OPT__SLASH_fallback) &&
      Output.getType() == types::TY_Object &&
      (InputType == types::TY_C || InputType == types::TY_CXX)) {
    auto CLCommand =
        getCLFallback()->GetCommand(C, JA, Output, Inputs, Args, LinkingOutput);
    C.addCommand(std::make_unique<FallbackCommand>(
        JA, *this, Exec, CmdArgs, Inputs, std::move(CLCommand)));
  } else if (Args.hasArg(options::OPT__SLASH_fallback) &&
             isa<PrecompileJobAction>(JA)) {
    // In /fallback builds, run the main compilation even if the pch generation
    // fails, so that the main compilation's fallback to cl.exe runs.
    C.addCommand(std::make_unique<ForceSuccessCommand>(JA, *this, Exec,
                                                        CmdArgs, Inputs));
  } else {
    C.addCommand(std::make_unique<Command>(JA, *this, Exec, CmdArgs, Inputs));
  }

  // Make the compile command echo its inputs for /showFilenames.
  if (Output.getType() == types::TY_Object &&
      Args.hasFlag(options::OPT__SLASH_showFilenames,
                   options::OPT__SLASH_showFilenames_, false)) {
    C.getJobs().getJobs().back()->setPrintInputFilenames(true);
  }

  if (Arg *A = Args.getLastArg(options::OPT_pg))
    if (FPKeepKind == CodeGenOptions::FramePointerKind::None)
      D.Diag(diag::err_drv_argument_not_allowed_with) << "-fomit-frame-pointer"
                                                      << A->getAsString(Args);

  // Claim some arguments which clang supports automatically.

  // -fpch-preprocess is used with gcc to add a special marker in the output to
  // include the PCH file.
  Args.ClaimAllArgs(options::OPT_fpch_preprocess);

  // Claim some arguments which clang doesn't support, but we don't
  // care to warn the user about.
  Args.ClaimAllArgs(options::OPT_clang_ignored_f_Group);
  Args.ClaimAllArgs(options::OPT_clang_ignored_m_Group);

  // Disable warnings for clang -E -emit-llvm foo.c
  Args.ClaimAllArgs(options::OPT_emit_llvm);
}

Clang::Clang(const ToolChain &TC)
    // CAUTION! The first constructor argument ("clang") is not arbitrary,
    // as it is for other tools. Some operations on a Tool actually test
    // whether that tool is Clang based on the Tool's Name as a string.
    : Tool("clang", "clang frontend", TC, RF_Full) {}

Clang::~Clang() {}

/// Add options related to the Objective-C runtime/ABI.
///
/// Returns true if the runtime is non-fragile.
ObjCRuntime Clang::AddObjCRuntimeArgs(const ArgList &args,
                                      ArgStringList &cmdArgs,
                                      RewriteKind rewriteKind) const {
  // Look for the controlling runtime option.
  Arg *runtimeArg =
      args.getLastArg(options::OPT_fnext_runtime, options::OPT_fgnu_runtime,
                      options::OPT_fobjc_runtime_EQ);

  // Just forward -fobjc-runtime= to the frontend.  This supercedes
  // options about fragility.
  if (runtimeArg &&
      runtimeArg->getOption().matches(options::OPT_fobjc_runtime_EQ)) {
    ObjCRuntime runtime;
    StringRef value = runtimeArg->getValue();
    if (runtime.tryParse(value)) {
      getToolChain().getDriver().Diag(diag::err_drv_unknown_objc_runtime)
          << value;
    }
    if ((runtime.getKind() == ObjCRuntime::GNUstep) &&
        (runtime.getVersion() >= VersionTuple(2, 0)))
      if (!getToolChain().getTriple().isOSBinFormatELF() &&
          !getToolChain().getTriple().isOSBinFormatCOFF()) {
        getToolChain().getDriver().Diag(
            diag::err_drv_gnustep_objc_runtime_incompatible_binary)
          << runtime.getVersion().getMajor();
      }

    runtimeArg->render(args, cmdArgs);
    return runtime;
  }

  // Otherwise, we'll need the ABI "version".  Version numbers are
  // slightly confusing for historical reasons:
  //   1 - Traditional "fragile" ABI
  //   2 - Non-fragile ABI, version 1
  //   3 - Non-fragile ABI, version 2
  unsigned objcABIVersion = 1;
  // If -fobjc-abi-version= is present, use that to set the version.
  if (Arg *abiArg = args.getLastArg(options::OPT_fobjc_abi_version_EQ)) {
    StringRef value = abiArg->getValue();
    if (value == "1")
      objcABIVersion = 1;
    else if (value == "2")
      objcABIVersion = 2;
    else if (value == "3")
      objcABIVersion = 3;
    else
      getToolChain().getDriver().Diag(diag::err_drv_clang_unsupported) << value;
  } else {
    // Otherwise, determine if we are using the non-fragile ABI.
    bool nonFragileABIIsDefault =
        (rewriteKind == RK_NonFragile ||
         (rewriteKind == RK_None &&
          getToolChain().IsObjCNonFragileABIDefault()));
    if (args.hasFlag(options::OPT_fobjc_nonfragile_abi,
                     options::OPT_fno_objc_nonfragile_abi,
                     nonFragileABIIsDefault)) {
// Determine the non-fragile ABI version to use.
#ifdef DISABLE_DEFAULT_NONFRAGILEABI_TWO
      unsigned nonFragileABIVersion = 1;
#else
      unsigned nonFragileABIVersion = 2;
#endif

      if (Arg *abiArg =
              args.getLastArg(options::OPT_fobjc_nonfragile_abi_version_EQ)) {
        StringRef value = abiArg->getValue();
        if (value == "1")
          nonFragileABIVersion = 1;
        else if (value == "2")
          nonFragileABIVersion = 2;
        else
          getToolChain().getDriver().Diag(diag::err_drv_clang_unsupported)
              << value;
      }

      objcABIVersion = 1 + nonFragileABIVersion;
    } else {
      objcABIVersion = 1;
    }
  }

  // We don't actually care about the ABI version other than whether
  // it's non-fragile.
  bool isNonFragile = objcABIVersion != 1;

  // If we have no runtime argument, ask the toolchain for its default runtime.
  // However, the rewriter only really supports the Mac runtime, so assume that.
  ObjCRuntime runtime;
  if (!runtimeArg) {
    switch (rewriteKind) {
    case RK_None:
      runtime = getToolChain().getDefaultObjCRuntime(isNonFragile);
      break;
    case RK_Fragile:
      runtime = ObjCRuntime(ObjCRuntime::FragileMacOSX, VersionTuple());
      break;
    case RK_NonFragile:
      runtime = ObjCRuntime(ObjCRuntime::MacOSX, VersionTuple());
      break;
    }

    // -fnext-runtime
  } else if (runtimeArg->getOption().matches(options::OPT_fnext_runtime)) {
    // On Darwin, make this use the default behavior for the toolchain.
    if (getToolChain().getTriple().isOSDarwin()) {
      runtime = getToolChain().getDefaultObjCRuntime(isNonFragile);

      // Otherwise, build for a generic macosx port.
    } else {
      runtime = ObjCRuntime(ObjCRuntime::MacOSX, VersionTuple());
    }

    // -fgnu-runtime
  } else {
    assert(runtimeArg->getOption().matches(options::OPT_fgnu_runtime));
    // Legacy behaviour is to target the gnustep runtime if we are in
    // non-fragile mode or the GCC runtime in fragile mode.
    if (isNonFragile)
      runtime = ObjCRuntime(ObjCRuntime::GNUstep, VersionTuple(2, 0));
    else
      runtime = ObjCRuntime(ObjCRuntime::GCC, VersionTuple());
  }

  cmdArgs.push_back(
      args.MakeArgString("-fobjc-runtime=" + runtime.getAsString()));
  return runtime;
}

static bool maybeConsumeDash(const std::string &EH, size_t &I) {
  bool HaveDash = (I + 1 < EH.size() && EH[I + 1] == '-');
  I += HaveDash;
  return !HaveDash;
}

namespace {
struct EHFlags {
  bool Synch = false;
  bool Asynch = false;
  bool NoUnwindC = false;
};
} // end anonymous namespace

/// /EH controls whether to run destructor cleanups when exceptions are
/// thrown.  There are three modifiers:
/// - s: Cleanup after "synchronous" exceptions, aka C++ exceptions.
/// - a: Cleanup after "asynchronous" exceptions, aka structured exceptions.
///      The 'a' modifier is unimplemented and fundamentally hard in LLVM IR.
/// - c: Assume that extern "C" functions are implicitly nounwind.
/// The default is /EHs-c-, meaning cleanups are disabled.
static EHFlags parseClangCLEHFlags(const Driver &D, const ArgList &Args) {
  EHFlags EH;

  std::vector<std::string> EHArgs =
      Args.getAllArgValues(options::OPT__SLASH_EH);
  for (auto EHVal : EHArgs) {
    for (size_t I = 0, E = EHVal.size(); I != E; ++I) {
      switch (EHVal[I]) {
      case 'a':
        EH.Asynch = maybeConsumeDash(EHVal, I);
        if (EH.Asynch)
          EH.Synch = false;
        continue;
      case 'c':
        EH.NoUnwindC = maybeConsumeDash(EHVal, I);
        continue;
      case 's':
        EH.Synch = maybeConsumeDash(EHVal, I);
        if (EH.Synch)
          EH.Asynch = false;
        continue;
      default:
        break;
      }
      D.Diag(clang::diag::err_drv_invalid_value) << "/EH" << EHVal;
      break;
    }
  }
  // The /GX, /GX- flags are only processed if there are not /EH flags.
  // The default is that /GX is not specified.
  if (EHArgs.empty() &&
      Args.hasFlag(options::OPT__SLASH_GX, options::OPT__SLASH_GX_,
                   /*Default=*/false)) {
    EH.Synch = true;
    EH.NoUnwindC = true;
  }

  return EH;
}

void Clang::AddClangCLArgs(const ArgList &Args, types::ID InputType,
                           ArgStringList &CmdArgs,
                           codegenoptions::DebugInfoKind *DebugInfoKind,
                           bool *EmitCodeView) const {
  unsigned RTOptionID = options::OPT__SLASH_MT;

  if (Args.hasArg(options::OPT__SLASH_LDd))
    // The /LDd option implies /MTd. The dependent lib part can be overridden,
    // but defining _DEBUG is sticky.
    RTOptionID = options::OPT__SLASH_MTd;

  if (Arg *A = Args.getLastArg(options::OPT__SLASH_M_Group))
    RTOptionID = A->getOption().getID();

  StringRef FlagForCRT;
  switch (RTOptionID) {
  case options::OPT__SLASH_MD:
    if (Args.hasArg(options::OPT__SLASH_LDd))
      CmdArgs.push_back("-D_DEBUG");
    CmdArgs.push_back("-D_MT");
    CmdArgs.push_back("-D_DLL");
    FlagForCRT = "--dependent-lib=msvcrt";
    break;
  case options::OPT__SLASH_MDd:
    CmdArgs.push_back("-D_DEBUG");
    CmdArgs.push_back("-D_MT");
    CmdArgs.push_back("-D_DLL");
    FlagForCRT = "--dependent-lib=msvcrtd";
    break;
  case options::OPT__SLASH_MT:
    if (Args.hasArg(options::OPT__SLASH_LDd))
      CmdArgs.push_back("-D_DEBUG");
    CmdArgs.push_back("-D_MT");
    CmdArgs.push_back("-flto-visibility-public-std");
    FlagForCRT = "--dependent-lib=libcmt";
    break;
  case options::OPT__SLASH_MTd:
    CmdArgs.push_back("-D_DEBUG");
    CmdArgs.push_back("-D_MT");
    CmdArgs.push_back("-flto-visibility-public-std");
    FlagForCRT = "--dependent-lib=libcmtd";
    break;
  default:
    llvm_unreachable("Unexpected option ID.");
  }

  if (Args.hasArg(options::OPT__SLASH_Zl)) {
    CmdArgs.push_back("-D_VC_NODEFAULTLIB");
  } else {
    CmdArgs.push_back(FlagForCRT.data());

    // This provides POSIX compatibility (maps 'open' to '_open'), which most
    // users want.  The /Za flag to cl.exe turns this off, but it's not
    // implemented in clang.
    CmdArgs.push_back("--dependent-lib=oldnames");
  }

  Args.AddLastArg(CmdArgs, options::OPT_show_includes);

  // This controls whether or not we emit RTTI data for polymorphic types.
  if (Args.hasFlag(options::OPT__SLASH_GR_, options::OPT__SLASH_GR,
                   /*Default=*/false))
    CmdArgs.push_back("-fno-rtti-data");

  // This controls whether or not we emit stack-protector instrumentation.
  // In MSVC, Buffer Security Check (/GS) is on by default.
  if (Args.hasFlag(options::OPT__SLASH_GS, options::OPT__SLASH_GS_,
                   /*Default=*/true)) {
    CmdArgs.push_back("-stack-protector");
    CmdArgs.push_back(Args.MakeArgString(Twine(LangOptions::SSPStrong)));
  }

  // Emit CodeView if -Z7, -Zd, or -gline-tables-only are present.
  if (Arg *DebugInfoArg =
          Args.getLastArg(options::OPT__SLASH_Z7, options::OPT__SLASH_Zd,
                          options::OPT_gline_tables_only)) {
    *EmitCodeView = true;
    if (DebugInfoArg->getOption().matches(options::OPT__SLASH_Z7))
      *DebugInfoKind = codegenoptions::LimitedDebugInfo;
    else
      *DebugInfoKind = codegenoptions::DebugLineTablesOnly;
  } else {
    *EmitCodeView = false;
  }

  const Driver &D = getToolChain().getDriver();
  EHFlags EH = parseClangCLEHFlags(D, Args);
  if (EH.Synch || EH.Asynch) {
    if (types::isCXX(InputType))
      CmdArgs.push_back("-fcxx-exceptions");
    CmdArgs.push_back("-fexceptions");
  }
  if (types::isCXX(InputType) && EH.Synch && EH.NoUnwindC)
    CmdArgs.push_back("-fexternc-nounwind");

  // /EP should expand to -E -P.
  if (Args.hasArg(options::OPT__SLASH_EP)) {
    CmdArgs.push_back("-E");
    CmdArgs.push_back("-P");
  }

  unsigned VolatileOptionID;
  if (getToolChain().getArch() == llvm::Triple::x86_64 ||
      getToolChain().getArch() == llvm::Triple::x86)
    VolatileOptionID = options::OPT__SLASH_volatile_ms;
  else
    VolatileOptionID = options::OPT__SLASH_volatile_iso;

  if (Arg *A = Args.getLastArg(options::OPT__SLASH_volatile_Group))
    VolatileOptionID = A->getOption().getID();

  if (VolatileOptionID == options::OPT__SLASH_volatile_ms)
    CmdArgs.push_back("-fms-volatile");

 if (Args.hasFlag(options::OPT__SLASH_Zc_dllexportInlines_,
                  options::OPT__SLASH_Zc_dllexportInlines,
                  false)) {
   if (Args.hasArg(options::OPT__SLASH_fallback)) {
     D.Diag(clang::diag::err_drv_dllexport_inlines_and_fallback);
   } else {
    CmdArgs.push_back("-fno-dllexport-inlines");
   }
 }

  Arg *MostGeneralArg = Args.getLastArg(options::OPT__SLASH_vmg);
  Arg *BestCaseArg = Args.getLastArg(options::OPT__SLASH_vmb);
  if (MostGeneralArg && BestCaseArg)
    D.Diag(clang::diag::err_drv_argument_not_allowed_with)
        << MostGeneralArg->getAsString(Args) << BestCaseArg->getAsString(Args);

  if (MostGeneralArg) {
    Arg *SingleArg = Args.getLastArg(options::OPT__SLASH_vms);
    Arg *MultipleArg = Args.getLastArg(options::OPT__SLASH_vmm);
    Arg *VirtualArg = Args.getLastArg(options::OPT__SLASH_vmv);

    Arg *FirstConflict = SingleArg ? SingleArg : MultipleArg;
    Arg *SecondConflict = VirtualArg ? VirtualArg : MultipleArg;
    if (FirstConflict && SecondConflict && FirstConflict != SecondConflict)
      D.Diag(clang::diag::err_drv_argument_not_allowed_with)
          << FirstConflict->getAsString(Args)
          << SecondConflict->getAsString(Args);

    if (SingleArg)
      CmdArgs.push_back("-fms-memptr-rep=single");
    else if (MultipleArg)
      CmdArgs.push_back("-fms-memptr-rep=multiple");
    else
      CmdArgs.push_back("-fms-memptr-rep=virtual");
  }

  // Parse the default calling convention options.
  if (Arg *CCArg =
          Args.getLastArg(options::OPT__SLASH_Gd, options::OPT__SLASH_Gr,
                          options::OPT__SLASH_Gz, options::OPT__SLASH_Gv,
                          options::OPT__SLASH_Gregcall)) {
    unsigned DCCOptId = CCArg->getOption().getID();
    const char *DCCFlag = nullptr;
    bool ArchSupported = true;
    llvm::Triple::ArchType Arch = getToolChain().getArch();
    switch (DCCOptId) {
    case options::OPT__SLASH_Gd:
      DCCFlag = "-fdefault-calling-conv=cdecl";
      break;
    case options::OPT__SLASH_Gr:
      ArchSupported = Arch == llvm::Triple::x86;
      DCCFlag = "-fdefault-calling-conv=fastcall";
      break;
    case options::OPT__SLASH_Gz:
      ArchSupported = Arch == llvm::Triple::x86;
      DCCFlag = "-fdefault-calling-conv=stdcall";
      break;
    case options::OPT__SLASH_Gv:
      ArchSupported = Arch == llvm::Triple::x86 || Arch == llvm::Triple::x86_64;
      DCCFlag = "-fdefault-calling-conv=vectorcall";
      break;
    case options::OPT__SLASH_Gregcall:
      ArchSupported = Arch == llvm::Triple::x86 || Arch == llvm::Triple::x86_64;
      DCCFlag = "-fdefault-calling-conv=regcall";
      break;
    }

    // MSVC doesn't warn if /Gr or /Gz is used on x64, so we don't either.
    if (ArchSupported && DCCFlag)
      CmdArgs.push_back(DCCFlag);
  }

  Args.AddLastArg(CmdArgs, options::OPT_vtordisp_mode_EQ);

  if (!Args.hasArg(options::OPT_fdiagnostics_format_EQ)) {
    CmdArgs.push_back("-fdiagnostics-format");
    if (Args.hasArg(options::OPT__SLASH_fallback))
      CmdArgs.push_back("msvc-fallback");
    else
      CmdArgs.push_back("msvc");
  }

  if (Arg *A = Args.getLastArg(options::OPT__SLASH_guard)) {
    SmallVector<StringRef, 1> SplitArgs;
    StringRef(A->getValue()).split(SplitArgs, ",");
    bool Instrument = false;
    bool NoChecks = false;
    for (StringRef Arg : SplitArgs) {
      if (Arg.equals_lower("cf"))
        Instrument = true;
      else if (Arg.equals_lower("cf-"))
        Instrument = false;
      else if (Arg.equals_lower("nochecks"))
        NoChecks = true;
      else if (Arg.equals_lower("nochecks-"))
        NoChecks = false;
      else
        D.Diag(diag::err_drv_invalid_value) << A->getSpelling() << Arg;
    }
    // Currently there's no support emitting CFG instrumentation; the flag only
    // emits the table of address-taken functions.
    if (Instrument || NoChecks)
      CmdArgs.push_back("-cfguard");
  }
}

visualstudio::Compiler *Clang::getCLFallback() const {
  if (!CLFallback)
    CLFallback.reset(new visualstudio::Compiler(getToolChain()));
  return CLFallback.get();
}


const char *Clang::getBaseInputName(const ArgList &Args,
                                    const InputInfo &Input) {
  return Args.MakeArgString(llvm::sys::path::filename(Input.getBaseInput()));
}

const char *Clang::getBaseInputStem(const ArgList &Args,
                                    const InputInfoList &Inputs) {
  const char *Str = getBaseInputName(Args, Inputs[0]);

  if (const char *End = strrchr(Str, '.'))
    return Args.MakeArgString(std::string(Str, End));

  return Str;
}

const char *Clang::getDependencyFileName(const ArgList &Args,
                                         const InputInfoList &Inputs) {
  // FIXME: Think about this more.
  std::string Res;

  if (Arg *OutputOpt = Args.getLastArg(options::OPT_o)) {
    std::string Str(OutputOpt->getValue());
    Res = Str.substr(0, Str.rfind('.'));
  } else {
    Res = getBaseInputStem(Args, Inputs);
  }
  return Args.MakeArgString(Res + ".d");
}

// Begin ClangAs

void ClangAs::AddMIPSTargetArgs(const ArgList &Args,
                                ArgStringList &CmdArgs) const {
  StringRef CPUName;
  StringRef ABIName;
  const llvm::Triple &Triple = getToolChain().getTriple();
  mips::getMipsCPUAndABI(Args, Triple, CPUName, ABIName);

  CmdArgs.push_back("-target-abi");
  CmdArgs.push_back(ABIName.data());
}

void ClangAs::AddX86TargetArgs(const ArgList &Args,
                               ArgStringList &CmdArgs) const {
  if (Arg *A = Args.getLastArg(options::OPT_masm_EQ)) {
    StringRef Value = A->getValue();
    if (Value == "intel" || Value == "att") {
      CmdArgs.push_back("-mllvm");
      CmdArgs.push_back(Args.MakeArgString("-x86-asm-syntax=" + Value));
    } else {
      getToolChain().getDriver().Diag(diag::err_drv_unsupported_option_argument)
          << A->getOption().getName() << Value;
    }
  }
}

void ClangAs::AddRISCVTargetArgs(const ArgList &Args,
                               ArgStringList &CmdArgs) const {
  const llvm::Triple &Triple = getToolChain().getTriple();
  StringRef ABIName = riscv::getRISCVABI(Args, Triple);

  CmdArgs.push_back("-target-abi");
  CmdArgs.push_back(ABIName.data());
}

void ClangAs::ConstructJob(Compilation &C, const JobAction &JA,
                           const InputInfo &Output, const InputInfoList &Inputs,
                           const ArgList &Args,
                           const char *LinkingOutput) const {
  ArgStringList CmdArgs;

  assert(Inputs.size() == 1 && "Unexpected number of inputs.");
  const InputInfo &Input = Inputs[0];

  const llvm::Triple &Triple = getToolChain().getEffectiveTriple();
  const std::string &TripleStr = Triple.getTriple();
  const auto &D = getToolChain().getDriver();

  // Don't warn about "clang -w -c foo.s"
  Args.ClaimAllArgs(options::OPT_w);
  // and "clang -emit-llvm -c foo.s"
  Args.ClaimAllArgs(options::OPT_emit_llvm);

  claimNoWarnArgs(Args);

  // Invoke ourselves in -cc1as mode.
  //
  // FIXME: Implement custom jobs for internal actions.
  CmdArgs.push_back("-cc1as");

  // Add the "effective" target triple.
  CmdArgs.push_back("-triple");
  CmdArgs.push_back(Args.MakeArgString(TripleStr));

  // Set the output mode, we currently only expect to be used as a real
  // assembler.
  CmdArgs.push_back("-filetype");
  CmdArgs.push_back("obj");

  // Set the main file name, so that debug info works even with
  // -save-temps or preprocessed assembly.
  CmdArgs.push_back("-main-file-name");
  CmdArgs.push_back(Clang::getBaseInputName(Args, Input));

  // Add the target cpu
  std::string CPU = getCPUName(Args, Triple, /*FromAs*/ true);
  if (!CPU.empty()) {
    CmdArgs.push_back("-target-cpu");
    CmdArgs.push_back(Args.MakeArgString(CPU));
  }

  // Add the target features
  getTargetFeatures(getToolChain(), Triple, Args, CmdArgs, true);

  // Ignore explicit -force_cpusubtype_ALL option.
  (void)Args.hasArg(options::OPT_force__cpusubtype__ALL);

  // Pass along any -I options so we get proper .include search paths.
  Args.AddAllArgs(CmdArgs, options::OPT_I_Group);

  // Determine the original source input.
  const Action *SourceAction = &JA;
  while (SourceAction->getKind() != Action::InputClass) {
    assert(!SourceAction->getInputs().empty() && "unexpected root action!");
    SourceAction = SourceAction->getInputs()[0];
  }

  // Forward -g and handle debug info related flags, assuming we are dealing
  // with an actual assembly file.
  bool WantDebug = false;
  unsigned DwarfVersion = 0;
  Args.ClaimAllArgs(options::OPT_g_Group);
  if (Arg *A = Args.getLastArg(options::OPT_g_Group)) {
    WantDebug = !A->getOption().matches(options::OPT_g0) &&
                !A->getOption().matches(options::OPT_ggdb0);
    if (WantDebug)
      DwarfVersion = DwarfVersionNum(A->getSpelling());
  }
  if (DwarfVersion == 0)
    DwarfVersion = getToolChain().GetDefaultDwarfVersion();

  codegenoptions::DebugInfoKind DebugInfoKind = codegenoptions::NoDebugInfo;

  if (SourceAction->getType() == types::TY_Asm ||
      SourceAction->getType() == types::TY_PP_Asm) {
    // You might think that it would be ok to set DebugInfoKind outside of
    // the guard for source type, however there is a test which asserts
    // that some assembler invocation receives no -debug-info-kind,
    // and it's not clear whether that test is just overly restrictive.
    DebugInfoKind = (WantDebug ? codegenoptions::LimitedDebugInfo
                               : codegenoptions::NoDebugInfo);
    // Add the -fdebug-compilation-dir flag if needed.
    addDebugCompDirArg(Args, CmdArgs, C.getDriver().getVFS());

    addDebugPrefixMapArg(getToolChain().getDriver(), Args, CmdArgs);

    // Set the AT_producer to the clang version when using the integrated
    // assembler on assembly source files.
    CmdArgs.push_back("-dwarf-debug-producer");
    CmdArgs.push_back(Args.MakeArgString(getClangFullVersion()));

    // And pass along -I options
    Args.AddAllArgs(CmdArgs, options::OPT_I);
  }
  RenderDebugEnablingArgs(Args, CmdArgs, DebugInfoKind, DwarfVersion,
                          llvm::DebuggerKind::Default);
  RenderDebugInfoCompressionArgs(Args, CmdArgs, D, getToolChain());


  // Handle -fPIC et al -- the relocation-model affects the assembler
  // for some targets.
  llvm::Reloc::Model RelocationModel;
  unsigned PICLevel;
  bool IsPIE;
  std::tie(RelocationModel, PICLevel, IsPIE) =
      ParsePICArgs(getToolChain(), Args);

  const char *RMName = RelocationModelName(RelocationModel);
  if (RMName) {
    CmdArgs.push_back("-mrelocation-model");
    CmdArgs.push_back(RMName);
  }

  // Optionally embed the -cc1as level arguments into the debug info, for build
  // analysis.
  if (getToolChain().UseDwarfDebugFlags()) {
    ArgStringList OriginalArgs;
    for (const auto &Arg : Args)
      Arg->render(Args, OriginalArgs);

    SmallString<256> Flags;
    const char *Exec = getToolChain().getDriver().getClangProgramPath();
    Flags += Exec;
    for (const char *OriginalArg : OriginalArgs) {
      SmallString<128> EscapedArg;
      EscapeSpacesAndBackslashes(OriginalArg, EscapedArg);
      Flags += " ";
      Flags += EscapedArg;
    }
    CmdArgs.push_back("-dwarf-debug-flags");
    CmdArgs.push_back(Args.MakeArgString(Flags));
  }

  // FIXME: Add -static support, once we have it.

  // Add target specific flags.
  switch (getToolChain().getArch()) {
  default:
    break;

  case llvm::Triple::mips:
  case llvm::Triple::mipsel:
  case llvm::Triple::mips64:
  case llvm::Triple::mips64el:
    AddMIPSTargetArgs(Args, CmdArgs);
    break;

  case llvm::Triple::x86:
  case llvm::Triple::x86_64:
    AddX86TargetArgs(Args, CmdArgs);
    break;

  case llvm::Triple::arm:
  case llvm::Triple::armeb:
  case llvm::Triple::thumb:
  case llvm::Triple::thumbeb:
    // This isn't in AddARMTargetArgs because we want to do this for assembly
    // only, not C/C++.
    if (Args.hasFlag(options::OPT_mdefault_build_attributes,
                     options::OPT_mno_default_build_attributes, true)) {
        CmdArgs.push_back("-mllvm");
        CmdArgs.push_back("-arm-add-build-attributes");
    }
    break;

  case llvm::Triple::riscv32:
  case llvm::Triple::riscv64:
    AddRISCVTargetArgs(Args, CmdArgs);
    break;
  }

  // Consume all the warning flags. Usually this would be handled more
  // gracefully by -cc1 (warning about unknown warning flags, etc) but -cc1as
  // doesn't handle that so rather than warning about unused flags that are
  // actually used, we'll lie by omission instead.
  // FIXME: Stop lying and consume only the appropriate driver flags
  Args.ClaimAllArgs(options::OPT_W_Group);

  CollectArgsForIntegratedAssembler(C, Args, CmdArgs,
                                    getToolChain().getDriver());

  Args.AddAllArgs(CmdArgs, options::OPT_mllvm);

  assert(Output.isFilename() && "Unexpected lipo output.");
  CmdArgs.push_back("-o");
  CmdArgs.push_back(Output.getFilename());

  const llvm::Triple &T = getToolChain().getTriple();
  Arg *A;
  if (getDebugFissionKind(D, Args, A) == DwarfFissionKind::Split &&
      T.isOSBinFormatELF()) {
    CmdArgs.push_back("-split-dwarf-output");
    CmdArgs.push_back(SplitDebugName(Args, Input, Output));
  }

  assert(Input.isFilename() && "Invalid input.");
  CmdArgs.push_back(Input.getFilename());

  const char *Exec = getToolChain().getDriver().getClangProgramPath();
  C.addCommand(std::make_unique<Command>(JA, *this, Exec, CmdArgs, Inputs));
}

// Begin OffloadBundler

void OffloadBundler::ConstructJob(Compilation &C, const JobAction &JA,
                                  const InputInfo &Output,
                                  const InputInfoList &Inputs,
                                  const llvm::opt::ArgList &TCArgs,
                                  const char *LinkingOutput) const {
  // The version with only one output is expected to refer to a bundling job.
  assert(isa<OffloadBundlingJobAction>(JA) && "Expecting bundling job!");

  // The bundling command looks like this:
  // clang-offload-bundler -type=bc
  //   -targets=host-triple,openmp-triple1,openmp-triple2
  //   -outputs=input_file
  //   -inputs=unbundle_file_host,unbundle_file_tgt1,unbundle_file_tgt2"

  ArgStringList CmdArgs;

  // Get the type.
  CmdArgs.push_back(TCArgs.MakeArgString(
      Twine("-type=") + types::getTypeTempSuffix(Output.getType())));

  assert(JA.getInputs().size() == Inputs.size() &&
         "Not have inputs for all dependence actions??");

  // Get the targets.
  SmallString<128> Triples;
  Triples += "-targets=";
  for (unsigned I = 0; I < Inputs.size(); ++I) {
    if (I)
      Triples += ',';

    // Find ToolChain for this input.
    Action::OffloadKind CurKind = Action::OFK_Host;
    const ToolChain *CurTC = &getToolChain();
    const Action *CurDep = JA.getInputs()[I];

    if (const auto *OA = dyn_cast<OffloadAction>(CurDep)) {
      CurTC = nullptr;
      OA->doOnEachDependence([&](Action *A, const ToolChain *TC, const char *) {
        assert(CurTC == nullptr && "Expected one dependence!");
        CurKind = A->getOffloadingDeviceKind();
        CurTC = TC;
      });
    }
    Triples += Action::GetOffloadKindName(CurKind);
    Triples += '-';
    Triples += CurTC->getTriple().normalize();
    if (CurKind == Action::OFK_HIP && CurDep->getOffloadingArch()) {
      Triples += '-';
      Triples += CurDep->getOffloadingArch();
    }
  }

  // When bundling for FPGA with -fsycl-link a specific triple is formulated
  // to match the FPGA binary.  We are also guaranteed only the single device
  // and host object inputs.
  const ToolChain *TCCheck = &getToolChain();
  if (TCArgs.hasArg(options::OPT_fsycl_link_EQ) &&
      TCCheck->getTriple().getSubArch() == llvm::Triple::SPIRSubArch_fpga) {
    Triples = "-targets=";
    llvm::Triple TT;
    TT.setArchName(JA.getInputs()[0]->getType() == types::TY_FPGA_AOCX
                   ? "fpga_aocx" : "fpga_aocr");
    TT.setVendorName("intel");
    TT.setOS(llvm::Triple(TCCheck->getTriple()).getOS());
    TT.setEnvironment(llvm::Triple::SYCLDevice);
    Triples += "fpga-";
    Triples += TT.normalize();
    Triples += ",";
    Triples += Action::GetOffloadKindName(Action::OFK_Host);
    Triples += "-";
    const ToolChain *HostTC = C.getSingleOffloadToolChain<Action::OFK_Host>();
    Triples += HostTC->getTriple().normalize();
  }
  CmdArgs.push_back(TCArgs.MakeArgString(Triples));

  // Get bundled file command.
  CmdArgs.push_back(
      TCArgs.MakeArgString(Twine("-outputs=") + Output.getFilename()));

  // Get unbundled files command.
  SmallString<128> UB;
  UB += "-inputs=";
  for (unsigned I = 0; I < Inputs.size(); ++I) {
    if (I)
      UB += ',';

    // Find ToolChain for this input.
    const ToolChain *CurTC = &getToolChain();
    if (const auto *OA = dyn_cast<OffloadAction>(JA.getInputs()[I])) {
      CurTC = nullptr;
      OA->doOnEachDependence([&](Action *, const ToolChain *TC, const char *) {
        assert(CurTC == nullptr && "Expected one dependence!");
        CurTC = TC;
      });
    }
    UB += CurTC->getInputFilename(Inputs[I]);
  }
  CmdArgs.push_back(TCArgs.MakeArgString(UB));

  // All the inputs are encoded as commands.
  C.addCommand(std::make_unique<Command>(
      JA, *this,
      TCArgs.MakeArgString(getToolChain().GetProgramPath(getShortName())),
      CmdArgs, None));
}

void OffloadBundler::ConstructJobMultipleOutputs(
    Compilation &C, const JobAction &JA, const InputInfoList &Outputs,
    const InputInfoList &Inputs, const llvm::opt::ArgList &TCArgs,
    const char *LinkingOutput) const {
  // The version with multiple outputs is expected to refer to a unbundling job.
  auto &UA = cast<OffloadUnbundlingJobAction>(JA);

  // The unbundling command looks like this:
  // clang-offload-bundler -type=bc
  //   -targets=host-triple,openmp-triple1,openmp-triple2
  //   -inputs=input_file
  //   -outputs=unbundle_file_host,unbundle_file_tgt1,unbundle_file_tgt2"
  //   -unbundle

  ArgStringList CmdArgs;
  InputInfo Input = Inputs.front();
  const char *TypeArg = types::getTypeTempSuffix(Input.getType());
  const char *InputFileName = Input.getFilename();

  // For objects, we have initial support for fat archives (archives which
  // contain bundled objects). We will perform partial linking against the
  // object and specific offload target archives which will be sent to the
  // unbundler to produce a list of target objects.
  if (!C.getDefaultToolChain().getTriple().isWindowsMSVCEnvironment() &&
      Input.getType() == types::TY_Object &&
      TCArgs.hasArg(options::OPT_foffload_static_lib_EQ)) {
    TypeArg = "oo";
    ArgStringList LinkArgs;
    LinkArgs.push_back("-r");
    LinkArgs.push_back("-o");
    std::string TmpName =
      C.getDriver().GetTemporaryPath(
          llvm::sys::path::stem(Input.getFilename()).str() + "-prelink", "o");
    InputFileName = C.addTempFile(C.getArgs().MakeArgString(TmpName));
    LinkArgs.push_back(InputFileName);
    // Input files consist of fat libraries and the object(s) to be unbundled.
    for (const auto &I : Inputs)
      LinkArgs.push_back(I.getFilename());
    // Add -L<dir> search directories.
    TCArgs.AddAllArgs(LinkArgs, options::OPT_L);
    for (const auto &A :
            TCArgs.getAllArgValues(options::OPT_foffload_static_lib_EQ))
      LinkArgs.push_back(TCArgs.MakeArgString(A));
    const char *Exec = TCArgs.MakeArgString(getToolChain().GetLinkerPath());
    C.addCommand(std::make_unique<Command>(JA, *this, Exec, LinkArgs, Inputs));
  } else if (Input.getType() == types::TY_FPGA_AOCX ||
             Input.getType() == types::TY_FPGA_AOCR) {
    // Override type with archive object
    if (getToolChain().getTriple().getSubArch() ==
        llvm::Triple::SPIRSubArch_fpga)
      TypeArg = "ao";
    else
      TypeArg = "aoo";
  }
  if (C.getDefaultToolChain().getTriple().isWindowsMSVCEnvironment() &&
      Input.getType() == types::TY_Archive)
    TypeArg = "aoo";

  // Get the type.
  CmdArgs.push_back(TCArgs.MakeArgString(Twine("-type=") + TypeArg));

  // Get the targets.
  SmallString<128> Triples;
  Triples += "-targets=";
  auto DepInfo = UA.getDependentActionsInfo();
  for (unsigned I = 0; I < DepInfo.size(); ++I) {
    auto &Dep = DepInfo[I];
    // FPGA device triples are 'transformed' for the bundler when creating
    // aocx or aocr type bundles.  Also, we only do a specific target
    // unbundling, skipping the host side or device side.
    if (Input.getType() == types::TY_FPGA_AOCX ||
        Input.getType() == types::TY_FPGA_AOCR) {
      if (getToolChain().getTriple().getSubArch() ==
              llvm::Triple::SPIRSubArch_fpga &&
          Dep.DependentOffloadKind == Action::OFK_SYCL) {
        llvm::Triple TT;
        TT.setArchName(Input.getType() == types::TY_FPGA_AOCX ? "fpga_aocx"
                                                              : "fpga_aocr");
        TT.setVendorName("intel");
        TT.setOS(llvm::Triple(llvm::sys::getProcessTriple()).getOS());
        TT.setEnvironment(llvm::Triple::SYCLDevice);
        Triples += "sycl-";
        Triples += TT.normalize();
      } else if (getToolChain().getTriple().getSubArch() !=
                     llvm::Triple::SPIRSubArch_fpga &&
                 Dep.DependentOffloadKind == Action::OFK_Host) {
        Triples += Action::GetOffloadKindName(Dep.DependentOffloadKind);
        Triples += '-';
        Triples += Dep.DependentToolChain->getTriple().normalize();
      }
      continue;
    }
    if (I)
      Triples += ',';
    Triples += Action::GetOffloadKindName(Dep.DependentOffloadKind);
    Triples += '-';
    Triples += Dep.DependentToolChain->getTriple().normalize();
    if (Dep.DependentOffloadKind == Action::OFK_HIP &&
        !Dep.DependentBoundArch.empty()) {
      Triples += '-';
      Triples += Dep.DependentBoundArch;
    }
  }

  CmdArgs.push_back(TCArgs.MakeArgString(Triples));

  // Get bundled file command.
  CmdArgs.push_back(
      TCArgs.MakeArgString(Twine("-inputs=") + InputFileName));

  // Get unbundled files command.
  SmallString<128> UB;
  UB += "-outputs=";
  for (unsigned I = 0; I < Outputs.size(); ++I) {
    if (I)
      UB += ',';
    UB += DepInfo[I].DependentToolChain->getInputFilename(Outputs[I]);
  }
  CmdArgs.push_back(TCArgs.MakeArgString(UB));
  CmdArgs.push_back("-unbundle");

  // All the inputs are encoded as commands.
  C.addCommand(std::make_unique<Command>(
      JA, *this,
      TCArgs.MakeArgString(getToolChain().GetProgramPath(getShortName())),
      CmdArgs, None));
}

// Begin OffloadWrapper

void OffloadWrapper::ConstructJob(Compilation &C, const JobAction &JA,
                                  const InputInfo &Output,
                                  const InputInfoList &Inputs,
                                  const llvm::opt::ArgList &TCArgs,
                                  const char *LinkingOutput) const {
  // Construct offload-wrapper command.  Also calls llc to generate the
  // object that is fed to the linker from the wrapper generated bc file
  assert(isa<OffloadWrappingJobAction>(JA) && "Expecting wrapping job!");

  // The wrapper command looks like this:
  // clang-offload-wrapper
  //   -o=<outputfile>.bc
  //   -host=x86_64-pc-linux-gnu -kind=sycl
  //   -format=spirv <inputfile1>.spv <manifest1>(optional)
  //   -format=spirv <inputfile2>.spv <manifest2>(optional)
  //  ...
  ArgStringList WrapperArgs;

  std::string OutTmpName = C.getDriver().GetTemporaryPath("wrapper", "bc");
  const char * WrapperFileName =
      C.addTempFile(C.getArgs().MakeArgString(OutTmpName));
  SmallString<128> OutOpt("-o=");
  OutOpt += WrapperFileName;
  WrapperArgs.push_back(C.getArgs().MakeArgString(OutOpt));

  SmallString<128> HostTripleOpt("-host=");
  HostTripleOpt += getToolChain().getAuxTriple()->str();
  WrapperArgs.push_back(C.getArgs().MakeArgString(HostTripleOpt));
  // When wrapping an FPGA device binary, we need to be sure to apply the
  // appropriate triple that corresponds (fpga_aoc[xr]-intel-<os>-sycldevice)
  // to the target triple setting.
  if (getToolChain().getTriple().getSubArch() ==
          llvm::Triple::SPIRSubArch_fpga &&
      TCArgs.hasArg(options::OPT_fsycl_link_EQ)) {
    llvm::Triple TT;
    auto *A = C.getInputArgs().getLastArg(options::OPT_fsycl_link_EQ);
    TT.setArchName((A->getValue() == StringRef("early")) ? "fpga_aocr"
                                                         : "fpga_aocx");
    TT.setVendorName("intel");
    TT.setOS(llvm::Triple(llvm::sys::getProcessTriple()).getOS());
    TT.setEnvironment(llvm::Triple::SYCLDevice);
    SmallString<128> TargetTripleOpt("-target=");
    TargetTripleOpt += TT.str();
    WrapperArgs.push_back(C.getArgs().MakeArgString(TargetTripleOpt));
  }

  // TODO forcing offload kind is a simplification which assumes wrapper used
  // only with SYCL. Device binary format (-format=xxx) option should also come
  // from the command line and/or the native compiler. Should be fixed together
  // with supporting AOT in the driver.
  // If format is not set, the default is "none" which means runtime must try
  // to determine it automatically.
  StringRef Kind = Action::GetOffloadKindName(JA.getOffloadingDeviceKind());
  WrapperArgs.push_back(
      C.getArgs().MakeArgString(Twine("-kind=") + Twine(Kind)));

  for (auto I : Inputs) {
    WrapperArgs.push_back(I.getFilename());
  }

  C.addCommand(std::make_unique<Command>(JA, *this,
      TCArgs.MakeArgString(getToolChain().GetProgramPath(getShortName())),
      WrapperArgs, None));

  // Construct llc command.
  // The output is an object file
  ArgStringList LlcArgs{"-filetype=obj", "-o",  Output.getFilename(),
                        WrapperFileName};
  llvm::Reloc::Model RelocationModel;
  unsigned PICLevel;
  bool IsPIE;
  std::tie(RelocationModel, PICLevel, IsPIE) =
      ParsePICArgs(getToolChain(), TCArgs);
  if (PICLevel > 0) {
      LlcArgs.push_back("-relocation-model=pic");
  }
  if (IsPIE) {
      LlcArgs.push_back("-enable-pie");
  }
  SmallString<128> LlcPath(C.getDriver().Dir);
  llvm::sys::path::append(LlcPath, "llc");
  const char *Llc = C.getArgs().MakeArgString(LlcPath);
  C.addCommand(std::make_unique<Command>(JA, *this, Llc, LlcArgs, None));
}

// Begin SPIRVTranslator

void SPIRVTranslator::ConstructJob(Compilation &C, const JobAction &JA,
                                  const InputInfo &Output,
                                  const InputInfoList &Inputs,
                                  const llvm::opt::ArgList &TCArgs,
                                  const char *LinkingOutput) const {
  // Construct llvm-spirv command.
  assert(isa<SPIRVTranslatorJobAction>(JA) && "Expecting Translator job!");

  // The translator command looks like this:
  // llvm-spirv -o <file>.spv <file>.bc
  ArgStringList TranslatorArgs;

  TranslatorArgs.push_back("-o");
  TranslatorArgs.push_back(Output.getFilename());
  if (getToolChain().getTriple().isSYCLDeviceEnvironment()) {
    TranslatorArgs.push_back("-spirv-max-version=1.1");
    TranslatorArgs.push_back("-spirv-ext=+all");
  }
  for (auto I : Inputs) {
    TranslatorArgs.push_back(I.getFilename());
  }

  C.addCommand(std::make_unique<Command>(JA, *this,
      TCArgs.MakeArgString(getToolChain().GetProgramPath(getShortName())),
      TranslatorArgs, None));
}

void SPIRCheck::ConstructJob(Compilation &C, const JobAction &JA,
                             const InputInfo &Output,
                             const InputInfoList &Inputs,
                             const llvm::opt::ArgList &TCArgs,
                             const char *LinkingOutput) const {
  // Construct llvm-no-spir-kernel command.
  assert(isa<SPIRCheckJobAction>(JA) && "Expecting SPIR Check job!");

  // The translator command looks like this:
  // llvm-no-spir-kernel <file>.bc
  // Upon success, we just move ahead.  Error means the check failed and
  // we need to exit.  The expected output is the input as this is just an
  // intermediate check with no functional change.
  ArgStringList CheckArgs;
  for (auto I : Inputs) {
    CheckArgs.push_back(I.getFilename());
  }

<<<<<<< HEAD
  C.addCommand(std::make_unique<Command>(JA, *this,
=======
  // Add output file, which is just a copy of the input to better fit in the
  // toolchain flow.
  CheckArgs.push_back("-o");
  CheckArgs.push_back(Output.getFilename());

  C.addCommand(llvm::make_unique<Command>(JA, *this,
>>>>>>> 0de6d9a3
      TCArgs.MakeArgString(getToolChain().GetProgramPath(getShortName())),
      CheckArgs, None));
}
<|MERGE_RESOLUTION|>--- conflicted
+++ resolved
@@ -6813,16 +6813,12 @@
     CheckArgs.push_back(I.getFilename());
   }
 
-<<<<<<< HEAD
-  C.addCommand(std::make_unique<Command>(JA, *this,
-=======
   // Add output file, which is just a copy of the input to better fit in the
   // toolchain flow.
   CheckArgs.push_back("-o");
   CheckArgs.push_back(Output.getFilename());
 
-  C.addCommand(llvm::make_unique<Command>(JA, *this,
->>>>>>> 0de6d9a3
+  C.addCommand(std::make_unique<Command>(JA, *this,
       TCArgs.MakeArgString(getToolChain().GetProgramPath(getShortName())),
       CheckArgs, None));
 }
