//===-- Clang.cpp - Clang+LLVM ToolChain Implementations --------*- C++ -*-===//
//
// Part of the LLVM Project, under the Apache License v2.0 with LLVM Exceptions.
// See https://llvm.org/LICENSE.txt for license information.
// SPDX-License-Identifier: Apache-2.0 WITH LLVM-exception
//
//===----------------------------------------------------------------------===//

#include "Clang.h"
#include "AMDGPU.h"
#include "Arch/AArch64.h"
#include "Arch/ARM.h"
#include "Arch/CSKY.h"
#include "Arch/LoongArch.h"
#include "Arch/M68k.h"
#include "Arch/Mips.h"
#include "Arch/PPC.h"
#include "Arch/RISCV.h"
#include "Arch/Sparc.h"
#include "Arch/SystemZ.h"
#include "Arch/VE.h"
#include "Arch/X86.h"
#include "CommonArgs.h"
#include "Hexagon.h"
#include "MSP430.h"
#include "PS4CPU.h"
#include "SYCL.h"
#include "clang/Basic/CLWarnings.h"
#include "clang/Basic/CharInfo.h"
#include "clang/Basic/CodeGenOptions.h"
#include "clang/Basic/HeaderInclude.h"
#include "clang/Basic/LangOptions.h"
#include "clang/Basic/LangStandard.h"
#include "clang/Basic/MakeSupport.h"
#include "clang/Basic/ObjCRuntime.h"
#include "clang/Basic/Version.h"
#include "clang/Config/config.h"
#include "clang/Driver/Action.h"
#include "clang/Driver/Distro.h"
#include "clang/Driver/DriverDiagnostic.h"
#include "clang/Driver/InputInfo.h"
#include "clang/Driver/Options.h"
#include "clang/Driver/SanitizerArgs.h"
#include "clang/Driver/Types.h"
#include "clang/Driver/XRayArgs.h"
#include "llvm/ADT/SmallSet.h"
#include "llvm/ADT/StringExtras.h"
#include "llvm/Config/llvm-config.h"
#include "llvm/Option/ArgList.h"
#include "llvm/Support/Casting.h"
#include "llvm/Support/CodeGen.h"
#include "llvm/Support/CommandLine.h"
#include "llvm/Support/Compiler.h"
#include "llvm/Support/Compression.h"
#include "llvm/Support/Error.h"
#include "llvm/Support/FileSystem.h"
#include "llvm/Support/Path.h"
#include "llvm/Support/Process.h"
#include "llvm/Support/RISCVISAInfo.h"
#include "llvm/Support/YAMLParser.h"
#include "llvm/TargetParser/ARMTargetParserCommon.h"
#include "llvm/TargetParser/Host.h"
#include "llvm/TargetParser/LoongArchTargetParser.h"
#include "llvm/TargetParser/RISCVTargetParser.h"
#include <cctype>

using namespace clang::driver;
using namespace clang::driver::tools;
using namespace clang;
using namespace llvm::opt;

static void CheckPreprocessingOptions(const Driver &D, const ArgList &Args) {
  if (Arg *A = Args.getLastArg(clang::driver::options::OPT_C, options::OPT_CC,
                               options::OPT_fminimize_whitespace,
                               options::OPT_fno_minimize_whitespace)) {
    if (!Args.hasArg(options::OPT_E) && !Args.hasArg(options::OPT__SLASH_P) &&
        !Args.hasArg(options::OPT__SLASH_EP) && !D.CCCIsCPP()) {
      D.Diag(clang::diag::err_drv_argument_only_allowed_with)
          << A->getBaseArg().getAsString(Args)
          << (D.IsCLMode() ? "/E, /P or /EP" : "-E");
    }
  }
}

static void CheckCodeGenerationOptions(const Driver &D, const ArgList &Args) {
  // In gcc, only ARM checks this, but it seems reasonable to check universally.
  if (Args.hasArg(options::OPT_static))
    if (const Arg *A =
            Args.getLastArg(options::OPT_dynamic, options::OPT_mdynamic_no_pic))
      D.Diag(diag::err_drv_argument_not_allowed_with) << A->getAsString(Args)
                                                      << "-static";
}

// Add backslashes to escape spaces and other backslashes.
// This is used for the space-separated argument list specified with
// the -dwarf-debug-flags option.
static void EscapeSpacesAndBackslashes(const char *Arg,
                                       SmallVectorImpl<char> &Res) {
  for (; *Arg; ++Arg) {
    switch (*Arg) {
    default:
      break;
    case ' ':
    case '\\':
      Res.push_back('\\');
      break;
    }
    Res.push_back(*Arg);
  }
}

/// Apply \a Work on the current tool chain \a RegularToolChain and any other
/// offloading tool chain that is associated with the current action \a JA.
static void
forAllAssociatedToolChains(Compilation &C, const JobAction &JA,
                           const ToolChain &RegularToolChain,
                           llvm::function_ref<void(const ToolChain &)> Work) {
  // Apply Work on the current/regular tool chain.
  Work(RegularToolChain);

  // Apply Work on all the offloading tool chains associated with the current
  // action.
  if (JA.isHostOffloading(Action::OFK_Cuda))
    Work(*C.getSingleOffloadToolChain<Action::OFK_Cuda>());
  else if (JA.isDeviceOffloading(Action::OFK_Cuda))
    Work(*C.getSingleOffloadToolChain<Action::OFK_Host>());
  else if (JA.isHostOffloading(Action::OFK_HIP))
    Work(*C.getSingleOffloadToolChain<Action::OFK_HIP>());
  else if (JA.isDeviceOffloading(Action::OFK_HIP))
    Work(*C.getSingleOffloadToolChain<Action::OFK_Host>());

  if (JA.isHostOffloading(Action::OFK_OpenMP)) {
    auto TCs = C.getOffloadToolChains<Action::OFK_OpenMP>();
    for (auto II = TCs.first, IE = TCs.second; II != IE; ++II)
      Work(*II->second);
  } else if (JA.isDeviceOffloading(Action::OFK_OpenMP))
    Work(*C.getSingleOffloadToolChain<Action::OFK_Host>());

  if (JA.isHostOffloading(Action::OFK_SYCL)) {
    auto TCs = C.getOffloadToolChains<Action::OFK_SYCL>();
    for (auto II = TCs.first, IE = TCs.second; II != IE; ++II)
      Work(*II->second);
  } else if (JA.isDeviceOffloading(Action::OFK_SYCL))
    Work(*C.getSingleOffloadToolChain<Action::OFK_Host>());

  //
  // TODO: Add support for other offloading programming models here.
  //
}

/// This is a helper function for validating the optional refinement step
/// parameter in reciprocal argument strings. Return false if there is an error
/// parsing the refinement step. Otherwise, return true and set the Position
/// of the refinement step in the input string.
static bool getRefinementStep(StringRef In, const Driver &D,
                              const Arg &A, size_t &Position) {
  const char RefinementStepToken = ':';
  Position = In.find(RefinementStepToken);
  if (Position != StringRef::npos) {
    StringRef Option = A.getOption().getName();
    StringRef RefStep = In.substr(Position + 1);
    // Allow exactly one numeric character for the additional refinement
    // step parameter. This is reasonable for all currently-supported
    // operations and architectures because we would expect that a larger value
    // of refinement steps would cause the estimate "optimization" to
    // under-perform the native operation. Also, if the estimate does not
    // converge quickly, it probably will not ever converge, so further
    // refinement steps will not produce a better answer.
    if (RefStep.size() != 1) {
      D.Diag(diag::err_drv_invalid_value) << Option << RefStep;
      return false;
    }
    char RefStepChar = RefStep[0];
    if (RefStepChar < '0' || RefStepChar > '9') {
      D.Diag(diag::err_drv_invalid_value) << Option << RefStep;
      return false;
    }
  }
  return true;
}

/// The -mrecip flag requires processing of many optional parameters.
static void ParseMRecip(const Driver &D, const ArgList &Args,
                        ArgStringList &OutStrings) {
  StringRef DisabledPrefixIn = "!";
  StringRef DisabledPrefixOut = "!";
  StringRef EnabledPrefixOut = "";
  StringRef Out = "-mrecip=";

  Arg *A = Args.getLastArg(options::OPT_mrecip, options::OPT_mrecip_EQ);
  if (!A)
    return;

  unsigned NumOptions = A->getNumValues();
  if (NumOptions == 0) {
    // No option is the same as "all".
    OutStrings.push_back(Args.MakeArgString(Out + "all"));
    return;
  }

  // Pass through "all", "none", or "default" with an optional refinement step.
  if (NumOptions == 1) {
    StringRef Val = A->getValue(0);
    size_t RefStepLoc;
    if (!getRefinementStep(Val, D, *A, RefStepLoc))
      return;
    StringRef ValBase = Val.slice(0, RefStepLoc);
    if (ValBase == "all" || ValBase == "none" || ValBase == "default") {
      OutStrings.push_back(Args.MakeArgString(Out + Val));
      return;
    }
  }

  // Each reciprocal type may be enabled or disabled individually.
  // Check each input value for validity, concatenate them all back together,
  // and pass through.

  llvm::StringMap<bool> OptionStrings;
  OptionStrings.insert(std::make_pair("divd", false));
  OptionStrings.insert(std::make_pair("divf", false));
  OptionStrings.insert(std::make_pair("divh", false));
  OptionStrings.insert(std::make_pair("vec-divd", false));
  OptionStrings.insert(std::make_pair("vec-divf", false));
  OptionStrings.insert(std::make_pair("vec-divh", false));
  OptionStrings.insert(std::make_pair("sqrtd", false));
  OptionStrings.insert(std::make_pair("sqrtf", false));
  OptionStrings.insert(std::make_pair("sqrth", false));
  OptionStrings.insert(std::make_pair("vec-sqrtd", false));
  OptionStrings.insert(std::make_pair("vec-sqrtf", false));
  OptionStrings.insert(std::make_pair("vec-sqrth", false));

  for (unsigned i = 0; i != NumOptions; ++i) {
    StringRef Val = A->getValue(i);

    bool IsDisabled = Val.startswith(DisabledPrefixIn);
    // Ignore the disablement token for string matching.
    if (IsDisabled)
      Val = Val.substr(1);

    size_t RefStep;
    if (!getRefinementStep(Val, D, *A, RefStep))
      return;

    StringRef ValBase = Val.slice(0, RefStep);
    llvm::StringMap<bool>::iterator OptionIter = OptionStrings.find(ValBase);
    if (OptionIter == OptionStrings.end()) {
      // Try again specifying float suffix.
      OptionIter = OptionStrings.find(ValBase.str() + 'f');
      if (OptionIter == OptionStrings.end()) {
        // The input name did not match any known option string.
        D.Diag(diag::err_drv_unknown_argument) << Val;
        return;
      }
      // The option was specified without a half or float or double suffix.
      // Make sure that the double or half entry was not already specified.
      // The float entry will be checked below.
      if (OptionStrings[ValBase.str() + 'd'] ||
          OptionStrings[ValBase.str() + 'h']) {
        D.Diag(diag::err_drv_invalid_value) << A->getOption().getName() << Val;
        return;
      }
    }

    if (OptionIter->second == true) {
      // Duplicate option specified.
      D.Diag(diag::err_drv_invalid_value) << A->getOption().getName() << Val;
      return;
    }

    // Mark the matched option as found. Do not allow duplicate specifiers.
    OptionIter->second = true;

    // If the precision was not specified, also mark the double and half entry
    // as found.
    if (ValBase.back() != 'f' && ValBase.back() != 'd' && ValBase.back() != 'h') {
      OptionStrings[ValBase.str() + 'd'] = true;
      OptionStrings[ValBase.str() + 'h'] = true;
    }

    // Build the output string.
    StringRef Prefix = IsDisabled ? DisabledPrefixOut : EnabledPrefixOut;
    Out = Args.MakeArgString(Out + Prefix + Val);
    if (i != NumOptions - 1)
      Out = Args.MakeArgString(Out + ",");
  }

  OutStrings.push_back(Args.MakeArgString(Out));
}

/// The -mprefer-vector-width option accepts either a positive integer
/// or the string "none".
static void ParseMPreferVectorWidth(const Driver &D, const ArgList &Args,
                                    ArgStringList &CmdArgs) {
  Arg *A = Args.getLastArg(options::OPT_mprefer_vector_width_EQ);
  if (!A)
    return;

  StringRef Value = A->getValue();
  if (Value == "none") {
    CmdArgs.push_back("-mprefer-vector-width=none");
  } else {
    unsigned Width;
    if (Value.getAsInteger(10, Width)) {
      D.Diag(diag::err_drv_invalid_value) << A->getOption().getName() << Value;
      return;
    }
    CmdArgs.push_back(Args.MakeArgString("-mprefer-vector-width=" + Value));
  }
}

static bool
shouldUseExceptionTablesForObjCExceptions(const ObjCRuntime &runtime,
                                          const llvm::Triple &Triple) {
  // We use the zero-cost exception tables for Objective-C if the non-fragile
  // ABI is enabled or when compiling for x86_64 and ARM on Snow Leopard and
  // later.
  if (runtime.isNonFragile())
    return true;

  if (!Triple.isMacOSX())
    return false;

  return (!Triple.isMacOSXVersionLT(10, 5) &&
          (Triple.getArch() == llvm::Triple::x86_64 ||
           Triple.getArch() == llvm::Triple::arm));
}

/// Adds exception related arguments to the driver command arguments. There's a
/// main flag, -fexceptions and also language specific flags to enable/disable
/// C++ and Objective-C exceptions. This makes it possible to for example
/// disable C++ exceptions but enable Objective-C exceptions.
static bool addExceptionArgs(const ArgList &Args, types::ID InputType,
                             const ToolChain &TC, bool KernelOrKext,
                             const ObjCRuntime &objcRuntime,
                             ArgStringList &CmdArgs) {
  const llvm::Triple &Triple = TC.getTriple();

  if (KernelOrKext) {
    // -mkernel and -fapple-kext imply no exceptions, so claim exception related
    // arguments now to avoid warnings about unused arguments.
    Args.ClaimAllArgs(options::OPT_fexceptions);
    Args.ClaimAllArgs(options::OPT_fno_exceptions);
    Args.ClaimAllArgs(options::OPT_fobjc_exceptions);
    Args.ClaimAllArgs(options::OPT_fno_objc_exceptions);
    Args.ClaimAllArgs(options::OPT_fcxx_exceptions);
    Args.ClaimAllArgs(options::OPT_fno_cxx_exceptions);
    Args.ClaimAllArgs(options::OPT_fasync_exceptions);
    Args.ClaimAllArgs(options::OPT_fno_async_exceptions);
    return false;
  }

  // See if the user explicitly enabled exceptions.
  bool EH = Args.hasFlag(options::OPT_fexceptions, options::OPT_fno_exceptions,
                         false);

  bool EHa = Args.hasFlag(options::OPT_fasync_exceptions,
                          options::OPT_fno_async_exceptions, false);
  if (EHa) {
    CmdArgs.push_back("-fasync-exceptions");
    EH = true;
  }

  // Obj-C exceptions are enabled by default, regardless of -fexceptions. This
  // is not necessarily sensible, but follows GCC.
  if (types::isObjC(InputType) &&
      Args.hasFlag(options::OPT_fobjc_exceptions,
                   options::OPT_fno_objc_exceptions, true)) {
    CmdArgs.push_back("-fobjc-exceptions");

    EH |= shouldUseExceptionTablesForObjCExceptions(objcRuntime, Triple);
  }

  if (types::isCXX(InputType)) {
    // Disable C++ EH by default on XCore and PS4/PS5.
    bool CXXExceptionsEnabled = Triple.getArch() != llvm::Triple::xcore &&
                                !Triple.isPS() && !Triple.isDriverKit();
    Arg *ExceptionArg = Args.getLastArg(
        options::OPT_fcxx_exceptions, options::OPT_fno_cxx_exceptions,
        options::OPT_fexceptions, options::OPT_fno_exceptions);
    if (ExceptionArg)
      CXXExceptionsEnabled =
          ExceptionArg->getOption().matches(options::OPT_fcxx_exceptions) ||
          ExceptionArg->getOption().matches(options::OPT_fexceptions);

    if (CXXExceptionsEnabled) {
      CmdArgs.push_back("-fcxx-exceptions");

      EH = true;
    }
  }

  // OPT_fignore_exceptions means exception could still be thrown,
  // but no clean up or catch would happen in current module.
  // So we do not set EH to false.
  Args.AddLastArg(CmdArgs, options::OPT_fignore_exceptions);

  if (EH)
    CmdArgs.push_back("-fexceptions");
  return EH;
}

static bool ShouldEnableAutolink(const ArgList &Args, const ToolChain &TC,
                                 const JobAction &JA) {
  bool Default = true;
  if (TC.getTriple().isOSDarwin()) {
    // The native darwin assembler doesn't support the linker_option directives,
    // so we disable them if we think the .s file will be passed to it.
    Default = TC.useIntegratedAs();
  }
  // The linker_option directives are intended for host compilation.
  if (JA.isDeviceOffloading(Action::OFK_Cuda) ||
      JA.isDeviceOffloading(Action::OFK_HIP))
    Default = false;
  return Args.hasFlag(options::OPT_fautolink, options::OPT_fno_autolink,
                      Default);
}

static bool mustUseNonLeafFramePointerForTarget(const llvm::Triple &Triple) {
  switch (Triple.getArch()){
  default:
    return false;
  case llvm::Triple::arm:
  case llvm::Triple::thumb:
    // ARM Darwin targets require a frame pointer to be always present to aid
    // offline debugging via backtraces.
    return Triple.isOSDarwin();
  }
}

static bool useFramePointerForTargetByDefault(const ArgList &Args,
                                              const llvm::Triple &Triple) {
  if (Args.hasArg(options::OPT_pg) && !Args.hasArg(options::OPT_mfentry))
    return true;

  if (Triple.isAndroid()) {
    switch (Triple.getArch()) {
    case llvm::Triple::aarch64:
    case llvm::Triple::arm:
    case llvm::Triple::armeb:
    case llvm::Triple::thumb:
    case llvm::Triple::thumbeb:
    case llvm::Triple::riscv64:
      return true;
    default:
      break;
    }
  }

  switch (Triple.getArch()) {
  case llvm::Triple::xcore:
  case llvm::Triple::wasm32:
  case llvm::Triple::wasm64:
  case llvm::Triple::msp430:
    // XCore never wants frame pointers, regardless of OS.
    // WebAssembly never wants frame pointers.
    return false;
  case llvm::Triple::ppc:
  case llvm::Triple::ppcle:
  case llvm::Triple::ppc64:
  case llvm::Triple::ppc64le:
  case llvm::Triple::riscv32:
  case llvm::Triple::riscv64:
  case llvm::Triple::sparc:
  case llvm::Triple::sparcel:
  case llvm::Triple::sparcv9:
  case llvm::Triple::amdgcn:
  case llvm::Triple::r600:
  case llvm::Triple::csky:
  case llvm::Triple::loongarch32:
  case llvm::Triple::loongarch64:
    return !areOptimizationsEnabled(Args);
  default:
    break;
  }

  if (Triple.isOSFuchsia() || Triple.isOSNetBSD()) {
    return !areOptimizationsEnabled(Args);
  }

  if (Triple.isOSLinux() || Triple.getOS() == llvm::Triple::CloudABI ||
      Triple.isOSHurd()) {
    switch (Triple.getArch()) {
    // Don't use a frame pointer on linux if optimizing for certain targets.
    case llvm::Triple::arm:
    case llvm::Triple::armeb:
    case llvm::Triple::thumb:
    case llvm::Triple::thumbeb:
    case llvm::Triple::mips64:
    case llvm::Triple::mips64el:
    case llvm::Triple::mips:
    case llvm::Triple::mipsel:
    case llvm::Triple::systemz:
    case llvm::Triple::x86:
    case llvm::Triple::x86_64:
      return !areOptimizationsEnabled(Args);
    default:
      return true;
    }
  }

  if (Triple.isOSWindows()) {
    switch (Triple.getArch()) {
    case llvm::Triple::x86:
      return !areOptimizationsEnabled(Args);
    case llvm::Triple::x86_64:
      return Triple.isOSBinFormatMachO();
    case llvm::Triple::arm:
    case llvm::Triple::thumb:
      // Windows on ARM builds with FPO disabled to aid fast stack walking
      return true;
    default:
      // All other supported Windows ISAs use xdata unwind information, so frame
      // pointers are not generally useful.
      return false;
    }
  }

  return true;
}

static CodeGenOptions::FramePointerKind
getFramePointerKind(const ArgList &Args, const llvm::Triple &Triple) {
  // We have 4 states:
  //
  //  00) leaf retained, non-leaf retained
  //  01) leaf retained, non-leaf omitted (this is invalid)
  //  10) leaf omitted, non-leaf retained
  //      (what -momit-leaf-frame-pointer was designed for)
  //  11) leaf omitted, non-leaf omitted
  //
  //  "omit" options taking precedence over "no-omit" options is the only way
  //  to make 3 valid states representable
  Arg *A = Args.getLastArg(options::OPT_fomit_frame_pointer,
                           options::OPT_fno_omit_frame_pointer);
  bool OmitFP = A && A->getOption().matches(options::OPT_fomit_frame_pointer);
  bool NoOmitFP =
      A && A->getOption().matches(options::OPT_fno_omit_frame_pointer);
  bool OmitLeafFP =
      Args.hasFlag(options::OPT_momit_leaf_frame_pointer,
                   options::OPT_mno_omit_leaf_frame_pointer,
                   Triple.isAArch64() || Triple.isPS() || Triple.isVE() ||
                   (Triple.isAndroid() && Triple.isRISCV64()));
  if (NoOmitFP || mustUseNonLeafFramePointerForTarget(Triple) ||
      (!OmitFP && useFramePointerForTargetByDefault(Args, Triple))) {
    if (OmitLeafFP)
      return CodeGenOptions::FramePointerKind::NonLeaf;
    return CodeGenOptions::FramePointerKind::All;
  }
  return CodeGenOptions::FramePointerKind::None;
}

/// Add a CC1 option to specify the debug compilation directory.
static const char *addDebugCompDirArg(const ArgList &Args,
                                      ArgStringList &CmdArgs,
                                      const llvm::vfs::FileSystem &VFS) {
  if (Arg *A = Args.getLastArg(options::OPT_ffile_compilation_dir_EQ,
                               options::OPT_fdebug_compilation_dir_EQ)) {
    if (A->getOption().matches(options::OPT_ffile_compilation_dir_EQ))
      CmdArgs.push_back(Args.MakeArgString(Twine("-fdebug-compilation-dir=") +
                                           A->getValue()));
    else
      A->render(Args, CmdArgs);
  } else if (llvm::ErrorOr<std::string> CWD =
                 VFS.getCurrentWorkingDirectory()) {
    CmdArgs.push_back(Args.MakeArgString("-fdebug-compilation-dir=" + *CWD));
  }
  StringRef Path(CmdArgs.back());
  return Path.substr(Path.find('=') + 1).data();
}

static void addDebugObjectName(const ArgList &Args, ArgStringList &CmdArgs,
                               const char *DebugCompilationDir,
                               const char *OutputFileName) {
  // No need to generate a value for -object-file-name if it was provided.
  for (auto *Arg : Args.filtered(options::OPT_Xclang))
    if (StringRef(Arg->getValue()).startswith("-object-file-name"))
      return;

  if (Args.hasArg(options::OPT_object_file_name_EQ))
    return;

  SmallString<128> ObjFileNameForDebug(OutputFileName);
  if (ObjFileNameForDebug != "-" &&
      !llvm::sys::path::is_absolute(ObjFileNameForDebug) &&
      (!DebugCompilationDir ||
       llvm::sys::path::is_absolute(DebugCompilationDir))) {
    // Make the path absolute in the debug infos like MSVC does.
    llvm::sys::fs::make_absolute(ObjFileNameForDebug);
  }
  // If the object file name is a relative path, then always use Windows
  // backslash style as -object-file-name is used for embedding object file path
  // in codeview and it can only be generated when targeting on Windows.
  // Otherwise, just use native absolute path.
  llvm::sys::path::Style Style =
      llvm::sys::path::is_absolute(ObjFileNameForDebug)
          ? llvm::sys::path::Style::native
          : llvm::sys::path::Style::windows_backslash;
  llvm::sys::path::remove_dots(ObjFileNameForDebug, /*remove_dot_dot=*/true,
                               Style);
  CmdArgs.push_back(
      Args.MakeArgString(Twine("-object-file-name=") + ObjFileNameForDebug));
}

/// Add a CC1 and CC1AS option to specify the debug file path prefix map.
static void addDebugPrefixMapArg(const Driver &D, const ToolChain &TC,
                                 const ArgList &Args, ArgStringList &CmdArgs) {
  auto AddOneArg = [&](StringRef Map, StringRef Name) {
    if (!Map.contains('='))
      D.Diag(diag::err_drv_invalid_argument_to_option) << Map << Name;
    else
      CmdArgs.push_back(Args.MakeArgString("-fdebug-prefix-map=" + Map));
  };

  for (const Arg *A : Args.filtered(options::OPT_ffile_prefix_map_EQ,
                                    options::OPT_fdebug_prefix_map_EQ)) {
    AddOneArg(A->getValue(), A->getOption().getName());
    A->claim();
  }
  std::string GlobalRemapEntry = TC.GetGlobalDebugPathRemapping();
  if (GlobalRemapEntry.empty())
    return;
  AddOneArg(GlobalRemapEntry, "environment");
}

/// Add a CC1 and CC1AS option to specify the macro file path prefix map.
static void addMacroPrefixMapArg(const Driver &D, const ArgList &Args,
                                 ArgStringList &CmdArgs) {
  for (const Arg *A : Args.filtered(options::OPT_ffile_prefix_map_EQ,
                                    options::OPT_fmacro_prefix_map_EQ)) {
    StringRef Map = A->getValue();
    if (!Map.contains('='))
      D.Diag(diag::err_drv_invalid_argument_to_option)
          << Map << A->getOption().getName();
    else
      CmdArgs.push_back(Args.MakeArgString("-fmacro-prefix-map=" + Map));
    A->claim();
  }
}

/// Add a CC1 and CC1AS option to specify the coverage file path prefix map.
static void addCoveragePrefixMapArg(const Driver &D, const ArgList &Args,
                                   ArgStringList &CmdArgs) {
  for (const Arg *A : Args.filtered(options::OPT_ffile_prefix_map_EQ,
                                    options::OPT_fcoverage_prefix_map_EQ)) {
    StringRef Map = A->getValue();
    if (!Map.contains('='))
      D.Diag(diag::err_drv_invalid_argument_to_option)
          << Map << A->getOption().getName();
    else
      CmdArgs.push_back(Args.MakeArgString("-fcoverage-prefix-map=" + Map));
    A->claim();
  }
}

/// Simple check to see if the optimization level is at -O2 or higher.
/// For -fsycl (DPC++) -O2 is the default.
static bool isSYCLOptimizationO2orHigher(const ArgList &Args) {
  if (Arg *A = Args.getLastArg(options::OPT_O_Group)) {
    if (A->getOption().matches(options::OPT_O4) ||
        A->getOption().matches(options::OPT_Ofast))
      return true;

    if (A->getOption().matches(options::OPT_O0))
      return false;

    assert(A->getOption().matches(options::OPT_O) && "Must have a -O flag");

    StringRef S(A->getValue());
    unsigned OptLevel = 0;
    if (S.getAsInteger(10, OptLevel))
      return false;
    return OptLevel > 1;
  }
  // No -O setting seen, default is -O2 for device.
  return true;
}

/// Vectorize at all optimization levels greater than 1 except for -Oz.
/// For -Oz the loop vectorizer is disabled, while the slp vectorizer is
/// enabled.
static bool shouldEnableVectorizerAtOLevel(const ArgList &Args, bool isSlpVec) {
  if (Arg *A = Args.getLastArg(options::OPT_O_Group)) {
    if (A->getOption().matches(options::OPT_O4) ||
        A->getOption().matches(options::OPT_Ofast))
      return true;

    if (A->getOption().matches(options::OPT_O0))
      return false;

    assert(A->getOption().matches(options::OPT_O) && "Must have a -O flag");

    // Vectorize -Os.
    StringRef S(A->getValue());
    if (S == "s")
      return true;

    // Don't vectorize -Oz, unless it's the slp vectorizer.
    if (S == "z")
      return isSlpVec;

    unsigned OptLevel = 0;
    if (S.getAsInteger(10, OptLevel))
      return false;

    return OptLevel > 1;
  }

  return false;
}

/// Add -x lang to \p CmdArgs for \p Input.
static void addDashXForInput(const ArgList &Args, const InputInfo &Input,
                             ArgStringList &CmdArgs) {
  // When using -verify-pch, we don't want to provide the type
  // 'precompiled-header' if it was inferred from the file extension
  if (Args.hasArg(options::OPT_verify_pch) && Input.getType() == types::TY_PCH)
    return;

  CmdArgs.push_back("-x");
  if (Args.hasArg(options::OPT_rewrite_objc))
    CmdArgs.push_back(types::getTypeName(types::TY_PP_ObjCXX));
  else {
    // Map the driver type to the frontend type. This is mostly an identity
    // mapping, except that the distinction between module interface units
    // and other source files does not exist at the frontend layer.
    const char *ClangType;
    switch (Input.getType()) {
    case types::TY_CXXModule:
      ClangType = "c++";
      break;
    case types::TY_PP_CXXModule:
      ClangType = "c++-cpp-output";
      break;
    default:
      ClangType = types::getTypeName(Input.getType());
      break;
    }
    CmdArgs.push_back(ClangType);
  }
}

static void addPGOAndCoverageFlags(const ToolChain &TC, Compilation &C,
                                   const JobAction &JA, const InputInfo &Output,
                                   const ArgList &Args, SanitizerArgs &SanArgs,
                                   ArgStringList &CmdArgs) {
  const Driver &D = TC.getDriver();
  auto *PGOGenerateArg = Args.getLastArg(options::OPT_fprofile_generate,
                                         options::OPT_fprofile_generate_EQ,
                                         options::OPT_fno_profile_generate);
  if (PGOGenerateArg &&
      PGOGenerateArg->getOption().matches(options::OPT_fno_profile_generate))
    PGOGenerateArg = nullptr;

  auto *CSPGOGenerateArg = getLastCSProfileGenerateArg(Args);

  auto *ProfileGenerateArg = Args.getLastArg(
      options::OPT_fprofile_instr_generate,
      options::OPT_fprofile_instr_generate_EQ,
      options::OPT_fno_profile_instr_generate);
  if (ProfileGenerateArg &&
      ProfileGenerateArg->getOption().matches(
          options::OPT_fno_profile_instr_generate))
    ProfileGenerateArg = nullptr;

  if (PGOGenerateArg && ProfileGenerateArg)
    D.Diag(diag::err_drv_argument_not_allowed_with)
        << PGOGenerateArg->getSpelling() << ProfileGenerateArg->getSpelling();

  auto *ProfileUseArg = getLastProfileUseArg(Args);

  if (PGOGenerateArg && ProfileUseArg)
    D.Diag(diag::err_drv_argument_not_allowed_with)
        << ProfileUseArg->getSpelling() << PGOGenerateArg->getSpelling();

  if (ProfileGenerateArg && ProfileUseArg)
    D.Diag(diag::err_drv_argument_not_allowed_with)
        << ProfileGenerateArg->getSpelling() << ProfileUseArg->getSpelling();

  if (CSPGOGenerateArg && PGOGenerateArg) {
    D.Diag(diag::err_drv_argument_not_allowed_with)
        << CSPGOGenerateArg->getSpelling() << PGOGenerateArg->getSpelling();
    PGOGenerateArg = nullptr;
  }

  if (TC.getTriple().isOSAIX()) {
    if (Arg *ProfileSampleUseArg = getLastProfileSampleUseArg(Args))
      D.Diag(diag::err_drv_unsupported_opt_for_target)
          << ProfileSampleUseArg->getSpelling() << TC.getTriple().str();
  }

  if (ProfileGenerateArg) {
    if (ProfileGenerateArg->getOption().matches(
            options::OPT_fprofile_instr_generate_EQ))
      CmdArgs.push_back(Args.MakeArgString(Twine("-fprofile-instrument-path=") +
                                           ProfileGenerateArg->getValue()));
    // The default is to use Clang Instrumentation.
    CmdArgs.push_back("-fprofile-instrument=clang");
    if (TC.getTriple().isWindowsMSVCEnvironment()) {
      // Add dependent lib for clang_rt.profile
      CmdArgs.push_back(Args.MakeArgString(
          "--dependent-lib=" + TC.getCompilerRTBasename(Args, "profile")));
    }
  }

  Arg *PGOGenArg = nullptr;
  if (PGOGenerateArg) {
    assert(!CSPGOGenerateArg);
    PGOGenArg = PGOGenerateArg;
    CmdArgs.push_back("-fprofile-instrument=llvm");
  }
  if (CSPGOGenerateArg) {
    assert(!PGOGenerateArg);
    PGOGenArg = CSPGOGenerateArg;
    CmdArgs.push_back("-fprofile-instrument=csllvm");
  }
  if (PGOGenArg) {
    if (TC.getTriple().isWindowsMSVCEnvironment()) {
      // Add dependent lib for clang_rt.profile
      CmdArgs.push_back(Args.MakeArgString(
          "--dependent-lib=" + TC.getCompilerRTBasename(Args, "profile")));
    }
    if (PGOGenArg->getOption().matches(
            PGOGenerateArg ? options::OPT_fprofile_generate_EQ
                           : options::OPT_fcs_profile_generate_EQ)) {
      SmallString<128> Path(PGOGenArg->getValue());
      llvm::sys::path::append(Path, "default_%m.profraw");
      CmdArgs.push_back(
          Args.MakeArgString(Twine("-fprofile-instrument-path=") + Path));
    }
  }

  if (ProfileUseArg) {
    if (ProfileUseArg->getOption().matches(options::OPT_fprofile_instr_use_EQ))
      CmdArgs.push_back(Args.MakeArgString(
          Twine("-fprofile-instrument-use-path=") + ProfileUseArg->getValue()));
    else if ((ProfileUseArg->getOption().matches(
                  options::OPT_fprofile_use_EQ) ||
              ProfileUseArg->getOption().matches(
                  options::OPT_fprofile_instr_use))) {
      SmallString<128> Path(
          ProfileUseArg->getNumValues() == 0 ? "" : ProfileUseArg->getValue());
      if (Path.empty() || llvm::sys::fs::is_directory(Path))
        llvm::sys::path::append(Path, "default.profdata");
      CmdArgs.push_back(
          Args.MakeArgString(Twine("-fprofile-instrument-use-path=") + Path));
    }
  }

  bool EmitCovNotes = Args.hasFlag(options::OPT_ftest_coverage,
                                   options::OPT_fno_test_coverage, false) ||
                      Args.hasArg(options::OPT_coverage);
  bool EmitCovData = TC.needsGCovInstrumentation(Args);

  if (Args.hasFlag(options::OPT_fcoverage_mapping,
                   options::OPT_fno_coverage_mapping, false)) {
    if (!ProfileGenerateArg)
      D.Diag(clang::diag::err_drv_argument_only_allowed_with)
          << "-fcoverage-mapping"
          << "-fprofile-instr-generate";

    CmdArgs.push_back("-fcoverage-mapping");
  }

  if (Arg *A = Args.getLastArg(options::OPT_ffile_compilation_dir_EQ,
                               options::OPT_fcoverage_compilation_dir_EQ)) {
    if (A->getOption().matches(options::OPT_ffile_compilation_dir_EQ))
      CmdArgs.push_back(Args.MakeArgString(
          Twine("-fcoverage-compilation-dir=") + A->getValue()));
    else
      A->render(Args, CmdArgs);
  } else if (llvm::ErrorOr<std::string> CWD =
                 D.getVFS().getCurrentWorkingDirectory()) {
    CmdArgs.push_back(Args.MakeArgString("-fcoverage-compilation-dir=" + *CWD));
  }

  if (Args.hasArg(options::OPT_fprofile_exclude_files_EQ)) {
    auto *Arg = Args.getLastArg(options::OPT_fprofile_exclude_files_EQ);
    if (!Args.hasArg(options::OPT_coverage))
      D.Diag(clang::diag::err_drv_argument_only_allowed_with)
          << "-fprofile-exclude-files="
          << "--coverage";

    StringRef v = Arg->getValue();
    CmdArgs.push_back(
        Args.MakeArgString(Twine("-fprofile-exclude-files=" + v)));
  }

  if (Args.hasArg(options::OPT_fprofile_filter_files_EQ)) {
    auto *Arg = Args.getLastArg(options::OPT_fprofile_filter_files_EQ);
    if (!Args.hasArg(options::OPT_coverage))
      D.Diag(clang::diag::err_drv_argument_only_allowed_with)
          << "-fprofile-filter-files="
          << "--coverage";

    StringRef v = Arg->getValue();
    CmdArgs.push_back(Args.MakeArgString(Twine("-fprofile-filter-files=" + v)));
  }

  if (const auto *A = Args.getLastArg(options::OPT_fprofile_update_EQ)) {
    StringRef Val = A->getValue();
    if (Val == "atomic" || Val == "prefer-atomic")
      CmdArgs.push_back("-fprofile-update=atomic");
    else if (Val != "single")
      D.Diag(diag::err_drv_unsupported_option_argument)
          << A->getSpelling() << Val;
  } else if (SanArgs.needsTsanRt()) {
    CmdArgs.push_back("-fprofile-update=atomic");
  }

  int FunctionGroups = 1;
  int SelectedFunctionGroup = 0;
  if (const auto *A = Args.getLastArg(options::OPT_fprofile_function_groups)) {
    StringRef Val = A->getValue();
    if (Val.getAsInteger(0, FunctionGroups) || FunctionGroups < 1)
      D.Diag(diag::err_drv_invalid_int_value) << A->getAsString(Args) << Val;
  }
  if (const auto *A =
          Args.getLastArg(options::OPT_fprofile_selected_function_group)) {
    StringRef Val = A->getValue();
    if (Val.getAsInteger(0, SelectedFunctionGroup) ||
        SelectedFunctionGroup < 0 || SelectedFunctionGroup >= FunctionGroups)
      D.Diag(diag::err_drv_invalid_int_value) << A->getAsString(Args) << Val;
  }
  if (FunctionGroups != 1)
    CmdArgs.push_back(Args.MakeArgString("-fprofile-function-groups=" +
                                         Twine(FunctionGroups)));
  if (SelectedFunctionGroup != 0)
    CmdArgs.push_back(Args.MakeArgString("-fprofile-selected-function-group=" +
                                         Twine(SelectedFunctionGroup)));

  // Leave -fprofile-dir= an unused argument unless .gcda emission is
  // enabled. To be polite, with '-fprofile-arcs -fno-profile-arcs' consider
  // the flag used. There is no -fno-profile-dir, so the user has no
  // targeted way to suppress the warning.
  Arg *FProfileDir = nullptr;
  if (Args.hasArg(options::OPT_fprofile_arcs) ||
      Args.hasArg(options::OPT_coverage))
    FProfileDir = Args.getLastArg(options::OPT_fprofile_dir);

  // TODO: Don't claim -c/-S to warn about -fsyntax-only -c/-S, -E -c/-S,
  // like we warn about -fsyntax-only -E.
  (void)(Args.hasArg(options::OPT_c) || Args.hasArg(options::OPT_S));

  // Put the .gcno and .gcda files (if needed) next to the primary output file,
  // or fall back to a file in the current directory for `clang -c --coverage
  // d/a.c` in the absence of -o.
  if (EmitCovNotes || EmitCovData) {
    SmallString<128> CoverageFilename;
    if (Arg *DumpDir = Args.getLastArgNoClaim(options::OPT_dumpdir)) {
      // Form ${dumpdir}${basename}.gcno. Note that dumpdir may not end with a
      // path separator.
      CoverageFilename = DumpDir->getValue();
      CoverageFilename += llvm::sys::path::filename(Output.getBaseInput());
    } else if (Arg *FinalOutput =
                   C.getArgs().getLastArg(options::OPT__SLASH_Fo)) {
      CoverageFilename = FinalOutput->getValue();
    } else if (Arg *FinalOutput = C.getArgs().getLastArg(options::OPT_o)) {
      CoverageFilename = FinalOutput->getValue();
    } else {
      CoverageFilename = llvm::sys::path::filename(Output.getBaseInput());
    }
    if (llvm::sys::path::is_relative(CoverageFilename))
      (void)D.getVFS().makeAbsolute(CoverageFilename);
    llvm::sys::path::replace_extension(CoverageFilename, "gcno");
    if (EmitCovNotes) {
      CmdArgs.push_back("-coverage-notes-file");
      CmdArgs.push_back(Args.MakeArgString(CoverageFilename));
    }

    if (EmitCovData) {
      if (FProfileDir) {
        SmallString<128> Gcno = std::move(CoverageFilename);
        CoverageFilename = FProfileDir->getValue();
        llvm::sys::path::append(CoverageFilename, Gcno);
      }
      llvm::sys::path::replace_extension(CoverageFilename, "gcda");
      CmdArgs.push_back("-coverage-data-file");
      CmdArgs.push_back(Args.MakeArgString(CoverageFilename));
    }
  }
}

/// Check whether the given input tree contains any compilation actions.
static bool ContainsCompileAction(const Action *A) {
  if (isa<CompileJobAction>(A) || isa<BackendJobAction>(A))
    return true;

  return llvm::any_of(A->inputs(), ContainsCompileAction);
}

/// Check if -relax-all should be passed to the internal assembler.
/// This is done by default when compiling non-assembler source with -O0.
static bool UseRelaxAll(Compilation &C, const ArgList &Args) {
  bool RelaxDefault = true;

  if (Arg *A = Args.getLastArg(options::OPT_O_Group))
    RelaxDefault = A->getOption().matches(options::OPT_O0);

  if (RelaxDefault) {
    RelaxDefault = false;
    for (const auto &Act : C.getActions()) {
      if (ContainsCompileAction(Act)) {
        RelaxDefault = true;
        break;
      }
    }
  }

  return Args.hasFlag(options::OPT_mrelax_all, options::OPT_mno_relax_all,
                      RelaxDefault);
}

static void
RenderDebugEnablingArgs(const ArgList &Args, ArgStringList &CmdArgs,
                        llvm::codegenoptions::DebugInfoKind DebugInfoKind,
                        unsigned DwarfVersion,
                        llvm::DebuggerKind DebuggerTuning) {
  addDebugInfoKind(CmdArgs, DebugInfoKind);
  if (DwarfVersion > 0)
    CmdArgs.push_back(
        Args.MakeArgString("-dwarf-version=" + Twine(DwarfVersion)));
  switch (DebuggerTuning) {
  case llvm::DebuggerKind::GDB:
    CmdArgs.push_back("-debugger-tuning=gdb");
    break;
  case llvm::DebuggerKind::LLDB:
    CmdArgs.push_back("-debugger-tuning=lldb");
    break;
  case llvm::DebuggerKind::SCE:
    CmdArgs.push_back("-debugger-tuning=sce");
    break;
  case llvm::DebuggerKind::DBX:
    CmdArgs.push_back("-debugger-tuning=dbx");
    break;
  default:
    break;
  }
}

static bool checkDebugInfoOption(const Arg *A, const ArgList &Args,
                                 const Driver &D, const ToolChain &TC) {
  assert(A && "Expected non-nullptr argument.");
  if (TC.supportsDebugInfoOption(A))
    return true;
  D.Diag(diag::warn_drv_unsupported_debug_info_opt_for_target)
      << A->getAsString(Args) << TC.getTripleString();
  return false;
}

static void RenderDebugInfoCompressionArgs(const ArgList &Args,
                                           ArgStringList &CmdArgs,
                                           const Driver &D,
                                           const ToolChain &TC) {
  const Arg *A = Args.getLastArg(options::OPT_gz_EQ);
  if (!A)
    return;
  if (checkDebugInfoOption(A, Args, D, TC)) {
    StringRef Value = A->getValue();
    if (Value == "none") {
      CmdArgs.push_back("--compress-debug-sections=none");
    } else if (Value == "zlib") {
      if (llvm::compression::zlib::isAvailable()) {
        CmdArgs.push_back(
            Args.MakeArgString("--compress-debug-sections=" + Twine(Value)));
      } else {
        D.Diag(diag::warn_debug_compression_unavailable) << "zlib";
      }
    } else if (Value == "zstd") {
      if (llvm::compression::zstd::isAvailable()) {
        CmdArgs.push_back(
            Args.MakeArgString("--compress-debug-sections=" + Twine(Value)));
      } else {
        D.Diag(diag::warn_debug_compression_unavailable) << "zstd";
      }
    } else {
      D.Diag(diag::err_drv_unsupported_option_argument)
          << A->getSpelling() << Value;
    }
  }
}

static void handleAMDGPUCodeObjectVersionOptions(const Driver &D,
                                                 const ArgList &Args,
                                                 ArgStringList &CmdArgs,
                                                 bool IsCC1As = false) {
  // If no version was requested by the user, use the default value from the
  // back end. This is consistent with the value returned from
  // getAMDGPUCodeObjectVersion. This lets clang emit IR for amdgpu without
  // requiring the corresponding llvm to have the AMDGPU target enabled,
  // provided the user (e.g. front end tests) can use the default.
  if (haveAMDGPUCodeObjectVersionArgument(D, Args)) {
    unsigned CodeObjVer = getAMDGPUCodeObjectVersion(D, Args);
    CmdArgs.insert(CmdArgs.begin() + 1,
                   Args.MakeArgString(Twine("--amdhsa-code-object-version=") +
                                      Twine(CodeObjVer)));
    CmdArgs.insert(CmdArgs.begin() + 1, "-mllvm");
    // -cc1as does not accept -mcode-object-version option.
    if (!IsCC1As)
      CmdArgs.insert(CmdArgs.begin() + 1,
                     Args.MakeArgString(Twine("-mcode-object-version=") +
                                        Twine(CodeObjVer)));
  }
}

/// Check whether the given input tree contains any append footer actions
static bool ContainsAppendFooterAction(const Action *A) {
  if (isa<AppendFooterJobAction>(A))
    return true;
  for (const auto &AI : A->inputs())
    if (ContainsAppendFooterAction(AI))
      return true;

  return false;
}

void Clang::AddPreprocessingOptions(Compilation &C, const JobAction &JA,
                                    const Driver &D, const ArgList &Args,
                                    ArgStringList &CmdArgs,
                                    const InputInfo &Output,
                                    const InputInfoList &Inputs) const {
  const bool IsIAMCU = getToolChain().getTriple().isOSIAMCU();
  const bool IsIntelFPGA = Args.hasArg(options::OPT_fintelfpga);
  bool SYCLDeviceCompilation = JA.isOffloading(Action::OFK_SYCL) &&
                               JA.isDeviceOffloading(Action::OFK_SYCL);

  CheckPreprocessingOptions(D, Args);

  Args.AddLastArg(CmdArgs, options::OPT_C);
  Args.AddLastArg(CmdArgs, options::OPT_CC);

  // Handle dependency file generation.
  Arg *ArgM = Args.getLastArg(options::OPT_MM);
  if (!ArgM)
    ArgM = Args.getLastArg(options::OPT_M);
  Arg *ArgMD = Args.getLastArg(options::OPT_MMD);
  if (!ArgMD)
    ArgMD = Args.getLastArg(options::OPT_MD);

  // -M and -MM imply -w.
  if (ArgM)
    CmdArgs.push_back("-w");
  else
    ArgM = ArgMD;

  auto createFPGATempDepFile = [&](const char *&DepFile) {
    // Generate dependency files as temporary. These will be used for the
    // aoc call/bundled during fat object creation
    std::string BaseName(Clang::getBaseInputName(Args, Inputs[0]));
    std::string DepTmpName =
        C.getDriver().GetTemporaryPath(llvm::sys::path::stem(BaseName), "d");
    DepFile = C.addTempFile(C.getArgs().MakeArgString(DepTmpName));
    C.getDriver().addFPGATempDepFile(DepFile, BaseName);
  };

  // Do not add dependency generation information when compiling the source +
  // footer combination.  The dependency generation is done in a separate
  // compile step so we can retain original source information.
  if (ContainsAppendFooterAction(&JA))
    ArgM = nullptr;

  if (ArgM) {
    // Determine the output location.
    const char *DepFile;
    if (Arg *MF = Args.getLastArg(options::OPT_MF)) {
      DepFile = MF->getValue();
      C.addFailureResultFile(DepFile, &JA);
      // Populate the named dependency file to be used in the bundle
      // or passed to the offline compilation.
      if (IsIntelFPGA && JA.isDeviceOffloading(Action::OFK_SYCL))
        C.getDriver().addFPGATempDepFile(
            DepFile, Clang::getBaseInputName(Args, Inputs[0]));
    } else if (Output.getType() == types::TY_Dependencies) {
      DepFile = Output.getFilename();
      if (!ContainsAppendFooterAction(&JA) && Args.hasArg(options::OPT_fsycl) &&
          !Args.hasArg(options::OPT_fno_sycl_use_footer) &&
          !JA.isDeviceOffloading(Action::OFK_SYCL))
        // Name the dependency file for the specific dependency generation
        // step created for the integration footer enabled compilation.
        DepFile = getDependencyFileName(Args, Inputs);
    } else if (!ArgMD) {
      DepFile = "-";
    } else if (IsIntelFPGA && JA.isDeviceOffloading(Action::OFK_SYCL)) {
      createFPGATempDepFile(DepFile);
    } else {
      DepFile = getDependencyFileName(Args, Inputs);
      C.addFailureResultFile(DepFile, &JA);
    }
    CmdArgs.push_back("-dependency-file");
    CmdArgs.push_back(DepFile);

    bool HasTarget = false;
    for (const Arg *A : Args.filtered(options::OPT_MT, options::OPT_MQ)) {
      HasTarget = true;
      A->claim();
      if (A->getOption().matches(options::OPT_MT)) {
        A->render(Args, CmdArgs);
      } else {
        CmdArgs.push_back("-MT");
        SmallString<128> Quoted;
        quoteMakeTarget(A->getValue(), Quoted);
        CmdArgs.push_back(Args.MakeArgString(Quoted));
      }
    }

    // Add a default target if one wasn't specified.
    if (!HasTarget) {
      const char *DepTarget;

      // If user provided -o, that is the dependency target, except
      // when we are only generating a dependency file.
      Arg *OutputOpt = Args.getLastArg(options::OPT_o);
      if (OutputOpt && Output.getType() != types::TY_Dependencies) {
        DepTarget = OutputOpt->getValue();
      } else {
        // Otherwise derive from the base input.
        //
        // FIXME: This should use the computed output file location.
        SmallString<128> P(Inputs[0].getBaseInput());
        llvm::sys::path::replace_extension(P, "o");
        DepTarget = Args.MakeArgString(llvm::sys::path::filename(P));
      }

      CmdArgs.push_back("-MT");
      SmallString<128> Quoted;
      quoteMakeTarget(DepTarget, Quoted);
      CmdArgs.push_back(Args.MakeArgString(Quoted));
    }

    if (ArgM->getOption().matches(options::OPT_M) ||
        ArgM->getOption().matches(options::OPT_MD))
      CmdArgs.push_back("-sys-header-deps");
    if (Args.hasFlag(options::OPT_canonical_prefixes,
                     options::OPT_no_canonical_prefixes, true))
      CmdArgs.push_back("-canonical-system-headers");
    if ((isa<PrecompileJobAction>(JA) &&
         !Args.hasArg(options::OPT_fno_module_file_deps)) ||
        Args.hasArg(options::OPT_fmodule_file_deps))
      CmdArgs.push_back("-module-file-deps");
  }

  if (!ArgM && IsIntelFPGA && JA.isDeviceOffloading(Action::OFK_SYCL)) {
    // No dep generation option was provided, add all of the needed options
    // to ensure a successful dep generation.
    const char *DepFile;
    createFPGATempDepFile(DepFile);
    CmdArgs.push_back("-dependency-file");
    CmdArgs.push_back(DepFile);
    CmdArgs.push_back("-MT");
    SmallString<128> P(Inputs[0].getBaseInput());
    llvm::sys::path::replace_extension(P, "o");
    SmallString<128> Quoted;
    quoteMakeTarget(llvm::sys::path::filename(P), Quoted);
    CmdArgs.push_back(Args.MakeArgString(Quoted));
  }

  if (Args.hasArg(options::OPT_MG)) {
    if (!ArgM || ArgM->getOption().matches(options::OPT_MD) ||
        ArgM->getOption().matches(options::OPT_MMD))
      D.Diag(diag::err_drv_mg_requires_m_or_mm);
    CmdArgs.push_back("-MG");
  }

  Args.AddLastArg(CmdArgs, options::OPT_MP);
  Args.AddLastArg(CmdArgs, options::OPT_MV);

  // Add offload include arguments specific for CUDA/HIP.  This must happen
  // before we -I or -include anything else, because we must pick up the
  // CUDA/HIP headers from the particular CUDA/ROCm installation, rather than
  // from e.g. /usr/local/include.
  if (JA.isOffloading(Action::OFK_Cuda))
    getToolChain().AddCudaIncludeArgs(Args, CmdArgs);
  if (JA.isOffloading(Action::OFK_HIP))
    getToolChain().AddHIPIncludeArgs(Args, CmdArgs);

  if (JA.isOffloading(Action::OFK_SYCL)) {
    toolchains::SYCLToolChain::AddSYCLIncludeArgs(D, Args, CmdArgs);
    if (Inputs[0].getType() == types::TY_CUDA) {
      // Include __clang_cuda_runtime_wrapper.h in .cu SYCL compilation.
      getToolChain().AddCudaIncludeArgs(Args, CmdArgs);
    }
  }

  // If we are compiling for a GPU target we want to override the system headers
  // with ones created by the 'libc' project if present.
  if (!Args.hasArg(options::OPT_nostdinc) &&
      !Args.hasArg(options::OPT_nogpuinc) &&
      !Args.hasArg(options::OPT_nobuiltininc)) {
    // Without an offloading language we will include these headers directly.
    // Offloading languages will instead only use the declarations stored in
    // the resource directory at clang/lib/Headers/llvm_libc_wrappers.
    if ((getToolChain().getTriple().isNVPTX() ||
         getToolChain().getTriple().isAMDGCN()) &&
        C.getActiveOffloadKinds() == Action::OFK_None) {
      SmallString<128> P(llvm::sys::path::parent_path(D.InstalledDir));
      llvm::sys::path::append(P, "include");
      llvm::sys::path::append(P, "gpu-none-llvm");
      CmdArgs.push_back("-c-isystem");
      CmdArgs.push_back(Args.MakeArgString(P));
    } else if (C.getActiveOffloadKinds() == Action::OFK_OpenMP) {
      // TODO: CUDA / HIP include their own headers for some common functions
      // implemented here. We'll need to clean those up so they do not conflict.
      SmallString<128> P(D.ResourceDir);
      llvm::sys::path::append(P, "include");
      llvm::sys::path::append(P, "llvm_libc_wrappers");
      CmdArgs.push_back("-internal-isystem");
      CmdArgs.push_back(Args.MakeArgString(P));
    }
  }

  // If we are offloading to a target via OpenMP we need to include the
  // openmp_wrappers folder which contains alternative system headers.
  if (JA.isDeviceOffloading(Action::OFK_OpenMP) &&
      !Args.hasArg(options::OPT_nostdinc) &&
      !Args.hasArg(options::OPT_nogpuinc) &&
      (getToolChain().getTriple().isNVPTX() ||
       getToolChain().getTriple().isAMDGCN())) {
    if (!Args.hasArg(options::OPT_nobuiltininc)) {
      // Add openmp_wrappers/* to our system include path.  This lets us wrap
      // standard library headers.
      SmallString<128> P(D.ResourceDir);
      llvm::sys::path::append(P, "include");
      llvm::sys::path::append(P, "openmp_wrappers");
      CmdArgs.push_back("-internal-isystem");
      CmdArgs.push_back(Args.MakeArgString(P));
    }

    CmdArgs.push_back("-include");
    CmdArgs.push_back("__clang_openmp_device_functions.h");
  }

  // Add -i* options, and automatically translate to
  // -include-pch/-include-pth for transparent PCH support. It's
  // wonky, but we include looking for .gch so we can support seamless
  // replacement into a build system already set up to be generating
  // .gch files.

  if (getToolChain().getDriver().IsCLMode()) {
    const Arg *YcArg = Args.getLastArg(options::OPT__SLASH_Yc);
    const Arg *YuArg = Args.getLastArg(options::OPT__SLASH_Yu);
    if (YcArg && JA.getKind() >= Action::PrecompileJobClass &&
        JA.getKind() <= Action::AssembleJobClass) {
      CmdArgs.push_back(Args.MakeArgString("-building-pch-with-obj"));
      // -fpch-instantiate-templates is the default when creating
      // precomp using /Yc
      if (Args.hasFlag(options::OPT_fpch_instantiate_templates,
                       options::OPT_fno_pch_instantiate_templates, true))
        CmdArgs.push_back(Args.MakeArgString("-fpch-instantiate-templates"));
    }

    if (YcArg || YuArg) {
      StringRef ThroughHeader = YcArg ? YcArg->getValue() : YuArg->getValue();
      // If PCH file is available, include it while performing
      // host compilation (-fsycl-is-host) in SYCL mode (-fsycl).
      // as well as in non-sycl mode.

      if (!isa<PrecompileJobAction>(JA) && !SYCLDeviceCompilation) {
        CmdArgs.push_back("-include-pch");
        CmdArgs.push_back(Args.MakeArgString(D.GetClPchPath(
            C, !ThroughHeader.empty()
                   ? ThroughHeader
                   : llvm::sys::path::filename(Inputs[0].getBaseInput()))));
      }

      if (ThroughHeader.empty()) {
        CmdArgs.push_back(Args.MakeArgString(
            Twine("-pch-through-hdrstop-") + (YcArg ? "create" : "use")));
      } else {
        CmdArgs.push_back(
            Args.MakeArgString(Twine("-pch-through-header=") + ThroughHeader));
      }
    }
  }

  bool RenderedImplicitInclude = false;

  for (const Arg *A : Args.filtered(options::OPT_clang_i_Group)) {
    if ((A->getOption().matches(options::OPT_include) &&
         D.getProbePrecompiled()) ||
        A->getOption().matches(options::OPT_include_pch)) {

      // Handling of gcc-style gch precompiled headers.
      bool IsFirstImplicitInclude = !RenderedImplicitInclude;
      RenderedImplicitInclude = true;

      bool FoundPCH = false;
      SmallString<128> P(A->getValue());
      // We want the files to have a name like foo.h.pch. Add a dummy extension
      // so that replace_extension does the right thing.
      P += ".dummy";
      llvm::sys::path::replace_extension(P, "pch");
      if (D.getVFS().exists(P))
        FoundPCH = true;

      if (!FoundPCH) {
        llvm::sys::path::replace_extension(P, "gch");
        if (D.getVFS().exists(P)) {
          FoundPCH = true;
        }
      }
      // If PCH file is available, include it while performing
      // host compilation (-fsycl-is-host) in SYCL mode (-fsycl).
      // as well as in non-sycl mode.

      if (FoundPCH && !SYCLDeviceCompilation) {
        if (IsFirstImplicitInclude) {
          A->claim();
          CmdArgs.push_back("-include-pch");
          CmdArgs.push_back(Args.MakeArgString(P));
          continue;
        } else {
          // Ignore the PCH if not first on command line and emit warning.
          D.Diag(diag::warn_drv_pch_not_first_include) << P
                                                       << A->getAsString(Args);
        }
      }
      // No PCH file, but we still want to include the header file
      // (-include dummy.h) in device compilation mode.
      else if (JA.isDeviceOffloading(Action::OFK_SYCL) &&
               A->getOption().matches(options::OPT_include_pch)) {
        continue;
      }

    } else if (A->getOption().matches(options::OPT_isystem_after)) {
      // Handling of paths which must come late.  These entries are handled by
      // the toolchain itself after the resource dir is inserted in the right
      // search order.
      // Do not claim the argument so that the use of the argument does not
      // silently go unnoticed on toolchains which do not honour the option.
      continue;
    } else if (A->getOption().matches(options::OPT_stdlibxx_isystem)) {
      // Translated to -internal-isystem by the driver, no need to pass to cc1.
      continue;
    } else if (A->getOption().matches(options::OPT_ibuiltininc)) {
      // This is used only by the driver. No need to pass to cc1.
      continue;
    }

    // Not translated, render as usual.
    A->claim();
    A->render(Args, CmdArgs);
  }

  // The file being compiled that contains the integration footer is not being
  // compiled in the directory of the original source.  Add that directory
  // as an -iquote option so we can properly find potential user headers there.
  // The original source search directory should also be placed before any user
  // search directories.
  if (ContainsAppendFooterAction(&JA)) {
    SmallString<128> SourcePath(Inputs[0].getBaseInput());
    llvm::sys::path::remove_filename(SourcePath);
    if (!SourcePath.empty()) {
      CmdArgs.push_back("-iquote");
      CmdArgs.push_back(Args.MakeArgString(SourcePath));
    } else if (llvm::ErrorOr<std::string> CWD =
                   D.getVFS().getCurrentWorkingDirectory()) {
      CmdArgs.push_back("-iquote");
      CmdArgs.push_back(Args.MakeArgString(*CWD));
    }
  }

  Args.AddAllArgs(CmdArgs,
                  {options::OPT_D, options::OPT_U, options::OPT_I_Group,
                   options::OPT_F, options::OPT_index_header_map});

  // Add -Wp, and -Xpreprocessor if using the preprocessor.

  // FIXME: There is a very unfortunate problem here, some troubled
  // souls abuse -Wp, to pass preprocessor options in gcc syntax. To
  // really support that we would have to parse and then translate
  // those options. :(
  Args.AddAllArgValues(CmdArgs, options::OPT_Wp_COMMA,
                       options::OPT_Xpreprocessor);

  // -I- is a deprecated GCC feature, reject it.
  if (Arg *A = Args.getLastArg(options::OPT_I_))
    D.Diag(diag::err_drv_I_dash_not_supported) << A->getAsString(Args);

  // If we have a --sysroot, and don't have an explicit -isysroot flag, add an
  // -isysroot to the CC1 invocation.
  StringRef sysroot = C.getSysRoot();
  if (sysroot != "") {
    if (!Args.hasArg(options::OPT_isysroot)) {
      CmdArgs.push_back("-isysroot");
      CmdArgs.push_back(C.getArgs().MakeArgString(sysroot));
    }
  }

  // Parse additional include paths from environment variables.
  // FIXME: We should probably sink the logic for handling these from the
  // frontend into the driver. It will allow deleting 4 otherwise unused flags.
  // CPATH - included following the user specified includes (but prior to
  // builtin and standard includes).
  addDirectoryList(Args, CmdArgs, "-I", "CPATH");
  // C_INCLUDE_PATH - system includes enabled when compiling C.
  addDirectoryList(Args, CmdArgs, "-c-isystem", "C_INCLUDE_PATH");
  // CPLUS_INCLUDE_PATH - system includes enabled when compiling C++.
  addDirectoryList(Args, CmdArgs, "-cxx-isystem", "CPLUS_INCLUDE_PATH");
  // OBJC_INCLUDE_PATH - system includes enabled when compiling ObjC.
  addDirectoryList(Args, CmdArgs, "-objc-isystem", "OBJC_INCLUDE_PATH");
  // OBJCPLUS_INCLUDE_PATH - system includes enabled when compiling ObjC++.
  addDirectoryList(Args, CmdArgs, "-objcxx-isystem", "OBJCPLUS_INCLUDE_PATH");

  // While adding the include arguments, we also attempt to retrieve the
  // arguments of related offloading toolchains or arguments that are specific
  // of an offloading programming model.

  // Add C++ include arguments, if needed.
  if (types::isCXX(Inputs[0].getType())) {
    bool HasStdlibxxIsystem = Args.hasArg(options::OPT_stdlibxx_isystem);
    forAllAssociatedToolChains(
        C, JA, getToolChain(),
        [&Args, &CmdArgs, HasStdlibxxIsystem](const ToolChain &TC) {
          HasStdlibxxIsystem ? TC.AddClangCXXStdlibIsystemArgs(Args, CmdArgs)
                             : TC.AddClangCXXStdlibIncludeArgs(Args, CmdArgs);
        });
  }

  // Add system include arguments for all targets but IAMCU.
  if (!IsIAMCU)
    forAllAssociatedToolChains(C, JA, getToolChain(),
                               [&Args, &CmdArgs](const ToolChain &TC) {
                                 TC.AddClangSystemIncludeArgs(Args, CmdArgs);
                               });
  else {
    // For IAMCU add special include arguments.
    getToolChain().AddIAMCUIncludeArgs(Args, CmdArgs);
  }

  addMacroPrefixMapArg(D, Args, CmdArgs);
  addCoveragePrefixMapArg(D, Args, CmdArgs);

  Args.AddLastArg(CmdArgs, options::OPT_ffile_reproducible,
                  options::OPT_fno_file_reproducible);

  if (const char *Epoch = std::getenv("SOURCE_DATE_EPOCH")) {
    CmdArgs.push_back("-source-date-epoch");
    CmdArgs.push_back(Args.MakeArgString(Epoch));
  }
}

// FIXME: Move to target hook.
static bool isSignedCharDefault(const llvm::Triple &Triple) {
  switch (Triple.getArch()) {
  default:
    return true;

  case llvm::Triple::aarch64:
  case llvm::Triple::aarch64_32:
  case llvm::Triple::aarch64_be:
  case llvm::Triple::arm:
  case llvm::Triple::armeb:
  case llvm::Triple::thumb:
  case llvm::Triple::thumbeb:
    if (Triple.isOSDarwin() || Triple.isOSWindows())
      return true;
    return false;

  case llvm::Triple::ppc:
  case llvm::Triple::ppc64:
    if (Triple.isOSDarwin())
      return true;
    return false;

  case llvm::Triple::hexagon:
  case llvm::Triple::ppcle:
  case llvm::Triple::ppc64le:
  case llvm::Triple::riscv32:
  case llvm::Triple::riscv64:
  case llvm::Triple::systemz:
  case llvm::Triple::xcore:
    return false;
  }
}

static bool hasMultipleInvocations(const llvm::Triple &Triple,
                                   const ArgList &Args) {
  // Supported only on Darwin where we invoke the compiler multiple times
  // followed by an invocation to lipo.
  if (!Triple.isOSDarwin())
    return false;
  // If more than one "-arch <arch>" is specified, we're targeting multiple
  // architectures resulting in a fat binary.
  return Args.getAllArgValues(options::OPT_arch).size() > 1;
}

static bool checkRemarksOptions(const Driver &D, const ArgList &Args,
                                const llvm::Triple &Triple) {
  // When enabling remarks, we need to error if:
  // * The remark file is specified but we're targeting multiple architectures,
  // which means more than one remark file is being generated.
  bool hasMultipleInvocations = ::hasMultipleInvocations(Triple, Args);
  bool hasExplicitOutputFile =
      Args.getLastArg(options::OPT_foptimization_record_file_EQ);
  if (hasMultipleInvocations && hasExplicitOutputFile) {
    D.Diag(diag::err_drv_invalid_output_with_multiple_archs)
        << "-foptimization-record-file";
    return false;
  }
  return true;
}

static void renderRemarksOptions(const ArgList &Args, ArgStringList &CmdArgs,
                                 const llvm::Triple &Triple,
                                 const InputInfo &Input,
                                 const InputInfo &Output, const JobAction &JA) {
  StringRef Format = "yaml";
  if (const Arg *A = Args.getLastArg(options::OPT_fsave_optimization_record_EQ))
    Format = A->getValue();

  CmdArgs.push_back("-opt-record-file");

  const Arg *A = Args.getLastArg(options::OPT_foptimization_record_file_EQ);
  if (A) {
    CmdArgs.push_back(A->getValue());
  } else {
    bool hasMultipleArchs =
        Triple.isOSDarwin() && // Only supported on Darwin platforms.
        Args.getAllArgValues(options::OPT_arch).size() > 1;

    SmallString<128> F;

    if (Args.hasArg(options::OPT_c) || Args.hasArg(options::OPT_S)) {
      if (Arg *FinalOutput = Args.getLastArg(options::OPT_o))
        F = FinalOutput->getValue();
    } else {
      if (Format != "yaml" && // For YAML, keep the original behavior.
          Triple.isOSDarwin() && // Enable this only on darwin, since it's the only platform supporting .dSYM bundles.
          Output.isFilename())
        F = Output.getFilename();
    }

    if (F.empty()) {
      // Use the input filename.
      F = llvm::sys::path::stem(Input.getBaseInput());

      // If we're compiling for an offload architecture (i.e. a CUDA device),
      // we need to make the file name for the device compilation different
      // from the host compilation.
      if (!JA.isDeviceOffloading(Action::OFK_None) &&
          !JA.isDeviceOffloading(Action::OFK_Host)) {
        llvm::sys::path::replace_extension(F, "");
        F += Action::GetOffloadingFileNamePrefix(JA.getOffloadingDeviceKind(),
                                                 Triple.normalize());
        F += "-";
        F += JA.getOffloadingArch();
      }
    }

    // If we're having more than one "-arch", we should name the files
    // differently so that every cc1 invocation writes to a different file.
    // We're doing that by appending "-<arch>" with "<arch>" being the arch
    // name from the triple.
    if (hasMultipleArchs) {
      // First, remember the extension.
      SmallString<64> OldExtension = llvm::sys::path::extension(F);
      // then, remove it.
      llvm::sys::path::replace_extension(F, "");
      // attach -<arch> to it.
      F += "-";
      F += Triple.getArchName();
      // put back the extension.
      llvm::sys::path::replace_extension(F, OldExtension);
    }

    SmallString<32> Extension;
    Extension += "opt.";
    Extension += Format;

    llvm::sys::path::replace_extension(F, Extension);
    CmdArgs.push_back(Args.MakeArgString(F));
  }

  if (const Arg *A =
          Args.getLastArg(options::OPT_foptimization_record_passes_EQ)) {
    CmdArgs.push_back("-opt-record-passes");
    CmdArgs.push_back(A->getValue());
  }

  if (!Format.empty()) {
    CmdArgs.push_back("-opt-record-format");
    CmdArgs.push_back(Format.data());
  }
}

void AddAAPCSVolatileBitfieldArgs(const ArgList &Args, ArgStringList &CmdArgs) {
  if (!Args.hasFlag(options::OPT_faapcs_bitfield_width,
                    options::OPT_fno_aapcs_bitfield_width, true))
    CmdArgs.push_back("-fno-aapcs-bitfield-width");

  if (Args.getLastArg(options::OPT_ForceAAPCSBitfieldLoad))
    CmdArgs.push_back("-faapcs-bitfield-load");
}

namespace {
void RenderARMABI(const Driver &D, const llvm::Triple &Triple,
                  const ArgList &Args, ArgStringList &CmdArgs) {
  // Select the ABI to use.
  // FIXME: Support -meabi.
  // FIXME: Parts of this are duplicated in the backend, unify this somehow.
  const char *ABIName = nullptr;
  if (Arg *A = Args.getLastArg(options::OPT_mabi_EQ)) {
    ABIName = A->getValue();
  } else {
    std::string CPU = getCPUName(D, Args, Triple, /*FromAs*/ false);
    ABIName = llvm::ARM::computeDefaultTargetABI(Triple, CPU).data();
  }

  CmdArgs.push_back("-target-abi");
  CmdArgs.push_back(ABIName);
}

void AddUnalignedAccessWarning(ArgStringList &CmdArgs) {
  auto StrictAlignIter =
      llvm::find_if(llvm::reverse(CmdArgs), [](StringRef Arg) {
        return Arg == "+strict-align" || Arg == "-strict-align";
      });
  if (StrictAlignIter != CmdArgs.rend() &&
      StringRef(*StrictAlignIter) == "+strict-align")
    CmdArgs.push_back("-Wunaligned-access");
}
}

static void CollectARMPACBTIOptions(const ToolChain &TC, const ArgList &Args,
                                    ArgStringList &CmdArgs, bool isAArch64) {
  const Arg *A = isAArch64
                     ? Args.getLastArg(options::OPT_msign_return_address_EQ,
                                       options::OPT_mbranch_protection_EQ)
                     : Args.getLastArg(options::OPT_mbranch_protection_EQ);
  if (!A)
    return;

  const Driver &D = TC.getDriver();
  const llvm::Triple &Triple = TC.getEffectiveTriple();
  if (!(isAArch64 || (Triple.isArmT32() && Triple.isArmMClass())))
    D.Diag(diag::warn_incompatible_branch_protection_option)
        << Triple.getArchName();

  StringRef Scope, Key;
  bool IndirectBranches;

  if (A->getOption().matches(options::OPT_msign_return_address_EQ)) {
    Scope = A->getValue();
    if (Scope != "none" && Scope != "non-leaf" && Scope != "all")
      D.Diag(diag::err_drv_unsupported_option_argument)
          << A->getSpelling() << Scope;
    Key = "a_key";
    IndirectBranches = false;
  } else {
    StringRef DiagMsg;
    llvm::ARM::ParsedBranchProtection PBP;
    if (!llvm::ARM::parseBranchProtection(A->getValue(), PBP, DiagMsg))
      D.Diag(diag::err_drv_unsupported_option_argument)
          << A->getSpelling() << DiagMsg;
    if (!isAArch64 && PBP.Key == "b_key")
      D.Diag(diag::warn_unsupported_branch_protection)
          << "b-key" << A->getAsString(Args);
    Scope = PBP.Scope;
    Key = PBP.Key;
    IndirectBranches = PBP.BranchTargetEnforcement;
  }

  CmdArgs.push_back(
      Args.MakeArgString(Twine("-msign-return-address=") + Scope));
  if (!Scope.equals("none"))
    CmdArgs.push_back(
        Args.MakeArgString(Twine("-msign-return-address-key=") + Key));
  if (IndirectBranches)
    CmdArgs.push_back("-mbranch-target-enforce");
}

void Clang::AddARMTargetArgs(const llvm::Triple &Triple, const ArgList &Args,
                             ArgStringList &CmdArgs, bool KernelOrKext) const {
  RenderARMABI(getToolChain().getDriver(), Triple, Args, CmdArgs);

  // Determine floating point ABI from the options & target defaults.
  arm::FloatABI ABI = arm::getARMFloatABI(getToolChain(), Args);
  if (ABI == arm::FloatABI::Soft) {
    // Floating point operations and argument passing are soft.
    // FIXME: This changes CPP defines, we need -target-soft-float.
    CmdArgs.push_back("-msoft-float");
    CmdArgs.push_back("-mfloat-abi");
    CmdArgs.push_back("soft");
  } else if (ABI == arm::FloatABI::SoftFP) {
    // Floating point operations are hard, but argument passing is soft.
    CmdArgs.push_back("-mfloat-abi");
    CmdArgs.push_back("soft");
  } else {
    // Floating point operations and argument passing are hard.
    assert(ABI == arm::FloatABI::Hard && "Invalid float abi!");
    CmdArgs.push_back("-mfloat-abi");
    CmdArgs.push_back("hard");
  }

  // Forward the -mglobal-merge option for explicit control over the pass.
  if (Arg *A = Args.getLastArg(options::OPT_mglobal_merge,
                               options::OPT_mno_global_merge)) {
    CmdArgs.push_back("-mllvm");
    if (A->getOption().matches(options::OPT_mno_global_merge))
      CmdArgs.push_back("-arm-global-merge=false");
    else
      CmdArgs.push_back("-arm-global-merge=true");
  }

  if (!Args.hasFlag(options::OPT_mimplicit_float,
                    options::OPT_mno_implicit_float, true))
    CmdArgs.push_back("-no-implicit-float");

  if (Args.getLastArg(options::OPT_mcmse))
    CmdArgs.push_back("-mcmse");

  AddAAPCSVolatileBitfieldArgs(Args, CmdArgs);

  // Enable/disable return address signing and indirect branch targets.
  CollectARMPACBTIOptions(getToolChain(), Args, CmdArgs, false /*isAArch64*/);

  AddUnalignedAccessWarning(CmdArgs);
}

void Clang::RenderTargetOptions(const llvm::Triple &EffectiveTriple,
                                const ArgList &Args, bool KernelOrKext,
                                ArgStringList &CmdArgs) const {
  const ToolChain &TC = getToolChain();

  // Add the target features
  getTargetFeatures(TC.getDriver(), EffectiveTriple, Args, CmdArgs, false);

  // Add target specific flags.
  switch (TC.getArch()) {
  default:
    break;

  case llvm::Triple::arm:
  case llvm::Triple::armeb:
  case llvm::Triple::thumb:
  case llvm::Triple::thumbeb:
    // Use the effective triple, which takes into account the deployment target.
    AddARMTargetArgs(EffectiveTriple, Args, CmdArgs, KernelOrKext);
    break;

  case llvm::Triple::aarch64:
  case llvm::Triple::aarch64_32:
  case llvm::Triple::aarch64_be:
    AddAArch64TargetArgs(Args, CmdArgs);
    break;

  case llvm::Triple::loongarch32:
  case llvm::Triple::loongarch64:
    AddLoongArchTargetArgs(Args, CmdArgs);
    break;

  case llvm::Triple::mips:
  case llvm::Triple::mipsel:
  case llvm::Triple::mips64:
  case llvm::Triple::mips64el:
    AddMIPSTargetArgs(Args, CmdArgs);
    break;

  case llvm::Triple::ppc:
  case llvm::Triple::ppcle:
  case llvm::Triple::ppc64:
  case llvm::Triple::ppc64le:
    AddPPCTargetArgs(Args, CmdArgs);
    break;

  case llvm::Triple::riscv32:
  case llvm::Triple::riscv64:
    AddRISCVTargetArgs(Args, CmdArgs);
    break;

  case llvm::Triple::sparc:
  case llvm::Triple::sparcel:
  case llvm::Triple::sparcv9:
    AddSparcTargetArgs(Args, CmdArgs);
    break;

  case llvm::Triple::systemz:
    AddSystemZTargetArgs(Args, CmdArgs);
    break;

  case llvm::Triple::x86:
  case llvm::Triple::x86_64:
    AddX86TargetArgs(Args, CmdArgs);
    break;

  case llvm::Triple::lanai:
    AddLanaiTargetArgs(Args, CmdArgs);
    break;

  case llvm::Triple::hexagon:
    AddHexagonTargetArgs(Args, CmdArgs);
    break;

  case llvm::Triple::wasm32:
  case llvm::Triple::wasm64:
    AddWebAssemblyTargetArgs(Args, CmdArgs);
    break;

  case llvm::Triple::ve:
    AddVETargetArgs(Args, CmdArgs);
    break;
  }
}

namespace {
void RenderAArch64ABI(const llvm::Triple &Triple, const ArgList &Args,
                      ArgStringList &CmdArgs) {
  const char *ABIName = nullptr;
  if (Arg *A = Args.getLastArg(options::OPT_mabi_EQ))
    ABIName = A->getValue();
  else if (Triple.isOSDarwin())
    ABIName = "darwinpcs";
  else
    ABIName = "aapcs";

  CmdArgs.push_back("-target-abi");
  CmdArgs.push_back(ABIName);
}
}

void Clang::AddAArch64TargetArgs(const ArgList &Args,
                                 ArgStringList &CmdArgs) const {
  const llvm::Triple &Triple = getToolChain().getEffectiveTriple();

  if (!Args.hasFlag(options::OPT_mred_zone, options::OPT_mno_red_zone, true) ||
      Args.hasArg(options::OPT_mkernel) ||
      Args.hasArg(options::OPT_fapple_kext))
    CmdArgs.push_back("-disable-red-zone");

  if (!Args.hasFlag(options::OPT_mimplicit_float,
                    options::OPT_mno_implicit_float, true))
    CmdArgs.push_back("-no-implicit-float");

  RenderAArch64ABI(Triple, Args, CmdArgs);

  // Forward the -mglobal-merge option for explicit control over the pass.
  if (Arg *A = Args.getLastArg(options::OPT_mglobal_merge,
                               options::OPT_mno_global_merge)) {
    CmdArgs.push_back("-mllvm");
    if (A->getOption().matches(options::OPT_mno_global_merge))
      CmdArgs.push_back("-aarch64-enable-global-merge=false");
    else
      CmdArgs.push_back("-aarch64-enable-global-merge=true");
  }

  // Enable/disable return address signing and indirect branch targets.
  CollectARMPACBTIOptions(getToolChain(), Args, CmdArgs, true /*isAArch64*/);

  // Handle -msve_vector_bits=<bits>
  if (Arg *A = Args.getLastArg(options::OPT_msve_vector_bits_EQ)) {
    StringRef Val = A->getValue();
    const Driver &D = getToolChain().getDriver();
    if (Val.equals("128") || Val.equals("256") || Val.equals("512") ||
        Val.equals("1024") || Val.equals("2048") || Val.equals("128+") ||
        Val.equals("256+") || Val.equals("512+") || Val.equals("1024+") ||
        Val.equals("2048+")) {
      unsigned Bits = 0;
      if (Val.endswith("+"))
        Val = Val.substr(0, Val.size() - 1);
      else {
        bool Invalid = Val.getAsInteger(10, Bits); (void)Invalid;
        assert(!Invalid && "Failed to parse value");
        CmdArgs.push_back(
            Args.MakeArgString("-mvscale-max=" + llvm::Twine(Bits / 128)));
      }

      bool Invalid = Val.getAsInteger(10, Bits); (void)Invalid;
      assert(!Invalid && "Failed to parse value");
      CmdArgs.push_back(
          Args.MakeArgString("-mvscale-min=" + llvm::Twine(Bits / 128)));
    // Silently drop requests for vector-length agnostic code as it's implied.
    } else if (!Val.equals("scalable"))
      // Handle the unsupported values passed to msve-vector-bits.
      D.Diag(diag::err_drv_unsupported_option_argument)
          << A->getSpelling() << Val;
  }

  AddAAPCSVolatileBitfieldArgs(Args, CmdArgs);

  if (const Arg *A = Args.getLastArg(clang::driver::options::OPT_mtune_EQ)) {
    CmdArgs.push_back("-tune-cpu");
    if (strcmp(A->getValue(), "native") == 0)
      CmdArgs.push_back(Args.MakeArgString(llvm::sys::getHostCPUName()));
    else
      CmdArgs.push_back(A->getValue());
  }

  AddUnalignedAccessWarning(CmdArgs);
}

void Clang::AddLoongArchTargetArgs(const ArgList &Args,
                                   ArgStringList &CmdArgs) const {
  const llvm::Triple &Triple = getToolChain().getTriple();

  CmdArgs.push_back("-target-abi");
  CmdArgs.push_back(
      loongarch::getLoongArchABI(getToolChain().getDriver(), Args, Triple)
          .data());

  // Handle -mtune.
  if (const Arg *A = Args.getLastArg(options::OPT_mtune_EQ)) {
    std::string TuneCPU = A->getValue();
    TuneCPU = loongarch::postProcessTargetCPUString(TuneCPU, Triple);
    CmdArgs.push_back("-tune-cpu");
    CmdArgs.push_back(Args.MakeArgString(TuneCPU));
  }
}

void Clang::AddMIPSTargetArgs(const ArgList &Args,
                              ArgStringList &CmdArgs) const {
  const Driver &D = getToolChain().getDriver();
  StringRef CPUName;
  StringRef ABIName;
  const llvm::Triple &Triple = getToolChain().getTriple();
  mips::getMipsCPUAndABI(Args, Triple, CPUName, ABIName);

  CmdArgs.push_back("-target-abi");
  CmdArgs.push_back(ABIName.data());

  mips::FloatABI ABI = mips::getMipsFloatABI(D, Args, Triple);
  if (ABI == mips::FloatABI::Soft) {
    // Floating point operations and argument passing are soft.
    CmdArgs.push_back("-msoft-float");
    CmdArgs.push_back("-mfloat-abi");
    CmdArgs.push_back("soft");
  } else {
    // Floating point operations and argument passing are hard.
    assert(ABI == mips::FloatABI::Hard && "Invalid float abi!");
    CmdArgs.push_back("-mfloat-abi");
    CmdArgs.push_back("hard");
  }

  if (Arg *A = Args.getLastArg(options::OPT_mldc1_sdc1,
                               options::OPT_mno_ldc1_sdc1)) {
    if (A->getOption().matches(options::OPT_mno_ldc1_sdc1)) {
      CmdArgs.push_back("-mllvm");
      CmdArgs.push_back("-mno-ldc1-sdc1");
    }
  }

  if (Arg *A = Args.getLastArg(options::OPT_mcheck_zero_division,
                               options::OPT_mno_check_zero_division)) {
    if (A->getOption().matches(options::OPT_mno_check_zero_division)) {
      CmdArgs.push_back("-mllvm");
      CmdArgs.push_back("-mno-check-zero-division");
    }
  }

  if (Args.getLastArg(options::OPT_mfix4300)) {
    CmdArgs.push_back("-mllvm");
    CmdArgs.push_back("-mfix4300");
  }

  if (Arg *A = Args.getLastArg(options::OPT_G)) {
    StringRef v = A->getValue();
    CmdArgs.push_back("-mllvm");
    CmdArgs.push_back(Args.MakeArgString("-mips-ssection-threshold=" + v));
    A->claim();
  }

  Arg *GPOpt = Args.getLastArg(options::OPT_mgpopt, options::OPT_mno_gpopt);
  Arg *ABICalls =
      Args.getLastArg(options::OPT_mabicalls, options::OPT_mno_abicalls);

  // -mabicalls is the default for many MIPS environments, even with -fno-pic.
  // -mgpopt is the default for static, -fno-pic environments but these two
  // options conflict. We want to be certain that -mno-abicalls -mgpopt is
  // the only case where -mllvm -mgpopt is passed.
  // NOTE: We need a warning here or in the backend to warn when -mgpopt is
  //       passed explicitly when compiling something with -mabicalls
  //       (implictly) in affect. Currently the warning is in the backend.
  //
  // When the ABI in use is  N64, we also need to determine the PIC mode that
  // is in use, as -fno-pic for N64 implies -mno-abicalls.
  bool NoABICalls =
      ABICalls && ABICalls->getOption().matches(options::OPT_mno_abicalls);

  llvm::Reloc::Model RelocationModel;
  unsigned PICLevel;
  bool IsPIE;
  std::tie(RelocationModel, PICLevel, IsPIE) =
      ParsePICArgs(getToolChain(), Args);

  NoABICalls = NoABICalls ||
               (RelocationModel == llvm::Reloc::Static && ABIName == "n64");

  bool WantGPOpt = GPOpt && GPOpt->getOption().matches(options::OPT_mgpopt);
  // We quietly ignore -mno-gpopt as the backend defaults to -mno-gpopt.
  if (NoABICalls && (!GPOpt || WantGPOpt)) {
    CmdArgs.push_back("-mllvm");
    CmdArgs.push_back("-mgpopt");

    Arg *LocalSData = Args.getLastArg(options::OPT_mlocal_sdata,
                                      options::OPT_mno_local_sdata);
    Arg *ExternSData = Args.getLastArg(options::OPT_mextern_sdata,
                                       options::OPT_mno_extern_sdata);
    Arg *EmbeddedData = Args.getLastArg(options::OPT_membedded_data,
                                        options::OPT_mno_embedded_data);
    if (LocalSData) {
      CmdArgs.push_back("-mllvm");
      if (LocalSData->getOption().matches(options::OPT_mlocal_sdata)) {
        CmdArgs.push_back("-mlocal-sdata=1");
      } else {
        CmdArgs.push_back("-mlocal-sdata=0");
      }
      LocalSData->claim();
    }

    if (ExternSData) {
      CmdArgs.push_back("-mllvm");
      if (ExternSData->getOption().matches(options::OPT_mextern_sdata)) {
        CmdArgs.push_back("-mextern-sdata=1");
      } else {
        CmdArgs.push_back("-mextern-sdata=0");
      }
      ExternSData->claim();
    }

    if (EmbeddedData) {
      CmdArgs.push_back("-mllvm");
      if (EmbeddedData->getOption().matches(options::OPT_membedded_data)) {
        CmdArgs.push_back("-membedded-data=1");
      } else {
        CmdArgs.push_back("-membedded-data=0");
      }
      EmbeddedData->claim();
    }

  } else if ((!ABICalls || (!NoABICalls && ABICalls)) && WantGPOpt)
    D.Diag(diag::warn_drv_unsupported_gpopt) << (ABICalls ? 0 : 1);

  if (GPOpt)
    GPOpt->claim();

  if (Arg *A = Args.getLastArg(options::OPT_mcompact_branches_EQ)) {
    StringRef Val = StringRef(A->getValue());
    if (mips::hasCompactBranches(CPUName)) {
      if (Val == "never" || Val == "always" || Val == "optimal") {
        CmdArgs.push_back("-mllvm");
        CmdArgs.push_back(Args.MakeArgString("-mips-compact-branches=" + Val));
      } else
        D.Diag(diag::err_drv_unsupported_option_argument)
            << A->getSpelling() << Val;
    } else
      D.Diag(diag::warn_target_unsupported_compact_branches) << CPUName;
  }

  if (Arg *A = Args.getLastArg(options::OPT_mrelax_pic_calls,
                               options::OPT_mno_relax_pic_calls)) {
    if (A->getOption().matches(options::OPT_mno_relax_pic_calls)) {
      CmdArgs.push_back("-mllvm");
      CmdArgs.push_back("-mips-jalr-reloc=0");
    }
  }
}

void Clang::AddPPCTargetArgs(const ArgList &Args,
                             ArgStringList &CmdArgs) const {
  const Driver &D = getToolChain().getDriver();
  const llvm::Triple &T = getToolChain().getTriple();
  if (Args.getLastArg(options::OPT_mtune_EQ)) {
    CmdArgs.push_back("-tune-cpu");
    std::string CPU = ppc::getPPCTuneCPU(Args, T);
    CmdArgs.push_back(Args.MakeArgString(CPU));
  }

  // Select the ABI to use.
  const char *ABIName = nullptr;
  if (T.isOSBinFormatELF()) {
    switch (getToolChain().getArch()) {
    case llvm::Triple::ppc64: {
      if (T.isPPC64ELFv2ABI())
        ABIName = "elfv2";
      else
        ABIName = "elfv1";
      break;
    }
    case llvm::Triple::ppc64le:
      ABIName = "elfv2";
      break;
    default:
      break;
    }
  }

  bool IEEELongDouble = getToolChain().defaultToIEEELongDouble();
  bool VecExtabi = false;
  for (const Arg *A : Args.filtered(options::OPT_mabi_EQ)) {
    StringRef V = A->getValue();
    if (V == "ieeelongdouble") {
      IEEELongDouble = true;
      A->claim();
    } else if (V == "ibmlongdouble") {
      IEEELongDouble = false;
      A->claim();
    } else if (V == "vec-default") {
      VecExtabi = false;
      A->claim();
    } else if (V == "vec-extabi") {
      VecExtabi = true;
      A->claim();
    } else if (V == "elfv1") {
      ABIName = "elfv1";
      A->claim();
    } else if (V == "elfv2") {
      ABIName = "elfv2";
      A->claim();
    } else if (V != "altivec")
      // The ppc64 linux abis are all "altivec" abis by default. Accept and ignore
      // the option if given as we don't have backend support for any targets
      // that don't use the altivec abi.
      ABIName = A->getValue();
  }
  if (IEEELongDouble)
    CmdArgs.push_back("-mabi=ieeelongdouble");
  if (VecExtabi) {
    if (!T.isOSAIX())
      D.Diag(diag::err_drv_unsupported_opt_for_target)
          << "-mabi=vec-extabi" << T.str();
    CmdArgs.push_back("-mabi=vec-extabi");
  }

  ppc::FloatABI FloatABI = ppc::getPPCFloatABI(D, Args);
  if (FloatABI == ppc::FloatABI::Soft) {
    // Floating point operations and argument passing are soft.
    CmdArgs.push_back("-msoft-float");
    CmdArgs.push_back("-mfloat-abi");
    CmdArgs.push_back("soft");
  } else {
    // Floating point operations and argument passing are hard.
    assert(FloatABI == ppc::FloatABI::Hard && "Invalid float abi!");
    CmdArgs.push_back("-mfloat-abi");
    CmdArgs.push_back("hard");
  }

  if (ABIName) {
    CmdArgs.push_back("-target-abi");
    CmdArgs.push_back(ABIName);
  }
}

static void SetRISCVSmallDataLimit(const ToolChain &TC, const ArgList &Args,
                                   ArgStringList &CmdArgs) {
  const Driver &D = TC.getDriver();
  const llvm::Triple &Triple = TC.getTriple();
  // Default small data limitation is eight.
  const char *SmallDataLimit = "8";
  // Get small data limitation.
  if (Args.getLastArg(options::OPT_shared, options::OPT_fpic,
                      options::OPT_fPIC)) {
    // Not support linker relaxation for PIC.
    SmallDataLimit = "0";
    if (Args.hasArg(options::OPT_G)) {
      D.Diag(diag::warn_drv_unsupported_sdata);
    }
  } else if (Args.getLastArgValue(options::OPT_mcmodel_EQ)
                 .equals_insensitive("large") &&
             (Triple.getArch() == llvm::Triple::riscv64)) {
    // Not support linker relaxation for RV64 with large code model.
    SmallDataLimit = "0";
    if (Args.hasArg(options::OPT_G)) {
      D.Diag(diag::warn_drv_unsupported_sdata);
    }
  } else if (Triple.isAndroid()) {
    // GP relaxation is not supported on Android.
    SmallDataLimit = "0";
    if (Args.hasArg(options::OPT_G)) {
      D.Diag(diag::warn_drv_unsupported_sdata);
    }
  } else if (Arg *A = Args.getLastArg(options::OPT_G)) {
    SmallDataLimit = A->getValue();
  }
  // Forward the -msmall-data-limit= option.
  CmdArgs.push_back("-msmall-data-limit");
  CmdArgs.push_back(SmallDataLimit);
}

void Clang::AddRISCVTargetArgs(const ArgList &Args,
                               ArgStringList &CmdArgs) const {
  const llvm::Triple &Triple = getToolChain().getTriple();
  StringRef ABIName = riscv::getRISCVABI(Args, Triple);

  CmdArgs.push_back("-target-abi");
  CmdArgs.push_back(ABIName.data());

  SetRISCVSmallDataLimit(getToolChain(), Args, CmdArgs);

  if (!Args.hasFlag(options::OPT_mimplicit_float,
                    options::OPT_mno_implicit_float, true))
    CmdArgs.push_back("-no-implicit-float");

  if (const Arg *A = Args.getLastArg(options::OPT_mtune_EQ)) {
    CmdArgs.push_back("-tune-cpu");
    if (strcmp(A->getValue(), "native") == 0)
      CmdArgs.push_back(Args.MakeArgString(llvm::sys::getHostCPUName()));
    else
      CmdArgs.push_back(A->getValue());
  }

  // Handle -mrvv-vector-bits=<bits>
  if (Arg *A = Args.getLastArg(options::OPT_mrvv_vector_bits_EQ)) {
    StringRef Val = A->getValue();
    const Driver &D = getToolChain().getDriver();

    // Get minimum VLen from march.
    unsigned MinVLen = 0;
    StringRef Arch = riscv::getRISCVArch(Args, Triple);
    auto ISAInfo = llvm::RISCVISAInfo::parseArchString(
        Arch, /*EnableExperimentalExtensions*/ true);
    if (!ISAInfo) {
      // Ignore parsing error.
      consumeError(ISAInfo.takeError());
    } else {
      MinVLen = (*ISAInfo)->getMinVLen();
    }

    // If the value is "zvl", use MinVLen from march. Otherwise, try to parse
    // as integer as long as we have a MinVLen.
    unsigned Bits = 0;
    if (Val.equals("zvl") && MinVLen >= llvm::RISCV::RVVBitsPerBlock) {
      Bits = MinVLen;
    } else if (!Val.getAsInteger(10, Bits)) {
      // Only accept power of 2 values beteen RVVBitsPerBlock and 65536 that
      // at least MinVLen.
      if (Bits < MinVLen || Bits < llvm::RISCV::RVVBitsPerBlock ||
          Bits > 65536 || !llvm::isPowerOf2_32(Bits))
        Bits = 0;
    }

    // If we got a valid value try to use it.
    if (Bits != 0) {
      unsigned VScaleMin = Bits / llvm::RISCV::RVVBitsPerBlock;
      CmdArgs.push_back(
          Args.MakeArgString("-mvscale-max=" + llvm::Twine(VScaleMin)));
      CmdArgs.push_back(
          Args.MakeArgString("-mvscale-min=" + llvm::Twine(VScaleMin)));
    } else if (!Val.equals("scalable")) {
      // Handle the unsupported values passed to mrvv-vector-bits.
      D.Diag(diag::err_drv_unsupported_option_argument)
          << A->getSpelling() << Val;
    }
  }
}

void Clang::AddSparcTargetArgs(const ArgList &Args,
                               ArgStringList &CmdArgs) const {
  sparc::FloatABI FloatABI =
      sparc::getSparcFloatABI(getToolChain().getDriver(), Args);

  if (FloatABI == sparc::FloatABI::Soft) {
    // Floating point operations and argument passing are soft.
    CmdArgs.push_back("-msoft-float");
    CmdArgs.push_back("-mfloat-abi");
    CmdArgs.push_back("soft");
  } else {
    // Floating point operations and argument passing are hard.
    assert(FloatABI == sparc::FloatABI::Hard && "Invalid float abi!");
    CmdArgs.push_back("-mfloat-abi");
    CmdArgs.push_back("hard");
  }

  if (const Arg *A = Args.getLastArg(clang::driver::options::OPT_mtune_EQ)) {
    StringRef Name = A->getValue();
    std::string TuneCPU;
    if (Name == "native")
      TuneCPU = std::string(llvm::sys::getHostCPUName());
    else
      TuneCPU = std::string(Name);

    CmdArgs.push_back("-tune-cpu");
    CmdArgs.push_back(Args.MakeArgString(TuneCPU));
  }
}

void Clang::AddSystemZTargetArgs(const ArgList &Args,
                                 ArgStringList &CmdArgs) const {
  if (const Arg *A = Args.getLastArg(options::OPT_mtune_EQ)) {
    CmdArgs.push_back("-tune-cpu");
    if (strcmp(A->getValue(), "native") == 0)
      CmdArgs.push_back(Args.MakeArgString(llvm::sys::getHostCPUName()));
    else
      CmdArgs.push_back(A->getValue());
  }

  bool HasBackchain =
      Args.hasFlag(options::OPT_mbackchain, options::OPT_mno_backchain, false);
  bool HasPackedStack = Args.hasFlag(options::OPT_mpacked_stack,
                                     options::OPT_mno_packed_stack, false);
  systemz::FloatABI FloatABI =
      systemz::getSystemZFloatABI(getToolChain().getDriver(), Args);
  bool HasSoftFloat = (FloatABI == systemz::FloatABI::Soft);
  if (HasBackchain && HasPackedStack && !HasSoftFloat) {
    const Driver &D = getToolChain().getDriver();
    D.Diag(diag::err_drv_unsupported_opt)
      << "-mpacked-stack -mbackchain -mhard-float";
  }
  if (HasBackchain)
    CmdArgs.push_back("-mbackchain");
  if (HasPackedStack)
    CmdArgs.push_back("-mpacked-stack");
  if (HasSoftFloat) {
    // Floating point operations and argument passing are soft.
    CmdArgs.push_back("-msoft-float");
    CmdArgs.push_back("-mfloat-abi");
    CmdArgs.push_back("soft");
  }
}

void Clang::AddX86TargetArgs(const ArgList &Args,
                             ArgStringList &CmdArgs) const {
  const Driver &D = getToolChain().getDriver();
  addX86AlignBranchArgs(D, Args, CmdArgs, /*IsLTO=*/false);

  if (!Args.hasFlag(options::OPT_mred_zone, options::OPT_mno_red_zone, true) ||
      Args.hasArg(options::OPT_mkernel) ||
      Args.hasArg(options::OPT_fapple_kext))
    CmdArgs.push_back("-disable-red-zone");

  if (!Args.hasFlag(options::OPT_mtls_direct_seg_refs,
                    options::OPT_mno_tls_direct_seg_refs, true))
    CmdArgs.push_back("-mno-tls-direct-seg-refs");

  // Default to avoid implicit floating-point for kernel/kext code, but allow
  // that to be overridden with -mno-soft-float.
  bool NoImplicitFloat = (Args.hasArg(options::OPT_mkernel) ||
                          Args.hasArg(options::OPT_fapple_kext));
  if (Arg *A = Args.getLastArg(
          options::OPT_msoft_float, options::OPT_mno_soft_float,
          options::OPT_mimplicit_float, options::OPT_mno_implicit_float)) {
    const Option &O = A->getOption();
    NoImplicitFloat = (O.matches(options::OPT_mno_implicit_float) ||
                       O.matches(options::OPT_msoft_float));
  }
  if (NoImplicitFloat)
    CmdArgs.push_back("-no-implicit-float");

  if (Arg *A = Args.getLastArg(options::OPT_masm_EQ)) {
    StringRef Value = A->getValue();
    if (Value == "intel" || Value == "att") {
      CmdArgs.push_back("-mllvm");
      CmdArgs.push_back(Args.MakeArgString("-x86-asm-syntax=" + Value));
      CmdArgs.push_back(Args.MakeArgString("-inline-asm=" + Value));
    } else {
      D.Diag(diag::err_drv_unsupported_option_argument)
          << A->getSpelling() << Value;
    }
  } else if (D.IsCLMode()) {
    CmdArgs.push_back("-mllvm");
    CmdArgs.push_back("-x86-asm-syntax=intel");
  }

  if (Arg *A = Args.getLastArg(options::OPT_mskip_rax_setup,
                               options::OPT_mno_skip_rax_setup))
    if (A->getOption().matches(options::OPT_mskip_rax_setup))
      CmdArgs.push_back(Args.MakeArgString("-mskip-rax-setup"));

  // Set flags to support MCU ABI.
  if (Args.hasFlag(options::OPT_miamcu, options::OPT_mno_iamcu, false)) {
    CmdArgs.push_back("-mfloat-abi");
    CmdArgs.push_back("soft");
    CmdArgs.push_back("-mstack-alignment=4");
  }

  // Handle -mtune.

  // Default to "generic" unless -march is present or targetting the PS4/PS5.
  std::string TuneCPU;
  if (!Args.hasArg(clang::driver::options::OPT_march_EQ) &&
      !getToolChain().getTriple().isPS())
    TuneCPU = "generic";

  // Override based on -mtune.
  if (const Arg *A = Args.getLastArg(clang::driver::options::OPT_mtune_EQ)) {
    StringRef Name = A->getValue();

    if (Name == "native") {
      Name = llvm::sys::getHostCPUName();
      if (!Name.empty())
        TuneCPU = std::string(Name);
    } else
      TuneCPU = std::string(Name);
  }

  if (!TuneCPU.empty()) {
    CmdArgs.push_back("-tune-cpu");
    CmdArgs.push_back(Args.MakeArgString(TuneCPU));
  }
}

void Clang::AddHexagonTargetArgs(const ArgList &Args,
                                 ArgStringList &CmdArgs) const {
  CmdArgs.push_back("-mqdsp6-compat");
  CmdArgs.push_back("-Wreturn-type");

  if (auto G = toolchains::HexagonToolChain::getSmallDataThreshold(Args)) {
    CmdArgs.push_back("-mllvm");
    CmdArgs.push_back(
        Args.MakeArgString("-hexagon-small-data-threshold=" + Twine(*G)));
  }

  if (!Args.hasArg(options::OPT_fno_short_enums))
    CmdArgs.push_back("-fshort-enums");
  if (Args.getLastArg(options::OPT_mieee_rnd_near)) {
    CmdArgs.push_back("-mllvm");
    CmdArgs.push_back("-enable-hexagon-ieee-rnd-near");
  }
  CmdArgs.push_back("-mllvm");
  CmdArgs.push_back("-machine-sink-split=0");
}

void Clang::AddLanaiTargetArgs(const ArgList &Args,
                               ArgStringList &CmdArgs) const {
  if (Arg *A = Args.getLastArg(options::OPT_mcpu_EQ)) {
    StringRef CPUName = A->getValue();

    CmdArgs.push_back("-target-cpu");
    CmdArgs.push_back(Args.MakeArgString(CPUName));
  }
  if (Arg *A = Args.getLastArg(options::OPT_mregparm_EQ)) {
    StringRef Value = A->getValue();
    // Only support mregparm=4 to support old usage. Report error for all other
    // cases.
    int Mregparm;
    if (Value.getAsInteger(10, Mregparm)) {
      if (Mregparm != 4) {
        getToolChain().getDriver().Diag(
            diag::err_drv_unsupported_option_argument)
            << A->getSpelling() << Value;
      }
    }
  }
}

void Clang::AddWebAssemblyTargetArgs(const ArgList &Args,
                                     ArgStringList &CmdArgs) const {
  // Default to "hidden" visibility.
  if (!Args.hasArg(options::OPT_fvisibility_EQ,
                   options::OPT_fvisibility_ms_compat))
    CmdArgs.push_back("-fvisibility=hidden");
}

void Clang::AddVETargetArgs(const ArgList &Args, ArgStringList &CmdArgs) const {
  // Floating point operations and argument passing are hard.
  CmdArgs.push_back("-mfloat-abi");
  CmdArgs.push_back("hard");
}

void Clang::DumpCompilationDatabase(Compilation &C, StringRef Filename,
                                    StringRef Target, const InputInfo &Output,
                                    const InputInfo &Input, const ArgList &Args) const {
  // If this is a dry run, do not create the compilation database file.
  if (C.getArgs().hasArg(options::OPT__HASH_HASH_HASH))
    return;

  using llvm::yaml::escape;
  const Driver &D = getToolChain().getDriver();

  if (!CompilationDatabase) {
    std::error_code EC;
    auto File = std::make_unique<llvm::raw_fd_ostream>(
        Filename, EC,
        llvm::sys::fs::OF_TextWithCRLF | llvm::sys::fs::OF_Append);
    if (EC) {
      D.Diag(clang::diag::err_drv_compilationdatabase) << Filename
                                                       << EC.message();
      return;
    }
    CompilationDatabase = std::move(File);
  }
  auto &CDB = *CompilationDatabase;
  auto CWD = D.getVFS().getCurrentWorkingDirectory();
  if (!CWD)
    CWD = ".";
  CDB << "{ \"directory\": \"" << escape(*CWD) << "\"";
  CDB << ", \"file\": \"" << escape(Input.getFilename()) << "\"";
  CDB << ", \"output\": \"" << escape(Output.getFilename()) << "\"";
  CDB << ", \"arguments\": [\"" << escape(D.ClangExecutable) << "\"";
  SmallString<128> Buf;
  Buf = "-x";
  Buf += types::getTypeName(Input.getType());
  CDB << ", \"" << escape(Buf) << "\"";
  if (!D.SysRoot.empty() && !Args.hasArg(options::OPT__sysroot_EQ)) {
    Buf = "--sysroot=";
    Buf += D.SysRoot;
    CDB << ", \"" << escape(Buf) << "\"";
  }
  CDB << ", \"" << escape(Input.getFilename()) << "\"";
  CDB << ", \"-o\", \"" << escape(Output.getFilename()) << "\"";
  for (auto &A: Args) {
    auto &O = A->getOption();
    // Skip language selection, which is positional.
    if (O.getID() == options::OPT_x)
      continue;
    // Skip writing dependency output and the compilation database itself.
    if (O.getGroup().isValid() && O.getGroup().getID() == options::OPT_M_Group)
      continue;
    if (O.getID() == options::OPT_gen_cdb_fragment_path)
      continue;
    // Skip inputs.
    if (O.getKind() == Option::InputClass)
      continue;
    // Skip output.
    if (O.getID() == options::OPT_o)
      continue;
    // All other arguments are quoted and appended.
    ArgStringList ASL;
    A->render(Args, ASL);
    for (auto &it: ASL)
      CDB << ", \"" << escape(it) << "\"";
  }
  Buf = "--target=";
  Buf += Target;
  CDB << ", \"" << escape(Buf) << "\"]},\n";
}

void Clang::DumpCompilationDatabaseFragmentToDir(
    StringRef Dir, Compilation &C, StringRef Target, const InputInfo &Output,
    const InputInfo &Input, const llvm::opt::ArgList &Args) const {
  // If this is a dry run, do not create the compilation database file.
  if (C.getArgs().hasArg(options::OPT__HASH_HASH_HASH))
    return;

  if (CompilationDatabase)
    DumpCompilationDatabase(C, "", Target, Output, Input, Args);

  SmallString<256> Path = Dir;
  const auto &Driver = C.getDriver();
  Driver.getVFS().makeAbsolute(Path);
  auto Err = llvm::sys::fs::create_directory(Path, /*IgnoreExisting=*/true);
  if (Err) {
    Driver.Diag(diag::err_drv_compilationdatabase) << Dir << Err.message();
    return;
  }

  llvm::sys::path::append(
      Path,
      Twine(llvm::sys::path::filename(Input.getFilename())) + ".%%%%.json");
  int FD;
  SmallString<256> TempPath;
  Err = llvm::sys::fs::createUniqueFile(Path, FD, TempPath,
                                        llvm::sys::fs::OF_Text);
  if (Err) {
    Driver.Diag(diag::err_drv_compilationdatabase) << Path << Err.message();
    return;
  }
  CompilationDatabase =
      std::make_unique<llvm::raw_fd_ostream>(FD, /*shouldClose=*/true);
  DumpCompilationDatabase(C, "", Target, Output, Input, Args);
}

static bool CheckARMImplicitITArg(StringRef Value) {
  return Value == "always" || Value == "never" || Value == "arm" ||
         Value == "thumb";
}

static void AddARMImplicitITArgs(const ArgList &Args, ArgStringList &CmdArgs,
                                 StringRef Value) {
  CmdArgs.push_back("-mllvm");
  CmdArgs.push_back(Args.MakeArgString("-arm-implicit-it=" + Value));
}

static void CollectArgsForIntegratedAssembler(Compilation &C,
                                              const ArgList &Args,
                                              ArgStringList &CmdArgs,
                                              const Driver &D) {
  if (UseRelaxAll(C, Args))
    CmdArgs.push_back("-mrelax-all");

  // Only default to -mincremental-linker-compatible if we think we are
  // targeting the MSVC linker.
  bool DefaultIncrementalLinkerCompatible =
      C.getDefaultToolChain().getTriple().isWindowsMSVCEnvironment();
  if (Args.hasFlag(options::OPT_mincremental_linker_compatible,
                   options::OPT_mno_incremental_linker_compatible,
                   DefaultIncrementalLinkerCompatible))
    CmdArgs.push_back("-mincremental-linker-compatible");

  Args.AddLastArg(CmdArgs, options::OPT_femit_dwarf_unwind_EQ);

  Args.addOptInFlag(CmdArgs, options::OPT_femit_compact_unwind_non_canonical,
                    options::OPT_fno_emit_compact_unwind_non_canonical);

  // If you add more args here, also add them to the block below that
  // starts with "// If CollectArgsForIntegratedAssembler() isn't called below".

  // When passing -I arguments to the assembler we sometimes need to
  // unconditionally take the next argument.  For example, when parsing
  // '-Wa,-I -Wa,foo' we need to accept the -Wa,foo arg after seeing the
  // -Wa,-I arg and when parsing '-Wa,-I,foo' we need to accept the 'foo'
  // arg after parsing the '-I' arg.
  bool TakeNextArg = false;

  bool UseRelaxRelocations = C.getDefaultToolChain().useRelaxRelocations();
  bool UseNoExecStack = false;
  const char *MipsTargetFeature = nullptr;
  StringRef ImplicitIt;
  for (const Arg *A :
       Args.filtered(options::OPT_Wa_COMMA, options::OPT_Xassembler,
                     options::OPT_mimplicit_it_EQ)) {
    A->claim();

    if (A->getOption().getID() == options::OPT_mimplicit_it_EQ) {
      switch (C.getDefaultToolChain().getArch()) {
      case llvm::Triple::arm:
      case llvm::Triple::armeb:
      case llvm::Triple::thumb:
      case llvm::Triple::thumbeb:
        // Only store the value; the last value set takes effect.
        ImplicitIt = A->getValue();
        if (!CheckARMImplicitITArg(ImplicitIt))
          D.Diag(diag::err_drv_unsupported_option_argument)
              << A->getSpelling() << ImplicitIt;
        continue;
      default:
        break;
      }
    }

    for (StringRef Value : A->getValues()) {
      if (TakeNextArg) {
        CmdArgs.push_back(Value.data());
        TakeNextArg = false;
        continue;
      }

      if (C.getDefaultToolChain().getTriple().isOSBinFormatCOFF() &&
          Value == "-mbig-obj")
        continue; // LLVM handles bigobj automatically

      switch (C.getDefaultToolChain().getArch()) {
      default:
        break;
      case llvm::Triple::wasm32:
      case llvm::Triple::wasm64:
        if (Value == "--no-type-check") {
          CmdArgs.push_back("-mno-type-check");
          continue;
        }
        break;
      case llvm::Triple::thumb:
      case llvm::Triple::thumbeb:
      case llvm::Triple::arm:
      case llvm::Triple::armeb:
        if (Value.startswith("-mimplicit-it=")) {
          // Only store the value; the last value set takes effect.
          ImplicitIt = Value.split("=").second;
          if (CheckARMImplicitITArg(ImplicitIt))
            continue;
        }
        if (Value == "-mthumb")
          // -mthumb has already been processed in ComputeLLVMTriple()
          // recognize but skip over here.
          continue;
        break;
      case llvm::Triple::mips:
      case llvm::Triple::mipsel:
      case llvm::Triple::mips64:
      case llvm::Triple::mips64el:
        if (Value == "--trap") {
          CmdArgs.push_back("-target-feature");
          CmdArgs.push_back("+use-tcc-in-div");
          continue;
        }
        if (Value == "--break") {
          CmdArgs.push_back("-target-feature");
          CmdArgs.push_back("-use-tcc-in-div");
          continue;
        }
        if (Value.startswith("-msoft-float")) {
          CmdArgs.push_back("-target-feature");
          CmdArgs.push_back("+soft-float");
          continue;
        }
        if (Value.startswith("-mhard-float")) {
          CmdArgs.push_back("-target-feature");
          CmdArgs.push_back("-soft-float");
          continue;
        }

        MipsTargetFeature = llvm::StringSwitch<const char *>(Value)
                                .Case("-mips1", "+mips1")
                                .Case("-mips2", "+mips2")
                                .Case("-mips3", "+mips3")
                                .Case("-mips4", "+mips4")
                                .Case("-mips5", "+mips5")
                                .Case("-mips32", "+mips32")
                                .Case("-mips32r2", "+mips32r2")
                                .Case("-mips32r3", "+mips32r3")
                                .Case("-mips32r5", "+mips32r5")
                                .Case("-mips32r6", "+mips32r6")
                                .Case("-mips64", "+mips64")
                                .Case("-mips64r2", "+mips64r2")
                                .Case("-mips64r3", "+mips64r3")
                                .Case("-mips64r5", "+mips64r5")
                                .Case("-mips64r6", "+mips64r6")
                                .Default(nullptr);
        if (MipsTargetFeature)
          continue;
      }

      if (Value == "-force_cpusubtype_ALL") {
        // Do nothing, this is the default and we don't support anything else.
      } else if (Value == "-L") {
        CmdArgs.push_back("-msave-temp-labels");
      } else if (Value == "--fatal-warnings") {
        CmdArgs.push_back("-massembler-fatal-warnings");
      } else if (Value == "--no-warn" || Value == "-W") {
        CmdArgs.push_back("-massembler-no-warn");
      } else if (Value == "--noexecstack") {
        UseNoExecStack = true;
      } else if (Value.startswith("-compress-debug-sections") ||
                 Value.startswith("--compress-debug-sections") ||
                 Value == "-nocompress-debug-sections" ||
                 Value == "--nocompress-debug-sections") {
        CmdArgs.push_back(Value.data());
      } else if (Value == "-mrelax-relocations=yes" ||
                 Value == "--mrelax-relocations=yes") {
        UseRelaxRelocations = true;
      } else if (Value == "-mrelax-relocations=no" ||
                 Value == "--mrelax-relocations=no") {
        UseRelaxRelocations = false;
      } else if (Value.startswith("-I")) {
        CmdArgs.push_back(Value.data());
        // We need to consume the next argument if the current arg is a plain
        // -I. The next arg will be the include directory.
        if (Value == "-I")
          TakeNextArg = true;
      } else if (Value.startswith("-gdwarf-")) {
        // "-gdwarf-N" options are not cc1as options.
        unsigned DwarfVersion = DwarfVersionNum(Value);
        if (DwarfVersion == 0) { // Send it onward, and let cc1as complain.
          CmdArgs.push_back(Value.data());
        } else {
          RenderDebugEnablingArgs(Args, CmdArgs,
                                  llvm::codegenoptions::DebugInfoConstructor,
                                  DwarfVersion, llvm::DebuggerKind::Default);
        }
      } else if (Value.startswith("-mcpu") || Value.startswith("-mfpu") ||
                 Value.startswith("-mhwdiv") || Value.startswith("-march")) {
        // Do nothing, we'll validate it later.
      } else if (Value == "-defsym") {
          if (A->getNumValues() != 2) {
            D.Diag(diag::err_drv_defsym_invalid_format) << Value;
            break;
          }
          const char *S = A->getValue(1);
          auto Pair = StringRef(S).split('=');
          auto Sym = Pair.first;
          auto SVal = Pair.second;

          if (Sym.empty() || SVal.empty()) {
            D.Diag(diag::err_drv_defsym_invalid_format) << S;
            break;
          }
          int64_t IVal;
          if (SVal.getAsInteger(0, IVal)) {
            D.Diag(diag::err_drv_defsym_invalid_symval) << SVal;
            break;
          }
          CmdArgs.push_back(Value.data());
          TakeNextArg = true;
      } else if (Value == "-fdebug-compilation-dir") {
        CmdArgs.push_back("-fdebug-compilation-dir");
        TakeNextArg = true;
      } else if (Value.consume_front("-fdebug-compilation-dir=")) {
        // The flag is a -Wa / -Xassembler argument and Options doesn't
        // parse the argument, so this isn't automatically aliased to
        // -fdebug-compilation-dir (without '=') here.
        CmdArgs.push_back("-fdebug-compilation-dir");
        CmdArgs.push_back(Value.data());
      } else if (Value == "--version") {
        D.PrintVersion(C, llvm::outs());
      } else {
        D.Diag(diag::err_drv_unsupported_option_argument)
            << A->getSpelling() << Value;
      }
    }
  }
  if (ImplicitIt.size())
    AddARMImplicitITArgs(Args, CmdArgs, ImplicitIt);
  if (!UseRelaxRelocations)
    CmdArgs.push_back("-mrelax-relocations=no");
  if (UseNoExecStack)
    CmdArgs.push_back("-mnoexecstack");
  if (MipsTargetFeature != nullptr) {
    CmdArgs.push_back("-target-feature");
    CmdArgs.push_back(MipsTargetFeature);
  }

  // forward -fembed-bitcode to assmebler
  if (C.getDriver().embedBitcodeEnabled() ||
      C.getDriver().embedBitcodeMarkerOnly())
    Args.AddLastArg(CmdArgs, options::OPT_fembed_bitcode_EQ);

  if (const char *AsSecureLogFile = getenv("AS_SECURE_LOG_FILE")) {
    CmdArgs.push_back("-as-secure-log-file");
    CmdArgs.push_back(Args.MakeArgString(AsSecureLogFile));
  }
}

static void RenderFloatingPointOptions(const ToolChain &TC, const Driver &D,
                                       bool OFastEnabled, const ArgList &Args,
                                       ArgStringList &CmdArgs,
                                       const JobAction &JA) {
  // Handle various floating point optimization flags, mapping them to the
  // appropriate LLVM code generation flags. This is complicated by several
  // "umbrella" flags, so we do this by stepping through the flags incrementally
  // adjusting what we think is enabled/disabled, then at the end setting the
  // LLVM flags based on the final state.
  bool HonorINFs = true;
  bool HonorNaNs = true;
  bool ApproxFunc = false;
  // -fmath-errno is the default on some platforms, e.g. BSD-derived OSes.
  bool MathErrno = TC.IsMathErrnoDefault();
  bool AssociativeMath = false;
  bool ReciprocalMath = false;
  bool SignedZeros = true;
  bool TrappingMath = false; // Implemented via -ffp-exception-behavior
  bool TrappingMathPresent = false; // Is trapping-math in args, and not
                                    // overriden by ffp-exception-behavior?
  bool RoundingFPMath = false;
  bool RoundingMathPresent = false; // Is rounding-math in args?
  // -ffp-model values: strict, fast, precise
  StringRef FPModel = "";
  // -ffp-exception-behavior options: strict, maytrap, ignore
  StringRef FPExceptionBehavior = "";
  // -ffp-eval-method options: double, extended, source
  StringRef FPEvalMethod = "";
  const llvm::DenormalMode DefaultDenormalFPMath =
      TC.getDefaultDenormalModeForType(Args, JA);
  const llvm::DenormalMode DefaultDenormalFP32Math =
      TC.getDefaultDenormalModeForType(Args, JA, &llvm::APFloat::IEEEsingle());

  llvm::DenormalMode DenormalFPMath = DefaultDenormalFPMath;
  llvm::DenormalMode DenormalFP32Math = DefaultDenormalFP32Math;
  // CUDA and HIP don't rely on the frontend to pass an ffp-contract option.
  // If one wasn't given by the user, don't pass it here.
  StringRef FPContract;
  StringRef LastSeenFfpContractOption;
  bool SeenUnsafeMathModeOption = false;
  if (!JA.isDeviceOffloading(Action::OFK_Cuda) &&
      !JA.isOffloading(Action::OFK_HIP))
    FPContract = "on";
  bool StrictFPModel = false;
  StringRef Float16ExcessPrecision = "";
  StringRef BFloat16ExcessPrecision = "";
  StringRef FPAccuracy = "";

  if (const Arg *A = Args.getLastArg(options::OPT_flimited_precision_EQ)) {
    CmdArgs.push_back("-mlimit-float-precision");
    CmdArgs.push_back(A->getValue());
  }

  for (const Arg *A : Args) {
    auto optID = A->getOption().getID();
    bool PreciseFPModel = false;
    switch (optID) {
    default:
      break;
    case options::OPT_ffp_accuracy_EQ: {
      StringRef Val = A->getValue();
      FPAccuracy = Val;
      break;
    }
    case options::OPT_ffp_model_EQ: {
      // If -ffp-model= is seen, reset to fno-fast-math
      HonorINFs = true;
      HonorNaNs = true;
      ApproxFunc = false;
      // Turning *off* -ffast-math restores the toolchain default,
      // unless -fp-accuracy is used.
      if (FPAccuracy.empty())
        MathErrno = TC.IsMathErrnoDefault();
      AssociativeMath = false;
      ReciprocalMath = false;
      SignedZeros = true;
      // -fno_fast_math restores default denormal and fpcontract handling
      FPContract = "on";
      DenormalFPMath = llvm::DenormalMode::getIEEE();

      // FIXME: The target may have picked a non-IEEE default mode here based on
      // -cl-denorms-are-zero. Should the target consider -fp-model interaction?
      DenormalFP32Math = llvm::DenormalMode::getIEEE();

      StringRef Val = A->getValue();
      if (OFastEnabled && !Val.equals("fast")) {
          // Only -ffp-model=fast is compatible with OFast, ignore.
        D.Diag(clang::diag::warn_drv_overriding_flag_option)
          << Args.MakeArgString("-ffp-model=" + Val)
          << "-Ofast";
        break;
      }
      StrictFPModel = false;
      PreciseFPModel = true;
      // ffp-model= is a Driver option, it is entirely rewritten into more
      // granular options before being passed into cc1.
      // Use the gcc option in the switch below.
      if (!FPModel.empty() && !FPModel.equals(Val))
        D.Diag(clang::diag::warn_drv_overriding_flag_option)
            << Args.MakeArgString("-ffp-model=" + FPModel)
            << Args.MakeArgString("-ffp-model=" + Val);
      if (Val.equals("fast")) {
        optID = options::OPT_ffast_math;
        FPModel = Val;
        FPContract = "fast";
      } else if (Val.equals("precise")) {
        optID = options::OPT_ffp_contract;
        FPModel = Val;
        FPContract = "on";
        PreciseFPModel = true;
      } else if (Val.equals("strict")) {
        StrictFPModel = true;
        optID = options::OPT_frounding_math;
        FPExceptionBehavior = "strict";
        FPModel = Val;
        FPContract = "off";
        TrappingMath = true;
      } else
        D.Diag(diag::err_drv_unsupported_option_argument)
            << A->getSpelling() << Val;
      break;
      }
    }

    switch (optID) {
    // If this isn't an FP option skip the claim below
    default: continue;

    // Options controlling individual features
    case options::OPT_fhonor_infinities:    HonorINFs = true;         break;
    case options::OPT_fno_honor_infinities: HonorINFs = false;        break;
    case options::OPT_fhonor_nans:          HonorNaNs = true;         break;
    case options::OPT_fno_honor_nans:       HonorNaNs = false;        break;
    case options::OPT_fapprox_func:         ApproxFunc = true;        break;
    case options::OPT_fno_approx_func:      ApproxFunc = false;       break;
    case options::OPT_fmath_errno:          MathErrno = true;         break;
    case options::OPT_fno_math_errno:       MathErrno = false;        break;
    case options::OPT_fassociative_math:    AssociativeMath = true;   break;
    case options::OPT_fno_associative_math: AssociativeMath = false;  break;
    case options::OPT_freciprocal_math:     ReciprocalMath = true;    break;
    case options::OPT_fno_reciprocal_math:  ReciprocalMath = false;   break;
    case options::OPT_fsigned_zeros:        SignedZeros = true;       break;
    case options::OPT_fno_signed_zeros:     SignedZeros = false;      break;
    case options::OPT_ftrapping_math:
      if (!TrappingMathPresent && !FPExceptionBehavior.empty() &&
          !FPExceptionBehavior.equals("strict"))
        // Warn that previous value of option is overridden.
        D.Diag(clang::diag::warn_drv_overriding_flag_option)
          << Args.MakeArgString("-ffp-exception-behavior=" + FPExceptionBehavior)
          << "-ftrapping-math";
      TrappingMath = true;
      TrappingMathPresent = true;
      FPExceptionBehavior = "strict";
      break;
    case options::OPT_fno_trapping_math:
      if (!TrappingMathPresent && !FPExceptionBehavior.empty() &&
          !FPExceptionBehavior.equals("ignore"))
        // Warn that previous value of option is overridden.
        D.Diag(clang::diag::warn_drv_overriding_flag_option)
          << Args.MakeArgString("-ffp-exception-behavior=" + FPExceptionBehavior)
          << "-fno-trapping-math";
      TrappingMath = false;
      TrappingMathPresent = true;
      FPExceptionBehavior = "ignore";
      break;

    case options::OPT_frounding_math:
      RoundingFPMath = true;
      RoundingMathPresent = true;
      break;

    case options::OPT_fno_rounding_math:
      RoundingFPMath = false;
      RoundingMathPresent = false;
      break;

    case options::OPT_fcuda_flush_denormals_to_zero:
    case options::OPT_fgpu_flush_denormals_to_zero:
      DenormalFP32Math = llvm::DenormalMode::getPreserveSign();
      break;

    case options::OPT_fdenormal_fp_math_EQ:
      DenormalFPMath = llvm::parseDenormalFPAttribute(A->getValue());
      DenormalFP32Math = DenormalFPMath;
      if (!DenormalFPMath.isValid()) {
        D.Diag(diag::err_drv_invalid_value)
            << A->getAsString(Args) << A->getValue();
      }
      break;

    case options::OPT_fdenormal_fp_math_f32_EQ:
      DenormalFP32Math = llvm::parseDenormalFPAttribute(A->getValue());
      if (!DenormalFP32Math.isValid()) {
        D.Diag(diag::err_drv_invalid_value)
            << A->getAsString(Args) << A->getValue();
      }
      break;

    // Validate and pass through -ffp-contract option.
    case options::OPT_ffp_contract: {
      StringRef Val = A->getValue();
      if (PreciseFPModel) {
        // -ffp-model=precise enables ffp-contract=on.
        // -ffp-model=precise sets PreciseFPModel to on and Val to
        // "precise". FPContract is set.
        ;
      } else if (Val.equals("fast") || Val.equals("on") || Val.equals("off")) {
        FPContract = Val;
        LastSeenFfpContractOption = Val;
      } else
        D.Diag(diag::err_drv_unsupported_option_argument)
            << A->getSpelling() << Val;
      break;
    }

    // Validate and pass through -ffp-model option.
    case options::OPT_ffp_model_EQ:
      // This should only occur in the error case
      // since the optID has been replaced by a more granular
      // floating point option.
      break;

    // Validate and pass through -ffp-exception-behavior option.
    case options::OPT_ffp_exception_behavior_EQ: {
      StringRef Val = A->getValue();
      if (!TrappingMathPresent && !FPExceptionBehavior.empty() &&
          !FPExceptionBehavior.equals(Val))
        // Warn that previous value of option is overridden.
        D.Diag(clang::diag::warn_drv_overriding_flag_option)
          << Args.MakeArgString("-ffp-exception-behavior=" + FPExceptionBehavior)
          << Args.MakeArgString("-ffp-exception-behavior=" + Val);
      TrappingMath = TrappingMathPresent = false;
      if (Val.equals("ignore") || Val.equals("maytrap"))
        FPExceptionBehavior = Val;
      else if (Val.equals("strict")) {
        FPExceptionBehavior = Val;
        TrappingMath = TrappingMathPresent = true;
      } else
        D.Diag(diag::err_drv_unsupported_option_argument)
            << A->getSpelling() << Val;
      break;
    }

    // Validate and pass through -ffp-eval-method option.
    case options::OPT_ffp_eval_method_EQ: {
      StringRef Val = A->getValue();
      if (Val.equals("double") || Val.equals("extended") ||
          Val.equals("source"))
        FPEvalMethod = Val;
      else
        D.Diag(diag::err_drv_unsupported_option_argument)
            << A->getSpelling() << Val;
      break;
    }

    case options::OPT_fexcess_precision_EQ: {
      StringRef Val = A->getValue();
      const llvm::Triple::ArchType Arch = TC.getArch();
      if (Arch == llvm::Triple::x86 || Arch == llvm::Triple::x86_64) {
        if (Val.equals("standard") || Val.equals("fast"))
          Float16ExcessPrecision = Val;
        // To make it GCC compatible, allow the value of "16" which
        // means disable excess precision, the same meaning than clang's
        // equivalent value "none".
        else if (Val.equals("16"))
          Float16ExcessPrecision = "none";
        else
          D.Diag(diag::err_drv_unsupported_option_argument)
              << A->getSpelling() << Val;
      } else {
        if (!(Val.equals("standard") || Val.equals("fast")))
          D.Diag(diag::err_drv_unsupported_option_argument)
              << A->getSpelling() << Val;
      }
      BFloat16ExcessPrecision = Float16ExcessPrecision;
      break;
    }
    case options::OPT_ffinite_math_only:
      HonorINFs = false;
      HonorNaNs = false;
      break;
    case options::OPT_fno_finite_math_only:
      HonorINFs = true;
      HonorNaNs = true;
      break;

    case options::OPT_funsafe_math_optimizations:
      AssociativeMath = true;
      ReciprocalMath = true;
      SignedZeros = false;
      ApproxFunc = true;
      TrappingMath = false;
      FPExceptionBehavior = "";
      FPContract = "fast";
      SeenUnsafeMathModeOption = true;
      break;
    case options::OPT_fno_unsafe_math_optimizations:
      AssociativeMath = false;
      ReciprocalMath = false;
      SignedZeros = true;
      ApproxFunc = false;
      TrappingMath = true;
      FPExceptionBehavior = "strict";

      // The target may have opted to flush by default, so force IEEE.
      DenormalFPMath = llvm::DenormalMode::getIEEE();
      DenormalFP32Math = llvm::DenormalMode::getIEEE();
      if (!JA.isDeviceOffloading(Action::OFK_Cuda) &&
          !JA.isOffloading(Action::OFK_HIP)) {
        if (LastSeenFfpContractOption != "") {
          FPContract = LastSeenFfpContractOption;
        } else if (SeenUnsafeMathModeOption)
          FPContract = "on";
      }
      break;

    case options::OPT_Ofast:
      // If -Ofast is the optimization level, then -ffast-math should be enabled
      if (!OFastEnabled)
        continue;
      [[fallthrough]];
    case options::OPT_ffast_math:
      HonorINFs = false;
      HonorNaNs = false;
      MathErrno = false;
      AssociativeMath = true;
      ReciprocalMath = true;
      ApproxFunc = true;
      SignedZeros = false;
      TrappingMath = false;
      RoundingFPMath = false;
      FPExceptionBehavior = "";
      // If fast-math is set then set the fp-contract mode to fast.
      FPContract = "fast";
      SeenUnsafeMathModeOption = true;
      break;
    case options::OPT_fno_fast_math:
      HonorINFs = true;
      HonorNaNs = true;
      // Turning on -ffast-math (with either flag) removes the need for
      // MathErrno. However, turning *off* -ffast-math merely restores the
      // toolchain default (which may be false), unless -fp-accuracy is used.
      if (FPAccuracy.empty())
        MathErrno = TC.IsMathErrnoDefault();
      AssociativeMath = false;
      ReciprocalMath = false;
      ApproxFunc = false;
      SignedZeros = true;
      // -fno_fast_math restores default denormal and fpcontract handling
      DenormalFPMath = DefaultDenormalFPMath;
      DenormalFP32Math = llvm::DenormalMode::getIEEE();
      if (!JA.isDeviceOffloading(Action::OFK_Cuda) &&
          !JA.isOffloading(Action::OFK_HIP)) {
        if (LastSeenFfpContractOption != "") {
          FPContract = LastSeenFfpContractOption;
        } else if (SeenUnsafeMathModeOption)
          FPContract = "on";
      }
      break;
    }
    if (StrictFPModel) {
      // If -ffp-model=strict has been specified on command line but
      // subsequent options conflict then emit warning diagnostic.
      if (HonorINFs && HonorNaNs && !AssociativeMath && !ReciprocalMath &&
          SignedZeros && TrappingMath && RoundingFPMath && !ApproxFunc &&
          DenormalFPMath == llvm::DenormalMode::getIEEE() &&
          DenormalFP32Math == llvm::DenormalMode::getIEEE() &&
          FPContract.equals("off"))
        // OK: Current Arg doesn't conflict with -ffp-model=strict
        ;
      else {
        StrictFPModel = false;
        FPModel = "";
        auto RHS = (A->getNumValues() == 0)
                       ? A->getSpelling()
                       : Args.MakeArgString(A->getSpelling() + A->getValue());
        if (RHS != "-ffp-model=strict")
          D.Diag(clang::diag::warn_drv_overriding_flag_option)
              << "-ffp-model=strict" << RHS;
      }
    }

    // If we handled this option claim it
    A->claim();
  }

  if (!HonorINFs)
    CmdArgs.push_back("-menable-no-infs");

  if (!HonorNaNs)
    CmdArgs.push_back("-menable-no-nans");

  if (ApproxFunc)
    CmdArgs.push_back("-fapprox-func");

  if (MathErrno)
    CmdArgs.push_back("-fmath-errno");

 if (AssociativeMath && ReciprocalMath && !SignedZeros && ApproxFunc &&
     !TrappingMath)
    CmdArgs.push_back("-funsafe-math-optimizations");

  if (!SignedZeros)
    CmdArgs.push_back("-fno-signed-zeros");

  if (AssociativeMath && !SignedZeros && !TrappingMath)
    CmdArgs.push_back("-mreassociate");

  if (ReciprocalMath)
    CmdArgs.push_back("-freciprocal-math");

  if (TrappingMath) {
    // FP Exception Behavior is also set to strict
    assert(FPExceptionBehavior.equals("strict"));
  }

  // The default is IEEE.
  if (DenormalFPMath != llvm::DenormalMode::getIEEE()) {
    llvm::SmallString<64> DenormFlag;
    llvm::raw_svector_ostream ArgStr(DenormFlag);
    ArgStr << "-fdenormal-fp-math=" << DenormalFPMath;
    CmdArgs.push_back(Args.MakeArgString(ArgStr.str()));
  }

  // Add f32 specific denormal mode flag if it's different.
  if (DenormalFP32Math != DenormalFPMath) {
    llvm::SmallString<64> DenormFlag;
    llvm::raw_svector_ostream ArgStr(DenormFlag);
    ArgStr << "-fdenormal-fp-math-f32=" << DenormalFP32Math;
    CmdArgs.push_back(Args.MakeArgString(ArgStr.str()));
  }

  if (!FPContract.empty())
    CmdArgs.push_back(Args.MakeArgString("-ffp-contract=" + FPContract));

  if (!RoundingFPMath)
    CmdArgs.push_back(Args.MakeArgString("-fno-rounding-math"));

  if (RoundingFPMath && RoundingMathPresent)
    CmdArgs.push_back(Args.MakeArgString("-frounding-math"));

  if (!FPExceptionBehavior.empty())
    CmdArgs.push_back(Args.MakeArgString("-ffp-exception-behavior=" +
                      FPExceptionBehavior));

  if (!FPEvalMethod.empty())
    CmdArgs.push_back(Args.MakeArgString("-ffp-eval-method=" + FPEvalMethod));

  if (!Float16ExcessPrecision.empty())
    CmdArgs.push_back(Args.MakeArgString("-ffloat16-excess-precision=" +
                                         Float16ExcessPrecision));
  if (!BFloat16ExcessPrecision.empty())
    CmdArgs.push_back(Args.MakeArgString("-fbfloat16-excess-precision=" +
                                         BFloat16ExcessPrecision));

  ParseMRecip(D, Args, CmdArgs);

  // -ffast-math enables the __FAST_MATH__ preprocessor macro, but check for the
  // individual features enabled by -ffast-math instead of the option itself as
  // that's consistent with gcc's behaviour.
  if (!HonorINFs && !HonorNaNs && !MathErrno && AssociativeMath && ApproxFunc &&
      ReciprocalMath && !SignedZeros && !TrappingMath && !RoundingFPMath) {
    CmdArgs.push_back("-ffast-math");
    if (FPModel.equals("fast")) {
      if (FPContract.equals("fast"))
        // All set, do nothing.
        ;
      else if (FPContract.empty())
        // Enable -ffp-contract=fast
        CmdArgs.push_back(Args.MakeArgString("-ffp-contract=fast"));
      else
        D.Diag(clang::diag::warn_drv_overriding_flag_option)
          << "-ffp-model=fast"
          << Args.MakeArgString("-ffp-contract=" + FPContract);
    }
  }

  // Handle __FINITE_MATH_ONLY__ similarly.
  if (!HonorINFs && !HonorNaNs)
    CmdArgs.push_back("-ffinite-math-only");

  if (const Arg *A = Args.getLastArg(options::OPT_mfpmath_EQ)) {
    CmdArgs.push_back("-mfpmath");
    CmdArgs.push_back(A->getValue());
  }

  // Disable a codegen optimization for floating-point casts.
  if (Args.hasFlag(options::OPT_fno_strict_float_cast_overflow,
                   options::OPT_fstrict_float_cast_overflow, false))
    CmdArgs.push_back("-fno-strict-float-cast-overflow");
}

static void RenderAnalyzerOptions(const ArgList &Args, ArgStringList &CmdArgs,
                                  const llvm::Triple &Triple,
                                  const InputInfo &Input) {
  // Add default argument set.
  if (!Args.hasArg(options::OPT__analyzer_no_default_checks)) {
    CmdArgs.push_back("-analyzer-checker=core");
    CmdArgs.push_back("-analyzer-checker=apiModeling");

    if (!Triple.isWindowsMSVCEnvironment()) {
      CmdArgs.push_back("-analyzer-checker=unix");
    } else {
      // Enable "unix" checkers that also work on Windows.
      CmdArgs.push_back("-analyzer-checker=unix.API");
      CmdArgs.push_back("-analyzer-checker=unix.Malloc");
      CmdArgs.push_back("-analyzer-checker=unix.MallocSizeof");
      CmdArgs.push_back("-analyzer-checker=unix.MismatchedDeallocator");
      CmdArgs.push_back("-analyzer-checker=unix.cstring.BadSizeArg");
      CmdArgs.push_back("-analyzer-checker=unix.cstring.NullArg");
    }

    // Disable some unix checkers for PS4/PS5.
    if (Triple.isPS()) {
      CmdArgs.push_back("-analyzer-disable-checker=unix.API");
      CmdArgs.push_back("-analyzer-disable-checker=unix.Vfork");
    }

    if (Triple.isOSDarwin()) {
      CmdArgs.push_back("-analyzer-checker=osx");
      CmdArgs.push_back(
          "-analyzer-checker=security.insecureAPI.decodeValueOfObjCType");
    }
    else if (Triple.isOSFuchsia())
      CmdArgs.push_back("-analyzer-checker=fuchsia");

    CmdArgs.push_back("-analyzer-checker=deadcode");

    if (types::isCXX(Input.getType()))
      CmdArgs.push_back("-analyzer-checker=cplusplus");

    if (!Triple.isPS()) {
      CmdArgs.push_back("-analyzer-checker=security.insecureAPI.UncheckedReturn");
      CmdArgs.push_back("-analyzer-checker=security.insecureAPI.getpw");
      CmdArgs.push_back("-analyzer-checker=security.insecureAPI.gets");
      CmdArgs.push_back("-analyzer-checker=security.insecureAPI.mktemp");
      CmdArgs.push_back("-analyzer-checker=security.insecureAPI.mkstemp");
      CmdArgs.push_back("-analyzer-checker=security.insecureAPI.vfork");
    }

    // Default nullability checks.
    CmdArgs.push_back("-analyzer-checker=nullability.NullPassedToNonnull");
    CmdArgs.push_back("-analyzer-checker=nullability.NullReturnedFromNonnull");
  }

  // Set the output format. The default is plist, for (lame) historical reasons.
  CmdArgs.push_back("-analyzer-output");
  if (Arg *A = Args.getLastArg(options::OPT__analyzer_output))
    CmdArgs.push_back(A->getValue());
  else
    CmdArgs.push_back("plist");

  // Disable the presentation of standard compiler warnings when using
  // --analyze.  We only want to show static analyzer diagnostics or frontend
  // errors.
  CmdArgs.push_back("-w");

  // Add -Xanalyzer arguments when running as analyzer.
  Args.AddAllArgValues(CmdArgs, options::OPT_Xanalyzer);
}

static bool isValidSymbolName(StringRef S) {
  if (S.empty())
    return false;

  if (std::isdigit(S[0]))
    return false;

  return llvm::all_of(S, [](char C) { return std::isalnum(C) || C == '_'; });
}

static void RenderSSPOptions(const Driver &D, const ToolChain &TC,
                             const ArgList &Args, ArgStringList &CmdArgs,
                             bool KernelOrKext) {
  const llvm::Triple &EffectiveTriple = TC.getEffectiveTriple();

  // NVPTX doesn't support stack protectors; from the compiler's perspective, it
  // doesn't even have a stack!
  if (EffectiveTriple.isNVPTX())
    return;

  // -stack-protector=0 is default.
  LangOptions::StackProtectorMode StackProtectorLevel = LangOptions::SSPOff;
  LangOptions::StackProtectorMode DefaultStackProtectorLevel =
      TC.GetDefaultStackProtectorLevel(KernelOrKext);

  if (Arg *A = Args.getLastArg(options::OPT_fno_stack_protector,
                               options::OPT_fstack_protector_all,
                               options::OPT_fstack_protector_strong,
                               options::OPT_fstack_protector)) {
    if (A->getOption().matches(options::OPT_fstack_protector))
      StackProtectorLevel =
          std::max<>(LangOptions::SSPOn, DefaultStackProtectorLevel);
    else if (A->getOption().matches(options::OPT_fstack_protector_strong))
      StackProtectorLevel = LangOptions::SSPStrong;
    else if (A->getOption().matches(options::OPT_fstack_protector_all))
      StackProtectorLevel = LangOptions::SSPReq;

    if (EffectiveTriple.isBPF() && StackProtectorLevel != LangOptions::SSPOff) {
      D.Diag(diag::warn_drv_unsupported_option_for_target)
          << A->getSpelling() << EffectiveTriple.getTriple();
      StackProtectorLevel = DefaultStackProtectorLevel;
    }
  } else {
    StackProtectorLevel = DefaultStackProtectorLevel;
  }

  if (StackProtectorLevel) {
    CmdArgs.push_back("-stack-protector");
    CmdArgs.push_back(Args.MakeArgString(Twine(StackProtectorLevel)));
  }

  // --param ssp-buffer-size=
  for (const Arg *A : Args.filtered(options::OPT__param)) {
    StringRef Str(A->getValue());
    if (Str.startswith("ssp-buffer-size=")) {
      if (StackProtectorLevel) {
        CmdArgs.push_back("-stack-protector-buffer-size");
        // FIXME: Verify the argument is a valid integer.
        CmdArgs.push_back(Args.MakeArgString(Str.drop_front(16)));
      }
      A->claim();
    }
  }

  const std::string &TripleStr = EffectiveTriple.getTriple();
  if (Arg *A = Args.getLastArg(options::OPT_mstack_protector_guard_EQ)) {
    StringRef Value = A->getValue();
    if (!EffectiveTriple.isX86() && !EffectiveTriple.isAArch64() &&
        !EffectiveTriple.isARM() && !EffectiveTriple.isThumb())
      D.Diag(diag::err_drv_unsupported_opt_for_target)
          << A->getAsString(Args) << TripleStr;
    if ((EffectiveTriple.isX86() || EffectiveTriple.isARM() ||
         EffectiveTriple.isThumb()) &&
        Value != "tls" && Value != "global") {
      D.Diag(diag::err_drv_invalid_value_with_suggestion)
          << A->getOption().getName() << Value << "tls global";
      return;
    }
    if ((EffectiveTriple.isARM() || EffectiveTriple.isThumb()) &&
        Value == "tls") {
      if (!Args.hasArg(options::OPT_mstack_protector_guard_offset_EQ)) {
        D.Diag(diag::err_drv_ssp_missing_offset_argument)
            << A->getAsString(Args);
        return;
      }
      // Check whether the target subarch supports the hardware TLS register
      if (!arm::isHardTPSupported(EffectiveTriple)) {
        D.Diag(diag::err_target_unsupported_tp_hard)
            << EffectiveTriple.getArchName();
        return;
      }
      // Check whether the user asked for something other than -mtp=cp15
      if (Arg *A = Args.getLastArg(options::OPT_mtp_mode_EQ)) {
        StringRef Value = A->getValue();
        if (Value != "cp15") {
          D.Diag(diag::err_drv_argument_not_allowed_with)
              << A->getAsString(Args) << "-mstack-protector-guard=tls";
          return;
        }
      }
      CmdArgs.push_back("-target-feature");
      CmdArgs.push_back("+read-tp-tpidruro");
    }
    if (EffectiveTriple.isAArch64() && Value != "sysreg" && Value != "global") {
      D.Diag(diag::err_drv_invalid_value_with_suggestion)
          << A->getOption().getName() << Value << "sysreg global";
      return;
    }
    A->render(Args, CmdArgs);
  }

  if (Arg *A = Args.getLastArg(options::OPT_mstack_protector_guard_offset_EQ)) {
    StringRef Value = A->getValue();
    if (!EffectiveTriple.isX86() && !EffectiveTriple.isAArch64() &&
        !EffectiveTriple.isARM() && !EffectiveTriple.isThumb())
      D.Diag(diag::err_drv_unsupported_opt_for_target)
          << A->getAsString(Args) << TripleStr;
    int Offset;
    if (Value.getAsInteger(10, Offset)) {
      D.Diag(diag::err_drv_invalid_value) << A->getOption().getName() << Value;
      return;
    }
    if ((EffectiveTriple.isARM() || EffectiveTriple.isThumb()) &&
        (Offset < 0 || Offset > 0xfffff)) {
      D.Diag(diag::err_drv_invalid_int_value)
          << A->getOption().getName() << Value;
      return;
    }
    A->render(Args, CmdArgs);
  }

  if (Arg *A = Args.getLastArg(options::OPT_mstack_protector_guard_reg_EQ)) {
    StringRef Value = A->getValue();
    if (!EffectiveTriple.isX86() && !EffectiveTriple.isAArch64())
      D.Diag(diag::err_drv_unsupported_opt_for_target)
          << A->getAsString(Args) << TripleStr;
    if (EffectiveTriple.isX86() && (Value != "fs" && Value != "gs")) {
      D.Diag(diag::err_drv_invalid_value_with_suggestion)
          << A->getOption().getName() << Value << "fs gs";
      return;
    }
    if (EffectiveTriple.isAArch64() && Value != "sp_el0") {
      D.Diag(diag::err_drv_invalid_value) << A->getOption().getName() << Value;
      return;
    }
    A->render(Args, CmdArgs);
  }

  if (Arg *A = Args.getLastArg(options::OPT_mstack_protector_guard_symbol_EQ)) {
    StringRef Value = A->getValue();
    if (!isValidSymbolName(Value)) {
      D.Diag(diag::err_drv_argument_only_allowed_with)
          << A->getOption().getName() << "legal symbol name";
      return;
    }
    A->render(Args, CmdArgs);
  }
}

static void RenderSCPOptions(const ToolChain &TC, const ArgList &Args,
                             ArgStringList &CmdArgs) {
  const llvm::Triple &EffectiveTriple = TC.getEffectiveTriple();

  if (!EffectiveTriple.isOSFreeBSD() && !EffectiveTriple.isOSLinux())
    return;

  if (!EffectiveTriple.isX86() && !EffectiveTriple.isSystemZ() &&
      !EffectiveTriple.isPPC64())
    return;

  Args.addOptInFlag(CmdArgs, options::OPT_fstack_clash_protection,
                    options::OPT_fno_stack_clash_protection);
}

static void RenderTrivialAutoVarInitOptions(const Driver &D,
                                            const ToolChain &TC,
                                            const ArgList &Args,
                                            ArgStringList &CmdArgs) {
  auto DefaultTrivialAutoVarInit = TC.GetDefaultTrivialAutoVarInit();
  StringRef TrivialAutoVarInit = "";

  for (const Arg *A : Args) {
    switch (A->getOption().getID()) {
    default:
      continue;
    case options::OPT_ftrivial_auto_var_init: {
      A->claim();
      StringRef Val = A->getValue();
      if (Val == "uninitialized" || Val == "zero" || Val == "pattern")
        TrivialAutoVarInit = Val;
      else
        D.Diag(diag::err_drv_unsupported_option_argument)
            << A->getSpelling() << Val;
      break;
    }
    }
  }

  if (TrivialAutoVarInit.empty())
    switch (DefaultTrivialAutoVarInit) {
    case LangOptions::TrivialAutoVarInitKind::Uninitialized:
      break;
    case LangOptions::TrivialAutoVarInitKind::Pattern:
      TrivialAutoVarInit = "pattern";
      break;
    case LangOptions::TrivialAutoVarInitKind::Zero:
      TrivialAutoVarInit = "zero";
      break;
    }

  if (!TrivialAutoVarInit.empty()) {
    CmdArgs.push_back(
        Args.MakeArgString("-ftrivial-auto-var-init=" + TrivialAutoVarInit));
  }

  if (Arg *A =
          Args.getLastArg(options::OPT_ftrivial_auto_var_init_stop_after)) {
    if (!Args.hasArg(options::OPT_ftrivial_auto_var_init) ||
        StringRef(
            Args.getLastArg(options::OPT_ftrivial_auto_var_init)->getValue()) ==
            "uninitialized")
      D.Diag(diag::err_drv_trivial_auto_var_init_stop_after_missing_dependency);
    A->claim();
    StringRef Val = A->getValue();
    if (std::stoi(Val.str()) <= 0)
      D.Diag(diag::err_drv_trivial_auto_var_init_stop_after_invalid_value);
    CmdArgs.push_back(
        Args.MakeArgString("-ftrivial-auto-var-init-stop-after=" + Val));
  }
}

static void RenderOpenCLOptions(const ArgList &Args, ArgStringList &CmdArgs,
                                types::ID InputType) {
  // cl-denorms-are-zero is not forwarded. It is translated into a generic flag
  // for denormal flushing handling based on the target.
  const unsigned ForwardedArguments[] = {
      options::OPT_cl_opt_disable,
      options::OPT_cl_strict_aliasing,
      options::OPT_cl_single_precision_constant,
      options::OPT_cl_finite_math_only,
      options::OPT_cl_kernel_arg_info,
      options::OPT_cl_unsafe_math_optimizations,
      options::OPT_cl_fast_relaxed_math,
      options::OPT_cl_mad_enable,
      options::OPT_cl_no_signed_zeros,
      options::OPT_cl_fp32_correctly_rounded_divide_sqrt,
      options::OPT_cl_uniform_work_group_size
  };

  if (Arg *A = Args.getLastArg(options::OPT_cl_std_EQ)) {
    std::string CLStdStr = std::string("-cl-std=") + A->getValue();
    CmdArgs.push_back(Args.MakeArgString(CLStdStr));
  } else if (Arg *A = Args.getLastArg(options::OPT_cl_ext_EQ)) {
    std::string CLExtStr = std::string("-cl-ext=") + A->getValue();
    CmdArgs.push_back(Args.MakeArgString(CLExtStr));
  }

  for (const auto &Arg : ForwardedArguments)
    if (const auto *A = Args.getLastArg(Arg))
      CmdArgs.push_back(Args.MakeArgString(A->getOption().getPrefixedName()));

  // Only add the default headers if we are compiling OpenCL sources.
  if ((types::isOpenCL(InputType) ||
       (Args.hasArg(options::OPT_cl_std_EQ) && types::isSrcFile(InputType))) &&
      !Args.hasArg(options::OPT_cl_no_stdinc)) {
    CmdArgs.push_back("-finclude-default-header");
    CmdArgs.push_back("-fdeclare-opencl-builtins");
  }
}

static void RenderHLSLOptions(const ArgList &Args, ArgStringList &CmdArgs,
                              types::ID InputType) {
  const unsigned ForwardedArguments[] = {options::OPT_dxil_validator_version,
                                         options::OPT_D,
                                         options::OPT_I,
                                         options::OPT_S,
                                         options::OPT_O,
                                         options::OPT_emit_llvm,
                                         options::OPT_emit_obj,
                                         options::OPT_disable_llvm_passes,
                                         options::OPT_fnative_half_type,
                                         options::OPT_hlsl_entrypoint};
  if (!types::isHLSL(InputType))
    return;
  for (const auto &Arg : ForwardedArguments)
    if (const auto *A = Args.getLastArg(Arg))
      A->renderAsInput(Args, CmdArgs);
  // Add the default headers if dxc_no_stdinc is not set.
  if (!Args.hasArg(options::OPT_dxc_no_stdinc) &&
      !Args.hasArg(options::OPT_nostdinc))
    CmdArgs.push_back("-finclude-default-header");
}

static void RenderARCMigrateToolOptions(const Driver &D, const ArgList &Args,
                                        ArgStringList &CmdArgs) {
  bool ARCMTEnabled = false;
  if (!Args.hasArg(options::OPT_fno_objc_arc, options::OPT_fobjc_arc)) {
    if (const Arg *A = Args.getLastArg(options::OPT_ccc_arcmt_check,
                                       options::OPT_ccc_arcmt_modify,
                                       options::OPT_ccc_arcmt_migrate)) {
      ARCMTEnabled = true;
      switch (A->getOption().getID()) {
      default: llvm_unreachable("missed a case");
      case options::OPT_ccc_arcmt_check:
        CmdArgs.push_back("-arcmt-action=check");
        break;
      case options::OPT_ccc_arcmt_modify:
        CmdArgs.push_back("-arcmt-action=modify");
        break;
      case options::OPT_ccc_arcmt_migrate:
        CmdArgs.push_back("-arcmt-action=migrate");
        CmdArgs.push_back("-mt-migrate-directory");
        CmdArgs.push_back(A->getValue());

        Args.AddLastArg(CmdArgs, options::OPT_arcmt_migrate_report_output);
        Args.AddLastArg(CmdArgs, options::OPT_arcmt_migrate_emit_arc_errors);
        break;
      }
    }
  } else {
    Args.ClaimAllArgs(options::OPT_ccc_arcmt_check);
    Args.ClaimAllArgs(options::OPT_ccc_arcmt_modify);
    Args.ClaimAllArgs(options::OPT_ccc_arcmt_migrate);
  }

  if (const Arg *A = Args.getLastArg(options::OPT_ccc_objcmt_migrate)) {
    if (ARCMTEnabled)
      D.Diag(diag::err_drv_argument_not_allowed_with)
          << A->getAsString(Args) << "-ccc-arcmt-migrate";

    CmdArgs.push_back("-mt-migrate-directory");
    CmdArgs.push_back(A->getValue());

    if (!Args.hasArg(options::OPT_objcmt_migrate_literals,
                     options::OPT_objcmt_migrate_subscripting,
                     options::OPT_objcmt_migrate_property)) {
      // std::nullopt specified, means enable them all.
      CmdArgs.push_back("-objcmt-migrate-literals");
      CmdArgs.push_back("-objcmt-migrate-subscripting");
      CmdArgs.push_back("-objcmt-migrate-property");
    } else {
      Args.AddLastArg(CmdArgs, options::OPT_objcmt_migrate_literals);
      Args.AddLastArg(CmdArgs, options::OPT_objcmt_migrate_subscripting);
      Args.AddLastArg(CmdArgs, options::OPT_objcmt_migrate_property);
    }
  } else {
    Args.AddLastArg(CmdArgs, options::OPT_objcmt_migrate_literals);
    Args.AddLastArg(CmdArgs, options::OPT_objcmt_migrate_subscripting);
    Args.AddLastArg(CmdArgs, options::OPT_objcmt_migrate_property);
    Args.AddLastArg(CmdArgs, options::OPT_objcmt_migrate_all);
    Args.AddLastArg(CmdArgs, options::OPT_objcmt_migrate_readonly_property);
    Args.AddLastArg(CmdArgs, options::OPT_objcmt_migrate_readwrite_property);
    Args.AddLastArg(CmdArgs, options::OPT_objcmt_migrate_property_dot_syntax);
    Args.AddLastArg(CmdArgs, options::OPT_objcmt_migrate_annotation);
    Args.AddLastArg(CmdArgs, options::OPT_objcmt_migrate_instancetype);
    Args.AddLastArg(CmdArgs, options::OPT_objcmt_migrate_nsmacros);
    Args.AddLastArg(CmdArgs, options::OPT_objcmt_migrate_protocol_conformance);
    Args.AddLastArg(CmdArgs, options::OPT_objcmt_atomic_property);
    Args.AddLastArg(CmdArgs, options::OPT_objcmt_returns_innerpointer_property);
    Args.AddLastArg(CmdArgs, options::OPT_objcmt_ns_nonatomic_iosonly);
    Args.AddLastArg(CmdArgs, options::OPT_objcmt_migrate_designated_init);
    Args.AddLastArg(CmdArgs, options::OPT_objcmt_allowlist_dir_path);
  }
}

static void RenderBuiltinOptions(const ToolChain &TC, const llvm::Triple &T,
                                 const ArgList &Args, ArgStringList &CmdArgs) {
  // -fbuiltin is default unless -mkernel is used.
  bool UseBuiltins =
      Args.hasFlag(options::OPT_fbuiltin, options::OPT_fno_builtin,
                   !Args.hasArg(options::OPT_mkernel));
  if (!UseBuiltins)
    CmdArgs.push_back("-fno-builtin");

  // -ffreestanding implies -fno-builtin.
  if (Args.hasArg(options::OPT_ffreestanding))
    UseBuiltins = false;

  // Process the -fno-builtin-* options.
  for (const Arg *A : Args.filtered(options::OPT_fno_builtin_)) {
    A->claim();

    // If -fno-builtin is specified, then there's no need to pass the option to
    // the frontend.
    if (UseBuiltins)
      A->render(Args, CmdArgs);
  }

  // le32-specific flags:
  //  -fno-math-builtin: clang should not convert math builtins to intrinsics
  //                     by default.
  if (TC.getArch() == llvm::Triple::le32)
    CmdArgs.push_back("-fno-math-builtin");
}

bool Driver::getDefaultModuleCachePath(SmallVectorImpl<char> &Result) {
  if (const char *Str = std::getenv("CLANG_MODULE_CACHE_PATH")) {
    Twine Path{Str};
    Path.toVector(Result);
    return Path.getSingleStringRef() != "";
  }
  if (llvm::sys::path::cache_directory(Result)) {
    llvm::sys::path::append(Result, "clang");
    llvm::sys::path::append(Result, "ModuleCache");
    return true;
  }
  return false;
}

static bool RenderModulesOptions(Compilation &C, const Driver &D,
                                 const ArgList &Args, const InputInfo &Input,
                                 const InputInfo &Output, const Arg *Std,
                                 ArgStringList &CmdArgs) {
  bool IsCXX = types::isCXX(Input.getType());
  // FIXME: Find a better way to determine whether the input has standard c++
  // modules support by default.
  bool HaveStdCXXModules =
      IsCXX && Std &&
      (Std->containsValue("c++2a") || Std->containsValue("gnu++2a") ||
       Std->containsValue("c++20") || Std->containsValue("gnu++20") ||
       Std->containsValue("c++2b") || Std->containsValue("gnu++2b") ||
       Std->containsValue("c++23") || Std->containsValue("gnu++23") ||
       Std->containsValue("c++2c") || Std->containsValue("gnu++2c") ||
       Std->containsValue("c++26") || Std->containsValue("gnu++26") ||
       Std->containsValue("c++latest") || Std->containsValue("gnu++latest"));
  bool HaveModules = HaveStdCXXModules;

  // -fmodules enables the use of precompiled modules (off by default).
  // Users can pass -fno-cxx-modules to turn off modules support for
  // C++/Objective-C++ programs.
  bool HaveClangModules = false;
  if (Args.hasFlag(options::OPT_fmodules, options::OPT_fno_modules, false)) {
    bool AllowedInCXX = Args.hasFlag(options::OPT_fcxx_modules,
                                     options::OPT_fno_cxx_modules, true);
    if (AllowedInCXX || !IsCXX) {
      CmdArgs.push_back("-fmodules");
      HaveClangModules = true;
    }
  }

  HaveModules |= HaveClangModules;

  // -fmodule-maps enables implicit reading of module map files. By default,
  // this is enabled if we are using Clang's flavor of precompiled modules.
  if (Args.hasFlag(options::OPT_fimplicit_module_maps,
                   options::OPT_fno_implicit_module_maps, HaveClangModules))
    CmdArgs.push_back("-fimplicit-module-maps");

  // -fmodules-decluse checks that modules used are declared so (off by default)
  Args.addOptInFlag(CmdArgs, options::OPT_fmodules_decluse,
                    options::OPT_fno_modules_decluse);

  // -fmodules-strict-decluse is like -fmodule-decluse, but also checks that
  // all #included headers are part of modules.
  if (Args.hasFlag(options::OPT_fmodules_strict_decluse,
                   options::OPT_fno_modules_strict_decluse, false))
    CmdArgs.push_back("-fmodules-strict-decluse");

  // -fno-implicit-modules turns off implicitly compiling modules on demand.
  bool ImplicitModules = false;
  if (!Args.hasFlag(options::OPT_fimplicit_modules,
                    options::OPT_fno_implicit_modules, HaveClangModules)) {
    if (HaveModules)
      CmdArgs.push_back("-fno-implicit-modules");
  } else if (HaveModules) {
    ImplicitModules = true;
    // -fmodule-cache-path specifies where our implicitly-built module files
    // should be written.
    SmallString<128> Path;
    if (Arg *A = Args.getLastArg(options::OPT_fmodules_cache_path))
      Path = A->getValue();

    bool HasPath = true;
    if (C.isForDiagnostics()) {
      // When generating crash reports, we want to emit the modules along with
      // the reproduction sources, so we ignore any provided module path.
      Path = Output.getFilename();
      llvm::sys::path::replace_extension(Path, ".cache");
      llvm::sys::path::append(Path, "modules");
    } else if (Path.empty()) {
      // No module path was provided: use the default.
      HasPath = Driver::getDefaultModuleCachePath(Path);
    }

    // `HasPath` will only be false if getDefaultModuleCachePath() fails.
    // That being said, that failure is unlikely and not caching is harmless.
    if (HasPath) {
      const char Arg[] = "-fmodules-cache-path=";
      Path.insert(Path.begin(), Arg, Arg + strlen(Arg));
      CmdArgs.push_back(Args.MakeArgString(Path));
    }
  }

  if (HaveModules) {
    if (Args.hasFlag(options::OPT_fprebuilt_implicit_modules,
                     options::OPT_fno_prebuilt_implicit_modules, false))
      CmdArgs.push_back("-fprebuilt-implicit-modules");
    if (Args.hasFlag(options::OPT_fmodules_validate_input_files_content,
                     options::OPT_fno_modules_validate_input_files_content,
                     false))
      CmdArgs.push_back("-fvalidate-ast-input-files-content");
  }

  // -fmodule-name specifies the module that is currently being built (or
  // used for header checking by -fmodule-maps).
  Args.AddLastArg(CmdArgs, options::OPT_fmodule_name_EQ);

  // -fmodule-map-file can be used to specify files containing module
  // definitions.
  Args.AddAllArgs(CmdArgs, options::OPT_fmodule_map_file);

  // -fbuiltin-module-map can be used to load the clang
  // builtin headers modulemap file.
  if (Args.hasArg(options::OPT_fbuiltin_module_map)) {
    SmallString<128> BuiltinModuleMap(D.ResourceDir);
    llvm::sys::path::append(BuiltinModuleMap, "include");
    llvm::sys::path::append(BuiltinModuleMap, "module.modulemap");
    if (llvm::sys::fs::exists(BuiltinModuleMap))
      CmdArgs.push_back(
          Args.MakeArgString("-fmodule-map-file=" + BuiltinModuleMap));
  }

  // The -fmodule-file=<name>=<file> form specifies the mapping of module
  // names to precompiled module files (the module is loaded only if used).
  // The -fmodule-file=<file> form can be used to unconditionally load
  // precompiled module files (whether used or not).
  if (HaveModules || Input.getType() == clang::driver::types::TY_ModuleFile) {
    Args.AddAllArgs(CmdArgs, options::OPT_fmodule_file);

    // -fprebuilt-module-path specifies where to load the prebuilt module files.
    for (const Arg *A : Args.filtered(options::OPT_fprebuilt_module_path)) {
      CmdArgs.push_back(Args.MakeArgString(
          std::string("-fprebuilt-module-path=") + A->getValue()));
      A->claim();
    }
  } else
    Args.ClaimAllArgs(options::OPT_fmodule_file);

  // When building modules and generating crashdumps, we need to dump a module
  // dependency VFS alongside the output.
  if (HaveClangModules && C.isForDiagnostics()) {
    SmallString<128> VFSDir(Output.getFilename());
    llvm::sys::path::replace_extension(VFSDir, ".cache");
    // Add the cache directory as a temp so the crash diagnostics pick it up.
    C.addTempFile(Args.MakeArgString(VFSDir));

    llvm::sys::path::append(VFSDir, "vfs");
    CmdArgs.push_back("-module-dependency-dir");
    CmdArgs.push_back(Args.MakeArgString(VFSDir));
  }

  if (HaveClangModules)
    Args.AddLastArg(CmdArgs, options::OPT_fmodules_user_build_path);

  // Pass through all -fmodules-ignore-macro arguments.
  Args.AddAllArgs(CmdArgs, options::OPT_fmodules_ignore_macro);
  Args.AddLastArg(CmdArgs, options::OPT_fmodules_prune_interval);
  Args.AddLastArg(CmdArgs, options::OPT_fmodules_prune_after);

  if (HaveClangModules) {
    Args.AddLastArg(CmdArgs, options::OPT_fbuild_session_timestamp);

    if (Arg *A = Args.getLastArg(options::OPT_fbuild_session_file)) {
      if (Args.hasArg(options::OPT_fbuild_session_timestamp))
        D.Diag(diag::err_drv_argument_not_allowed_with)
            << A->getAsString(Args) << "-fbuild-session-timestamp";

      llvm::sys::fs::file_status Status;
      if (llvm::sys::fs::status(A->getValue(), Status))
        D.Diag(diag::err_drv_no_such_file) << A->getValue();
      CmdArgs.push_back(Args.MakeArgString(
          "-fbuild-session-timestamp=" +
          Twine((uint64_t)std::chrono::duration_cast<std::chrono::seconds>(
                    Status.getLastModificationTime().time_since_epoch())
                    .count())));
    }

    if (Args.getLastArg(
            options::OPT_fmodules_validate_once_per_build_session)) {
      if (!Args.getLastArg(options::OPT_fbuild_session_timestamp,
                           options::OPT_fbuild_session_file))
        D.Diag(diag::err_drv_modules_validate_once_requires_timestamp);

      Args.AddLastArg(CmdArgs,
                      options::OPT_fmodules_validate_once_per_build_session);
    }

    if (Args.hasFlag(options::OPT_fmodules_validate_system_headers,
                     options::OPT_fno_modules_validate_system_headers,
                     ImplicitModules))
      CmdArgs.push_back("-fmodules-validate-system-headers");

    Args.AddLastArg(CmdArgs,
                    options::OPT_fmodules_disable_diagnostic_validation);
  } else {
    Args.ClaimAllArgs(options::OPT_fbuild_session_timestamp);
    Args.ClaimAllArgs(options::OPT_fbuild_session_file);
    Args.ClaimAllArgs(options::OPT_fmodules_validate_once_per_build_session);
    Args.ClaimAllArgs(options::OPT_fmodules_validate_system_headers);
    Args.ClaimAllArgs(options::OPT_fno_modules_validate_system_headers);
    Args.ClaimAllArgs(options::OPT_fmodules_disable_diagnostic_validation);
  }

  // Claim `-fmodule-output` and `-fmodule-output=` to avoid unused warnings.
  Args.ClaimAllArgs(options::OPT_fmodule_output);
  Args.ClaimAllArgs(options::OPT_fmodule_output_EQ);

  return HaveModules;
}

static void RenderCharacterOptions(const ArgList &Args, const llvm::Triple &T,
                                   ArgStringList &CmdArgs) {
  // -fsigned-char is default.
  if (const Arg *A = Args.getLastArg(options::OPT_fsigned_char,
                                     options::OPT_fno_signed_char,
                                     options::OPT_funsigned_char,
                                     options::OPT_fno_unsigned_char)) {
    if (A->getOption().matches(options::OPT_funsigned_char) ||
        A->getOption().matches(options::OPT_fno_signed_char)) {
      CmdArgs.push_back("-fno-signed-char");
    }
  } else if (!isSignedCharDefault(T)) {
    CmdArgs.push_back("-fno-signed-char");
  }

  // The default depends on the language standard.
  Args.AddLastArg(CmdArgs, options::OPT_fchar8__t, options::OPT_fno_char8__t);

  if (const Arg *A = Args.getLastArg(options::OPT_fshort_wchar,
                                     options::OPT_fno_short_wchar)) {
    if (A->getOption().matches(options::OPT_fshort_wchar)) {
      CmdArgs.push_back("-fwchar-type=short");
      CmdArgs.push_back("-fno-signed-wchar");
    } else {
      bool IsARM = T.isARM() || T.isThumb() || T.isAArch64();
      CmdArgs.push_back("-fwchar-type=int");
      if (T.isOSzOS() ||
          (IsARM && !(T.isOSWindows() || T.isOSNetBSD() || T.isOSOpenBSD())))
        CmdArgs.push_back("-fno-signed-wchar");
      else
        CmdArgs.push_back("-fsigned-wchar");
    }
  } else if (T.isOSzOS())
    CmdArgs.push_back("-fno-signed-wchar");
}

static void RenderObjCOptions(const ToolChain &TC, const Driver &D,
                              const llvm::Triple &T, const ArgList &Args,
                              ObjCRuntime &Runtime, bool InferCovariantReturns,
                              const InputInfo &Input, ArgStringList &CmdArgs) {
  const llvm::Triple::ArchType Arch = TC.getArch();

  // -fobjc-dispatch-method is only relevant with the nonfragile-abi, and legacy
  // is the default. Except for deployment target of 10.5, next runtime is
  // always legacy dispatch and -fno-objc-legacy-dispatch gets ignored silently.
  if (Runtime.isNonFragile()) {
    if (!Args.hasFlag(options::OPT_fobjc_legacy_dispatch,
                      options::OPT_fno_objc_legacy_dispatch,
                      Runtime.isLegacyDispatchDefaultForArch(Arch))) {
      if (TC.UseObjCMixedDispatch())
        CmdArgs.push_back("-fobjc-dispatch-method=mixed");
      else
        CmdArgs.push_back("-fobjc-dispatch-method=non-legacy");
    }
  }

  // When ObjectiveC legacy runtime is in effect on MacOSX, turn on the option
  // to do Array/Dictionary subscripting by default.
  if (Arch == llvm::Triple::x86 && T.isMacOSX() &&
      Runtime.getKind() == ObjCRuntime::FragileMacOSX && Runtime.isNeXTFamily())
    CmdArgs.push_back("-fobjc-subscripting-legacy-runtime");

  // Allow -fno-objc-arr to trump -fobjc-arr/-fobjc-arc.
  // NOTE: This logic is duplicated in ToolChains.cpp.
  if (isObjCAutoRefCount(Args)) {
    TC.CheckObjCARC();

    CmdArgs.push_back("-fobjc-arc");

    // FIXME: It seems like this entire block, and several around it should be
    // wrapped in isObjC, but for now we just use it here as this is where it
    // was being used previously.
    if (types::isCXX(Input.getType()) && types::isObjC(Input.getType())) {
      if (TC.GetCXXStdlibType(Args) == ToolChain::CST_Libcxx)
        CmdArgs.push_back("-fobjc-arc-cxxlib=libc++");
      else
        CmdArgs.push_back("-fobjc-arc-cxxlib=libstdc++");
    }

    // Allow the user to enable full exceptions code emission.
    // We default off for Objective-C, on for Objective-C++.
    if (Args.hasFlag(options::OPT_fobjc_arc_exceptions,
                     options::OPT_fno_objc_arc_exceptions,
                     /*Default=*/types::isCXX(Input.getType())))
      CmdArgs.push_back("-fobjc-arc-exceptions");
  }

  // Silence warning for full exception code emission options when explicitly
  // set to use no ARC.
  if (Args.hasArg(options::OPT_fno_objc_arc)) {
    Args.ClaimAllArgs(options::OPT_fobjc_arc_exceptions);
    Args.ClaimAllArgs(options::OPT_fno_objc_arc_exceptions);
  }

  // Allow the user to control whether messages can be converted to runtime
  // functions.
  if (types::isObjC(Input.getType())) {
    auto *Arg = Args.getLastArg(
        options::OPT_fobjc_convert_messages_to_runtime_calls,
        options::OPT_fno_objc_convert_messages_to_runtime_calls);
    if (Arg &&
        Arg->getOption().matches(
            options::OPT_fno_objc_convert_messages_to_runtime_calls))
      CmdArgs.push_back("-fno-objc-convert-messages-to-runtime-calls");
  }

  // -fobjc-infer-related-result-type is the default, except in the Objective-C
  // rewriter.
  if (InferCovariantReturns)
    CmdArgs.push_back("-fno-objc-infer-related-result-type");

  // Pass down -fobjc-weak or -fno-objc-weak if present.
  if (types::isObjC(Input.getType())) {
    auto WeakArg =
        Args.getLastArg(options::OPT_fobjc_weak, options::OPT_fno_objc_weak);
    if (!WeakArg) {
      // nothing to do
    } else if (!Runtime.allowsWeak()) {
      if (WeakArg->getOption().matches(options::OPT_fobjc_weak))
        D.Diag(diag::err_objc_weak_unsupported);
    } else {
      WeakArg->render(Args, CmdArgs);
    }
  }

  if (Args.hasArg(options::OPT_fobjc_disable_direct_methods_for_testing))
    CmdArgs.push_back("-fobjc-disable-direct-methods-for-testing");
}

static void RenderDiagnosticsOptions(const Driver &D, const ArgList &Args,
                                     ArgStringList &CmdArgs) {
  bool CaretDefault = true;
  bool ColumnDefault = true;

  if (const Arg *A = Args.getLastArg(options::OPT__SLASH_diagnostics_classic,
                                     options::OPT__SLASH_diagnostics_column,
                                     options::OPT__SLASH_diagnostics_caret)) {
    switch (A->getOption().getID()) {
    case options::OPT__SLASH_diagnostics_caret:
      CaretDefault = true;
      ColumnDefault = true;
      break;
    case options::OPT__SLASH_diagnostics_column:
      CaretDefault = false;
      ColumnDefault = true;
      break;
    case options::OPT__SLASH_diagnostics_classic:
      CaretDefault = false;
      ColumnDefault = false;
      break;
    }
  }

  // -fcaret-diagnostics is default.
  if (!Args.hasFlag(options::OPT_fcaret_diagnostics,
                    options::OPT_fno_caret_diagnostics, CaretDefault))
    CmdArgs.push_back("-fno-caret-diagnostics");

  Args.addOptOutFlag(CmdArgs, options::OPT_fdiagnostics_fixit_info,
                     options::OPT_fno_diagnostics_fixit_info);
  Args.addOptOutFlag(CmdArgs, options::OPT_fdiagnostics_show_option,
                     options::OPT_fno_diagnostics_show_option);

  if (const Arg *A =
          Args.getLastArg(options::OPT_fdiagnostics_show_category_EQ)) {
    CmdArgs.push_back("-fdiagnostics-show-category");
    CmdArgs.push_back(A->getValue());
  }

  Args.addOptInFlag(CmdArgs, options::OPT_fdiagnostics_show_hotness,
                    options::OPT_fno_diagnostics_show_hotness);

  if (const Arg *A =
          Args.getLastArg(options::OPT_fdiagnostics_hotness_threshold_EQ)) {
    std::string Opt =
        std::string("-fdiagnostics-hotness-threshold=") + A->getValue();
    CmdArgs.push_back(Args.MakeArgString(Opt));
  }

  if (const Arg *A =
          Args.getLastArg(options::OPT_fdiagnostics_misexpect_tolerance_EQ)) {
    std::string Opt =
        std::string("-fdiagnostics-misexpect-tolerance=") + A->getValue();
    CmdArgs.push_back(Args.MakeArgString(Opt));
  }

  if (const Arg *A = Args.getLastArg(options::OPT_fdiagnostics_format_EQ)) {
    CmdArgs.push_back("-fdiagnostics-format");
    CmdArgs.push_back(A->getValue());
    if (StringRef(A->getValue()) == "sarif" ||
        StringRef(A->getValue()) == "SARIF")
      D.Diag(diag::warn_drv_sarif_format_unstable);
  }

  if (const Arg *A = Args.getLastArg(
          options::OPT_fdiagnostics_show_note_include_stack,
          options::OPT_fno_diagnostics_show_note_include_stack)) {
    const Option &O = A->getOption();
    if (O.matches(options::OPT_fdiagnostics_show_note_include_stack))
      CmdArgs.push_back("-fdiagnostics-show-note-include-stack");
    else
      CmdArgs.push_back("-fno-diagnostics-show-note-include-stack");
  }

  // Color diagnostics are parsed by the driver directly from argv and later
  // re-parsed to construct this job; claim any possible color diagnostic here
  // to avoid warn_drv_unused_argument and diagnose bad
  // OPT_fdiagnostics_color_EQ values.
  Args.getLastArg(options::OPT_fcolor_diagnostics,
                  options::OPT_fno_color_diagnostics);
  if (const Arg *A = Args.getLastArg(options::OPT_fdiagnostics_color_EQ)) {
    StringRef Value(A->getValue());
    if (Value != "always" && Value != "never" && Value != "auto")
      D.Diag(diag::err_drv_invalid_argument_to_option)
          << Value << A->getOption().getName();
  }

  if (D.getDiags().getDiagnosticOptions().ShowColors)
    CmdArgs.push_back("-fcolor-diagnostics");

  if (Args.hasArg(options::OPT_fansi_escape_codes))
    CmdArgs.push_back("-fansi-escape-codes");

  Args.addOptOutFlag(CmdArgs, options::OPT_fshow_source_location,
                     options::OPT_fno_show_source_location);

  Args.addOptOutFlag(CmdArgs, options::OPT_fdiagnostics_show_line_numbers,
                     options::OPT_fno_diagnostics_show_line_numbers);

  if (Args.hasArg(options::OPT_fdiagnostics_absolute_paths))
    CmdArgs.push_back("-fdiagnostics-absolute-paths");

  if (!Args.hasFlag(options::OPT_fshow_column, options::OPT_fno_show_column,
                    ColumnDefault))
    CmdArgs.push_back("-fno-show-column");

  Args.addOptOutFlag(CmdArgs, options::OPT_fspell_checking,
                     options::OPT_fno_spell_checking);
}

DwarfFissionKind tools::getDebugFissionKind(const Driver &D,
                                            const ArgList &Args, Arg *&Arg) {
  Arg = Args.getLastArg(options::OPT_gsplit_dwarf, options::OPT_gsplit_dwarf_EQ,
                        options::OPT_gno_split_dwarf);
  if (!Arg || Arg->getOption().matches(options::OPT_gno_split_dwarf))
    return DwarfFissionKind::None;

  if (Arg->getOption().matches(options::OPT_gsplit_dwarf))
    return DwarfFissionKind::Split;

  StringRef Value = Arg->getValue();
  if (Value == "split")
    return DwarfFissionKind::Split;
  if (Value == "single")
    return DwarfFissionKind::Single;

  D.Diag(diag::err_drv_unsupported_option_argument)
      << Arg->getSpelling() << Arg->getValue();
  return DwarfFissionKind::None;
}

static void renderDwarfFormat(const Driver &D, const llvm::Triple &T,
                              const ArgList &Args, ArgStringList &CmdArgs,
                              unsigned DwarfVersion) {
  auto *DwarfFormatArg =
      Args.getLastArg(options::OPT_gdwarf64, options::OPT_gdwarf32);
  if (!DwarfFormatArg)
    return;

  if (DwarfFormatArg->getOption().matches(options::OPT_gdwarf64)) {
    if (DwarfVersion < 3)
      D.Diag(diag::err_drv_argument_only_allowed_with)
          << DwarfFormatArg->getAsString(Args) << "DWARFv3 or greater";
    else if (!T.isArch64Bit())
      D.Diag(diag::err_drv_argument_only_allowed_with)
          << DwarfFormatArg->getAsString(Args) << "64 bit architecture";
    else if (!T.isOSBinFormatELF())
      D.Diag(diag::err_drv_argument_only_allowed_with)
          << DwarfFormatArg->getAsString(Args) << "ELF platforms";
  }

  DwarfFormatArg->render(Args, CmdArgs);
}

static void
renderDebugOptions(const ToolChain &TC, const Driver &D, const llvm::Triple &T,
                   const ArgList &Args, bool IRInput, ArgStringList &CmdArgs,
                   const InputInfo &Output,
                   llvm::codegenoptions::DebugInfoKind &DebugInfoKind,
                   DwarfFissionKind &DwarfFission) {
  if (Args.hasFlag(options::OPT_fdebug_info_for_profiling,
                   options::OPT_fno_debug_info_for_profiling, false) &&
      checkDebugInfoOption(
          Args.getLastArg(options::OPT_fdebug_info_for_profiling), Args, D, TC))
    CmdArgs.push_back("-fdebug-info-for-profiling");

  // The 'g' groups options involve a somewhat intricate sequence of decisions
  // about what to pass from the driver to the frontend, but by the time they
  // reach cc1 they've been factored into three well-defined orthogonal choices:
  //  * what level of debug info to generate
  //  * what dwarf version to write
  //  * what debugger tuning to use
  // This avoids having to monkey around further in cc1 other than to disable
  // codeview if not running in a Windows environment. Perhaps even that
  // decision should be made in the driver as well though.
  llvm::DebuggerKind DebuggerTuning = TC.getDefaultDebuggerTuning();

  bool SplitDWARFInlining =
      Args.hasFlag(options::OPT_fsplit_dwarf_inlining,
                   options::OPT_fno_split_dwarf_inlining, false);

  // Normally -gsplit-dwarf is only useful with -gN. For IR input, Clang does
  // object file generation and no IR generation, -gN should not be needed. So
  // allow -gsplit-dwarf with either -gN or IR input.
  if (IRInput || Args.hasArg(options::OPT_g_Group)) {
    Arg *SplitDWARFArg;
    DwarfFission = getDebugFissionKind(D, Args, SplitDWARFArg);
    if (DwarfFission != DwarfFissionKind::None &&
        !checkDebugInfoOption(SplitDWARFArg, Args, D, TC)) {
      DwarfFission = DwarfFissionKind::None;
      SplitDWARFInlining = false;
    }
  }
  if (const Arg *A = Args.getLastArg(options::OPT_g_Group)) {
    DebugInfoKind = llvm::codegenoptions::DebugInfoConstructor;

    // If the last option explicitly specified a debug-info level, use it.
    if (checkDebugInfoOption(A, Args, D, TC) &&
        A->getOption().matches(options::OPT_gN_Group)) {
      DebugInfoKind = debugLevelToInfoKind(*A);
      // For -g0 or -gline-tables-only, drop -gsplit-dwarf. This gets a bit more
      // complicated if you've disabled inline info in the skeleton CUs
      // (SplitDWARFInlining) - then there's value in composing split-dwarf and
      // line-tables-only, so let those compose naturally in that case.
      if (DebugInfoKind == llvm::codegenoptions::NoDebugInfo ||
          DebugInfoKind == llvm::codegenoptions::DebugDirectivesOnly ||
          (DebugInfoKind == llvm::codegenoptions::DebugLineTablesOnly &&
           SplitDWARFInlining))
        DwarfFission = DwarfFissionKind::None;
    }
  }

  // If a debugger tuning argument appeared, remember it.
  bool HasDebuggerTuning = false;
  if (const Arg *A =
          Args.getLastArg(options::OPT_gTune_Group, options::OPT_ggdbN_Group)) {
    HasDebuggerTuning = true;
    if (checkDebugInfoOption(A, Args, D, TC)) {
      if (A->getOption().matches(options::OPT_glldb))
        DebuggerTuning = llvm::DebuggerKind::LLDB;
      else if (A->getOption().matches(options::OPT_gsce))
        DebuggerTuning = llvm::DebuggerKind::SCE;
      else if (A->getOption().matches(options::OPT_gdbx))
        DebuggerTuning = llvm::DebuggerKind::DBX;
      else
        DebuggerTuning = llvm::DebuggerKind::GDB;
    }
  }

  // If a -gdwarf argument appeared, remember it.
  bool EmitDwarf = false;
  if (const Arg *A = getDwarfNArg(Args))
    EmitDwarf = checkDebugInfoOption(A, Args, D, TC);

  bool EmitCodeView = false;
  if (const Arg *A = Args.getLastArg(options::OPT_gcodeview))
    EmitCodeView = checkDebugInfoOption(A, Args, D, TC);

  // If the user asked for debug info but did not explicitly specify -gcodeview
  // or -gdwarf, ask the toolchain for the default format.
  if (!EmitCodeView && !EmitDwarf &&
      DebugInfoKind != llvm::codegenoptions::NoDebugInfo) {
    switch (TC.getDefaultDebugFormat()) {
    case llvm::codegenoptions::DIF_CodeView:
      EmitCodeView = true;
      break;
    case llvm::codegenoptions::DIF_DWARF:
      EmitDwarf = true;
      break;
    }
  }

  unsigned RequestedDWARFVersion = 0; // DWARF version requested by the user
  unsigned EffectiveDWARFVersion = 0; // DWARF version TC can generate. It may
                                      // be lower than what the user wanted.
  if (EmitDwarf) {
    RequestedDWARFVersion = getDwarfVersion(TC, Args);
    // Clamp effective DWARF version to the max supported by the toolchain.
    EffectiveDWARFVersion =
        std::min(RequestedDWARFVersion, TC.getMaxDwarfVersion());
  } else {
    Args.ClaimAllArgs(options::OPT_fdebug_default_version);
  }

  // -gline-directives-only supported only for the DWARF debug info.
  if (RequestedDWARFVersion == 0 &&
      DebugInfoKind == llvm::codegenoptions::DebugDirectivesOnly)
    DebugInfoKind = llvm::codegenoptions::NoDebugInfo;

  // strict DWARF is set to false by default. But for DBX, we need it to be set
  // as true by default.
  if (const Arg *A = Args.getLastArg(options::OPT_gstrict_dwarf))
    (void)checkDebugInfoOption(A, Args, D, TC);
  if (Args.hasFlag(options::OPT_gstrict_dwarf, options::OPT_gno_strict_dwarf,
                   DebuggerTuning == llvm::DebuggerKind::DBX))
    CmdArgs.push_back("-gstrict-dwarf");

  // And we handle flag -grecord-gcc-switches later with DWARFDebugFlags.
  Args.ClaimAllArgs(options::OPT_g_flags_Group);

  // Column info is included by default for everything except SCE and
  // CodeView. Clang doesn't track end columns, just starting columns, which,
  // in theory, is fine for CodeView (and PDB).  In practice, however, the
  // Microsoft debuggers don't handle missing end columns well, and the AIX
  // debugger DBX also doesn't handle the columns well, so it's better not to
  // include any column info.
  if (const Arg *A = Args.getLastArg(options::OPT_gcolumn_info))
    (void)checkDebugInfoOption(A, Args, D, TC);
  if (!Args.hasFlag(options::OPT_gcolumn_info, options::OPT_gno_column_info,
                    !EmitCodeView &&
                        (DebuggerTuning != llvm::DebuggerKind::SCE &&
                         DebuggerTuning != llvm::DebuggerKind::DBX)))
    CmdArgs.push_back("-gno-column-info");

  // FIXME: Move backend command line options to the module.
  if (Args.hasFlag(options::OPT_gmodules, options::OPT_gno_modules, false)) {
    // If -gline-tables-only or -gline-directives-only is the last option it
    // wins.
    if (checkDebugInfoOption(Args.getLastArg(options::OPT_gmodules), Args, D,
                             TC)) {
      if (DebugInfoKind != llvm::codegenoptions::DebugLineTablesOnly &&
          DebugInfoKind != llvm::codegenoptions::DebugDirectivesOnly) {
        DebugInfoKind = llvm::codegenoptions::DebugInfoConstructor;
        CmdArgs.push_back("-dwarf-ext-refs");
        CmdArgs.push_back("-fmodule-format=obj");
      }
    }
  }

  if (T.isOSBinFormatELF() && SplitDWARFInlining)
    CmdArgs.push_back("-fsplit-dwarf-inlining");

  // After we've dealt with all combinations of things that could
  // make DebugInfoKind be other than std::nullopt or DebugLineTablesOnly,
  // figure out if we need to "upgrade" it to standalone debug info.
  // We parse these two '-f' options whether or not they will be used,
  // to claim them even if you wrote "-fstandalone-debug -gline-tables-only"
  bool NeedFullDebug = Args.hasFlag(
      options::OPT_fstandalone_debug, options::OPT_fno_standalone_debug,
      DebuggerTuning == llvm::DebuggerKind::LLDB ||
          TC.GetDefaultStandaloneDebug());
  if (const Arg *A = Args.getLastArg(options::OPT_fstandalone_debug))
    (void)checkDebugInfoOption(A, Args, D, TC);

  if (DebugInfoKind == llvm::codegenoptions::LimitedDebugInfo ||
      DebugInfoKind == llvm::codegenoptions::DebugInfoConstructor) {
    if (Args.hasFlag(options::OPT_fno_eliminate_unused_debug_types,
                     options::OPT_feliminate_unused_debug_types, false))
      DebugInfoKind = llvm::codegenoptions::UnusedTypeInfo;
    else if (NeedFullDebug)
      DebugInfoKind = llvm::codegenoptions::FullDebugInfo;
  }

  if (Args.hasFlag(options::OPT_gembed_source, options::OPT_gno_embed_source,
                   false)) {
    // Source embedding is a vendor extension to DWARF v5. By now we have
    // checked if a DWARF version was stated explicitly, and have otherwise
    // fallen back to the target default, so if this is still not at least 5
    // we emit an error.
    const Arg *A = Args.getLastArg(options::OPT_gembed_source);
    if (RequestedDWARFVersion < 5)
      D.Diag(diag::err_drv_argument_only_allowed_with)
          << A->getAsString(Args) << "-gdwarf-5";
    else if (EffectiveDWARFVersion < 5)
      // The toolchain has reduced allowed dwarf version, so we can't enable
      // -gembed-source.
      D.Diag(diag::warn_drv_dwarf_version_limited_by_target)
          << A->getAsString(Args) << TC.getTripleString() << 5
          << EffectiveDWARFVersion;
    else if (checkDebugInfoOption(A, Args, D, TC))
      CmdArgs.push_back("-gembed-source");
  }

  if (EmitCodeView) {
    CmdArgs.push_back("-gcodeview");

    Args.addOptInFlag(CmdArgs, options::OPT_gcodeview_ghash,
                      options::OPT_gno_codeview_ghash);

    Args.addOptOutFlag(CmdArgs, options::OPT_gcodeview_command_line,
                       options::OPT_gno_codeview_command_line);
  }

  Args.addOptOutFlag(CmdArgs, options::OPT_ginline_line_tables,
                     options::OPT_gno_inline_line_tables);

  // When emitting remarks, we need at least debug lines in the output.
  if (willEmitRemarks(Args) &&
      DebugInfoKind <= llvm::codegenoptions::DebugDirectivesOnly)
    DebugInfoKind = llvm::codegenoptions::DebugLineTablesOnly;

  // Adjust the debug info kind for the given toolchain.
  TC.adjustDebugInfoKind(DebugInfoKind, Args);

  // On AIX, the debugger tuning option can be omitted if it is not explicitly
  // set.
  RenderDebugEnablingArgs(Args, CmdArgs, DebugInfoKind, EffectiveDWARFVersion,
                          T.isOSAIX() && !HasDebuggerTuning
                              ? llvm::DebuggerKind::Default
                              : DebuggerTuning);

  // -fdebug-macro turns on macro debug info generation.
  if (Args.hasFlag(options::OPT_fdebug_macro, options::OPT_fno_debug_macro,
                   false))
    if (checkDebugInfoOption(Args.getLastArg(options::OPT_fdebug_macro), Args,
                             D, TC))
      CmdArgs.push_back("-debug-info-macro");

  // -ggnu-pubnames turns on gnu style pubnames in the backend.
  const auto *PubnamesArg =
      Args.getLastArg(options::OPT_ggnu_pubnames, options::OPT_gno_gnu_pubnames,
                      options::OPT_gpubnames, options::OPT_gno_pubnames);
  if (DwarfFission != DwarfFissionKind::None ||
      (PubnamesArg && checkDebugInfoOption(PubnamesArg, Args, D, TC)))
    if (!PubnamesArg ||
        (!PubnamesArg->getOption().matches(options::OPT_gno_gnu_pubnames) &&
         !PubnamesArg->getOption().matches(options::OPT_gno_pubnames)))
      CmdArgs.push_back(PubnamesArg && PubnamesArg->getOption().matches(
                                           options::OPT_gpubnames)
                            ? "-gpubnames"
                            : "-ggnu-pubnames");
  const auto *SimpleTemplateNamesArg =
      Args.getLastArg(options::OPT_gsimple_template_names,
                      options::OPT_gno_simple_template_names);
  bool ForwardTemplateParams = DebuggerTuning == llvm::DebuggerKind::SCE;
  if (SimpleTemplateNamesArg &&
      checkDebugInfoOption(SimpleTemplateNamesArg, Args, D, TC)) {
    const auto &Opt = SimpleTemplateNamesArg->getOption();
    if (Opt.matches(options::OPT_gsimple_template_names)) {
      ForwardTemplateParams = true;
      CmdArgs.push_back("-gsimple-template-names=simple");
    }
  }

  if (const Arg *A = Args.getLastArg(options::OPT_gsrc_hash_EQ)) {
    StringRef v = A->getValue();
    CmdArgs.push_back(Args.MakeArgString("-gsrc-hash=" + v));
  }

  Args.addOptInFlag(CmdArgs, options::OPT_fdebug_ranges_base_address,
                    options::OPT_fno_debug_ranges_base_address);

  // -gdwarf-aranges turns on the emission of the aranges section in the
  // backend.
  // Always enabled for SCE tuning.
  bool NeedAranges = DebuggerTuning == llvm::DebuggerKind::SCE;
  if (const Arg *A = Args.getLastArg(options::OPT_gdwarf_aranges))
    NeedAranges = checkDebugInfoOption(A, Args, D, TC) || NeedAranges;
  if (NeedAranges) {
    CmdArgs.push_back("-mllvm");
    CmdArgs.push_back("-generate-arange-section");
  }

  Args.addOptInFlag(CmdArgs, options::OPT_fforce_dwarf_frame,
                    options::OPT_fno_force_dwarf_frame);

  if (Args.hasFlag(options::OPT_fdebug_types_section,
                   options::OPT_fno_debug_types_section, false)) {
    if (!(T.isOSBinFormatELF() || T.isOSBinFormatWasm())) {
      D.Diag(diag::err_drv_unsupported_opt_for_target)
          << Args.getLastArg(options::OPT_fdebug_types_section)
                 ->getAsString(Args)
          << T.getTriple();
    } else if (checkDebugInfoOption(
                   Args.getLastArg(options::OPT_fdebug_types_section), Args, D,
                   TC)) {
      CmdArgs.push_back("-mllvm");
      CmdArgs.push_back("-generate-type-units");
    }
  }

  // To avoid join/split of directory+filename, the integrated assembler prefers
  // the directory form of .file on all DWARF versions. GNU as doesn't allow the
  // form before DWARF v5.
  if (!Args.hasFlag(options::OPT_fdwarf_directory_asm,
                    options::OPT_fno_dwarf_directory_asm,
                    TC.useIntegratedAs() || EffectiveDWARFVersion >= 5))
    CmdArgs.push_back("-fno-dwarf-directory-asm");

  // Decide how to render forward declarations of template instantiations.
  // SCE wants full descriptions, others just get them in the name.
  if (ForwardTemplateParams)
    CmdArgs.push_back("-debug-forward-template-params");

  // Do we need to explicitly import anonymous namespaces into the parent
  // scope?
  if (DebuggerTuning == llvm::DebuggerKind::SCE)
    CmdArgs.push_back("-dwarf-explicit-import");

  renderDwarfFormat(D, T, Args, CmdArgs, EffectiveDWARFVersion);
  RenderDebugInfoCompressionArgs(Args, CmdArgs, D, TC);

  // This controls whether or not we perform JustMyCode instrumentation.
  if (Args.hasFlag(options::OPT_fjmc, options::OPT_fno_jmc, false)) {
    if (TC.getTriple().isOSBinFormatELF() || D.IsCLMode()) {
      if (DebugInfoKind >= llvm::codegenoptions::DebugInfoConstructor)
        CmdArgs.push_back("-fjmc");
      else if (D.IsCLMode())
        D.Diag(clang::diag::warn_drv_jmc_requires_debuginfo) << "/JMC"
                                                             << "'/Zi', '/Z7'";
      else
        D.Diag(clang::diag::warn_drv_jmc_requires_debuginfo) << "-fjmc"
                                                             << "-g";
    } else {
      D.Diag(clang::diag::warn_drv_fjmc_for_elf_only);
    }
  }

  // Add in -fdebug-compilation-dir if necessary.
  const char *DebugCompilationDir =
      addDebugCompDirArg(Args, CmdArgs, D.getVFS());

  addDebugPrefixMapArg(D, TC, Args, CmdArgs);

  // Add the output path to the object file for CodeView debug infos.
  if (EmitCodeView && Output.isFilename())
    addDebugObjectName(Args, CmdArgs, DebugCompilationDir,
                       Output.getFilename());
}

/// Check whether the given input tree contains any wrapper actions
static bool ContainsWrapperAction(const Action *A) {
  if (isa<OffloadWrapperJobAction>(A))
    return true;
  for (const auto &AI : A->inputs())
    if (ContainsWrapperAction(AI))
      return true;

  return false;
}

// Put together an external compiler compilation call which is used instead
// of the clang invocation for the host compile of an offload compilation.
// Enabling command line:  clang++ -fsycl -fsycl-host-compiler=<HostExe>
//                         <ClangOpts> -fsycl-host-compiler-options=<HostOpts>
// Any <ClangOpts> used which are phase limiting (preprocessing, assembly,
// object generation) are specifically handled here by specifying the
// equivalent phase limiting option(s).
// It is expected that any user <HostOpts> options passed will be placed
// after any implied options set here.  This will have overriding behaviors
// for any options which are considered to be evaluated from left to right.
// Specifying any <HostOpts> option which conficts any of the implied options
// will result in undefined behavior.  Potential conflicting options:
//  * Output specification options (-o, -Fo, -Fa, etc)
//  * Phase limiting options (-E, -c, -P, etc)
void Clang::ConstructHostCompilerJob(Compilation &C, const JobAction &JA,
                                     const InputInfo &Output,
                                     const InputInfoList &Inputs,
                                     const llvm::opt::ArgList &TCArgs) const {

  // The Host compilation step that occurs here is constructed based on the
  // input from the user.  This consists of the compiler to call and the
  // options that will be used during the compilation.
  ArgStringList HostCompileArgs;
  const InputInfo &InputFile = Inputs.front();
  const ToolChain &TC = getToolChain();

  // Input file.
  HostCompileArgs.push_back(InputFile.getFilename());

  // When performing the host compilation, we are expecting to only be
  // creating intermediate files, namely preprocessor output, assembly or
  // object files.
  // We are making assumptions in regards to what options are used to
  // generate these intermediate files.
  //                gcc/g++/clang/clang++/default | cl
  //  Object:                   -c                | -c
  //  Preprocessed:             -E                | -P -Fi<file>
  //  Assembly:                 -S                | -c -Fa<file>
  //  Header Input:        -include <file>        | -FI <file>
  //
  // The options used are determined by the compiler name and target triple.
  Arg *HostCompilerDefArg =
      TCArgs.getLastArg(options::OPT_fsycl_host_compiler_EQ);
  assert(HostCompilerDefArg && "Expected host compiler designation.");

  bool OutputAdded = false;
  StringRef CompilerName =
      llvm::sys::path::stem(HostCompilerDefArg->getValue());
  if (CompilerName.empty())
    TC.getDriver().Diag(diag::err_drv_missing_arg_mtp)
        << HostCompilerDefArg->getAsString(TCArgs);
  // FIXME: Consider requiring user input to specify a compatibility class
  // to determine the type of host compiler being used.
  SmallVector<StringRef, 4> MSVCCompilers = {"cl", "clang-cl", "icl"};
  bool IsMSVCHostCompiler =
      std::find(MSVCCompilers.begin(), MSVCCompilers.end(), CompilerName) !=
      MSVCCompilers.end();

  auto addMSVCOutputFile = [&](StringRef Opt) {
    SmallString<128> OutOpt(Opt);
    OutOpt += Output.getFilename();
    HostCompileArgs.push_back(TCArgs.MakeArgString(OutOpt));
    OutputAdded = true;
  };
  // By default: pass /Zc:__cplusplus if we see a MSVC compiler.
  // Users can disable this through
  // -fsycl-host-compiler-options=/Zc:__cplusplus-
  // It overrides the default option.
  if (IsMSVCHostCompiler)
    HostCompileArgs.push_back("/Zc:__cplusplus");

  // FIXME: Reuse existing toolchains which are already supported to put
  // together the options.
  // FIXME: For any potential obscure host compilers that do not use the
  // 'standard' set of options, we should provide a user interface that allows
  // users to override the implied options.
  if (isa<PreprocessJobAction>(JA)) {
    if (IsMSVCHostCompiler) {
      // Check the output file, if it is 'stdout' we want to use -E.
      if (StringRef(Output.getFilename()).equals("-")) {
        HostCompileArgs.push_back("-E");
        OutputAdded = true;
      } else {
        HostCompileArgs.push_back("-P");
        addMSVCOutputFile("-Fi");
      }
    } else
      HostCompileArgs.push_back("-E");
  } else if (isa<AssembleJobAction>(JA)) {
    HostCompileArgs.push_back("-c");
    if (IsMSVCHostCompiler)
      addMSVCOutputFile("-Fo");
  } else {
    assert((isa<CompileJobAction, BackendJobAction>(JA)) &&
           "Invalid action for external host compilation tool.");
    if (JA.getType() == types::TY_PP_Asm) {
      if (IsMSVCHostCompiler) {
        HostCompileArgs.push_back("-c");
        addMSVCOutputFile("-Fa");
        // The MSVC Compiler does not have a way to just create the assembly
        // file so we create the assembly file and object file, and redirect
        // the object file to a temporary.
        std::string ObjTmpName = C.getDriver().GetTemporaryPath("host", "obj");
        StringRef WrapperFileName =
            C.addTempFile(C.getArgs().MakeArgString(ObjTmpName));
        SmallString<128> ObjOutOpt("-Fo");
        ObjOutOpt += WrapperFileName;
        HostCompileArgs.push_back(C.getArgs().MakeArgString(ObjOutOpt));
      } else
        HostCompileArgs.push_back("-S");
    } else {
      TC.getDriver().Diag(diag::err_drv_output_type_with_host_compiler);
    }
  }

  // Add the integration header.
  StringRef Header =
      TC.getDriver().getIntegrationHeader(InputFile.getBaseInput());
  if (types::getPreprocessedType(InputFile.getType()) != types::TY_INVALID &&
      !Header.empty()) {
    HostCompileArgs.push_back(IsMSVCHostCompiler ? "-FI" : "-include");
    HostCompileArgs.push_back(TCArgs.MakeArgString(Header));
  }

  // Add directory in which the original source file resides, as there could
  // be headers that need to be picked up from there.
  SmallString<128> SourcePath(InputFile.getBaseInput());
  llvm::sys::path::remove_filename(SourcePath);
  if (!SourcePath.empty()) {
    HostCompileArgs.push_back(IsMSVCHostCompiler ? "-I" : "-iquote");
    HostCompileArgs.push_back(TCArgs.MakeArgString(SourcePath));
  } else if (llvm::ErrorOr<std::string> CWD =
                 TC.getDriver().getVFS().getCurrentWorkingDirectory()) {
    HostCompileArgs.push_back(IsMSVCHostCompiler ? "-I" : "-iquote");
    HostCompileArgs.push_back(TCArgs.MakeArgString(*CWD));
  }

  // Add default header search directories.
  SmallString<128> BaseDir(C.getDriver().Dir);
  llvm::sys::path::append(BaseDir, "..", "include");
  SmallString<128> SYCLDir(BaseDir);
  llvm::sys::path::append(SYCLDir, "sycl");
  HostCompileArgs.push_back("-I");
  HostCompileArgs.push_back(TCArgs.MakeArgString(SYCLDir));
  HostCompileArgs.push_back("-I");
  HostCompileArgs.push_back(TCArgs.MakeArgString(BaseDir));

  if (!OutputAdded) {
    // Add output file to the command line.  This is assumed to be prefaced
    // with the '-o' option that is used to designate the output file.
    HostCompileArgs.push_back("-o");
    HostCompileArgs.push_back(Output.getFilename());
  }

  SmallString<128> ExecPath;
  if (HostCompilerDefArg) {
    ExecPath = HostCompilerDefArg->getValue();
    if (!ExecPath.empty() && ExecPath == llvm::sys::path::stem(ExecPath))
      ExecPath = TC.GetProgramPath(ExecPath.c_str());
  }

  // Add any user-specified arguments.
  if (Arg *HostCompilerOptsArg =
          TCArgs.getLastArg(options::OPT_fsycl_host_compiler_options_EQ)) {
    SmallVector<const char *, 8> TargetArgs;
    llvm::BumpPtrAllocator BPA;
    llvm::StringSaver S(BPA);
    // Tokenize the string.
    llvm::cl::TokenizeGNUCommandLine(HostCompilerOptsArg->getValue(), S,
                                     TargetArgs);
    llvm::transform(TargetArgs, std::back_inserter(HostCompileArgs),
                    [&TCArgs](StringRef A) { return TCArgs.MakeArgString(A); });
  }
  const Tool *T = TC.SelectTool(JA);
  auto Cmd = std::make_unique<Command>(JA, *T, ResponseFileSupport::None(),
                                       TCArgs.MakeArgString(ExecPath),
                                       HostCompileArgs, std::nullopt);

  C.addCommand(std::move(Cmd));
}

static void ProcessVSRuntimeLibrary(const ArgList &Args,
                                    ArgStringList &CmdArgs,
                                    const ToolChain &TC) {
  unsigned RTOptionID = options::OPT__SLASH_MT;

  bool isSPIR = TC.getTriple().isSPIR();
  bool isSYCL = Args.hasArg(options::OPT_fsycl);
  // For SYCL Windows, /MD is the default.
  if (isSYCL)
    RTOptionID = options::OPT__SLASH_MD;

  if (Args.hasArg(options::OPT__SLASH_LDd))
    // The /LDd option implies /MTd (/MDd for SYCL). The dependent lib part
    // can be overridden, but defining _DEBUG is sticky.
    RTOptionID = isSYCL ? options::OPT__SLASH_MDd : options::OPT__SLASH_MTd;

  Arg *SetArg = nullptr;
  if (Arg *A = Args.getLastArg(options::OPT__SLASH_M_Group)) {
    RTOptionID = A->getOption().getID();
    SetArg = A;
  }

  if (Arg *A = Args.getLastArg(options::OPT_fms_runtime_lib_EQ)) {
    RTOptionID = llvm::StringSwitch<unsigned>(A->getValue())
                     .Case("static", options::OPT__SLASH_MT)
                     .Case("static_dbg", options::OPT__SLASH_MTd)
                     .Case("dll", options::OPT__SLASH_MD)
                     .Case("dll_dbg", options::OPT__SLASH_MDd)
                     .Default(options::OPT__SLASH_MT);
    SetArg = A;
  }
  if (isSYCL && !isSPIR && SetArg &&
      (RTOptionID == options::OPT__SLASH_MT ||
       RTOptionID == options::OPT__SLASH_MTd))
      // Use of /MT or /MTd is not supported for SYCL.
    TC.getDriver().Diag(diag::err_drv_unsupported_opt_dpcpp)
        << SetArg->getOption().getName();

  enum { addDEBUG = 0x1, addMT = 0x2, addDLL = 0x4 };
  auto addPreDefines = [&](unsigned Defines) {
    if (Defines & addDEBUG)
      CmdArgs.push_back("-D_DEBUG");
    if (Defines & addMT && !isSPIR)
      CmdArgs.push_back("-D_MT");
    if (Defines & addDLL && !isSPIR)
      CmdArgs.push_back("-D_DLL");
    // for /MDd with spir targets
    if ((Defines & addDLL) && (Defines & addDEBUG) && isSPIR) {
      CmdArgs.push_back("-D_CONTAINER_DEBUG_LEVEL=0");
      CmdArgs.push_back("-D_ITERATOR_DEBUG_LEVEL=0");
    }
  };
  StringRef FlagForCRT;
  switch (RTOptionID) {
  case options::OPT__SLASH_MD:
    addPreDefines((Args.hasArg(options::OPT__SLASH_LDd) ? addDEBUG : 0x0) |
                  addMT | addDLL);
    FlagForCRT = "--dependent-lib=msvcrt";
    break;
  case options::OPT__SLASH_MDd:
    addPreDefines(addDEBUG | addMT | addDLL);
    FlagForCRT = "--dependent-lib=msvcrtd";
    break;
  case options::OPT__SLASH_MT:
    addPreDefines((Args.hasArg(options::OPT__SLASH_LDd) ? addDEBUG : 0x0) |
                  addMT);
    CmdArgs.push_back("-flto-visibility-public-std");
    FlagForCRT = "--dependent-lib=libcmt";
    break;
  case options::OPT__SLASH_MTd:
    addPreDefines(addDEBUG | addMT);
    CmdArgs.push_back("-flto-visibility-public-std");
    FlagForCRT = "--dependent-lib=libcmtd";
    break;
  default:
    llvm_unreachable("Unexpected option ID.");
  }

  if (Args.hasArg(options::OPT_fms_omit_default_lib)) {
    CmdArgs.push_back("-D_VC_NODEFAULTLIB");
  } else {
    CmdArgs.push_back(FlagForCRT.data());

    // This provides POSIX compatibility (maps 'open' to '_open'), which most
    // users want.  The /Za flag to cl.exe turns this off, but it's not
    // implemented in clang.
    CmdArgs.push_back("--dependent-lib=oldnames");
    // Add SYCL dependent library
    if (Args.hasArg(options::OPT_fsycl) &&
        !Args.hasArg(options::OPT_nolibsycl)) {
      if (RTOptionID == options::OPT__SLASH_MDd)
        CmdArgs.push_back("--dependent-lib=sycl" SYCL_MAJOR_VERSION "d");
      else
        CmdArgs.push_back("--dependent-lib=sycl" SYCL_MAJOR_VERSION);
      CmdArgs.push_back("--dependent-lib=sycl-devicelib-host");
    }
  }
}

void Clang::ConstructJob(Compilation &C, const JobAction &JA,
                         const InputInfo &Output, const InputInfoList &Inputs,
                         const ArgList &Args, const char *LinkingOutput) const {
  const auto &TC = getToolChain();
  const llvm::Triple &RawTriple = TC.getTriple();
  const llvm::Triple &Triple = TC.getEffectiveTriple();
  const std::string &TripleStr = Triple.getTriple();

  bool KernelOrKext =
      Args.hasArg(options::OPT_mkernel, options::OPT_fapple_kext);
  const Driver &D = TC.getDriver();
  ArgStringList CmdArgs;

  assert(Inputs.size() >= 1 && "Must have at least one input.");
  // CUDA/HIP compilation may have multiple inputs (source file + results of
  // device-side compilations). OpenMP device jobs also take the host IR as a
  // second input. Module precompilation accepts a list of header files to
  // include as part of the module. API extraction accepts a list of header
  // files whose API information is emitted in the output. All other jobs are
  // expected to have exactly one input.
  // SYCL host jobs accept the integration header from the device-side
  // compilation as a second input.
  bool IsCuda = JA.isOffloading(Action::OFK_Cuda);
  bool IsCudaDevice = JA.isDeviceOffloading(Action::OFK_Cuda);
  bool IsHIP = JA.isOffloading(Action::OFK_HIP);
  bool IsHIPDevice = JA.isDeviceOffloading(Action::OFK_HIP);
  bool IsOpenMPDevice = JA.isDeviceOffloading(Action::OFK_OpenMP);
  bool IsSYCLOffloadDevice = JA.isDeviceOffloading(Action::OFK_SYCL);
  bool IsSYCL = JA.isOffloading(Action::OFK_SYCL);
  bool IsExtractAPI = isa<ExtractAPIJobAction>(JA);
  bool IsDeviceOffloadAction = !(JA.isDeviceOffloading(Action::OFK_None) ||
                                 JA.isDeviceOffloading(Action::OFK_Host));
  bool IsHostOffloadingAction =
      JA.isHostOffloading(Action::OFK_OpenMP) ||
      (JA.isHostOffloading(C.getActiveOffloadKinds()) &&
       Args.hasFlag(options::OPT_offload_new_driver,
                    options::OPT_no_offload_new_driver, false));

  bool IsRDCMode =
      Args.hasFlag(options::OPT_fgpu_rdc, options::OPT_fno_gpu_rdc, IsSYCL);
  bool IsUsingLTO = D.isUsingLTO(IsDeviceOffloadAction);
  auto LTOMode = D.getLTOMode(IsDeviceOffloadAction);
  bool IsFPGASYCLOffloadDevice =
      IsSYCLOffloadDevice &&
      Triple.getSubArch() == llvm::Triple::SPIRSubArch_fpga;
  const bool IsSYCLNativeCPU = isSYCLNativeCPU(TC, C.getDefaultToolChain());

  // Perform the SYCL host compilation using an external compiler if the user
  // requested.
  if (Args.hasArg(options::OPT_fsycl_host_compiler_EQ) && IsSYCL &&
      !IsSYCLOffloadDevice) {
    ConstructHostCompilerJob(C, JA, Output, Inputs, Args);
    return;
  }

  // Extract API doesn't have a main input file, so invent a fake one as a
  // placeholder.
  InputInfo ExtractAPIPlaceholderInput(Inputs[0].getType(), "extract-api",
                                       "extract-api");

  const InputInfo &Input =
      IsExtractAPI ? ExtractAPIPlaceholderInput : Inputs[0];

  InputInfoList ExtractAPIInputs;
  InputInfoList HostOffloadingInputs;
  const InputInfo *CudaDeviceInput = nullptr;
  const InputInfo *OpenMPDeviceInput = nullptr;
  const InputInfo *SYCLDeviceInput = nullptr;
  for (const InputInfo &I : Inputs) {
    if (&I == &Input || I.getType() == types::TY_Nothing) {
      // This is the primary input or contains nothing.
    } else if (IsExtractAPI) {
      auto ExpectedInputType = ExtractAPIPlaceholderInput.getType();
      if (I.getType() != ExpectedInputType) {
        D.Diag(diag::err_drv_extract_api_wrong_kind)
            << I.getFilename() << types::getTypeName(I.getType())
            << types::getTypeName(ExpectedInputType);
      }
      ExtractAPIInputs.push_back(I);
    } else if (IsHostOffloadingAction) {
      HostOffloadingInputs.push_back(I);
    } else if ((IsCuda || IsHIP) && !CudaDeviceInput) {
      CudaDeviceInput = &I;
    } else if (IsOpenMPDevice && !OpenMPDeviceInput) {
      OpenMPDeviceInput = &I;
    } else if (IsSYCL && !SYCLDeviceInput) {
      SYCLDeviceInput = &I;
    } else {
      llvm_unreachable("unexpectedly given multiple inputs");
    }
  }

  const llvm::Triple *AuxTriple =
      (IsSYCL || IsCuda || IsHIP) ? TC.getAuxTriple() : nullptr;
  bool IsWindowsMSVC = RawTriple.isWindowsMSVCEnvironment();
  bool IsIAMCU = RawTriple.isOSIAMCU();

  // Adjust IsWindowsXYZ for CUDA/HIP/SYCL compilations.  Even when compiling in
  // device mode (i.e., getToolchain().getTriple() is NVPTX/AMDGCN, not
  // Windows), we need to pass Windows-specific flags to cc1.
  if (IsCuda || IsHIP || IsSYCL)
    IsWindowsMSVC |= AuxTriple && AuxTriple->isWindowsMSVCEnvironment();

  // C++ is not supported for IAMCU.
  if (IsIAMCU && types::isCXX(Input.getType()))
    D.Diag(diag::err_drv_clang_unsupported) << "C++ for IAMCU";

  // Invoke ourselves in -cc1 mode.
  //
  // FIXME: Implement custom jobs for internal actions.
  CmdArgs.push_back("-cc1");

  // Add the "effective" target triple.
  CmdArgs.push_back("-triple");
  CmdArgs.push_back(Args.MakeArgString(TripleStr));

  if (const Arg *MJ = Args.getLastArg(options::OPT_MJ)) {
    DumpCompilationDatabase(C, MJ->getValue(), TripleStr, Output, Input, Args);
    Args.ClaimAllArgs(options::OPT_MJ);
  } else if (const Arg *GenCDBFragment =
                 Args.getLastArg(options::OPT_gen_cdb_fragment_path)) {
    DumpCompilationDatabaseFragmentToDir(GenCDBFragment->getValue(), C,
                                         TripleStr, Output, Input, Args);
    Args.ClaimAllArgs(options::OPT_gen_cdb_fragment_path);
  }

  if (IsCuda || IsHIP) {
    // We have to pass the triple of the host if compiling for a CUDA/HIP device
    // and vice-versa.
    std::string NormalizedTriple;
    if (JA.isDeviceOffloading(Action::OFK_Cuda) ||
        JA.isDeviceOffloading(Action::OFK_HIP))
      NormalizedTriple = C.getSingleOffloadToolChain<Action::OFK_Host>()
                             ->getTriple()
                             .normalize();
    else {
      // Host-side compilation.
      NormalizedTriple =
          (IsCuda ? C.getSingleOffloadToolChain<Action::OFK_Cuda>()
                  : C.getSingleOffloadToolChain<Action::OFK_HIP>())
              ->getTriple()
              .normalize();
      if (IsCuda) {
        // We need to figure out which CUDA version we're compiling for, as that
        // determines how we load and launch GPU kernels.
        auto *CTC = static_cast<const toolchains::CudaToolChain *>(
            C.getSingleOffloadToolChain<Action::OFK_Cuda>());
        assert(CTC && "Expected valid CUDA Toolchain.");
        if (CTC && CTC->CudaInstallation.version() != CudaVersion::UNKNOWN)
          CmdArgs.push_back(Args.MakeArgString(
              Twine("-target-sdk-version=") +
              CudaVersionToString(CTC->CudaInstallation.version())));
        // Unsized function arguments used for variadics were introduced in
        // CUDA-9.0. We still do not support generating code that actually uses
        // variadic arguments yet, but we do need to allow parsing them as
        // recent CUDA headers rely on that.
        // https://github.com/llvm/llvm-project/issues/58410
        if (CTC->CudaInstallation.version() >= CudaVersion::CUDA_90)
          CmdArgs.push_back("-fcuda-allow-variadic-functions");
      }
    }
    CmdArgs.push_back("-aux-triple");
    CmdArgs.push_back(Args.MakeArgString(NormalizedTriple));

    if (JA.isDeviceOffloading(Action::OFK_HIP) &&
        getToolChain().getTriple().isAMDGPU()) {
      // Device side compilation printf
      if (Args.getLastArg(options::OPT_mprintf_kind_EQ)) {
        CmdArgs.push_back(Args.MakeArgString(
            "-mprintf-kind=" +
            Args.getLastArgValue(options::OPT_mprintf_kind_EQ)));
        // Force compiler error on invalid conversion specifiers
        CmdArgs.push_back(
            Args.MakeArgString("-Werror=format-invalid-specifier"));
      }
    }
  }

  // Unconditionally claim the printf option now to avoid unused diagnostic.
  if (const Arg *PF = Args.getLastArg(options::OPT_mprintf_kind_EQ))
    PF->claim();

  Arg *SYCLStdArg = Args.getLastArg(options::OPT_sycl_std_EQ);

  if (IsSYCLOffloadDevice) {
    if (Triple.isNVPTX()) {
      StringRef GPUArchName = JA.getOffloadingArch();
      // TODO: Once default arch is moved to at least SM_53, empty arch should
      // also result in the flag added.
      if (!GPUArchName.empty() &&
          StringToCudaArch(GPUArchName) >= CudaArch::SM_53)
        CmdArgs.push_back("-fnative-half-type");
    }
    // Pass the triple of host when doing SYCL
    llvm::Triple AuxT = C.getDefaultToolChain().getTriple();
    std::string NormalizedTriple = AuxT.normalize();
    CmdArgs.push_back("-aux-triple");
    CmdArgs.push_back(Args.MakeArgString(NormalizedTriple));

    // We want to compile sycl kernels.
    CmdArgs.push_back("-fsycl-is-device");
    CmdArgs.push_back("-fdeclare-spirv-builtins");

    // Default value for FPGA is false, for all other targets is true.
    if (!Args.hasFlag(options::OPT_fsycl_early_optimizations,
                      options::OPT_fno_sycl_early_optimizations,
                      !IsFPGASYCLOffloadDevice))
      CmdArgs.push_back("-fno-sycl-early-optimizations");
    else if (RawTriple.isSPIR() || IsSYCLNativeCPU) {
      // Set `sycl-opt` option to configure LLVM passes for SPIR target
      CmdArgs.push_back("-mllvm");
      CmdArgs.push_back("-sycl-opt");
    }
    if (IsSYCLNativeCPU) {
      CmdArgs.push_back("-fsycl-is-native-cpu");
      CmdArgs.push_back("-D");
      CmdArgs.push_back("__SYCL_NATIVE_CPU__");
      CmdArgs.push_back("-fno-autolink");
    }

    // Turn on Dead Parameter Elimination Optimization with early optimizations
    // TODO: Enable DAE by default without the Optimization level check in the
    // driver.  The enabling can be done in CodeGenOpt, and we can pass an
    // option to explicitly disable/disable here.
    if (!(RawTriple.isAMDGCN()) &&
        Args.hasFlag(options::OPT_fsycl_dead_args_optimization,
                     options::OPT_fno_sycl_dead_args_optimization,
                     isSYCLOptimizationO2orHigher(Args)))
      CmdArgs.push_back("-fenable-sycl-dae");
    bool IsMSVC = AuxT.isWindowsMSVCEnvironment();
    if (IsMSVC) {
      CmdArgs.push_back("-fms-extensions");
      CmdArgs.push_back("-fms-compatibility");
      CmdArgs.push_back("-fdelayed-template-parsing");
      VersionTuple MSVT = C.getDefaultToolChain().computeMSVCVersion(&D, Args);
      if (!MSVT.empty())
        CmdArgs.push_back(Args.MakeArgString("-fms-compatibility-version=" +
                                             MSVT.getAsString()));
      else {
        const char *LowestMSVCSupported = "19.16.27023"; // VS2017 v15.9
        CmdArgs.push_back(Args.MakeArgString(
            Twine("-fms-compatibility-version=") + LowestMSVCSupported));
      }
    }

    if (Args.hasFlag(options::OPT_fsycl_allow_func_ptr,
                     options::OPT_fno_sycl_allow_func_ptr, false)) {
      CmdArgs.push_back("-fsycl-allow-func-ptr");
    }

    // Forward -fsycl-instrument-device-code option to cc1. This option will
    // only be used for SPIR-V-based targets.
    if (Triple.isSPIR())
      if (Args.hasFlag(options::OPT_fsycl_instrument_device_code,
                       options::OPT_fno_sycl_instrument_device_code, true))
        CmdArgs.push_back("-fsycl-instrument-device-code");

    if (!SYCLStdArg) {
      // The user had not pass SYCL version, thus we'll employ no-sycl-strict
      // to allow address-space unqualified pointers in function params/return
      // along with marking the same function with explicit SYCL_EXTERNAL
      CmdArgs.push_back("-Wno-sycl-strict");
    }

    // Set O2 optimization level by default
    if (!Args.getLastArg(options::OPT_O_Group))
      CmdArgs.push_back("-O2");

    // Add the integration header option to generate the header.
    StringRef Header(D.getIntegrationHeader(Input.getBaseInput()));
    if (!Header.empty()) {
      SmallString<128> HeaderOpt("-fsycl-int-header=");
      HeaderOpt.append(Header);
      CmdArgs.push_back(Args.MakeArgString(HeaderOpt));
    }

    if (!Args.hasArg(options::OPT_fno_sycl_use_footer)) {
      // Add the integration footer option to generated the footer.
      StringRef Footer(D.getIntegrationFooter(Input.getBaseInput()));
      if (!Footer.empty()) {
        SmallString<128> FooterOpt("-fsycl-int-footer=");
        FooterOpt.append(Footer);
        CmdArgs.push_back(Args.MakeArgString(FooterOpt));
      }
    }

    // Forward -fsycl-default-sub-group-size if in SYCL mode.
    Args.AddLastArg(CmdArgs, options::OPT_fsycl_default_sub_group_size);

    if (Args.hasArg(options::OPT_fsycl_optimize_non_user_code)) {
      const Arg *OArg = Args.getLastArg(options::OPT_O_Group);
      if (!OArg || !OArg->getOption().matches(options::OPT_O0)) {
        bool isCLMode = C.getDriver().IsCLMode();
        // Linux and Windows have different debug options.
        const StringRef Option = isCLMode ? "-Od" : "-O0";
        D.Diag(diag::err_drv_fsycl_wrong_optimization_options) << Option;
      }

      CmdArgs.push_back("-fsycl-optimize-non-user-code");
    }
  }

  if (IsSYCL) {
    // Set options for both host and device
    if (Arg *A = Args.getLastArg(options::OPT_fsycl_id_queries_fit_in_int,
                                 options::OPT_fno_sycl_id_queries_fit_in_int))
      A->render(Args, CmdArgs);

    if (SYCLStdArg) {
      // Use of -sycl-std=1.2.1 is deprecated. Emit a diagnostic stating so.
      // TODO: remove support at next approprate major release.
      StringRef StdValue(SYCLStdArg->getValue());
      if (StdValue == "1.2.1" || StdValue == "121" ||
          StdValue == "sycl-1.2.1" || StdValue == "2017")
        D.Diag(diag::warn_drv_deprecated_argument_option_release)
            << StdValue << SYCLStdArg->getSpelling();
      SYCLStdArg->render(Args, CmdArgs);
      CmdArgs.push_back("-fsycl-std-layout-kernel-params");
    } else {
      // Ensure the default version in SYCL mode is 2020.
      CmdArgs.push_back("-sycl-std=2020");
    }

    bool DisableSYCLForceInlineKernelLambda = false;
    if (Arg *A = Args.getLastArg(options::OPT_O_Group))
      DisableSYCLForceInlineKernelLambda =
          A->getOption().matches(options::OPT_O0);
    // At -O0, disable the inlining for debugging purposes.
    if (!Args.hasFlag(options::OPT_fsycl_force_inline_kernel_lambda,
                      options::OPT_fno_sycl_force_inline_kernel_lambda,
                      !DisableSYCLForceInlineKernelLambda &&
                          !IsFPGASYCLOffloadDevice))
      CmdArgs.push_back("-fno-sycl-force-inline-kernel-lambda");

    // Add -ffine-grained-bitfield-accesses option. This will be added
    // only for SPIR based targets.
    if (Triple.isSPIR())
      CmdArgs.push_back("-ffine-grained-bitfield-accesses");

    if (!Args.hasFlag(options::OPT_fsycl_unnamed_lambda,
                      options::OPT_fno_sycl_unnamed_lambda, true))
      CmdArgs.push_back("-fno-sycl-unnamed-lambda");

    // Add the Unique ID prefix
    StringRef UniqueID = D.getSYCLUniqueID(Input.getBaseInput());
    if (!UniqueID.empty())
      CmdArgs.push_back(
          Args.MakeArgString(Twine("-fsycl-unique-prefix=") + UniqueID));

    // Disable parallel for range-rounding for anything involving FPGA
    auto SYCLTCRange = C.getOffloadToolChains<Action::OFK_SYCL>();
    bool HasFPGA = false;
    for (auto TI = SYCLTCRange.first, TE = SYCLTCRange.second; TI != TE; ++TI) {
      llvm::Triple SYCLTriple = TI->second->getTriple();
      if (SYCLTriple.getSubArch() == llvm::Triple::SPIRSubArch_fpga) {
        HasFPGA = true;
        if (!IsSYCLOffloadDevice) {
          CmdArgs.push_back("-aux-triple");
          CmdArgs.push_back(Args.MakeArgString(SYCLTriple.getTriple()));
        }
        break;
      }
    }
    if (HasFPGA) {
      CmdArgs.push_back("-fsycl-disable-range-rounding");
      // Pass -fintelfpga to both the host and device SYCL compilations if set.
      CmdArgs.push_back("-fintelfpga");
    }

    // Add any options that are needed specific to SYCL offload while
    // performing the host side compilation.
    if (!IsSYCLOffloadDevice) {
      // Add the -include option to add the integration header
      StringRef Header = D.getIntegrationHeader(Input.getBaseInput());
      // Do not add the integration header if we are compiling after the
      // integration footer has been applied.  Check for the append job
      // action to determine this.
      if (types::getPreprocessedType(Input.getType()) != types::TY_INVALID &&
          !Header.empty()) {
        CmdArgs.push_back("-include");
        CmdArgs.push_back(Args.MakeArgString(Header));
        // When creating dependency information, filter out the generated
        // header file.
        CmdArgs.push_back("-dependency-filter");
        CmdArgs.push_back(Args.MakeArgString(Header));

        // Since this is a host compilation and the integration header is
        // included, enable the integration header based diagnostics.
        CmdArgs.push_back("-fsycl-enable-int-header-diags");
      }
      // Let the FE know we are doing a SYCL offload compilation, but we are
      // doing the host pass.
      CmdArgs.push_back("-fsycl-is-host");
      if (IsSYCLNativeCPU) {
        CmdArgs.push_back("-D");
        CmdArgs.push_back("__SYCL_NATIVE_CPU__");
      }

      if (!D.IsCLMode()) {
        // SYCL library is guaranteed to work correctly only with dynamic
        // MSVC runtime.
        llvm::Triple AuxT = C.getDefaultToolChain().getTriple();
        if (AuxT.isWindowsMSVCEnvironment()) {
          CmdArgs.push_back("-D_MT");
          CmdArgs.push_back("-D_DLL");
        }
      }
    }
    // Add any predefined macros associated with intel_gpu* type targets
    // passed in with -fsycl-targets
    // TODO: Macros are populated during device compilations and saved for
    // addition to the host compilation. There is no dependence connection
    // between device and host where we should be able to use the offloading
    // arch to add the macro to the host compile.
    auto addTargetMacros = [&](const llvm::Triple &Triple) {
      if (!Triple.isSPIR() && !Triple.isNVPTX() && !Triple.isAMDGCN())
        return;
      SmallString<64> Macro;
      if ((Triple.isSPIR() &&
           Triple.getSubArch() == llvm::Triple::SPIRSubArch_gen) ||
          Triple.isNVPTX() || Triple.isAMDGCN()) {
        StringRef Device = JA.getOffloadingArch();
        if (!Device.empty()) {
          Macro = "-D";
          Macro += SYCL::gen::getGenDeviceMacro(Device);
        }
      } else if (Triple.getSubArch() == llvm::Triple::SPIRSubArch_x86_64)
        Macro = "-D__SYCL_TARGET_INTEL_X86_64__";
      if (Macro.size()) {
        CmdArgs.push_back(Args.MakeArgString(Macro));
        D.addSYCLTargetMacroArg(Args, Macro);
      }
    };
    if (IsSYCLOffloadDevice)
      addTargetMacros(RawTriple);
    else {
      for (auto &Macro : D.getSYCLTargetMacroArgs())
        CmdArgs.push_back(Args.MakeArgString(Macro));
    }
    if (Args.hasFlag(options::OPT_fsycl_esimd_force_stateless_mem,
                     options::OPT_fno_sycl_esimd_force_stateless_mem, false))
      CmdArgs.push_back("-fsycl-esimd-force-stateless-mem");

    const auto DeviceTraitsMacrosArgs = D.getDeviceTraitsMacrosArgs();
    for (const auto &Arg : DeviceTraitsMacrosArgs) {
      CmdArgs.push_back(Arg);
    }
  }

  if (IsOpenMPDevice) {
    // We have to pass the triple of the host if compiling for an OpenMP device.
    std::string NormalizedTriple =
        C.getSingleOffloadToolChain<Action::OFK_Host>()
            ->getTriple()
            .normalize();
    CmdArgs.push_back("-aux-triple");
    CmdArgs.push_back(Args.MakeArgString(NormalizedTriple));
  }

  if (Triple.isOSWindows() && (Triple.getArch() == llvm::Triple::arm ||
                               Triple.getArch() == llvm::Triple::thumb)) {
    unsigned Offset = Triple.getArch() == llvm::Triple::arm ? 4 : 6;
    unsigned Version = 0;
    bool Failure =
        Triple.getArchName().substr(Offset).consumeInteger(10, Version);
    if (Failure || Version < 7)
      D.Diag(diag::err_target_unsupported_arch) << Triple.getArchName()
                                                << TripleStr;
  }

  // Push all default warning arguments that are specific to
  // the given target.  These come before user provided warning options
  // are provided.
  TC.addClangWarningOptions(CmdArgs);

  // FIXME: Subclass ToolChain for SPIR and move this to addClangWarningOptions.
  if (Triple.isSPIR() || Triple.isSPIRV())
    CmdArgs.push_back("-Wspir-compat");

  // Select the appropriate action.
  RewriteKind rewriteKind = RK_None;

  bool UnifiedLTO = false;
  if (IsUsingLTO) {
    UnifiedLTO = Args.hasFlag(options::OPT_funified_lto,
                              options::OPT_fno_unified_lto, Triple.isPS());
    if (UnifiedLTO)
      CmdArgs.push_back("-funified-lto");
  }

  // If CollectArgsForIntegratedAssembler() isn't called below, claim the args
  // it claims when not running an assembler. Otherwise, clang would emit
  // "argument unused" warnings for assembler flags when e.g. adding "-E" to
  // flags while debugging something. That'd be somewhat inconvenient, and it's
  // also inconsistent with most other flags -- we don't warn on
  // -ffunction-sections not being used in -E mode either for example, even
  // though it's not really used either.
  if (!isa<AssembleJobAction>(JA)) {
    // The args claimed here should match the args used in
    // CollectArgsForIntegratedAssembler().
    if (TC.useIntegratedAs()) {
      Args.ClaimAllArgs(options::OPT_mrelax_all);
      Args.ClaimAllArgs(options::OPT_mno_relax_all);
      Args.ClaimAllArgs(options::OPT_mincremental_linker_compatible);
      Args.ClaimAllArgs(options::OPT_mno_incremental_linker_compatible);
      switch (C.getDefaultToolChain().getArch()) {
      case llvm::Triple::arm:
      case llvm::Triple::armeb:
      case llvm::Triple::thumb:
      case llvm::Triple::thumbeb:
        Args.ClaimAllArgs(options::OPT_mimplicit_it_EQ);
        break;
      default:
        break;
      }
    }
    Args.ClaimAllArgs(options::OPT_Wa_COMMA);
    Args.ClaimAllArgs(options::OPT_Xassembler);
    Args.ClaimAllArgs(options::OPT_femit_dwarf_unwind_EQ);
  }

  if (isa<AnalyzeJobAction>(JA)) {
    assert(JA.getType() == types::TY_Plist && "Invalid output type.");
    CmdArgs.push_back("-analyze");
  } else if (isa<MigrateJobAction>(JA)) {
    CmdArgs.push_back("-migrate");
  } else if (isa<PreprocessJobAction>(JA)) {
    if (Output.getType() == types::TY_Dependencies)
      CmdArgs.push_back("-Eonly");
    else {
      CmdArgs.push_back("-E");
      if (Args.hasArg(options::OPT_rewrite_objc) &&
          !Args.hasArg(options::OPT_g_Group))
        CmdArgs.push_back("-P");
      else if (JA.getType() == types::TY_PP_CXXHeaderUnit)
        CmdArgs.push_back("-fdirectives-only");
    }
  } else if (isa<AssembleJobAction>(JA)) {
    if (IsSYCLOffloadDevice && !IsSYCLNativeCPU) {
      CmdArgs.push_back("-emit-llvm-bc");
    } else {
      CmdArgs.push_back("-emit-obj");
      CollectArgsForIntegratedAssembler(C, Args, CmdArgs, D);
    }
    if (IsSYCLOffloadDevice && IsSYCLNativeCPU) {
      CmdArgs.push_back("-mllvm");
      CmdArgs.push_back("-sycl-native-cpu-rename");
    }

    // Also ignore explicit -force_cpusubtype_ALL option.
    (void)Args.hasArg(options::OPT_force__cpusubtype__ALL);
  } else if (isa<PrecompileJobAction>(JA)) {
    if (JA.getType() == types::TY_Nothing)
      CmdArgs.push_back("-fsyntax-only");
    else if (JA.getType() == types::TY_ModuleFile)
      CmdArgs.push_back("-emit-module-interface");
    else if (JA.getType() == types::TY_HeaderUnit)
      CmdArgs.push_back("-emit-header-unit");
    else
      CmdArgs.push_back("-emit-pch");
  } else if (isa<VerifyPCHJobAction>(JA)) {
    CmdArgs.push_back("-verify-pch");
  } else if (isa<ExtractAPIJobAction>(JA)) {
    assert(JA.getType() == types::TY_API_INFO &&
           "Extract API actions must generate a API information.");
    CmdArgs.push_back("-extract-api");
    if (Arg *ProductNameArg = Args.getLastArg(options::OPT_product_name_EQ))
      ProductNameArg->render(Args, CmdArgs);
    if (Arg *ExtractAPIIgnoresFileArg =
            Args.getLastArg(options::OPT_extract_api_ignores_EQ))
      ExtractAPIIgnoresFileArg->render(Args, CmdArgs);
  } else {
    assert((isa<CompileJobAction>(JA) || isa<BackendJobAction>(JA)) &&
           "Invalid action for clang tool.");
    if (JA.getType() == types::TY_Nothing) {
      CmdArgs.push_back("-fsyntax-only");
    } else if (JA.getType() == types::TY_LLVM_IR ||
               JA.getType() == types::TY_LTO_IR) {
      CmdArgs.push_back("-emit-llvm");
    } else if (JA.getType() == types::TY_LLVM_BC ||
               JA.getType() == types::TY_LTO_BC) {
      // Emit textual llvm IR for AMDGPU offloading for -emit-llvm -S
      if (Triple.isAMDGCN() && IsOpenMPDevice && Args.hasArg(options::OPT_S) &&
          Args.hasArg(options::OPT_emit_llvm)) {
        CmdArgs.push_back("-emit-llvm");
      } else {
        CmdArgs.push_back("-emit-llvm-bc");
      }
    } else if (JA.getType() == types::TY_IFS ||
               JA.getType() == types::TY_IFS_CPP) {
      StringRef ArgStr =
          Args.hasArg(options::OPT_interface_stub_version_EQ)
              ? Args.getLastArgValue(options::OPT_interface_stub_version_EQ)
              : "ifs-v1";
      CmdArgs.push_back("-emit-interface-stubs");
      CmdArgs.push_back(
          Args.MakeArgString(Twine("-interface-stub-version=") + ArgStr.str()));
    } else if (JA.getType() == types::TY_PP_Asm) {
      CmdArgs.push_back("-S");
    } else if (JA.getType() == types::TY_AST) {
      CmdArgs.push_back("-emit-pch");
    } else if (JA.getType() == types::TY_ModuleFile) {
      CmdArgs.push_back("-module-file-info");
    } else if (JA.getType() == types::TY_RewrittenObjC) {
      CmdArgs.push_back("-rewrite-objc");
      rewriteKind = RK_NonFragile;
    } else if (JA.getType() == types::TY_RewrittenLegacyObjC) {
      CmdArgs.push_back("-rewrite-objc");
      rewriteKind = RK_Fragile;
    } else {
      assert(JA.getType() == types::TY_PP_Asm && "Unexpected output type!");
    }

    // Preserve use-list order by default when emitting bitcode, so that
    // loading the bitcode up in 'opt' or 'llc' and running passes gives the
    // same result as running passes here.  For LTO, we don't need to preserve
    // the use-list order, since serialization to bitcode is part of the flow.
    if (JA.getType() == types::TY_LLVM_BC)
      CmdArgs.push_back("-emit-llvm-uselists");

    if (IsUsingLTO) {
      if (IsDeviceOffloadAction && !JA.isDeviceOffloading(Action::OFK_OpenMP) &&
          !Args.hasFlag(options::OPT_offload_new_driver,
                        options::OPT_no_offload_new_driver, false) &&
          !Triple.isAMDGPU()) {
        D.Diag(diag::err_drv_unsupported_opt_for_target)
            << Args.getLastArg(options::OPT_foffload_lto,
                               options::OPT_foffload_lto_EQ)
                   ->getAsString(Args)
            << Triple.getTriple();
      } else if (Triple.isNVPTX() && !IsRDCMode &&
                 JA.isDeviceOffloading(Action::OFK_Cuda)) {
        D.Diag(diag::err_drv_unsupported_opt_for_language_mode)
            << Args.getLastArg(options::OPT_foffload_lto,
                               options::OPT_foffload_lto_EQ)
                   ->getAsString(Args)
            << "-fno-gpu-rdc";
      } else {
        assert(LTOMode == LTOK_Full || LTOMode == LTOK_Thin);
        CmdArgs.push_back(Args.MakeArgString(
            Twine("-flto=") + (LTOMode == LTOK_Thin ? "thin" : "full")));
        // PS4 uses the legacy LTO API, which does not support some of the
        // features enabled by -flto-unit.
        if (!RawTriple.isPS4() ||
            (D.getLTOMode() == LTOK_Full) || !UnifiedLTO)
          CmdArgs.push_back("-flto-unit");
      }
    }
  }

  Args.AddLastArg(CmdArgs, options::OPT_dumpdir);

  if (const Arg *A = Args.getLastArg(options::OPT_fthinlto_index_EQ)) {
    if (!types::isLLVMIR(Input.getType()))
      D.Diag(diag::err_drv_arg_requires_bitcode_input) << A->getAsString(Args);
    Args.AddLastArg(CmdArgs, options::OPT_fthinlto_index_EQ);
  }

  if (Args.getLastArg(options::OPT_fthin_link_bitcode_EQ))
    Args.AddLastArg(CmdArgs, options::OPT_fthin_link_bitcode_EQ);

  if (Args.getLastArg(options::OPT_save_temps_EQ))
    Args.AddLastArg(CmdArgs, options::OPT_save_temps_EQ);

  auto *MemProfArg = Args.getLastArg(options::OPT_fmemory_profile,
                                     options::OPT_fmemory_profile_EQ,
                                     options::OPT_fno_memory_profile);
  if (MemProfArg &&
      !MemProfArg->getOption().matches(options::OPT_fno_memory_profile))
    MemProfArg->render(Args, CmdArgs);

  if (auto *MemProfUseArg =
          Args.getLastArg(options::OPT_fmemory_profile_use_EQ)) {
    if (MemProfArg)
      D.Diag(diag::err_drv_argument_not_allowed_with)
          << MemProfUseArg->getAsString(Args) << MemProfArg->getAsString(Args);
    if (auto *PGOInstrArg = Args.getLastArg(options::OPT_fprofile_generate,
                                            options::OPT_fprofile_generate_EQ))
      D.Diag(diag::err_drv_argument_not_allowed_with)
          << MemProfUseArg->getAsString(Args) << PGOInstrArg->getAsString(Args);
    MemProfUseArg->render(Args, CmdArgs);
  }

  // Embed-bitcode option.
  // Only white-listed flags below are allowed to be embedded.
  if (C.getDriver().embedBitcodeInObject() && !IsUsingLTO &&
      (isa<BackendJobAction>(JA) || isa<AssembleJobAction>(JA))) {
    // Add flags implied by -fembed-bitcode.
    Args.AddLastArg(CmdArgs, options::OPT_fembed_bitcode_EQ);
    // Disable all llvm IR level optimizations.
    CmdArgs.push_back("-disable-llvm-passes");

    // Render target options.
    TC.addClangTargetOptions(Args, CmdArgs, JA.getOffloadingDeviceKind());

    // reject options that shouldn't be supported in bitcode
    // also reject kernel/kext
    static const constexpr unsigned kBitcodeOptionIgnorelist[] = {
        options::OPT_mkernel,
        options::OPT_fapple_kext,
        options::OPT_ffunction_sections,
        options::OPT_fno_function_sections,
        options::OPT_fdata_sections,
        options::OPT_fno_data_sections,
        options::OPT_fbasic_block_sections_EQ,
        options::OPT_funique_internal_linkage_names,
        options::OPT_fno_unique_internal_linkage_names,
        options::OPT_funique_section_names,
        options::OPT_fno_unique_section_names,
        options::OPT_funique_basic_block_section_names,
        options::OPT_fno_unique_basic_block_section_names,
        options::OPT_mrestrict_it,
        options::OPT_mno_restrict_it,
        options::OPT_mstackrealign,
        options::OPT_mno_stackrealign,
        options::OPT_mstack_alignment,
        options::OPT_mcmodel_EQ,
        options::OPT_mlong_calls,
        options::OPT_mno_long_calls,
        options::OPT_ggnu_pubnames,
        options::OPT_gdwarf_aranges,
        options::OPT_fdebug_types_section,
        options::OPT_fno_debug_types_section,
        options::OPT_fdwarf_directory_asm,
        options::OPT_fno_dwarf_directory_asm,
        options::OPT_mrelax_all,
        options::OPT_mno_relax_all,
        options::OPT_ftrap_function_EQ,
        options::OPT_ffixed_r9,
        options::OPT_mfix_cortex_a53_835769,
        options::OPT_mno_fix_cortex_a53_835769,
        options::OPT_ffixed_x18,
        options::OPT_mglobal_merge,
        options::OPT_mno_global_merge,
        options::OPT_mred_zone,
        options::OPT_mno_red_zone,
        options::OPT_Wa_COMMA,
        options::OPT_Xassembler,
        options::OPT_mllvm,
    };
    for (const auto &A : Args)
      if (llvm::is_contained(kBitcodeOptionIgnorelist, A->getOption().getID()))
        D.Diag(diag::err_drv_unsupported_embed_bitcode) << A->getSpelling();

    // Render the CodeGen options that need to be passed.
    Args.addOptOutFlag(CmdArgs, options::OPT_foptimize_sibling_calls,
                       options::OPT_fno_optimize_sibling_calls);

    RenderFloatingPointOptions(TC, D, isOptimizationLevelFast(Args), Args,
                               CmdArgs, JA);

    // Render ABI arguments
    switch (TC.getArch()) {
    default: break;
    case llvm::Triple::arm:
    case llvm::Triple::armeb:
    case llvm::Triple::thumbeb:
      RenderARMABI(D, Triple, Args, CmdArgs);
      break;
    case llvm::Triple::aarch64:
    case llvm::Triple::aarch64_32:
    case llvm::Triple::aarch64_be:
      RenderAArch64ABI(Triple, Args, CmdArgs);
      break;
    }

    // Optimization level for CodeGen.
    if (const Arg *A = Args.getLastArg(options::OPT_O_Group)) {
      if (A->getOption().matches(options::OPT_O4)) {
        CmdArgs.push_back("-O3");
        D.Diag(diag::warn_O4_is_O3);
      } else {
        A->render(Args, CmdArgs);
      }
    }

    // Input/Output file.
    if (Output.getType() == types::TY_Dependencies) {
      // Handled with other dependency code.
    } else if (Output.isFilename()) {
      CmdArgs.push_back("-o");
      CmdArgs.push_back(Output.getFilename());
    } else {
      assert(Output.isNothing() && "Input output.");
    }

    for (const auto &II : Inputs) {
      addDashXForInput(Args, II, CmdArgs);
      if (II.isFilename())
        CmdArgs.push_back(II.getFilename());
      else
        II.getInputArg().renderAsInput(Args, CmdArgs);
    }

    C.addCommand(std::make_unique<Command>(
        JA, *this, ResponseFileSupport::AtFileUTF8(), D.getClangProgramPath(),
        CmdArgs, Inputs, Output, D.getPrependArg()));
    return;
  }

  if (C.getDriver().embedBitcodeMarkerOnly() && !IsUsingLTO)
    CmdArgs.push_back("-fembed-bitcode=marker");

  // We normally speed up the clang process a bit by skipping destructors at
  // exit, but when we're generating diagnostics we can rely on some of the
  // cleanup.
  if (!C.isForDiagnostics())
    CmdArgs.push_back("-disable-free");
  CmdArgs.push_back("-clear-ast-before-backend");

#ifdef NDEBUG
  const bool IsAssertBuild = false;
#else
  const bool IsAssertBuild = true;
#endif

  // Disable the verification pass in -asserts builds.
  if (!IsAssertBuild)
    CmdArgs.push_back("-disable-llvm-verifier");

  // Discard value names in assert builds unless otherwise specified.
  if (Args.hasFlag(options::OPT_fdiscard_value_names,
                   options::OPT_fno_discard_value_names,
                   !IsAssertBuild && !IsFPGASYCLOffloadDevice)) {
    if (Args.hasArg(options::OPT_fdiscard_value_names) &&
        llvm::any_of(Inputs, [](const clang::driver::InputInfo &II) {
          return types::isLLVMIR(II.getType());
        })) {
      D.Diag(diag::warn_ignoring_fdiscard_for_bitcode);
    }
    CmdArgs.push_back("-discard-value-names");
  }

  // Set the main file name, so that debug info works even with
  // -save-temps.
  CmdArgs.push_back("-main-file-name");
  if (!IsSYCL || Args.hasArg(options::OPT_fno_sycl_use_footer)) {
    CmdArgs.push_back(getBaseInputName(Args, Input));
  } else {
    SmallString<256> AbsPath = llvm::StringRef(Input.getBaseInput());
    D.getVFS().makeAbsolute(AbsPath);
    CmdArgs.push_back(
        Args.MakeArgString(llvm::sys::path::filename(Input.getBaseInput())));
    CmdArgs.push_back("-fsycl-use-main-file-name");
  }

  if (IsSYCL || Args.hasArg(options::OPT_fsycl_footer_path_EQ)) {
    CmdArgs.push_back("-full-main-file-name");
    CmdArgs.push_back(Input.getBaseInput());
  }
  // Some flags which affect the language (via preprocessor
  // defines).
  if (Args.hasArg(options::OPT_static))
    CmdArgs.push_back("-static-define");

  if (Args.hasArg(options::OPT_municode))
    CmdArgs.push_back("-DUNICODE");

  if (isa<AnalyzeJobAction>(JA))
    RenderAnalyzerOptions(Args, CmdArgs, Triple, Input);

  if (isa<AnalyzeJobAction>(JA) ||
      (isa<PreprocessJobAction>(JA) && Args.hasArg(options::OPT__analyze)))
    CmdArgs.push_back("-setup-static-analyzer");

  // Enable compatilibily mode to avoid analyzer-config related errors.
  // Since we can't access frontend flags through hasArg, let's manually iterate
  // through them.
  bool FoundAnalyzerConfig = false;
  for (auto *Arg : Args.filtered(options::OPT_Xclang))
    if (StringRef(Arg->getValue()) == "-analyzer-config") {
      FoundAnalyzerConfig = true;
      break;
    }
  if (!FoundAnalyzerConfig)
    for (auto *Arg : Args.filtered(options::OPT_Xanalyzer))
      if (StringRef(Arg->getValue()) == "-analyzer-config") {
        FoundAnalyzerConfig = true;
        break;
      }
  if (FoundAnalyzerConfig)
    CmdArgs.push_back("-analyzer-config-compatibility-mode=true");

  CheckCodeGenerationOptions(D, Args);

  unsigned FunctionAlignment = ParseFunctionAlignment(TC, Args);
  assert(FunctionAlignment <= 31 && "function alignment will be truncated!");
  if (FunctionAlignment) {
    CmdArgs.push_back("-function-alignment");
    CmdArgs.push_back(Args.MakeArgString(std::to_string(FunctionAlignment)));
  }

  // We support -falign-loops=N where N is a power of 2. GCC supports more
  // forms.
  if (const Arg *A = Args.getLastArg(options::OPT_falign_loops_EQ)) {
    unsigned Value = 0;
    if (StringRef(A->getValue()).getAsInteger(10, Value) || Value > 65536)
      TC.getDriver().Diag(diag::err_drv_invalid_int_value)
          << A->getAsString(Args) << A->getValue();
    else if (Value & (Value - 1))
      TC.getDriver().Diag(diag::err_drv_alignment_not_power_of_two)
          << A->getAsString(Args) << A->getValue();
    // Treat =0 as unspecified (use the target preference).
    if (Value)
      CmdArgs.push_back(Args.MakeArgString("-falign-loops=" +
                                           Twine(std::min(Value, 65536u))));
  }

  if (Triple.isOSzOS()) {
    // On z/OS some of the system header feature macros need to
    // be defined to enable most cross platform projects to build
    // successfully.  Ths include the libc++ library.  A
    // complicating factor is that users can define these
    // macros to the same or different values.  We need to add
    // the definition for these macros to the compilation command
    // if the user hasn't already defined them.

    auto findMacroDefinition = [&](const std::string &Macro) {
      auto MacroDefs = Args.getAllArgValues(options::OPT_D);
      return std::find_if(MacroDefs.begin(), MacroDefs.end(),
                          [&](const std::string &M) {
                            return M == Macro ||
                                   M.find(Macro + '=') != std::string::npos;
                          }) != MacroDefs.end();
    };

    // _UNIX03_WITHDRAWN is required for libcxx & porting.
    if (!findMacroDefinition("_UNIX03_WITHDRAWN"))
      CmdArgs.push_back("-D_UNIX03_WITHDRAWN");
    // _OPEN_DEFAULT is required for XL compat
    if (!findMacroDefinition("_OPEN_DEFAULT"))
      CmdArgs.push_back("-D_OPEN_DEFAULT");
    if (D.CCCIsCXX() || types::isCXX(Input.getType())) {
      // _XOPEN_SOURCE=600 is required for libcxx.
      if (!findMacroDefinition("_XOPEN_SOURCE"))
        CmdArgs.push_back("-D_XOPEN_SOURCE=600");
    }
  }

  llvm::Reloc::Model RelocationModel;
  unsigned PICLevel;
  bool IsPIE;
  std::tie(RelocationModel, PICLevel, IsPIE) = ParsePICArgs(TC, Args);
  Arg *LastPICDataRelArg =
      Args.getLastArg(options::OPT_mno_pic_data_is_text_relative,
                      options::OPT_mpic_data_is_text_relative);
  bool NoPICDataIsTextRelative = false;
  if (LastPICDataRelArg) {
    if (LastPICDataRelArg->getOption().matches(
            options::OPT_mno_pic_data_is_text_relative)) {
      NoPICDataIsTextRelative = true;
      if (!PICLevel)
        D.Diag(diag::err_drv_argument_only_allowed_with)
            << "-mno-pic-data-is-text-relative"
            << "-fpic/-fpie";
    }
    if (!Triple.isSystemZ())
      D.Diag(diag::err_drv_unsupported_opt_for_target)
          << (NoPICDataIsTextRelative ? "-mno-pic-data-is-text-relative"
                                      : "-mpic-data-is-text-relative")
          << RawTriple.str();
  }

  bool IsROPI = RelocationModel == llvm::Reloc::ROPI ||
                RelocationModel == llvm::Reloc::ROPI_RWPI;
  bool IsRWPI = RelocationModel == llvm::Reloc::RWPI ||
                RelocationModel == llvm::Reloc::ROPI_RWPI;

  if (Args.hasArg(options::OPT_mcmse) &&
      !Args.hasArg(options::OPT_fallow_unsupported)) {
    if (IsROPI)
      D.Diag(diag::err_cmse_pi_are_incompatible) << IsROPI;
    if (IsRWPI)
      D.Diag(diag::err_cmse_pi_are_incompatible) << !IsRWPI;
  }

  if (IsROPI && types::isCXX(Input.getType()) &&
      !Args.hasArg(options::OPT_fallow_unsupported))
    D.Diag(diag::err_drv_ropi_incompatible_with_cxx);

  const char *RMName = RelocationModelName(RelocationModel);
  if (RMName) {
    CmdArgs.push_back("-mrelocation-model");
    CmdArgs.push_back(RMName);
  }
  if (PICLevel > 0) {
    CmdArgs.push_back("-pic-level");
    CmdArgs.push_back(PICLevel == 1 ? "1" : "2");
    if (IsPIE)
      CmdArgs.push_back("-pic-is-pie");
    if (NoPICDataIsTextRelative)
      CmdArgs.push_back("-mcmodel=medium");
  }

  if (RelocationModel == llvm::Reloc::ROPI ||
      RelocationModel == llvm::Reloc::ROPI_RWPI)
    CmdArgs.push_back("-fropi");
  if (RelocationModel == llvm::Reloc::RWPI ||
      RelocationModel == llvm::Reloc::ROPI_RWPI)
    CmdArgs.push_back("-frwpi");

  if (Arg *A = Args.getLastArg(options::OPT_meabi)) {
    CmdArgs.push_back("-meabi");
    CmdArgs.push_back(A->getValue());
  }

  // -fsemantic-interposition is forwarded to CC1: set the
  // "SemanticInterposition" metadata to 1 (make some linkages interposable) and
  // make default visibility external linkage definitions dso_preemptable.
  //
  // -fno-semantic-interposition: if the target supports .Lfoo$local local
  // aliases (make default visibility external linkage definitions dso_local).
  // This is the CC1 default for ELF to match COFF/Mach-O.
  //
  // Otherwise use Clang's traditional behavior: like
  // -fno-semantic-interposition but local aliases are not used. So references
  // can be interposed if not optimized out.
  if (Triple.isOSBinFormatELF()) {
    Arg *A = Args.getLastArg(options::OPT_fsemantic_interposition,
                             options::OPT_fno_semantic_interposition);
    if (RelocationModel != llvm::Reloc::Static && !IsPIE) {
      // The supported targets need to call AsmPrinter::getSymbolPreferLocal.
      bool SupportsLocalAlias =
          Triple.isAArch64() || Triple.isRISCV() || Triple.isX86();
      if (!A)
        CmdArgs.push_back("-fhalf-no-semantic-interposition");
      else if (A->getOption().matches(options::OPT_fsemantic_interposition))
        A->render(Args, CmdArgs);
      else if (!SupportsLocalAlias)
        CmdArgs.push_back("-fhalf-no-semantic-interposition");
    }
  }

  {
    std::string Model;
    if (Arg *A = Args.getLastArg(options::OPT_mthread_model)) {
      if (!TC.isThreadModelSupported(A->getValue()))
        D.Diag(diag::err_drv_invalid_thread_model_for_target)
            << A->getValue() << A->getAsString(Args);
      Model = A->getValue();
    } else
      Model = TC.getThreadModel();
    if (Model != "posix") {
      CmdArgs.push_back("-mthread-model");
      CmdArgs.push_back(Args.MakeArgString(Model));
    }
  }

  if (Arg *A = Args.getLastArg(options::OPT_fveclib)) {
    StringRef Name = A->getValue();
    if (Name == "SVML") {
      if (Triple.getArch() != llvm::Triple::x86 &&
          Triple.getArch() != llvm::Triple::x86_64)
        D.Diag(diag::err_drv_unsupported_opt_for_target)
            << Name << Triple.getArchName();
    } else if (Name == "LIBMVEC-X86") {
      if (Triple.getArch() != llvm::Triple::x86 &&
          Triple.getArch() != llvm::Triple::x86_64)
        D.Diag(diag::err_drv_unsupported_opt_for_target)
            << Name << Triple.getArchName();
    } else if (Name == "SLEEF" || Name == "ArmPL") {
      if (Triple.getArch() != llvm::Triple::aarch64 &&
          Triple.getArch() != llvm::Triple::aarch64_be)
        D.Diag(diag::err_drv_unsupported_opt_for_target)
            << Name << Triple.getArchName();
    }
    A->render(Args, CmdArgs);
  }

  if (Args.hasFlag(options::OPT_fmerge_all_constants,
                   options::OPT_fno_merge_all_constants, false))
    CmdArgs.push_back("-fmerge-all-constants");

  Args.addOptOutFlag(CmdArgs, options::OPT_fdelete_null_pointer_checks,
                     options::OPT_fno_delete_null_pointer_checks);

  // LLVM Code Generator Options.

  if (Arg *A = Args.getLastArg(options::OPT_mabi_EQ_quadword_atomics)) {
    if (!Triple.isOSAIX() || Triple.isPPC32())
      D.Diag(diag::err_drv_unsupported_opt_for_target)
        << A->getSpelling() << RawTriple.str();
    CmdArgs.push_back("-mabi=quadword-atomics");
  }

  if (Arg *A = Args.getLastArg(options::OPT_mlong_double_128)) {
    // Emit the unsupported option error until the Clang's library integration
    // support for 128-bit long double is available for AIX.
    if (Triple.isOSAIX())
      D.Diag(diag::err_drv_unsupported_opt_for_target)
          << A->getSpelling() << RawTriple.str();
  }

  if (Arg *A = Args.getLastArg(options::OPT_Wframe_larger_than_EQ)) {
    StringRef V = A->getValue(), V1 = V;
    unsigned Size;
    if (V1.consumeInteger(10, Size) || !V1.empty())
      D.Diag(diag::err_drv_invalid_argument_to_option)
          << V << A->getOption().getName();
    else
      CmdArgs.push_back(Args.MakeArgString("-fwarn-stack-size=" + V));
  }

  Args.addOptOutFlag(CmdArgs, options::OPT_fjump_tables,
                     options::OPT_fno_jump_tables);
  Args.addOptInFlag(CmdArgs, options::OPT_fprofile_sample_accurate,
                    options::OPT_fno_profile_sample_accurate);
  Args.addOptOutFlag(CmdArgs, options::OPT_fpreserve_as_comments,
                     options::OPT_fno_preserve_as_comments);

  if (Arg *A = Args.getLastArg(options::OPT_mregparm_EQ)) {
    CmdArgs.push_back("-mregparm");
    CmdArgs.push_back(A->getValue());
  }

  if (Arg *A = Args.getLastArg(options::OPT_maix_struct_return,
                               options::OPT_msvr4_struct_return)) {
    if (!TC.getTriple().isPPC32()) {
      D.Diag(diag::err_drv_unsupported_opt_for_target)
          << A->getSpelling() << RawTriple.str();
    } else if (A->getOption().matches(options::OPT_maix_struct_return)) {
      CmdArgs.push_back("-maix-struct-return");
    } else {
      assert(A->getOption().matches(options::OPT_msvr4_struct_return));
      CmdArgs.push_back("-msvr4-struct-return");
    }
  }

  if (Arg *A = Args.getLastArg(options::OPT_fpcc_struct_return,
                               options::OPT_freg_struct_return)) {
    if (TC.getArch() != llvm::Triple::x86) {
      D.Diag(diag::err_drv_unsupported_opt_for_target)
          << A->getSpelling() << RawTriple.str();
    } else if (A->getOption().matches(options::OPT_fpcc_struct_return)) {
      CmdArgs.push_back("-fpcc-struct-return");
    } else {
      assert(A->getOption().matches(options::OPT_freg_struct_return));
      CmdArgs.push_back("-freg-struct-return");
    }
  }

  if (Args.hasFlag(options::OPT_mrtd, options::OPT_mno_rtd, false))
    CmdArgs.push_back("-fdefault-calling-conv=stdcall");

  if (Args.hasArg(options::OPT_fenable_matrix)) {
    // enable-matrix is needed by both the LangOpts and by LLVM.
    CmdArgs.push_back("-fenable-matrix");
    CmdArgs.push_back("-mllvm");
    CmdArgs.push_back("-enable-matrix");
  }

  CodeGenOptions::FramePointerKind FPKeepKind =
                  getFramePointerKind(Args, RawTriple);
  const char *FPKeepKindStr = nullptr;
  switch (FPKeepKind) {
  case CodeGenOptions::FramePointerKind::None:
    FPKeepKindStr = "-mframe-pointer=none";
    break;
  case CodeGenOptions::FramePointerKind::NonLeaf:
    FPKeepKindStr = "-mframe-pointer=non-leaf";
    break;
  case CodeGenOptions::FramePointerKind::All:
    FPKeepKindStr = "-mframe-pointer=all";
    break;
  }
  assert(FPKeepKindStr && "unknown FramePointerKind");
  CmdArgs.push_back(FPKeepKindStr);

  Args.addOptOutFlag(CmdArgs, options::OPT_fzero_initialized_in_bss,
                     options::OPT_fno_zero_initialized_in_bss);

  bool OFastEnabled = isOptimizationLevelFast(Args);
  // If -Ofast is the optimization level, then -fstrict-aliasing should be
  // enabled.  This alias option is being used to simplify the hasFlag logic.
  OptSpecifier StrictAliasingAliasOption =
      OFastEnabled ? options::OPT_Ofast : options::OPT_fstrict_aliasing;
  // We turn strict aliasing off by default if we're in CL mode, since MSVC
  // doesn't do any TBAA.
  bool TBAAOnByDefault = !D.IsCLMode();
  if (!Args.hasFlag(options::OPT_fstrict_aliasing, StrictAliasingAliasOption,
                    options::OPT_fno_strict_aliasing, TBAAOnByDefault))
    CmdArgs.push_back("-relaxed-aliasing");
  if (!Args.hasFlag(options::OPT_fstruct_path_tbaa,
                    options::OPT_fno_struct_path_tbaa, true))
    CmdArgs.push_back("-no-struct-path-tbaa");
  Args.addOptInFlag(CmdArgs, options::OPT_fstrict_enums,
                    options::OPT_fno_strict_enums);
  Args.addOptOutFlag(CmdArgs, options::OPT_fstrict_return,
                     options::OPT_fno_strict_return);
  Args.addOptInFlag(CmdArgs, options::OPT_fallow_editor_placeholders,
                    options::OPT_fno_allow_editor_placeholders);
  Args.addOptInFlag(CmdArgs, options::OPT_fstrict_vtable_pointers,
                    options::OPT_fno_strict_vtable_pointers);
  Args.addOptInFlag(CmdArgs, options::OPT_fforce_emit_vtables,
                    options::OPT_fno_force_emit_vtables);
  Args.addOptOutFlag(CmdArgs, options::OPT_foptimize_sibling_calls,
                     options::OPT_fno_optimize_sibling_calls);
  Args.addOptOutFlag(CmdArgs, options::OPT_fescaping_block_tail_calls,
                     options::OPT_fno_escaping_block_tail_calls);

  Args.AddLastArg(CmdArgs, options::OPT_ffine_grained_bitfield_accesses,
                  options::OPT_fno_fine_grained_bitfield_accesses);

  Args.AddLastArg(CmdArgs, options::OPT_fexperimental_relative_cxx_abi_vtables,
                  options::OPT_fno_experimental_relative_cxx_abi_vtables);

  // Handle segmented stacks.
  Args.addOptInFlag(CmdArgs, options::OPT_fsplit_stack,
                    options::OPT_fno_split_stack);

  // -fprotect-parens=0 is default.
  if (Args.hasFlag(options::OPT_fprotect_parens,
                   options::OPT_fno_protect_parens, false))
    CmdArgs.push_back("-fprotect-parens");

  RenderFloatingPointOptions(TC, D, OFastEnabled, Args, CmdArgs, JA);

  if (Arg *A = Args.getLastArg(options::OPT_fextend_args_EQ)) {
    const llvm::Triple::ArchType Arch = TC.getArch();
    if (Arch == llvm::Triple::x86 || Arch == llvm::Triple::x86_64) {
      StringRef V = A->getValue();
      if (V == "64")
        CmdArgs.push_back("-fextend-arguments=64");
      else if (V != "32")
        D.Diag(diag::err_drv_invalid_argument_to_option)
            << A->getValue() << A->getOption().getName();
    } else
      D.Diag(diag::err_drv_unsupported_opt_for_target)
          << A->getOption().getName() << TripleStr;
  }

  if (Arg *A = Args.getLastArg(options::OPT_mdouble_EQ)) {
    if (TC.getArch() == llvm::Triple::avr)
      A->render(Args, CmdArgs);
    else
      D.Diag(diag::err_drv_unsupported_opt_for_target)
          << A->getAsString(Args) << TripleStr;
  }

  if (Arg *A = Args.getLastArg(options::OPT_LongDouble_Group)) {
    if (TC.getTriple().isX86())
      A->render(Args, CmdArgs);
    else if (TC.getTriple().isSPIR() &&
             (A->getOption().getID() == options::OPT_mlong_double_64))
      // Only allow for -mlong-double-64 for SPIR-V
      A->render(Args, CmdArgs);
    else if (TC.getTriple().isPPC() &&
             (A->getOption().getID() != options::OPT_mlong_double_80))
      A->render(Args, CmdArgs);
    else
      D.Diag(diag::err_drv_unsupported_opt_for_target)
          << A->getAsString(Args) << TripleStr;
  }

  std::string FpAccuracyAttr;
  auto RenderFPAccuracyOptions = [&FpAccuracyAttr](const Twine &OptStr) {
    // In case the value is 'default' don't add the -ffp-builtin-accuracy
    // attribute.
    if (OptStr.str() != "default") {
      if (FpAccuracyAttr.empty())
        FpAccuracyAttr = "-ffp-builtin-accuracy=";
      else
        FpAccuracyAttr += " ";
      FpAccuracyAttr += OptStr.str();
    }
  };
  for (StringRef A : Args.getAllArgValues(options::OPT_ffp_accuracy_EQ))
    RenderFPAccuracyOptions(A);
  if (!FpAccuracyAttr.empty())
    CmdArgs.push_back(Args.MakeArgString(FpAccuracyAttr));

  // Decide whether to use verbose asm. Verbose assembly is the default on
  // toolchains which have the integrated assembler on by default.
  bool IsIntegratedAssemblerDefault = TC.IsIntegratedAssemblerDefault();
  if (!Args.hasFlag(options::OPT_fverbose_asm, options::OPT_fno_verbose_asm,
                    IsIntegratedAssemblerDefault))
    CmdArgs.push_back("-fno-verbose-asm");

  // Parse 'none' or '$major.$minor'. Disallow -fbinutils-version=0 because we
  // use that to indicate the MC default in the backend.
  if (Arg *A = Args.getLastArg(options::OPT_fbinutils_version_EQ)) {
    StringRef V = A->getValue();
    unsigned Num;
    if (V == "none")
      A->render(Args, CmdArgs);
    else if (!V.consumeInteger(10, Num) && Num > 0 &&
             (V.empty() || (V.consume_front(".") &&
                            !V.consumeInteger(10, Num) && V.empty())))
      A->render(Args, CmdArgs);
    else
      D.Diag(diag::err_drv_invalid_argument_to_option)
          << A->getValue() << A->getOption().getName();
  }

  // If toolchain choose to use MCAsmParser for inline asm don't pass the
  // option to disable integrated-as explictly.
  if (!TC.useIntegratedAs() && !TC.parseInlineAsmUsingAsmParser())
    CmdArgs.push_back("-no-integrated-as");

  if (Args.hasArg(options::OPT_fdebug_pass_structure)) {
    CmdArgs.push_back("-mdebug-pass");
    CmdArgs.push_back("Structure");
  }
  if (Args.hasArg(options::OPT_fdebug_pass_arguments)) {
    CmdArgs.push_back("-mdebug-pass");
    CmdArgs.push_back("Arguments");
  }

  // Enable -mconstructor-aliases except on darwin, where we have to work around
  // a linker bug (see https://openradar.appspot.com/7198997), and CUDA device
  // code, where aliases aren't supported.
  if (!RawTriple.isOSDarwin() && !RawTriple.isNVPTX())
    CmdArgs.push_back("-mconstructor-aliases");

  // Darwin's kernel doesn't support guard variables; just die if we
  // try to use them.
  if (KernelOrKext && RawTriple.isOSDarwin())
    CmdArgs.push_back("-fforbid-guard-variables");

  if (Args.hasFlag(options::OPT_mms_bitfields, options::OPT_mno_ms_bitfields,
                   Triple.isWindowsGNUEnvironment())) {
    CmdArgs.push_back("-mms-bitfields");
  }

  // Non-PIC code defaults to -fdirect-access-external-data while PIC code
  // defaults to -fno-direct-access-external-data. Pass the option if different
  // from the default.
  if (Arg *A = Args.getLastArg(options::OPT_fdirect_access_external_data,
                               options::OPT_fno_direct_access_external_data))
    if (A->getOption().matches(options::OPT_fdirect_access_external_data) !=
        (PICLevel == 0))
      A->render(Args, CmdArgs);

  if (Args.hasFlag(options::OPT_fno_plt, options::OPT_fplt, false)) {
    CmdArgs.push_back("-fno-plt");
  }

  // -fhosted is default.
  // TODO: Audit uses of KernelOrKext and see where it'd be more appropriate to
  // use Freestanding.
  bool Freestanding =
      Args.hasFlag(options::OPT_ffreestanding, options::OPT_fhosted, false) ||
      KernelOrKext;
  if (Freestanding)
    CmdArgs.push_back("-ffreestanding");

  Args.AddLastArg(CmdArgs, options::OPT_fno_knr_functions);

  // This is a coarse approximation of what llvm-gcc actually does, both
  // -fasynchronous-unwind-tables and -fnon-call-exceptions interact in more
  // complicated ways.
  auto SanitizeArgs = TC.getSanitizerArgs(Args);

  bool IsAsyncUnwindTablesDefault =
      TC.getDefaultUnwindTableLevel(Args) == ToolChain::UnwindTableLevel::Asynchronous;
  bool IsSyncUnwindTablesDefault =
      TC.getDefaultUnwindTableLevel(Args) == ToolChain::UnwindTableLevel::Synchronous;

  bool AsyncUnwindTables = Args.hasFlag(
      options::OPT_fasynchronous_unwind_tables,
      options::OPT_fno_asynchronous_unwind_tables,
      (IsAsyncUnwindTablesDefault || SanitizeArgs.needsUnwindTables()) &&
          !Freestanding);
  bool UnwindTables =
      Args.hasFlag(options::OPT_funwind_tables, options::OPT_fno_unwind_tables,
                   IsSyncUnwindTablesDefault && !Freestanding);
  if (AsyncUnwindTables)
    CmdArgs.push_back("-funwind-tables=2");
  else if (UnwindTables)
     CmdArgs.push_back("-funwind-tables=1");

  // Prepare `-aux-target-cpu` and `-aux-target-feature` unless
  // `--gpu-use-aux-triple-only` is specified.
  if (!Args.getLastArg(options::OPT_gpu_use_aux_triple_only) &&
      (IsCudaDevice || (IsSYCL && IsSYCLOffloadDevice) || IsHIPDevice)) {
    const ArgList &HostArgs =
        C.getArgsForToolChain(nullptr, StringRef(), Action::OFK_None);
    std::string HostCPU =
        getCPUName(D, HostArgs, *TC.getAuxTriple(), /*FromAs*/ false);
    if (!HostCPU.empty()) {
      CmdArgs.push_back("-aux-target-cpu");
      CmdArgs.push_back(Args.MakeArgString(HostCPU));
    }
    getTargetFeatures(D, *TC.getAuxTriple(), HostArgs, CmdArgs,
                      /*ForAS*/ false, /*IsAux*/ true);
  }

  TC.addClangTargetOptions(Args, CmdArgs, JA.getOffloadingDeviceKind());

  if (Arg *A = Args.getLastArg(options::OPT_mcmodel_EQ)) {
    StringRef CM = A->getValue();
    if (CM == "small" || CM == "kernel" || CM == "medium" || CM == "large" ||
        CM == "tiny") {
      if (Triple.isOSAIX() && CM == "medium")
        CmdArgs.push_back("-mcmodel=large");
      else if (Triple.isAArch64() && (CM == "kernel" || CM == "medium"))
        D.Diag(diag::err_drv_invalid_argument_to_option)
            << CM << A->getOption().getName();
      else
        A->render(Args, CmdArgs);
    } else {
      D.Diag(diag::err_drv_invalid_argument_to_option)
          << CM << A->getOption().getName();
    }
  }

  if (Arg *A = Args.getLastArg(options::OPT_mtls_size_EQ)) {
    StringRef Value = A->getValue();
    unsigned TLSSize = 0;
    Value.getAsInteger(10, TLSSize);
    if (!Triple.isAArch64() || !Triple.isOSBinFormatELF())
      D.Diag(diag::err_drv_unsupported_opt_for_target)
          << A->getOption().getName() << TripleStr;
    if (TLSSize != 12 && TLSSize != 24 && TLSSize != 32 && TLSSize != 48)
      D.Diag(diag::err_drv_invalid_int_value)
          << A->getOption().getName() << Value;
    Args.AddLastArg(CmdArgs, options::OPT_mtls_size_EQ);
  }

  // Add the target cpu
  std::string CPU = getCPUName(D, Args, Triple, /*FromAs*/ false);
  if (!CPU.empty()) {
    CmdArgs.push_back("-target-cpu");
    CmdArgs.push_back(Args.MakeArgString(CPU));
  }

  RenderTargetOptions(Triple, Args, KernelOrKext, CmdArgs);

  // Add clang-cl arguments.
  types::ID InputType = Input.getType();
  if (D.IsCLMode())
    AddClangCLArgs(Args, InputType, CmdArgs);

<<<<<<< HEAD
  // Add the sycld debug library when --dependent-lib=msvcrtd is used from
  // the command line.  This is to allow for CMake based builds using the
  // Linux based driver on Windows to correctly pull in the expected debug
  // library.
  if (Args.hasArg(options::OPT_fsycl) && !Args.hasArg(options::OPT_nolibsycl)) {
    if (!D.IsCLMode() && TC.getTriple().isWindowsMSVCEnvironment()) {
      if (isDependentLibAdded(Args, "msvcrtd"))
        CmdArgs.push_back("--dependent-lib=sycl" SYCL_MAJOR_VERSION "d");
    } else if (!D.IsCLMode() && TC.getTriple().isWindowsGNUEnvironment()) {
      CmdArgs.push_back("--dependent-lib=sycl" SYCL_MAJOR_VERSION ".dll");
    }
    CmdArgs.push_back("--dependent-lib=sycl-devicelib-host");
  }

=======
  llvm::codegenoptions::DebugInfoKind DebugInfoKind =
      llvm::codegenoptions::NoDebugInfo;
>>>>>>> f58330cb
  DwarfFissionKind DwarfFission = DwarfFissionKind::None;
  renderDebugOptions(TC, D, RawTriple, Args, types::isLLVMIR(InputType),
                     CmdArgs, Output, DebugInfoKind, DwarfFission);

  // Add the split debug info name to the command lines here so we
  // can propagate it to the backend.
  bool SplitDWARF = (DwarfFission != DwarfFissionKind::None) &&
                    (TC.getTriple().isOSBinFormatELF() ||
                     TC.getTriple().isOSBinFormatWasm() ||
                     TC.getTriple().isOSBinFormatCOFF()) &&
                    (isa<AssembleJobAction>(JA) || isa<CompileJobAction>(JA) ||
                     isa<BackendJobAction>(JA));
  if (SplitDWARF) {
    const char *SplitDWARFOut = SplitDebugName(JA, Args, Input, Output);
    CmdArgs.push_back("-split-dwarf-file");
    CmdArgs.push_back(SplitDWARFOut);
    if (DwarfFission == DwarfFissionKind::Split) {
      CmdArgs.push_back("-split-dwarf-output");
      CmdArgs.push_back(SplitDWARFOut);
    }
  }

  // Pass the linker version in use.
  if (Arg *A = Args.getLastArg(options::OPT_mlinker_version_EQ)) {
    CmdArgs.push_back("-target-linker-version");
    CmdArgs.push_back(A->getValue());
  }

  // Explicitly error on some things we know we don't support and can't just
  // ignore.
  if (!Args.hasArg(options::OPT_fallow_unsupported)) {
    Arg *Unsupported;
    if (types::isCXX(InputType) && RawTriple.isOSDarwin() &&
        TC.getArch() == llvm::Triple::x86) {
      if ((Unsupported = Args.getLastArg(options::OPT_fapple_kext)) ||
          (Unsupported = Args.getLastArg(options::OPT_mkernel)))
        D.Diag(diag::err_drv_clang_unsupported_opt_cxx_darwin_i386)
            << Unsupported->getOption().getName();
    }
    // The faltivec option has been superseded by the maltivec option.
    if ((Unsupported = Args.getLastArg(options::OPT_faltivec)))
      D.Diag(diag::err_drv_clang_unsupported_opt_faltivec)
          << Unsupported->getOption().getName()
          << "please use -maltivec and include altivec.h explicitly";
    if ((Unsupported = Args.getLastArg(options::OPT_fno_altivec)))
      D.Diag(diag::err_drv_clang_unsupported_opt_faltivec)
          << Unsupported->getOption().getName() << "please use -mno-altivec";
  }

  Args.AddAllArgs(CmdArgs, options::OPT_v);

  if (Args.getLastArg(options::OPT_H)) {
    CmdArgs.push_back("-H");
    CmdArgs.push_back("-sys-header-deps");
  }
  Args.AddAllArgs(CmdArgs, options::OPT_fshow_skipped_includes);

  if (D.CCPrintHeadersFormat && !D.CCGenDiagnostics) {
    CmdArgs.push_back("-header-include-file");
    CmdArgs.push_back(!D.CCPrintHeadersFilename.empty()
                          ? D.CCPrintHeadersFilename.c_str()
                          : "-");
    CmdArgs.push_back("-sys-header-deps");
    CmdArgs.push_back(Args.MakeArgString(
        "-header-include-format=" +
        std::string(headerIncludeFormatKindToString(D.CCPrintHeadersFormat))));
    CmdArgs.push_back(
        Args.MakeArgString("-header-include-filtering=" +
                           std::string(headerIncludeFilteringKindToString(
                               D.CCPrintHeadersFiltering))));
  }
  Args.AddLastArg(CmdArgs, options::OPT_P);
  Args.AddLastArg(CmdArgs, options::OPT_print_ivar_layout);

  if (D.CCLogDiagnostics && !D.CCGenDiagnostics) {
    CmdArgs.push_back("-diagnostic-log-file");
    CmdArgs.push_back(!D.CCLogDiagnosticsFilename.empty()
                          ? D.CCLogDiagnosticsFilename.c_str()
                          : "-");
  }

  // Give the gen diagnostics more chances to succeed, by avoiding intentional
  // crashes.
  if (D.CCGenDiagnostics)
    CmdArgs.push_back("-disable-pragma-debug-crash");

  // Allow backend to put its diagnostic files in the same place as frontend
  // crash diagnostics files.
  if (Args.hasArg(options::OPT_fcrash_diagnostics_dir)) {
    StringRef Dir = Args.getLastArgValue(options::OPT_fcrash_diagnostics_dir);
    CmdArgs.push_back("-mllvm");
    CmdArgs.push_back(Args.MakeArgString("-crash-diagnostics-dir=" + Dir));
  }

  bool UseSeparateSections = isUseSeparateSections(Triple);

  if (Args.hasFlag(options::OPT_ffunction_sections,
                   options::OPT_fno_function_sections, UseSeparateSections)) {
    CmdArgs.push_back("-ffunction-sections");
  }

  if (Arg *A = Args.getLastArg(options::OPT_fbasic_block_sections_EQ)) {
    StringRef Val = A->getValue();
    if (Triple.isX86() && Triple.isOSBinFormatELF()) {
      if (Val != "all" && Val != "labels" && Val != "none" &&
          !Val.startswith("list="))
        D.Diag(diag::err_drv_invalid_value)
            << A->getAsString(Args) << A->getValue();
      else
        A->render(Args, CmdArgs);
    } else if (Triple.isNVPTX()) {
      // Do not pass the option to the GPU compilation. We still want it enabled
      // for the host-side compilation, so seeing it here is not an error.
    } else if (Val != "none") {
      // =none is allowed everywhere. It's useful for overriding the option
      // and is the same as not specifying the option.
      D.Diag(diag::err_drv_unsupported_opt_for_target)
          << A->getAsString(Args) << TripleStr;
    }
  }

  bool HasDefaultDataSections = Triple.isOSBinFormatXCOFF();
  if (Args.hasFlag(options::OPT_fdata_sections, options::OPT_fno_data_sections,
                   UseSeparateSections || HasDefaultDataSections)) {
    CmdArgs.push_back("-fdata-sections");
  }

  Args.addOptOutFlag(CmdArgs, options::OPT_funique_section_names,
                     options::OPT_fno_unique_section_names);
  Args.addOptInFlag(CmdArgs, options::OPT_funique_internal_linkage_names,
                    options::OPT_fno_unique_internal_linkage_names);
  Args.addOptInFlag(CmdArgs, options::OPT_funique_basic_block_section_names,
                    options::OPT_fno_unique_basic_block_section_names);
  Args.addOptInFlag(CmdArgs, options::OPT_fconvergent_functions,
                    options::OPT_fno_convergent_functions);

  if (Arg *A = Args.getLastArg(options::OPT_fsplit_machine_functions,
                               options::OPT_fno_split_machine_functions)) {
    // This codegen pass is only available on x86-elf targets.
    if (Triple.isX86() && Triple.isOSBinFormatELF()) {
      if (A->getOption().matches(options::OPT_fsplit_machine_functions))
        A->render(Args, CmdArgs);
    } else {
      D.Diag(diag::err_drv_unsupported_opt_for_target)
          << A->getAsString(Args) << TripleStr;
    }
  }

  Args.AddLastArg(CmdArgs, options::OPT_finstrument_functions,
                  options::OPT_finstrument_functions_after_inlining,
                  options::OPT_finstrument_function_entry_bare);

  // NVPTX/AMDGCN doesn't support PGO or coverage. There's no runtime support
  // for sampling, overhead of call arc collection is way too high and there's
  // no way to collect the output.
  if (!Triple.isNVPTX() && !Triple.isAMDGCN())
    addPGOAndCoverageFlags(TC, C, JA, Output, Args, SanitizeArgs, CmdArgs);

  Args.AddLastArg(CmdArgs, options::OPT_fclang_abi_compat_EQ);

  if (getLastProfileSampleUseArg(Args) &&
      Args.hasArg(options::OPT_fsample_profile_use_profi)) {
    CmdArgs.push_back("-mllvm");
    CmdArgs.push_back("-sample-profile-use-profi");
  }

  // Add runtime flag for PS4/PS5 when PGO, coverage, or sanitizers are enabled.
  if (RawTriple.isPS() &&
      !Args.hasArg(options::OPT_nostdlib, options::OPT_nodefaultlibs)) {
    PScpu::addProfileRTArgs(TC, Args, CmdArgs);
    PScpu::addSanitizerArgs(TC, Args, CmdArgs);
  }

  // Pass options for controlling the default header search paths.
  if (Args.hasArg(options::OPT_nostdinc)) {
    CmdArgs.push_back("-nostdsysteminc");
    CmdArgs.push_back("-nobuiltininc");
  } else {
    if (Args.hasArg(options::OPT_nostdlibinc))
      CmdArgs.push_back("-nostdsysteminc");
    Args.AddLastArg(CmdArgs, options::OPT_nostdincxx);
    Args.AddLastArg(CmdArgs, options::OPT_nobuiltininc);
  }

  // Pass the path to compiler resource files.
  CmdArgs.push_back("-resource-dir");
  CmdArgs.push_back(D.ResourceDir.c_str());

  Args.AddLastArg(CmdArgs, options::OPT_working_directory);

  RenderARCMigrateToolOptions(D, Args, CmdArgs);

  // Add preprocessing options like -I, -D, etc. if we are using the
  // preprocessor.
  //
  // FIXME: Support -fpreprocessed
  if (types::getPreprocessedType(InputType) != types::TY_INVALID)
    AddPreprocessingOptions(C, JA, D, Args, CmdArgs, Output, Inputs);

  // Don't warn about "clang -c -DPIC -fPIC test.i" because libtool.m4 assumes
  // that "The compiler can only warn and ignore the option if not recognized".
  // When building with ccache, it will pass -D options to clang even on
  // preprocessed inputs and configure concludes that -fPIC is not supported.
  Args.ClaimAllArgs(options::OPT_D);

  bool SkipO =
      Args.hasArg(options::OPT_fsycl_link_EQ) && ContainsWrapperAction(&JA);
  const Arg *OArg = Args.getLastArg(options::OPT_O_Group);
  // Manually translate -O4 to -O3; let clang reject others.
  // When compiling a wrapped binary, do not optimize.
  if (!SkipO && OArg) {
    if (OArg->getOption().matches(options::OPT_O4)) {
      CmdArgs.push_back("-O3");
      D.Diag(diag::warn_O4_is_O3);
    } else {
      OArg->render(Args, CmdArgs);
    }
  }

  // Warn about ignored options to clang.
  for (const Arg *A :
       Args.filtered(options::OPT_clang_ignored_gcc_optimization_f_Group)) {
    D.Diag(diag::warn_ignored_gcc_optimization) << A->getAsString(Args);
    A->claim();
  }

  for (const Arg *A :
       Args.filtered(options::OPT_clang_ignored_legacy_options_Group)) {
    D.Diag(diag::warn_ignored_clang_option) << A->getAsString(Args);
    A->claim();
  }

  claimNoWarnArgs(Args);

  Args.AddAllArgs(CmdArgs, options::OPT_R_Group);

  for (const Arg *A :
       Args.filtered(options::OPT_W_Group, options::OPT__SLASH_wd)) {
    A->claim();
    if (A->getOption().getID() == options::OPT__SLASH_wd) {
      unsigned WarningNumber;
      if (StringRef(A->getValue()).getAsInteger(10, WarningNumber)) {
        D.Diag(diag::err_drv_invalid_int_value)
            << A->getAsString(Args) << A->getValue();
        continue;
      }

      if (auto Group = diagGroupFromCLWarningID(WarningNumber)) {
        CmdArgs.push_back(Args.MakeArgString(
            "-Wno-" + DiagnosticIDs::getWarningOptionForGroup(*Group)));
      }
      continue;
    }
    A->render(Args, CmdArgs);
  }

  Args.AddAllArgs(CmdArgs, options::OPT_Wsystem_headers_in_module_EQ);

  if (Args.hasFlag(options::OPT_pedantic, options::OPT_no_pedantic, false))
    CmdArgs.push_back("-pedantic");
  Args.AddLastArg(CmdArgs, options::OPT_pedantic_errors);
  Args.AddLastArg(CmdArgs, options::OPT_w);

  Args.addOptInFlag(CmdArgs, options::OPT_ffixed_point,
                    options::OPT_fno_fixed_point);

  if (Arg *A = Args.getLastArg(options::OPT_fcxx_abi_EQ))
    A->render(Args, CmdArgs);

  Args.AddLastArg(CmdArgs, options::OPT_fexperimental_relative_cxx_abi_vtables,
                  options::OPT_fno_experimental_relative_cxx_abi_vtables);

  if (Arg *A = Args.getLastArg(options::OPT_ffuchsia_api_level_EQ))
    A->render(Args, CmdArgs);

  // Handle -{std, ansi, trigraphs} -- take the last of -{std, ansi}
  // (-ansi is equivalent to -std=c89 or -std=c++98).
  //
  // If a std is supplied, only add -trigraphs if it follows the
  // option.
  bool ImplyVCPPCVer = false;
  bool ImplyVCPPCXXVer = false;
  const Arg *Std = Args.getLastArg(options::OPT_std_EQ, options::OPT_ansi);
  if (Std) {
    if (Std->getOption().matches(options::OPT_ansi))
      if (types::isCXX(InputType))
        CmdArgs.push_back("-std=c++98");
      else
        CmdArgs.push_back("-std=c89");
    else {
      if (Args.hasArg(options::OPT_fsycl)) {
        // Use of -std= with 'C' is not supported for SYCL.
        const LangStandard *LangStd =
            LangStandard::getLangStandardForName(Std->getValue());
        if (LangStd && LangStd->getLanguage() == Language::C)
          D.Diag(diag::err_drv_argument_not_allowed_with)
              << Std->getAsString(Args) << "-fsycl";
      }
      Std->render(Args, CmdArgs);
    }

    // If -f(no-)trigraphs appears after the language standard flag, honor it.
    if (Arg *A = Args.getLastArg(options::OPT_std_EQ, options::OPT_ansi,
                                 options::OPT_ftrigraphs,
                                 options::OPT_fno_trigraphs))
      if (A != Std)
        A->render(Args, CmdArgs);
  } else {
    // Honor -std-default.
    //
    // FIXME: Clang doesn't correctly handle -std= when the input language
    // doesn't match. For the time being just ignore this for C++ inputs;
    // eventually we want to do all the standard defaulting here instead of
    // splitting it between the driver and clang -cc1.
    if (!types::isCXX(InputType)) {
      if (!Args.hasArg(options::OPT__SLASH_std)) {
        Args.AddAllArgsTranslated(CmdArgs, options::OPT_std_default_EQ, "-std=",
                                  /*Joined=*/true);
      } else
        ImplyVCPPCVer = true;
    }
    else if (IsWindowsMSVC)
      ImplyVCPPCXXVer = true;

    if (IsSYCL && types::isCXX(InputType) &&
        !Args.hasArg(options::OPT__SLASH_std))
      // For DPC++, we default to -std=c++17 for all compilations.  Use of -std
      // on the command line will override.
      CmdArgs.push_back("-std=c++17");

    Args.AddLastArg(CmdArgs, options::OPT_ftrigraphs,
                    options::OPT_fno_trigraphs);
  }

  // GCC's behavior for -Wwrite-strings is a bit strange:
  //  * In C, this "warning flag" changes the types of string literals from
  //    'char[N]' to 'const char[N]', and thus triggers an unrelated warning
  //    for the discarded qualifier.
  //  * In C++, this is just a normal warning flag.
  //
  // Implementing this warning correctly in C is hard, so we follow GCC's
  // behavior for now. FIXME: Directly diagnose uses of a string literal as
  // a non-const char* in C, rather than using this crude hack.
  if (!types::isCXX(InputType)) {
    // FIXME: This should behave just like a warning flag, and thus should also
    // respect -Weverything, -Wno-everything, -Werror=write-strings, and so on.
    Arg *WriteStrings =
        Args.getLastArg(options::OPT_Wwrite_strings,
                        options::OPT_Wno_write_strings, options::OPT_w);
    if (WriteStrings &&
        WriteStrings->getOption().matches(options::OPT_Wwrite_strings))
      CmdArgs.push_back("-fconst-strings");
  }

  // GCC provides a macro definition '__DEPRECATED' when -Wdeprecated is active
  // during C++ compilation, which it is by default. GCC keeps this define even
  // in the presence of '-w', match this behavior bug-for-bug.
  if (types::isCXX(InputType) &&
      Args.hasFlag(options::OPT_Wdeprecated, options::OPT_Wno_deprecated,
                   true)) {
    CmdArgs.push_back("-fdeprecated-macro");
  }

  // Translate GCC's misnamer '-fasm' arguments to '-fgnu-keywords'.
  if (Arg *Asm = Args.getLastArg(options::OPT_fasm, options::OPT_fno_asm)) {
    if (Asm->getOption().matches(options::OPT_fasm))
      CmdArgs.push_back("-fgnu-keywords");
    else
      CmdArgs.push_back("-fno-gnu-keywords");
  }

  if (!ShouldEnableAutolink(Args, TC, JA))
    CmdArgs.push_back("-fno-autolink");

  Args.AddLastArg(CmdArgs, options::OPT_ftemplate_depth_EQ);
  Args.AddLastArg(CmdArgs, options::OPT_foperator_arrow_depth_EQ);
  Args.AddLastArg(CmdArgs, options::OPT_fconstexpr_depth_EQ);
  Args.AddLastArg(CmdArgs, options::OPT_fconstexpr_steps_EQ);

  Args.AddLastArg(CmdArgs, options::OPT_fexperimental_library);

  if (Args.hasArg(options::OPT_fexperimental_new_constant_interpreter))
    CmdArgs.push_back("-fexperimental-new-constant-interpreter");

  if (Arg *A = Args.getLastArg(options::OPT_fbracket_depth_EQ)) {
    CmdArgs.push_back("-fbracket-depth");
    CmdArgs.push_back(A->getValue());
  }

  if (Arg *A = Args.getLastArg(options::OPT_Wlarge_by_value_copy_EQ,
                               options::OPT_Wlarge_by_value_copy_def)) {
    if (A->getNumValues()) {
      StringRef bytes = A->getValue();
      CmdArgs.push_back(Args.MakeArgString("-Wlarge-by-value-copy=" + bytes));
    } else
      CmdArgs.push_back("-Wlarge-by-value-copy=64"); // default value
  }

  if (Args.hasArg(options::OPT_relocatable_pch))
    CmdArgs.push_back("-relocatable-pch");

  if (const Arg *A = Args.getLastArg(options::OPT_fcf_runtime_abi_EQ)) {
    static const char *kCFABIs[] = {
      "standalone", "objc", "swift", "swift-5.0", "swift-4.2", "swift-4.1",
    };

    if (!llvm::is_contained(kCFABIs, StringRef(A->getValue())))
      D.Diag(diag::err_drv_invalid_cf_runtime_abi) << A->getValue();
    else
      A->render(Args, CmdArgs);
  }

  if (Arg *A = Args.getLastArg(options::OPT_fconstant_string_class_EQ)) {
    CmdArgs.push_back("-fconstant-string-class");
    CmdArgs.push_back(A->getValue());
  }

  if (Arg *A = Args.getLastArg(options::OPT_ftabstop_EQ)) {
    CmdArgs.push_back("-ftabstop");
    CmdArgs.push_back(A->getValue());
  }

  Args.addOptInFlag(CmdArgs, options::OPT_fstack_size_section,
                    options::OPT_fno_stack_size_section);

  if (Args.hasArg(options::OPT_fstack_usage)) {
    CmdArgs.push_back("-stack-usage-file");

    if (Arg *OutputOpt = Args.getLastArg(options::OPT_o)) {
      SmallString<128> OutputFilename(OutputOpt->getValue());
      llvm::sys::path::replace_extension(OutputFilename, "su");
      CmdArgs.push_back(Args.MakeArgString(OutputFilename));
    } else
      CmdArgs.push_back(
          Args.MakeArgString(Twine(getBaseInputStem(Args, Inputs)) + ".su"));
  }

  CmdArgs.push_back("-ferror-limit");
  if (Arg *A = Args.getLastArg(options::OPT_ferror_limit_EQ))
    CmdArgs.push_back(A->getValue());
  else
    CmdArgs.push_back("19");

  Args.AddLastArg(CmdArgs, options::OPT_fconstexpr_backtrace_limit_EQ);
  Args.AddLastArg(CmdArgs, options::OPT_fmacro_backtrace_limit_EQ);
  Args.AddLastArg(CmdArgs, options::OPT_ftemplate_backtrace_limit_EQ);
  Args.AddLastArg(CmdArgs, options::OPT_fspell_checking_limit_EQ);
  Args.AddLastArg(CmdArgs, options::OPT_fcaret_diagnostics_max_lines_EQ);

  // Pass -fmessage-length=.
  unsigned MessageLength = 0;
  if (Arg *A = Args.getLastArg(options::OPT_fmessage_length_EQ)) {
    StringRef V(A->getValue());
    if (V.getAsInteger(0, MessageLength))
      D.Diag(diag::err_drv_invalid_argument_to_option)
          << V << A->getOption().getName();
  } else {
    // If -fmessage-length=N was not specified, determine whether this is a
    // terminal and, if so, implicitly define -fmessage-length appropriately.
    MessageLength = llvm::sys::Process::StandardErrColumns();
  }
  if (MessageLength != 0)
    CmdArgs.push_back(
        Args.MakeArgString("-fmessage-length=" + Twine(MessageLength)));

  if (Arg *A = Args.getLastArg(options::OPT_frandomize_layout_seed_EQ))
    CmdArgs.push_back(
        Args.MakeArgString("-frandomize-layout-seed=" + Twine(A->getValue(0))));

  if (Arg *A = Args.getLastArg(options::OPT_frandomize_layout_seed_file_EQ))
    CmdArgs.push_back(Args.MakeArgString("-frandomize-layout-seed-file=" +
                                         Twine(A->getValue(0))));

  // -fvisibility= and -fvisibility-ms-compat are of a piece.
  if (const Arg *A = Args.getLastArg(options::OPT_fvisibility_EQ,
                                     options::OPT_fvisibility_ms_compat)) {
    if (A->getOption().matches(options::OPT_fvisibility_EQ)) {
      A->render(Args, CmdArgs);
    } else {
      assert(A->getOption().matches(options::OPT_fvisibility_ms_compat));
      CmdArgs.push_back("-fvisibility=hidden");
      CmdArgs.push_back("-ftype-visibility=default");
    }
  } else if (IsOpenMPDevice) {
    // When compiling for the OpenMP device we want protected visibility by
    // default. This prevents the device from accidentally preempting code on
    // the host, makes the system more robust, and improves performance.
    CmdArgs.push_back("-fvisibility=protected");
  }

  // PS4/PS5 process these options in addClangTargetOptions.
  if (!RawTriple.isPS()) {
    if (const Arg *A =
            Args.getLastArg(options::OPT_fvisibility_from_dllstorageclass,
                            options::OPT_fno_visibility_from_dllstorageclass)) {
      if (A->getOption().matches(
              options::OPT_fvisibility_from_dllstorageclass)) {
        CmdArgs.push_back("-fvisibility-from-dllstorageclass");
        Args.AddLastArg(CmdArgs, options::OPT_fvisibility_dllexport_EQ);
        Args.AddLastArg(CmdArgs, options::OPT_fvisibility_nodllstorageclass_EQ);
        Args.AddLastArg(CmdArgs, options::OPT_fvisibility_externs_dllimport_EQ);
        Args.AddLastArg(CmdArgs,
                        options::OPT_fvisibility_externs_nodllstorageclass_EQ);
      }
    }
  }

  if (Args.hasFlag(options::OPT_fvisibility_inlines_hidden,
                    options::OPT_fno_visibility_inlines_hidden, false))
    CmdArgs.push_back("-fvisibility-inlines-hidden");

  Args.AddLastArg(CmdArgs, options::OPT_fvisibility_inlines_hidden_static_local_var,
                           options::OPT_fno_visibility_inlines_hidden_static_local_var);
  Args.AddLastArg(CmdArgs, options::OPT_fvisibility_global_new_delete_hidden);
  Args.AddLastArg(CmdArgs, options::OPT_ftlsmodel_EQ);

  if (Args.hasFlag(options::OPT_fnew_infallible,
                   options::OPT_fno_new_infallible, false))
    CmdArgs.push_back("-fnew-infallible");

  if (Args.hasFlag(options::OPT_fno_operator_names,
                   options::OPT_foperator_names, false))
    CmdArgs.push_back("-fno-operator-names");

  // Forward -f (flag) options which we can pass directly.
  Args.AddLastArg(CmdArgs, options::OPT_femit_all_decls);
  Args.AddLastArg(CmdArgs, options::OPT_fheinous_gnu_extensions);
  Args.AddLastArg(CmdArgs, options::OPT_fdigraphs, options::OPT_fno_digraphs);
  Args.AddLastArg(CmdArgs, options::OPT_fzero_call_used_regs_EQ);

  if (Args.hasFlag(options::OPT_femulated_tls, options::OPT_fno_emulated_tls,
                   Triple.hasDefaultEmulatedTLS()))
    CmdArgs.push_back("-femulated-tls");

  Args.addOptInFlag(CmdArgs, options::OPT_fcheck_new,
                    options::OPT_fno_check_new);

  if (Arg *A = Args.getLastArg(options::OPT_fzero_call_used_regs_EQ)) {
    // FIXME: There's no reason for this to be restricted to X86. The backend
    // code needs to be changed to include the appropriate function calls
    // automatically.
    if (!Triple.isX86() && !Triple.isAArch64())
      D.Diag(diag::err_drv_unsupported_opt_for_target)
          << A->getAsString(Args) << TripleStr;
  }

  // AltiVec-like language extensions aren't relevant for assembling.
  if (!isa<PreprocessJobAction>(JA) || Output.getType() != types::TY_PP_Asm)
    Args.AddLastArg(CmdArgs, options::OPT_fzvector);

  Args.AddLastArg(CmdArgs, options::OPT_fdiagnostics_show_template_tree);
  Args.AddLastArg(CmdArgs, options::OPT_fno_elide_type);

  // Forward flags for OpenMP. We don't do this if the current action is an
  // device offloading action other than OpenMP.
  if (Args.hasFlag(options::OPT_fopenmp, options::OPT_fopenmp_EQ,
                   options::OPT_fno_openmp, false) &&
      (JA.isDeviceOffloading(Action::OFK_None) ||
       JA.isDeviceOffloading(Action::OFK_OpenMP))) {
    switch (D.getOpenMPRuntime(Args)) {
    case Driver::OMPRT_OMP:
    case Driver::OMPRT_IOMP5:
      // Clang can generate useful OpenMP code for these two runtime libraries.
      CmdArgs.push_back("-fopenmp");

      // If no option regarding the use of TLS in OpenMP codegeneration is
      // given, decide a default based on the target. Otherwise rely on the
      // options and pass the right information to the frontend.
      if (!Args.hasFlag(options::OPT_fopenmp_use_tls,
                        options::OPT_fnoopenmp_use_tls, /*Default=*/true))
        CmdArgs.push_back("-fnoopenmp-use-tls");
      Args.AddLastArg(CmdArgs, options::OPT_fopenmp_simd,
                      options::OPT_fno_openmp_simd);
      Args.AddAllArgs(CmdArgs, options::OPT_fopenmp_enable_irbuilder);
      Args.AddAllArgs(CmdArgs, options::OPT_fopenmp_version_EQ);
      if (!Args.hasFlag(options::OPT_fopenmp_extensions,
                        options::OPT_fno_openmp_extensions, /*Default=*/true))
        CmdArgs.push_back("-fno-openmp-extensions");
      Args.AddAllArgs(CmdArgs, options::OPT_fopenmp_cuda_number_of_sm_EQ);
      Args.AddAllArgs(CmdArgs, options::OPT_fopenmp_cuda_blocks_per_sm_EQ);
      Args.AddAllArgs(CmdArgs,
                      options::OPT_fopenmp_cuda_teams_reduction_recs_num_EQ);
      if (Args.hasFlag(options::OPT_fopenmp_optimistic_collapse,
                       options::OPT_fno_openmp_optimistic_collapse,
                       /*Default=*/false))
        CmdArgs.push_back("-fopenmp-optimistic-collapse");

      // When in OpenMP offloading mode with NVPTX target, forward
      // cuda-mode flag
      if (Args.hasFlag(options::OPT_fopenmp_cuda_mode,
                       options::OPT_fno_openmp_cuda_mode, /*Default=*/false))
        CmdArgs.push_back("-fopenmp-cuda-mode");

      // When in OpenMP offloading mode, enable debugging on the device.
      Args.AddAllArgs(CmdArgs, options::OPT_fopenmp_target_debug_EQ);
      if (Args.hasFlag(options::OPT_fopenmp_target_debug,
                       options::OPT_fno_openmp_target_debug, /*Default=*/false))
        CmdArgs.push_back("-fopenmp-target-debug");

      // When in OpenMP offloading mode, forward assumptions information about
      // thread and team counts in the device.
      if (Args.hasFlag(options::OPT_fopenmp_assume_teams_oversubscription,
                       options::OPT_fno_openmp_assume_teams_oversubscription,
                       /*Default=*/false))
        CmdArgs.push_back("-fopenmp-assume-teams-oversubscription");
      if (Args.hasFlag(options::OPT_fopenmp_assume_threads_oversubscription,
                       options::OPT_fno_openmp_assume_threads_oversubscription,
                       /*Default=*/false))
        CmdArgs.push_back("-fopenmp-assume-threads-oversubscription");
      if (Args.hasArg(options::OPT_fopenmp_assume_no_thread_state))
        CmdArgs.push_back("-fopenmp-assume-no-thread-state");
      if (Args.hasArg(options::OPT_fopenmp_assume_no_nested_parallelism))
        CmdArgs.push_back("-fopenmp-assume-no-nested-parallelism");
      if (Args.hasArg(options::OPT_fopenmp_offload_mandatory))
        CmdArgs.push_back("-fopenmp-offload-mandatory");
      break;
    default:
      // By default, if Clang doesn't know how to generate useful OpenMP code
      // for a specific runtime library, we just don't pass the '-fopenmp' flag
      // down to the actual compilation.
      // FIXME: It would be better to have a mode which *only* omits IR
      // generation based on the OpenMP support so that we get consistent
      // semantic analysis, etc.
      break;
    }
  } else {
    if (!JA.isDeviceOffloading(Action::OFK_SYCL))
      Args.AddLastArg(CmdArgs, options::OPT_fopenmp_simd,
                      options::OPT_fno_openmp_simd);
    Args.AddAllArgs(CmdArgs, options::OPT_fopenmp_version_EQ);
    Args.addOptOutFlag(CmdArgs, options::OPT_fopenmp_extensions,
                       options::OPT_fno_openmp_extensions);
  }

  // Forward the new driver to change offloading code generation.
  if (Args.hasFlag(options::OPT_offload_new_driver,
                   options::OPT_no_offload_new_driver, false))
    CmdArgs.push_back("--offload-new-driver");

  SanitizeArgs.addArgs(TC, Args, CmdArgs, InputType);

  const XRayArgs &XRay = TC.getXRayArgs();
  XRay.addArgs(TC, Args, CmdArgs, InputType);

  for (const auto &Filename :
       Args.getAllArgValues(options::OPT_fprofile_list_EQ)) {
    if (D.getVFS().exists(Filename))
      CmdArgs.push_back(Args.MakeArgString("-fprofile-list=" + Filename));
    else
      D.Diag(clang::diag::err_drv_no_such_file) << Filename;
  }

  if (Arg *A = Args.getLastArg(options::OPT_fpatchable_function_entry_EQ)) {
    StringRef S0 = A->getValue(), S = S0;
    unsigned Size, Offset = 0;
    if (!Triple.isAArch64() && !Triple.isLoongArch() && !Triple.isRISCV() &&
        !Triple.isX86())
      D.Diag(diag::err_drv_unsupported_opt_for_target)
          << A->getAsString(Args) << TripleStr;
    else if (S.consumeInteger(10, Size) ||
             (!S.empty() && (!S.consume_front(",") ||
                             S.consumeInteger(10, Offset) || !S.empty())))
      D.Diag(diag::err_drv_invalid_argument_to_option)
          << S0 << A->getOption().getName();
    else if (Size < Offset)
      D.Diag(diag::err_drv_unsupported_fpatchable_function_entry_argument);
    else {
      CmdArgs.push_back(Args.MakeArgString(A->getSpelling() + Twine(Size)));
      CmdArgs.push_back(Args.MakeArgString(
          "-fpatchable-function-entry-offset=" + Twine(Offset)));
    }
  }

  Args.AddLastArg(CmdArgs, options::OPT_fms_hotpatch);

  if (TC.SupportsProfiling()) {
    Args.AddLastArg(CmdArgs, options::OPT_pg);

    llvm::Triple::ArchType Arch = TC.getArch();
    if (Arg *A = Args.getLastArg(options::OPT_mfentry)) {
      if (Arch == llvm::Triple::systemz || TC.getTriple().isX86())
        A->render(Args, CmdArgs);
      else
        D.Diag(diag::err_drv_unsupported_opt_for_target)
            << A->getAsString(Args) << TripleStr;
    }
    if (Arg *A = Args.getLastArg(options::OPT_mnop_mcount)) {
      if (Arch == llvm::Triple::systemz)
        A->render(Args, CmdArgs);
      else
        D.Diag(diag::err_drv_unsupported_opt_for_target)
            << A->getAsString(Args) << TripleStr;
    }
    if (Arg *A = Args.getLastArg(options::OPT_mrecord_mcount)) {
      if (Arch == llvm::Triple::systemz)
        A->render(Args, CmdArgs);
      else
        D.Diag(diag::err_drv_unsupported_opt_for_target)
            << A->getAsString(Args) << TripleStr;
    }
  }

  if (Arg *A = Args.getLastArgNoClaim(options::OPT_pg)) {
    if (TC.getTriple().isOSzOS()) {
      D.Diag(diag::err_drv_unsupported_opt_for_target)
          << A->getAsString(Args) << TripleStr;
    }
  }
  if (Arg *A = Args.getLastArgNoClaim(options::OPT_p)) {
    if (!(TC.getTriple().isOSAIX() || TC.getTriple().isOSOpenBSD())) {
      D.Diag(diag::err_drv_unsupported_opt_for_target)
          << A->getAsString(Args) << TripleStr;
    }
  }
  if (Arg *A = Args.getLastArgNoClaim(options::OPT_p, options::OPT_pg)) {
    if (A->getOption().matches(options::OPT_p)) {
      A->claim();
      if (TC.getTriple().isOSAIX() && !Args.hasArgNoClaim(options::OPT_pg))
        CmdArgs.push_back("-pg");
    }
  }

  // Reject AIX-specific link options on other targets.
  if (!TC.getTriple().isOSAIX()) {
    for (const Arg *A : Args.filtered(options::OPT_b, options::OPT_K,
                                      options::OPT_mxcoff_build_id_EQ)) {
      D.Diag(diag::err_drv_unsupported_opt_for_target)
          << A->getSpelling() << TripleStr;
    }
  }

  if (Args.getLastArg(options::OPT_fapple_kext) ||
      (Args.hasArg(options::OPT_mkernel) && types::isCXX(InputType)))
    CmdArgs.push_back("-fapple-kext");

  Args.AddLastArg(CmdArgs, options::OPT_altivec_src_compat);
  Args.AddLastArg(CmdArgs, options::OPT_flax_vector_conversions_EQ);
  Args.AddLastArg(CmdArgs, options::OPT_fobjc_sender_dependent_dispatch);
  Args.AddLastArg(CmdArgs, options::OPT_fdiagnostics_print_source_range_info);
  Args.AddLastArg(CmdArgs, options::OPT_fdiagnostics_parseable_fixits);
  Args.AddLastArg(CmdArgs, options::OPT_ftime_report);
  Args.AddLastArg(CmdArgs, options::OPT_ftime_report_EQ);
  Args.AddLastArg(CmdArgs, options::OPT_ftrapv);
  Args.AddLastArg(CmdArgs, options::OPT_malign_double);
  Args.AddLastArg(CmdArgs, options::OPT_fno_temp_file);

  if (const char *Name = C.getTimeTraceFile(&JA)) {
    CmdArgs.push_back(Args.MakeArgString("-ftime-trace=" + Twine(Name)));
    Args.AddLastArg(CmdArgs, options::OPT_ftime_trace_granularity_EQ);
  }

  if (Arg *A = Args.getLastArg(options::OPT_ftrapv_handler_EQ)) {
    CmdArgs.push_back("-ftrapv-handler");
    CmdArgs.push_back(A->getValue());
  }

  Args.AddLastArg(CmdArgs, options::OPT_ftrap_function_EQ);

  // -fno-strict-overflow implies -fwrapv if it isn't disabled, but
  // -fstrict-overflow won't turn off an explicitly enabled -fwrapv.
  if (Arg *A = Args.getLastArg(options::OPT_fwrapv, options::OPT_fno_wrapv)) {
    if (A->getOption().matches(options::OPT_fwrapv))
      CmdArgs.push_back("-fwrapv");
  } else if (Arg *A = Args.getLastArg(options::OPT_fstrict_overflow,
                                      options::OPT_fno_strict_overflow)) {
    if (A->getOption().matches(options::OPT_fno_strict_overflow))
      CmdArgs.push_back("-fwrapv");
  }

  if (Arg *A = Args.getLastArg(options::OPT_freroll_loops,
                               options::OPT_fno_reroll_loops))
    if (A->getOption().matches(options::OPT_freroll_loops))
      CmdArgs.push_back("-freroll-loops");

  Args.AddLastArg(CmdArgs, options::OPT_ffinite_loops,
                  options::OPT_fno_finite_loops);

  Args.AddLastArg(CmdArgs, options::OPT_fwritable_strings);
  Args.AddLastArg(CmdArgs, options::OPT_funroll_loops,
                  options::OPT_fno_unroll_loops);

  Args.AddLastArg(CmdArgs, options::OPT_fstrict_flex_arrays_EQ);

  Args.AddLastArg(CmdArgs, options::OPT_pthread);

  Args.addOptInFlag(CmdArgs, options::OPT_mspeculative_load_hardening,
                    options::OPT_mno_speculative_load_hardening);

  RenderSSPOptions(D, TC, Args, CmdArgs, KernelOrKext);
  RenderSCPOptions(TC, Args, CmdArgs);
  RenderTrivialAutoVarInitOptions(D, TC, Args, CmdArgs);

  Args.AddLastArg(CmdArgs, options::OPT_fswift_async_fp_EQ);

  Args.addOptInFlag(CmdArgs, options::OPT_mstackrealign,
                    options::OPT_mno_stackrealign);

  if (Args.hasArg(options::OPT_mstack_alignment)) {
    StringRef alignment = Args.getLastArgValue(options::OPT_mstack_alignment);
    CmdArgs.push_back(Args.MakeArgString("-mstack-alignment=" + alignment));
  }

  if (Args.hasArg(options::OPT_mstack_probe_size)) {
    StringRef Size = Args.getLastArgValue(options::OPT_mstack_probe_size);

    if (!Size.empty())
      CmdArgs.push_back(Args.MakeArgString("-mstack-probe-size=" + Size));
    else
      CmdArgs.push_back("-mstack-probe-size=0");
  }

  Args.addOptOutFlag(CmdArgs, options::OPT_mstack_arg_probe,
                     options::OPT_mno_stack_arg_probe);

  if (Arg *A = Args.getLastArg(options::OPT_mrestrict_it,
                               options::OPT_mno_restrict_it)) {
    if (A->getOption().matches(options::OPT_mrestrict_it)) {
      CmdArgs.push_back("-mllvm");
      CmdArgs.push_back("-arm-restrict-it");
    } else {
      CmdArgs.push_back("-mllvm");
      CmdArgs.push_back("-arm-default-it");
    }
  }

  // Forward -cl options to -cc1
  RenderOpenCLOptions(Args, CmdArgs, InputType);

  // Forward hlsl options to -cc1
  RenderHLSLOptions(Args, CmdArgs, InputType);

  if (IsHIP) {
    if (Args.hasFlag(options::OPT_fhip_new_launch_api,
                     options::OPT_fno_hip_new_launch_api, true))
      CmdArgs.push_back("-fhip-new-launch-api");
    if (Args.hasFlag(options::OPT_fgpu_allow_device_init,
                     options::OPT_fno_gpu_allow_device_init, false))
      CmdArgs.push_back("-fgpu-allow-device-init");
    Args.addOptInFlag(CmdArgs, options::OPT_fhip_kernel_arg_name,
                      options::OPT_fno_hip_kernel_arg_name);
  }

  if (IsCuda || IsHIP || IsSYCL) {
    if (IsRDCMode)
      CmdArgs.push_back("-fgpu-rdc");
    else
      CmdArgs.push_back("-fno-gpu-rdc");
  }
  if (IsCuda || IsHIP) {
    if (Args.hasFlag(options::OPT_fgpu_defer_diag,
                     options::OPT_fno_gpu_defer_diag, false))
      CmdArgs.push_back("-fgpu-defer-diag");
    if (Args.hasFlag(options::OPT_fgpu_exclude_wrong_side_overloads,
                     options::OPT_fno_gpu_exclude_wrong_side_overloads,
                     false)) {
      CmdArgs.push_back("-fgpu-exclude-wrong-side-overloads");
      CmdArgs.push_back("-fgpu-defer-diag");
    }
  }

  // Forward -nogpulib to -cc1.
  if (Args.hasArg(options::OPT_nogpulib))
    CmdArgs.push_back("-nogpulib");

  if (Arg *A = Args.getLastArg(options::OPT_fcf_protection_EQ)) {
    CmdArgs.push_back(
        Args.MakeArgString(Twine("-fcf-protection=") + A->getValue()));
  }

  if (Arg *A = Args.getLastArg(options::OPT_mfunction_return_EQ))
    CmdArgs.push_back(
        Args.MakeArgString(Twine("-mfunction-return=") + A->getValue()));

  Args.AddLastArg(CmdArgs, options::OPT_mindirect_branch_cs_prefix);

  // Forward -f options with positive and negative forms; we translate these by
  // hand.  Do not propagate PGO options to the GPU-side compilations as the
  // profile info is for the host-side compilation only.
  if (!(IsCudaDevice || IsHIPDevice)) {
    if (Arg *A = getLastProfileSampleUseArg(Args)) {
      auto *PGOArg = Args.getLastArg(
          options::OPT_fprofile_generate, options::OPT_fprofile_generate_EQ,
          options::OPT_fcs_profile_generate,
          options::OPT_fcs_profile_generate_EQ, options::OPT_fprofile_use,
          options::OPT_fprofile_use_EQ);
      if (PGOArg)
        D.Diag(diag::err_drv_argument_not_allowed_with)
            << "SampleUse with PGO options";

      StringRef fname = A->getValue();
      if (!llvm::sys::fs::exists(fname))
        D.Diag(diag::err_drv_no_such_file) << fname;
      else
        A->render(Args, CmdArgs);
    }
    Args.AddLastArg(CmdArgs, options::OPT_fprofile_remapping_file_EQ);

    if (Args.hasFlag(options::OPT_fpseudo_probe_for_profiling,
                     options::OPT_fno_pseudo_probe_for_profiling, false)) {
      CmdArgs.push_back("-fpseudo-probe-for-profiling");
      // Enforce -funique-internal-linkage-names if it's not explicitly turned
      // off.
      if (Args.hasFlag(options::OPT_funique_internal_linkage_names,
                       options::OPT_fno_unique_internal_linkage_names, true))
        CmdArgs.push_back("-funique-internal-linkage-names");
    }
  }
  RenderBuiltinOptions(TC, RawTriple, Args, CmdArgs);

  Args.addOptOutFlag(CmdArgs, options::OPT_fassume_sane_operator_new,
                     options::OPT_fno_assume_sane_operator_new);

  // -fblocks=0 is default.
  if (Args.hasFlag(options::OPT_fblocks, options::OPT_fno_blocks,
                   TC.IsBlocksDefault()) ||
      (Args.hasArg(options::OPT_fgnu_runtime) &&
       Args.hasArg(options::OPT_fobjc_nonfragile_abi) &&
       !Args.hasArg(options::OPT_fno_blocks))) {
    CmdArgs.push_back("-fblocks");

    if (!Args.hasArg(options::OPT_fgnu_runtime) && !TC.hasBlocksRuntime())
      CmdArgs.push_back("-fblocks-runtime-optional");
  }

  // -fencode-extended-block-signature=1 is default.
  if (TC.IsEncodeExtendedBlockSignatureDefault())
    CmdArgs.push_back("-fencode-extended-block-signature");

  if (Args.hasFlag(options::OPT_fcoro_aligned_allocation,
                   options::OPT_fno_coro_aligned_allocation, false) &&
      types::isCXX(InputType))
    CmdArgs.push_back("-fcoro-aligned-allocation");

  Args.AddLastArg(CmdArgs, options::OPT_fdouble_square_bracket_attributes,
                  options::OPT_fno_double_square_bracket_attributes);

  Args.addOptOutFlag(CmdArgs, options::OPT_faccess_control,
                     options::OPT_fno_access_control);
  Args.addOptOutFlag(CmdArgs, options::OPT_felide_constructors,
                     options::OPT_fno_elide_constructors);

  ToolChain::RTTIMode RTTIMode = TC.getRTTIMode();

  if (KernelOrKext || (types::isCXX(InputType) &&
                       (RTTIMode == ToolChain::RM_Disabled)))
    CmdArgs.push_back("-fno-rtti");

  // -fshort-enums=0 is default for all architectures except Hexagon and z/OS.
  if (Args.hasFlag(options::OPT_fshort_enums, options::OPT_fno_short_enums,
                   TC.getArch() == llvm::Triple::hexagon || Triple.isOSzOS()))
    CmdArgs.push_back("-fshort-enums");

  RenderCharacterOptions(Args, AuxTriple ? *AuxTriple : RawTriple, CmdArgs);

  // -fuse-cxa-atexit is default.
  if (!Args.hasFlag(
          options::OPT_fuse_cxa_atexit, options::OPT_fno_use_cxa_atexit,
          !RawTriple.isOSAIX() && !RawTriple.isOSWindows() &&
              ((RawTriple.getVendor() != llvm::Triple::MipsTechnologies) ||
               RawTriple.hasEnvironment())) ||
      KernelOrKext)
    CmdArgs.push_back("-fno-use-cxa-atexit");

  if (Args.hasFlag(options::OPT_fregister_global_dtors_with_atexit,
                   options::OPT_fno_register_global_dtors_with_atexit,
                   RawTriple.isOSDarwin() && !KernelOrKext))
    CmdArgs.push_back("-fregister-global-dtors-with-atexit");

  Args.addOptInFlag(CmdArgs, options::OPT_fuse_line_directives,
                    options::OPT_fno_use_line_directives);

  // -fno-minimize-whitespace is default.
  if (Args.hasFlag(options::OPT_fminimize_whitespace,
                   options::OPT_fno_minimize_whitespace, false)) {
    types::ID InputType = Inputs[0].getType();
    if (!isDerivedFromC(InputType))
      D.Diag(diag::err_drv_minws_unsupported_input_type)
          << types::getTypeName(InputType);
    CmdArgs.push_back("-fminimize-whitespace");
  }

  // -fms-extensions=0 is default.
  if (Args.hasFlag(options::OPT_fms_extensions, options::OPT_fno_ms_extensions,
                   IsWindowsMSVC))
    CmdArgs.push_back("-fms-extensions");

  // -fms-compatibility=0 is default.
  bool IsMSVCCompat = Args.hasFlag(
      options::OPT_fms_compatibility, options::OPT_fno_ms_compatibility,
      (IsWindowsMSVC && Args.hasFlag(options::OPT_fms_extensions,
                                     options::OPT_fno_ms_extensions, true)));
  if (IsMSVCCompat)
    CmdArgs.push_back("-fms-compatibility");

  if (Triple.isWindowsMSVCEnvironment() && !D.IsCLMode() &&
      Args.hasArg(options::OPT_fms_runtime_lib_EQ))
    ProcessVSRuntimeLibrary(Args, CmdArgs, TC);

  // Handle -fgcc-version, if present.
  VersionTuple GNUCVer;
  if (Arg *A = Args.getLastArg(options::OPT_fgnuc_version_EQ)) {
    // Check that the version has 1 to 3 components and the minor and patch
    // versions fit in two decimal digits.
    StringRef Val = A->getValue();
    Val = Val.empty() ? "0" : Val; // Treat "" as 0 or disable.
    bool Invalid = GNUCVer.tryParse(Val);
    unsigned Minor = GNUCVer.getMinor().value_or(0);
    unsigned Patch = GNUCVer.getSubminor().value_or(0);
    if (Invalid || GNUCVer.getBuild() || Minor >= 100 || Patch >= 100) {
      D.Diag(diag::err_drv_invalid_value)
          << A->getAsString(Args) << A->getValue();
    }
  } else if (!IsMSVCCompat) {
    // Imitate GCC 4.2.1 by default if -fms-compatibility is not in effect.
    GNUCVer = VersionTuple(4, 2, 1);
  }
  if (!GNUCVer.empty()) {
    CmdArgs.push_back(
        Args.MakeArgString("-fgnuc-version=" + GNUCVer.getAsString()));
  }

  VersionTuple MSVT = TC.computeMSVCVersion(&D, Args);
  if (!MSVT.empty())
    CmdArgs.push_back(
        Args.MakeArgString("-fms-compatibility-version=" + MSVT.getAsString()));

  bool IsMSVC2015Compatible = MSVT.getMajor() >= 19;
  if (ImplyVCPPCVer) {
    StringRef LanguageStandard;
    if (const Arg *StdArg = Args.getLastArg(options::OPT__SLASH_std)) {
      Std = StdArg;
      LanguageStandard = llvm::StringSwitch<StringRef>(StdArg->getValue())
                             .Case("c11", "-std=c11")
                             .Case("c17", "-std=c17")
                             .Default("");
      if (LanguageStandard.empty())
        D.Diag(clang::diag::warn_drv_unused_argument)
            << StdArg->getAsString(Args);
    }
    CmdArgs.push_back(LanguageStandard.data());
  }
  if (ImplyVCPPCXXVer) {
    StringRef LanguageStandard;
    if (const Arg *StdArg = Args.getLastArg(options::OPT__SLASH_std)) {
      Std = StdArg;
      LanguageStandard = llvm::StringSwitch<StringRef>(StdArg->getValue())
                             .Case("c++14", "-std=c++14")
                             .Case("c++17", "-std=c++17")
                             .Case("c++20", "-std=c++20")
                             // TODO add c++23 and c++26 when MSVC supports it.
                             .Case("c++latest", "-std=c++26")
                             .Default("");
      if (LanguageStandard.empty())
        D.Diag(clang::diag::warn_drv_unused_argument)
            << StdArg->getAsString(Args);
    }

    if (LanguageStandard.empty()) {
      if (IsSYCL)
        // For DPC++, C++17 is the default.
        LanguageStandard = "-std=c++17";
      else if (IsMSVC2015Compatible)
        LanguageStandard = "-std=c++14";
      else
        LanguageStandard = "-std=c++11";
    }

    CmdArgs.push_back(LanguageStandard.data());
  }

  Args.addOptInFlag(CmdArgs, options::OPT_fborland_extensions,
                    options::OPT_fno_borland_extensions);

  // -fno-declspec is default, except for PS4/PS5.
  if (Args.hasFlag(options::OPT_fdeclspec, options::OPT_fno_declspec,
                   RawTriple.isPS()))
    CmdArgs.push_back("-fdeclspec");
  else if (Args.hasArg(options::OPT_fno_declspec))
    CmdArgs.push_back("-fno-declspec"); // Explicitly disabling __declspec.

  // -fthreadsafe-static is default, except for MSVC compatibility versions less
  // than 19.
  if (!Args.hasFlag(options::OPT_fthreadsafe_statics,
                    options::OPT_fno_threadsafe_statics,
                    !types::isOpenCL(InputType) &&
                        (!IsWindowsMSVC || IsMSVC2015Compatible)))
    CmdArgs.push_back("-fno-threadsafe-statics");

  // -fno-delayed-template-parsing is default, except when targeting MSVC.
  // Many old Windows SDK versions require this to parse.
  // FIXME: MSVC introduced /Zc:twoPhase- to disable this behavior in their
  // compiler. We should be able to disable this by default at some point.
  if (Args.hasFlag(options::OPT_fdelayed_template_parsing,
                   options::OPT_fno_delayed_template_parsing, IsWindowsMSVC))
    CmdArgs.push_back("-fdelayed-template-parsing");

  // -fgnu-keywords default varies depending on language; only pass if
  // specified.
  Args.AddLastArg(CmdArgs, options::OPT_fgnu_keywords,
                  options::OPT_fno_gnu_keywords);

  Args.addOptInFlag(CmdArgs, options::OPT_fgnu89_inline,
                    options::OPT_fno_gnu89_inline);

  const Arg *InlineArg = Args.getLastArg(options::OPT_finline_functions,
                                         options::OPT_finline_hint_functions,
                                         options::OPT_fno_inline_functions);
  if (Arg *A = Args.getLastArg(options::OPT_finline, options::OPT_fno_inline)) {
    if (A->getOption().matches(options::OPT_fno_inline))
      A->render(Args, CmdArgs);
  } else if (InlineArg) {
    InlineArg->render(Args, CmdArgs);
  }

  Args.AddLastArg(CmdArgs, options::OPT_finline_max_stacksize_EQ);

  bool HaveModules =
      RenderModulesOptions(C, D, Args, Input, Output, Std, CmdArgs);

  if (Args.hasFlag(options::OPT_fpch_validate_input_files_content,
                   options::OPT_fno_pch_validate_input_files_content, false))
    CmdArgs.push_back("-fvalidate-ast-input-files-content");
  if (Args.hasFlag(options::OPT_fpch_instantiate_templates,
                   options::OPT_fno_pch_instantiate_templates, false))
    CmdArgs.push_back("-fpch-instantiate-templates");
  if (Args.hasFlag(options::OPT_fpch_codegen, options::OPT_fno_pch_codegen,
                   false))
    CmdArgs.push_back("-fmodules-codegen");
  if (Args.hasFlag(options::OPT_fpch_debuginfo, options::OPT_fno_pch_debuginfo,
                   false))
    CmdArgs.push_back("-fmodules-debuginfo");

  if (!CLANG_ENABLE_OPAQUE_POINTERS_INTERNAL)
    CmdArgs.push_back("-no-opaque-pointers");
  else if ((Triple.isSPIRV() || Triple.isSPIR()) &&
           !SPIRV_ENABLE_OPAQUE_POINTERS)
    CmdArgs.push_back("-no-opaque-pointers");

  ObjCRuntime Runtime = AddObjCRuntimeArgs(Args, Inputs, CmdArgs, rewriteKind);
  RenderObjCOptions(TC, D, RawTriple, Args, Runtime, rewriteKind != RK_None,
                    Input, CmdArgs);

  if (types::isObjC(Input.getType()) &&
      Args.hasFlag(options::OPT_fobjc_encode_cxx_class_template_spec,
                   options::OPT_fno_objc_encode_cxx_class_template_spec,
                   !Runtime.isNeXTFamily()))
    CmdArgs.push_back("-fobjc-encode-cxx-class-template-spec");

  if (Args.hasFlag(options::OPT_fapplication_extension,
                   options::OPT_fno_application_extension, false))
    CmdArgs.push_back("-fapplication-extension");

  // Handle GCC-style exception args.
  bool EH = false;
  if (!C.getDriver().IsCLMode())
    EH = addExceptionArgs(Args, InputType, TC, KernelOrKext, Runtime, CmdArgs);

  // Handle exception personalities
  Arg *A = Args.getLastArg(
      options::OPT_fsjlj_exceptions, options::OPT_fseh_exceptions,
      options::OPT_fdwarf_exceptions, options::OPT_fwasm_exceptions);
  if (A) {
    const Option &Opt = A->getOption();
    if (Opt.matches(options::OPT_fsjlj_exceptions))
      CmdArgs.push_back("-exception-model=sjlj");
    if (Opt.matches(options::OPT_fseh_exceptions))
      CmdArgs.push_back("-exception-model=seh");
    if (Opt.matches(options::OPT_fdwarf_exceptions))
      CmdArgs.push_back("-exception-model=dwarf");
    if (Opt.matches(options::OPT_fwasm_exceptions))
      CmdArgs.push_back("-exception-model=wasm");
  } else {
    switch (TC.GetExceptionModel(Args)) {
    default:
      break;
    case llvm::ExceptionHandling::DwarfCFI:
      CmdArgs.push_back("-exception-model=dwarf");
      break;
    case llvm::ExceptionHandling::SjLj:
      CmdArgs.push_back("-exception-model=sjlj");
      break;
    case llvm::ExceptionHandling::WinEH:
      CmdArgs.push_back("-exception-model=seh");
      break;
    }
  }

  // C++ "sane" operator new.
  Args.addOptOutFlag(CmdArgs, options::OPT_fassume_sane_operator_new,
                     options::OPT_fno_assume_sane_operator_new);

  // -fassume-unique-vtables is on by default.
  Args.addOptOutFlag(CmdArgs, options::OPT_fassume_unique_vtables,
                     options::OPT_fno_assume_unique_vtables);

  // -frelaxed-template-template-args is off by default, as it is a severe
  // breaking change until a corresponding change to template partial ordering
  // is provided.
  Args.addOptInFlag(CmdArgs, options::OPT_frelaxed_template_template_args,
                    options::OPT_fno_relaxed_template_template_args);

  // -fsized-deallocation is off by default, as it is an ABI-breaking change for
  // most platforms.
  Args.addOptInFlag(CmdArgs, options::OPT_fsized_deallocation,
                    options::OPT_fno_sized_deallocation);

  // -faligned-allocation is on by default in C++17 onwards and otherwise off
  // by default.
  if (Arg *A = Args.getLastArg(options::OPT_faligned_allocation,
                               options::OPT_fno_aligned_allocation,
                               options::OPT_faligned_new_EQ)) {
    if (A->getOption().matches(options::OPT_fno_aligned_allocation))
      CmdArgs.push_back("-fno-aligned-allocation");
    else
      CmdArgs.push_back("-faligned-allocation");
  }

  // The default new alignment can be specified using a dedicated option or via
  // a GCC-compatible option that also turns on aligned allocation.
  if (Arg *A = Args.getLastArg(options::OPT_fnew_alignment_EQ,
                               options::OPT_faligned_new_EQ))
    CmdArgs.push_back(
        Args.MakeArgString(Twine("-fnew-alignment=") + A->getValue()));

  // -fconstant-cfstrings is default, and may be subject to argument translation
  // on Darwin.
  if (!Args.hasFlag(options::OPT_fconstant_cfstrings,
                    options::OPT_fno_constant_cfstrings, true) ||
      !Args.hasFlag(options::OPT_mconstant_cfstrings,
                    options::OPT_mno_constant_cfstrings, true))
    CmdArgs.push_back("-fno-constant-cfstrings");

  Args.addOptInFlag(CmdArgs, options::OPT_fpascal_strings,
                    options::OPT_fno_pascal_strings);

  // Honor -fpack-struct= and -fpack-struct, if given. Note that
  // -fno-pack-struct doesn't apply to -fpack-struct=.
  if (Arg *A = Args.getLastArg(options::OPT_fpack_struct_EQ)) {
    std::string PackStructStr = "-fpack-struct=";
    PackStructStr += A->getValue();
    CmdArgs.push_back(Args.MakeArgString(PackStructStr));
  } else if (Args.hasFlag(options::OPT_fpack_struct,
                          options::OPT_fno_pack_struct, false)) {
    CmdArgs.push_back("-fpack-struct=1");
  }

  // Handle -fmax-type-align=N and -fno-type-align
  bool SkipMaxTypeAlign = Args.hasArg(options::OPT_fno_max_type_align);
  if (Arg *A = Args.getLastArg(options::OPT_fmax_type_align_EQ)) {
    if (!SkipMaxTypeAlign) {
      std::string MaxTypeAlignStr = "-fmax-type-align=";
      MaxTypeAlignStr += A->getValue();
      CmdArgs.push_back(Args.MakeArgString(MaxTypeAlignStr));
    }
  } else if (RawTriple.isOSDarwin()) {
    if (!SkipMaxTypeAlign) {
      std::string MaxTypeAlignStr = "-fmax-type-align=16";
      CmdArgs.push_back(Args.MakeArgString(MaxTypeAlignStr));
    }
  }

  if (!Args.hasFlag(options::OPT_Qy, options::OPT_Qn, true))
    CmdArgs.push_back("-Qn");

  // -fno-common is the default, set -fcommon only when that flag is set.
  Args.addOptInFlag(CmdArgs, options::OPT_fcommon, options::OPT_fno_common);

  // -fsigned-bitfields is default, and clang doesn't yet support
  // -funsigned-bitfields.
  if (!Args.hasFlag(options::OPT_fsigned_bitfields,
                    options::OPT_funsigned_bitfields, true))
    D.Diag(diag::warn_drv_clang_unsupported)
        << Args.getLastArg(options::OPT_funsigned_bitfields)->getAsString(Args);

  // -fsigned-bitfields is default, and clang doesn't support -fno-for-scope.
  if (!Args.hasFlag(options::OPT_ffor_scope, options::OPT_fno_for_scope, true))
    D.Diag(diag::err_drv_clang_unsupported)
        << Args.getLastArg(options::OPT_fno_for_scope)->getAsString(Args);

  // -finput_charset=UTF-8 is default. Reject others
  if (Arg *inputCharset = Args.getLastArg(options::OPT_finput_charset_EQ)) {
    StringRef value = inputCharset->getValue();
    if (!value.equals_insensitive("utf-8"))
      D.Diag(diag::err_drv_invalid_value) << inputCharset->getAsString(Args)
                                          << value;
  }

  // -fexec_charset=UTF-8 is default. Reject others
  if (Arg *execCharset = Args.getLastArg(options::OPT_fexec_charset_EQ)) {
    StringRef value = execCharset->getValue();
    if (!value.equals_insensitive("utf-8"))
      D.Diag(diag::err_drv_invalid_value) << execCharset->getAsString(Args)
                                          << value;
  }

  RenderDiagnosticsOptions(D, Args, CmdArgs);

  Args.addOptInFlag(CmdArgs, options::OPT_fasm_blocks,
                    options::OPT_fno_asm_blocks);

  Args.addOptOutFlag(CmdArgs, options::OPT_fgnu_inline_asm,
                     options::OPT_fno_gnu_inline_asm);

  // Enable vectorization per default according to the optimization level
  // selected. For optimization levels that want vectorization we use the alias
  // option to simplify the hasFlag logic.
  bool EnableVec = shouldEnableVectorizerAtOLevel(Args, false);
  OptSpecifier VectorizeAliasOption =
      EnableVec ? options::OPT_O_Group : options::OPT_fvectorize;
  if (Args.hasFlag(options::OPT_fvectorize, VectorizeAliasOption,
                   options::OPT_fno_vectorize, EnableVec))
    CmdArgs.push_back("-vectorize-loops");

  // -fslp-vectorize is enabled based on the optimization level selected.
  bool EnableSLPVec = shouldEnableVectorizerAtOLevel(Args, true);
  OptSpecifier SLPVectAliasOption =
      EnableSLPVec ? options::OPT_O_Group : options::OPT_fslp_vectorize;
  if (Args.hasFlag(options::OPT_fslp_vectorize, SLPVectAliasOption,
                   options::OPT_fno_slp_vectorize, EnableSLPVec))
    CmdArgs.push_back("-vectorize-slp");

  ParseMPreferVectorWidth(D, Args, CmdArgs);

  Args.AddLastArg(CmdArgs, options::OPT_fshow_overloads_EQ);
  Args.AddLastArg(CmdArgs,
                  options::OPT_fsanitize_undefined_strip_path_components_EQ);

  // -fdollars-in-identifiers default varies depending on platform and
  // language; only pass if specified.
  if (Arg *A = Args.getLastArg(options::OPT_fdollars_in_identifiers,
                               options::OPT_fno_dollars_in_identifiers)) {
    if (A->getOption().matches(options::OPT_fdollars_in_identifiers))
      CmdArgs.push_back("-fdollars-in-identifiers");
    else
      CmdArgs.push_back("-fno-dollars-in-identifiers");
  }

  Args.addOptInFlag(CmdArgs, options::OPT_fapple_pragma_pack,
                    options::OPT_fno_apple_pragma_pack);

  // Remarks can be enabled with any of the `-f.*optimization-record.*` flags.
  if (willEmitRemarks(Args) && checkRemarksOptions(D, Args, Triple))
    renderRemarksOptions(Args, CmdArgs, Triple, Input, Output, JA);

  bool RewriteImports = Args.hasFlag(options::OPT_frewrite_imports,
                                     options::OPT_fno_rewrite_imports, false);
  if (RewriteImports)
    CmdArgs.push_back("-frewrite-imports");

  Args.addOptInFlag(CmdArgs, options::OPT_fdirectives_only,
                    options::OPT_fno_directives_only);

  // Enable rewrite includes if the user's asked for it or if we're generating
  // diagnostics.
  // TODO: Once -module-dependency-dir works with -frewrite-includes it'd be
  // nice to enable this when doing a crashdump for modules as well.
  if (Args.hasFlag(options::OPT_frewrite_includes,
                   options::OPT_fno_rewrite_includes, false) ||
      (C.isForDiagnostics() && !HaveModules))
    CmdArgs.push_back("-frewrite-includes");

  // Only allow -traditional or -traditional-cpp outside in preprocessing modes.
  if (Arg *A = Args.getLastArg(options::OPT_traditional,
                               options::OPT_traditional_cpp)) {
    if (isa<PreprocessJobAction>(JA))
      CmdArgs.push_back("-traditional-cpp");
    else
      D.Diag(diag::err_drv_clang_unsupported) << A->getAsString(Args);
  }

  Args.AddLastArg(CmdArgs, options::OPT_dM);
  Args.AddLastArg(CmdArgs, options::OPT_dD);
  Args.AddLastArg(CmdArgs, options::OPT_dI);

  Args.AddLastArg(CmdArgs, options::OPT_fmax_tokens_EQ);

  // Handle serialized diagnostics.
  if (Arg *A = Args.getLastArg(options::OPT__serialize_diags)) {
    CmdArgs.push_back("-serialize-diagnostic-file");
    CmdArgs.push_back(Args.MakeArgString(A->getValue()));
  }

  if (Args.hasArg(options::OPT_fretain_comments_from_system_headers))
    CmdArgs.push_back("-fretain-comments-from-system-headers");

  // Forward -fcomment-block-commands to -cc1.
  Args.AddAllArgs(CmdArgs, options::OPT_fcomment_block_commands);
  // Forward -fparse-all-comments to -cc1.
  Args.AddAllArgs(CmdArgs, options::OPT_fparse_all_comments);

  // Turn -fplugin=name.so into -load name.so
  for (const Arg *A : Args.filtered(options::OPT_fplugin_EQ)) {
    CmdArgs.push_back("-load");
    CmdArgs.push_back(A->getValue());
    A->claim();
  }

  // Turn -fplugin-arg-pluginname-key=value into
  // -plugin-arg-pluginname key=value
  // GCC has an actual plugin_argument struct with key/value pairs that it
  // passes to its plugins, but we don't, so just pass it on as-is.
  //
  // The syntax for -fplugin-arg- is ambiguous if both plugin name and
  // argument key are allowed to contain dashes. GCC therefore only
  // allows dashes in the key. We do the same.
  for (const Arg *A : Args.filtered(options::OPT_fplugin_arg)) {
    auto ArgValue = StringRef(A->getValue());
    auto FirstDashIndex = ArgValue.find('-');
    StringRef PluginName = ArgValue.substr(0, FirstDashIndex);
    StringRef Arg = ArgValue.substr(FirstDashIndex + 1);

    A->claim();
    if (FirstDashIndex == StringRef::npos || Arg.empty()) {
      if (PluginName.empty()) {
        D.Diag(diag::warn_drv_missing_plugin_name) << A->getAsString(Args);
      } else {
        D.Diag(diag::warn_drv_missing_plugin_arg)
            << PluginName << A->getAsString(Args);
      }
      continue;
    }

    CmdArgs.push_back(Args.MakeArgString(Twine("-plugin-arg-") + PluginName));
    CmdArgs.push_back(Args.MakeArgString(Arg));
  }

  // Forward -fpass-plugin=name.so to -cc1.
  for (const Arg *A : Args.filtered(options::OPT_fpass_plugin_EQ)) {
    CmdArgs.push_back(
        Args.MakeArgString(Twine("-fpass-plugin=") + A->getValue()));
    A->claim();
  }

  // Forward --vfsoverlay to -cc1.
  for (const Arg *A : Args.filtered(options::OPT_vfsoverlay)) {
    CmdArgs.push_back("--vfsoverlay");
    CmdArgs.push_back(A->getValue());
    A->claim();
  }

  Args.addOptInFlag(CmdArgs, options::OPT_fsafe_buffer_usage_suggestions,
                    options::OPT_fno_safe_buffer_usage_suggestions);

  // Setup statistics file output.
  SmallString<128> StatsFile = getStatsFileName(Args, Output, Input, D);
  if (!StatsFile.empty()) {
    CmdArgs.push_back(Args.MakeArgString(Twine("-stats-file=") + StatsFile));
    if (D.CCPrintInternalStats)
      CmdArgs.push_back("-stats-file-append");
  }

  // Forward -Xclang arguments to -cc1, and -mllvm arguments to the LLVM option
  // parser.
  for (auto Arg : Args.filtered(options::OPT_Xclang)) {
    Arg->claim();
    // -finclude-default-header flag is for preprocessor,
    // do not pass it to other cc1 commands when save-temps is enabled
    if (C.getDriver().isSaveTempsEnabled() &&
        !isa<PreprocessJobAction>(JA)) {
      if (StringRef(Arg->getValue()) == "-finclude-default-header")
        continue;
    }
    CmdArgs.push_back(Arg->getValue());
  }
  for (const Arg *A : Args.filtered(options::OPT_mllvm)) {
    A->claim();

    // We translate this by hand to the -cc1 argument, since nightly test uses
    // it and developers have been trained to spell it with -mllvm. Both
    // spellings are now deprecated and should be removed.
    if (StringRef(A->getValue(0)) == "-disable-llvm-optzns") {
      CmdArgs.push_back("-disable-llvm-optzns");
    } else {
      A->render(Args, CmdArgs);
    }
  }

  // With -save-temps, we want to save the unoptimized bitcode output from the
  // CompileJobAction, use -disable-llvm-passes to get pristine IR generated
  // by the frontend.
  // When -fembed-bitcode is enabled, optimized bitcode is emitted because it
  // has slightly different breakdown between stages.
  // When generating IR for -fsycl device compilations, optimized bitcode is
  // emitted as we want the -save-temps values to match regular compilation.
  // FIXME: -fembed-bitcode -save-temps will save optimized bitcode instead of
  // pristine IR generated by the frontend. Ideally, a new compile action should
  // be added so both IR can be captured.
  if ((C.getDriver().isSaveTempsEnabled() ||
       JA.isHostOffloading(Action::OFK_OpenMP)) &&
      !(C.getDriver().embedBitcodeInObject() && !IsUsingLTO) &&
      !IsSYCLOffloadDevice && isa<CompileJobAction>(JA))
    CmdArgs.push_back("-disable-llvm-passes");

  Args.AddAllArgs(CmdArgs, options::OPT_undef);

  const char *Exec = D.getClangProgramPath();

  // Optionally embed the -cc1 level arguments into the debug info or a
  // section, for build analysis.
  // Also record command line arguments into the debug info if
  // -grecord-gcc-switches options is set on.
  // By default, -gno-record-gcc-switches is set on and no recording.
  auto GRecordSwitches =
      Args.hasFlag(options::OPT_grecord_command_line,
                   options::OPT_gno_record_command_line, false);
  auto FRecordSwitches =
      Args.hasFlag(options::OPT_frecord_command_line,
                   options::OPT_fno_record_command_line, false);
  if (FRecordSwitches && !Triple.isOSBinFormatELF() &&
      !Triple.isOSBinFormatXCOFF() && !Triple.isOSBinFormatMachO())
    D.Diag(diag::err_drv_unsupported_opt_for_target)
        << Args.getLastArg(options::OPT_frecord_command_line)->getAsString(Args)
        << TripleStr;
  if (TC.UseDwarfDebugFlags() || GRecordSwitches || FRecordSwitches) {
    ArgStringList OriginalArgs;
    for (const auto &Arg : Args)
      Arg->render(Args, OriginalArgs);

    SmallString<256> Flags;
    EscapeSpacesAndBackslashes(Exec, Flags);
    for (const char *OriginalArg : OriginalArgs) {
      SmallString<128> EscapedArg;
      EscapeSpacesAndBackslashes(OriginalArg, EscapedArg);
      Flags += " ";
      Flags += EscapedArg;
    }
    auto FlagsArgString = Args.MakeArgString(Flags);
    if (TC.UseDwarfDebugFlags() || GRecordSwitches) {
      CmdArgs.push_back("-dwarf-debug-flags");
      CmdArgs.push_back(FlagsArgString);
    }
    if (FRecordSwitches) {
      CmdArgs.push_back("-record-command-line");
      CmdArgs.push_back(FlagsArgString);
    }
  }

  // Host-side offloading compilation receives all device-side outputs. Include
  // them in the host compilation depending on the target. If the host inputs
  // are not empty we use the new-driver scheme, otherwise use the old scheme.
  if ((IsCuda || IsHIP) && CudaDeviceInput) {
    CmdArgs.push_back("-fcuda-include-gpubinary");
    CmdArgs.push_back(CudaDeviceInput->getFilename());
  } else if (!HostOffloadingInputs.empty()) {
    if ((IsCuda || IsHIP) && !IsRDCMode) {
      assert(HostOffloadingInputs.size() == 1 && "Only one input expected");
      CmdArgs.push_back("-fcuda-include-gpubinary");
      CmdArgs.push_back(HostOffloadingInputs.front().getFilename());
    } else {
      for (const InputInfo Input : HostOffloadingInputs)
        CmdArgs.push_back(Args.MakeArgString("-fembed-offload-object=" +
                                             TC.getInputFilename(Input)));
    }
  }

  if (IsCuda) {
    if (Args.hasFlag(options::OPT_fcuda_short_ptr,
                     options::OPT_fno_cuda_short_ptr, false))
      CmdArgs.push_back("-fcuda-short-ptr");
  }

  if (IsCuda || IsHIP) {
    // Determine the original source input.
    const Action *SourceAction = &JA;
    while (SourceAction->getKind() != Action::InputClass) {
      assert(!SourceAction->getInputs().empty() && "unexpected root action!");
      SourceAction = SourceAction->getInputs()[0];
    }
    auto CUID = cast<InputAction>(SourceAction)->getId();
    if (!CUID.empty())
      CmdArgs.push_back(Args.MakeArgString(Twine("-cuid=") + Twine(CUID)));

    // -ffast-math turns on -fgpu-approx-transcendentals implicitly, but will
    // be overriden by -fno-gpu-approx-transcendentals.
    bool UseApproxTranscendentals = Args.hasFlag(
        options::OPT_ffast_math, options::OPT_fno_fast_math, false);
    if (Args.hasFlag(options::OPT_fgpu_approx_transcendentals,
                     options::OPT_fno_gpu_approx_transcendentals,
                     UseApproxTranscendentals))
      CmdArgs.push_back("-fgpu-approx-transcendentals");
  } else {
    Args.claimAllArgs(options::OPT_fgpu_approx_transcendentals,
                      options::OPT_fno_gpu_approx_transcendentals);
  }

  if (IsHIP) {
    CmdArgs.push_back("-fcuda-allow-variadic-functions");
    Args.AddLastArg(CmdArgs, options::OPT_fgpu_default_stream_EQ);
  }

  Args.AddLastArg(CmdArgs, options::OPT_foffload_uniform_block,
                  options::OPT_fno_offload_uniform_block);

  if (IsCudaDevice || IsHIPDevice || IsSYCLOffloadDevice) {
    StringRef InlineThresh =
        Args.getLastArgValue(options::OPT_fgpu_inline_threshold_EQ);
    if (!InlineThresh.empty()) {
      std::string ArgStr =
          std::string("-inline-threshold=") + InlineThresh.str();
      CmdArgs.append({"-mllvm", Args.MakeArgStringRef(ArgStr)});
    }
  }

  if (IsHIPDevice)
    Args.addOptOutFlag(CmdArgs,
                       options::OPT_fhip_fp32_correctly_rounded_divide_sqrt,
                       options::OPT_fno_hip_fp32_correctly_rounded_divide_sqrt);

  // OpenMP offloading device jobs take the argument -fopenmp-host-ir-file-path
  // to specify the result of the compile phase on the host, so the meaningful
  // device declarations can be identified. Also, -fopenmp-is-target-device is
  // passed along to tell the frontend that it is generating code for a device,
  // so that only the relevant declarations are emitted.
  if (IsOpenMPDevice) {
    CmdArgs.push_back("-fopenmp-is-target-device");
    if (OpenMPDeviceInput) {
      CmdArgs.push_back("-fopenmp-host-ir-file-path");
      CmdArgs.push_back(Args.MakeArgString(OpenMPDeviceInput->getFilename()));
    }
  }

  if (Triple.isAMDGPU()) {
    handleAMDGPUCodeObjectVersionOptions(D, Args, CmdArgs);

    Args.addOptInFlag(CmdArgs, options::OPT_munsafe_fp_atomics,
                      options::OPT_mno_unsafe_fp_atomics);
    Args.addOptOutFlag(CmdArgs, options::OPT_mamdgpu_ieee,
                       options::OPT_mno_amdgpu_ieee);
  }

  // For all the host OpenMP offloading compile jobs we need to pass the targets
  // information using -fopenmp-targets= option.
  if (JA.isHostOffloading(Action::OFK_OpenMP)) {
    SmallString<128> Targets("-fopenmp-targets=");

    SmallVector<std::string, 4> Triples;
    auto TCRange = C.getOffloadToolChains<Action::OFK_OpenMP>();
    std::transform(TCRange.first, TCRange.second, std::back_inserter(Triples),
                   [](auto TC) { return TC.second->getTripleString(); });
    CmdArgs.push_back(Args.MakeArgString(Targets + llvm::join(Triples, ",")));
  }

  // For all the host SYCL offloading compile jobs we need to pass the targets
  // information using -fsycl-targets= option.
  if (isa<CompileJobAction>(JA) && JA.isHostOffloading(Action::OFK_SYCL)) {
    SmallString<128> TargetInfo("-fsycl-targets=");

    if (Arg *Tgts = Args.getLastArg(options::OPT_fsycl_targets_EQ)) {
      for (unsigned i = 0; i < Tgts->getNumValues(); ++i) {
        if (i)
          TargetInfo += ',';
        // We need to get the string from the triple because it may be not
        // exactly the same as the one we get directly from the arguments.
        llvm::Triple T(Tgts->getValue(i));
        TargetInfo += T.getTriple();
      }
    } else
      // Use the default.
      TargetInfo += C.getDriver().MakeSYCLDeviceTriple().normalize();
    CmdArgs.push_back(Args.MakeArgString(TargetInfo.str()));
  }

  bool VirtualFunctionElimination =
      Args.hasFlag(options::OPT_fvirtual_function_elimination,
                   options::OPT_fno_virtual_function_elimination, false);
  if (VirtualFunctionElimination) {
    // VFE requires full LTO (currently, this might be relaxed to allow ThinLTO
    // in the future).
    if (LTOMode != LTOK_Full)
      D.Diag(diag::err_drv_argument_only_allowed_with)
          << "-fvirtual-function-elimination"
          << "-flto=full";

    CmdArgs.push_back("-fvirtual-function-elimination");
  }

  // VFE requires whole-program-vtables, and enables it by default.
  bool WholeProgramVTables = Args.hasFlag(
      options::OPT_fwhole_program_vtables,
      options::OPT_fno_whole_program_vtables, VirtualFunctionElimination);
  if (VirtualFunctionElimination && !WholeProgramVTables) {
    D.Diag(diag::err_drv_argument_not_allowed_with)
        << "-fno-whole-program-vtables"
        << "-fvirtual-function-elimination";
  }

  if (WholeProgramVTables) {
    // PS4 uses the legacy LTO API, which does not support this feature in
    // ThinLTO mode.
    bool IsPS4 = getToolChain().getTriple().isPS4();

    // Check if we passed LTO options but they were suppressed because this is a
    // device offloading action, or we passed device offload LTO options which
    // were suppressed because this is not the device offload action.
    // Check if we are using PS4 in regular LTO mode.
    // Otherwise, issue an error.
    if ((!IsUsingLTO && !D.isUsingLTO(!IsDeviceOffloadAction)) ||
        (IsPS4 && !UnifiedLTO && (D.getLTOMode() != LTOK_Full)))
      D.Diag(diag::err_drv_argument_only_allowed_with)
          << "-fwhole-program-vtables"
          << ((IsPS4 && !UnifiedLTO) ? "-flto=full" : "-flto");

    // Propagate -fwhole-program-vtables if this is an LTO compile.
    if (IsUsingLTO)
      CmdArgs.push_back("-fwhole-program-vtables");
  }

  bool DefaultsSplitLTOUnit =
      ((WholeProgramVTables || SanitizeArgs.needsLTO()) &&
          (LTOMode == LTOK_Full || TC.canSplitThinLTOUnit())) ||
      (!Triple.isPS4() && UnifiedLTO);
  bool SplitLTOUnit =
      Args.hasFlag(options::OPT_fsplit_lto_unit,
                   options::OPT_fno_split_lto_unit, DefaultsSplitLTOUnit);
  if (SanitizeArgs.needsLTO() && !SplitLTOUnit)
    D.Diag(diag::err_drv_argument_not_allowed_with) << "-fno-split-lto-unit"
                                                    << "-fsanitize=cfi";
  if (SplitLTOUnit)
    CmdArgs.push_back("-fsplit-lto-unit");

  if (Arg *A = Args.getLastArg(options::OPT_ffat_lto_objects,
                               options::OPT_fno_fat_lto_objects)) {
    if (IsUsingLTO && A->getOption().matches(options::OPT_ffat_lto_objects)) {
      assert(LTOMode == LTOK_Full || LTOMode == LTOK_Thin);
      if (!Triple.isOSBinFormatELF()) {
        D.Diag(diag::err_drv_unsupported_opt_for_target)
            << A->getAsString(Args) << TC.getTripleString();
      }
      CmdArgs.push_back(Args.MakeArgString(
          Twine("-flto=") + (LTOMode == LTOK_Thin ? "thin" : "full")));
      CmdArgs.push_back("-flto-unit");
      CmdArgs.push_back("-ffat-lto-objects");
      A->render(Args, CmdArgs);
    }
  }

  if (Arg *A = Args.getLastArg(options::OPT_fglobal_isel,
                               options::OPT_fno_global_isel)) {
    CmdArgs.push_back("-mllvm");
    if (A->getOption().matches(options::OPT_fglobal_isel)) {
      CmdArgs.push_back("-global-isel=1");

      // GISel is on by default on AArch64 -O0, so don't bother adding
      // the fallback remarks for it. Other combinations will add a warning of
      // some kind.
      bool IsArchSupported = Triple.getArch() == llvm::Triple::aarch64;
      bool IsOptLevelSupported = false;

      Arg *A = Args.getLastArg(options::OPT_O_Group);
      if (Triple.getArch() == llvm::Triple::aarch64) {
        if (!A || A->getOption().matches(options::OPT_O0))
          IsOptLevelSupported = true;
      }
      if (!IsArchSupported || !IsOptLevelSupported) {
        CmdArgs.push_back("-mllvm");
        CmdArgs.push_back("-global-isel-abort=2");

        if (!IsArchSupported)
          D.Diag(diag::warn_drv_global_isel_incomplete) << Triple.getArchName();
        else
          D.Diag(diag::warn_drv_global_isel_incomplete_opt);
      }
    } else {
      CmdArgs.push_back("-global-isel=0");
    }
  }

  if (Args.hasArg(options::OPT_forder_file_instrumentation)) {
     CmdArgs.push_back("-forder-file-instrumentation");
     // Enable order file instrumentation when ThinLTO is not on. When ThinLTO is
     // on, we need to pass these flags as linker flags and that will be handled
     // outside of the compiler.
     if (!IsUsingLTO) {
       CmdArgs.push_back("-mllvm");
       CmdArgs.push_back("-enable-order-file-instrumentation");
     }
  }

  if (Arg *A = Args.getLastArg(options::OPT_fforce_enable_int128,
                               options::OPT_fno_force_enable_int128)) {
    if (A->getOption().matches(options::OPT_fforce_enable_int128))
      CmdArgs.push_back("-fforce-enable-int128");
  }

  Args.addOptInFlag(CmdArgs, options::OPT_fkeep_static_consts,
                    options::OPT_fno_keep_static_consts);
  Args.addOptInFlag(CmdArgs, options::OPT_fkeep_persistent_storage_variables,
                    options::OPT_fno_keep_persistent_storage_variables);
  Args.addOptInFlag(CmdArgs, options::OPT_fcomplete_member_pointers,
                    options::OPT_fno_complete_member_pointers);
  Args.addOptOutFlag(CmdArgs, options::OPT_fcxx_static_destructors,
                     options::OPT_fno_cxx_static_destructors);

  addMachineOutlinerArgs(D, Args, CmdArgs, Triple, /*IsLTO=*/false);

  if (Arg *A = Args.getLastArg(options::OPT_moutline_atomics,
                               options::OPT_mno_outline_atomics)) {
    // Option -moutline-atomics supported for AArch64 target only.
    if (!Triple.isAArch64()) {
      D.Diag(diag::warn_drv_moutline_atomics_unsupported_opt)
          << Triple.getArchName() << A->getOption().getName();
    } else {
      if (A->getOption().matches(options::OPT_moutline_atomics)) {
        CmdArgs.push_back("-target-feature");
        CmdArgs.push_back("+outline-atomics");
      } else {
        CmdArgs.push_back("-target-feature");
        CmdArgs.push_back("-outline-atomics");
      }
    }
  } else if (Triple.isAArch64() &&
             getToolChain().IsAArch64OutlineAtomicsDefault(Args)) {
    CmdArgs.push_back("-target-feature");
    CmdArgs.push_back("+outline-atomics");
  }

  if (Triple.isAArch64() &&
      (Args.hasArg(options::OPT_mno_fmv) ||
       getToolChain().GetRuntimeLibType(Args) != ToolChain::RLT_CompilerRT)) {
    // Disable Function Multiversioning on AArch64 target.
    CmdArgs.push_back("-target-feature");
    CmdArgs.push_back("-fmv");
  }

  if (Args.hasFlag(options::OPT_faddrsig, options::OPT_fno_addrsig,
                   (TC.getTriple().isOSBinFormatELF() ||
                    TC.getTriple().isOSBinFormatCOFF()) &&
                       !TC.getTriple().isPS4() && !TC.getTriple().isVE() &&
                       !TC.getTriple().isOSNetBSD() &&
                       !Distro(D.getVFS(), TC.getTriple()).IsGentoo() &&
                       !TC.getTriple().isAndroid() && TC.useIntegratedAs()))
    CmdArgs.push_back("-faddrsig");

  if ((Triple.isOSBinFormatELF() || Triple.isOSBinFormatMachO()) &&
      (EH || UnwindTables || AsyncUnwindTables ||
       DebugInfoKind != llvm::codegenoptions::NoDebugInfo))
    CmdArgs.push_back("-D__GCC_HAVE_DWARF2_CFI_ASM=1");

  if (Arg *A = Args.getLastArg(options::OPT_fsymbol_partition_EQ)) {
    std::string Str = A->getAsString(Args);
    if (!TC.getTriple().isOSBinFormatELF())
      D.Diag(diag::err_drv_unsupported_opt_for_target)
          << Str << TC.getTripleString();
    CmdArgs.push_back(Args.MakeArgString(Str));
  }

  // Add the "-o out -x type src.c" flags last. This is done primarily to make
  // the -cc1 command easier to edit when reproducing compiler crashes.
  if (Output.getType() == types::TY_Dependencies) {
    // Handled with other dependency code.
  } else if (Output.isFilename()) {
    if (Output.getType() == clang::driver::types::TY_IFS_CPP ||
        Output.getType() == clang::driver::types::TY_IFS) {
      SmallString<128> OutputFilename(Output.getFilename());
      llvm::sys::path::replace_extension(OutputFilename, "ifs");
      CmdArgs.push_back("-o");
      CmdArgs.push_back(Args.MakeArgString(OutputFilename));
    } else {
      CmdArgs.push_back("-o");
      CmdArgs.push_back(Output.getFilename());
    }
  } else {
    assert(Output.isNothing() && "Invalid output.");
  }

  addDashXForInput(Args, Input, CmdArgs);

  ArrayRef<InputInfo> FrontendInputs = Input;
  if (IsExtractAPI)
    FrontendInputs = ExtractAPIInputs;
  else if (Input.isNothing())
    FrontendInputs = {};

  for (const InputInfo &Input : FrontendInputs) {
    if (Input.isFilename())
      CmdArgs.push_back(Input.getFilename());
    else
      Input.getInputArg().renderAsInput(Args, CmdArgs);
  }

  if (D.CC1Main && !D.CCGenDiagnostics) {
    // Invoke the CC1 directly in this process
    C.addCommand(std::make_unique<CC1Command>(
        JA, *this, ResponseFileSupport::AtFileUTF8(), Exec, CmdArgs, Inputs,
        Output, D.getPrependArg()));
  } else {
    C.addCommand(std::make_unique<Command>(
        JA, *this, ResponseFileSupport::AtFileUTF8(), Exec, CmdArgs, Inputs,
        Output, D.getPrependArg()));
  }

  // Make the compile command echo its inputs for /showFilenames.
  if (Output.getType() == types::TY_Object &&
      Args.hasFlag(options::OPT__SLASH_showFilenames,
                   options::OPT__SLASH_showFilenames_, false)) {
    C.getJobs().getJobs().back()->PrintInputFilenames = true;
  }

  if (Arg *A = Args.getLastArg(options::OPT_pg))
    if (FPKeepKind == CodeGenOptions::FramePointerKind::None &&
        !Args.hasArg(options::OPT_mfentry))
      D.Diag(diag::err_drv_argument_not_allowed_with) << "-fomit-frame-pointer"
                                                      << A->getAsString(Args);

  // Claim some arguments which clang supports automatically.

  // -fpch-preprocess is used with gcc to add a special marker in the output to
  // include the PCH file.
  Args.ClaimAllArgs(options::OPT_fpch_preprocess);

  // Claim some arguments which clang doesn't support, but we don't
  // care to warn the user about.
  Args.ClaimAllArgs(options::OPT_clang_ignored_f_Group);
  Args.ClaimAllArgs(options::OPT_clang_ignored_m_Group);

  // Disable warnings for clang -E -emit-llvm foo.c
  Args.ClaimAllArgs(options::OPT_emit_llvm);
}

Clang::Clang(const ToolChain &TC, bool HasIntegratedBackend)
    // CAUTION! The first constructor argument ("clang") is not arbitrary,
    // as it is for other tools. Some operations on a Tool actually test
    // whether that tool is Clang based on the Tool's Name as a string.
    : Tool("clang", "clang frontend", TC), HasBackend(HasIntegratedBackend) {}

Clang::~Clang() {}

/// Add options related to the Objective-C runtime/ABI.
///
/// Returns true if the runtime is non-fragile.
ObjCRuntime Clang::AddObjCRuntimeArgs(const ArgList &args,
                                      const InputInfoList &inputs,
                                      ArgStringList &cmdArgs,
                                      RewriteKind rewriteKind) const {
  // Look for the controlling runtime option.
  Arg *runtimeArg =
      args.getLastArg(options::OPT_fnext_runtime, options::OPT_fgnu_runtime,
                      options::OPT_fobjc_runtime_EQ);

  // Just forward -fobjc-runtime= to the frontend.  This supercedes
  // options about fragility.
  if (runtimeArg &&
      runtimeArg->getOption().matches(options::OPT_fobjc_runtime_EQ)) {
    ObjCRuntime runtime;
    StringRef value = runtimeArg->getValue();
    if (runtime.tryParse(value)) {
      getToolChain().getDriver().Diag(diag::err_drv_unknown_objc_runtime)
          << value;
    }
    if ((runtime.getKind() == ObjCRuntime::GNUstep) &&
        (runtime.getVersion() >= VersionTuple(2, 0)))
      if (!getToolChain().getTriple().isOSBinFormatELF() &&
          !getToolChain().getTriple().isOSBinFormatCOFF()) {
        getToolChain().getDriver().Diag(
            diag::err_drv_gnustep_objc_runtime_incompatible_binary)
          << runtime.getVersion().getMajor();
      }

    runtimeArg->render(args, cmdArgs);
    return runtime;
  }

  // Otherwise, we'll need the ABI "version".  Version numbers are
  // slightly confusing for historical reasons:
  //   1 - Traditional "fragile" ABI
  //   2 - Non-fragile ABI, version 1
  //   3 - Non-fragile ABI, version 2
  unsigned objcABIVersion = 1;
  // If -fobjc-abi-version= is present, use that to set the version.
  if (Arg *abiArg = args.getLastArg(options::OPT_fobjc_abi_version_EQ)) {
    StringRef value = abiArg->getValue();
    if (value == "1")
      objcABIVersion = 1;
    else if (value == "2")
      objcABIVersion = 2;
    else if (value == "3")
      objcABIVersion = 3;
    else
      getToolChain().getDriver().Diag(diag::err_drv_clang_unsupported) << value;
  } else {
    // Otherwise, determine if we are using the non-fragile ABI.
    bool nonFragileABIIsDefault =
        (rewriteKind == RK_NonFragile ||
         (rewriteKind == RK_None &&
          getToolChain().IsObjCNonFragileABIDefault()));
    if (args.hasFlag(options::OPT_fobjc_nonfragile_abi,
                     options::OPT_fno_objc_nonfragile_abi,
                     nonFragileABIIsDefault)) {
// Determine the non-fragile ABI version to use.
#ifdef DISABLE_DEFAULT_NONFRAGILEABI_TWO
      unsigned nonFragileABIVersion = 1;
#else
      unsigned nonFragileABIVersion = 2;
#endif

      if (Arg *abiArg =
              args.getLastArg(options::OPT_fobjc_nonfragile_abi_version_EQ)) {
        StringRef value = abiArg->getValue();
        if (value == "1")
          nonFragileABIVersion = 1;
        else if (value == "2")
          nonFragileABIVersion = 2;
        else
          getToolChain().getDriver().Diag(diag::err_drv_clang_unsupported)
              << value;
      }

      objcABIVersion = 1 + nonFragileABIVersion;
    } else {
      objcABIVersion = 1;
    }
  }

  // We don't actually care about the ABI version other than whether
  // it's non-fragile.
  bool isNonFragile = objcABIVersion != 1;

  // If we have no runtime argument, ask the toolchain for its default runtime.
  // However, the rewriter only really supports the Mac runtime, so assume that.
  ObjCRuntime runtime;
  if (!runtimeArg) {
    switch (rewriteKind) {
    case RK_None:
      runtime = getToolChain().getDefaultObjCRuntime(isNonFragile);
      break;
    case RK_Fragile:
      runtime = ObjCRuntime(ObjCRuntime::FragileMacOSX, VersionTuple());
      break;
    case RK_NonFragile:
      runtime = ObjCRuntime(ObjCRuntime::MacOSX, VersionTuple());
      break;
    }

    // -fnext-runtime
  } else if (runtimeArg->getOption().matches(options::OPT_fnext_runtime)) {
    // On Darwin, make this use the default behavior for the toolchain.
    if (getToolChain().getTriple().isOSDarwin()) {
      runtime = getToolChain().getDefaultObjCRuntime(isNonFragile);

      // Otherwise, build for a generic macosx port.
    } else {
      runtime = ObjCRuntime(ObjCRuntime::MacOSX, VersionTuple());
    }

    // -fgnu-runtime
  } else {
    assert(runtimeArg->getOption().matches(options::OPT_fgnu_runtime));
    // Legacy behaviour is to target the gnustep runtime if we are in
    // non-fragile mode or the GCC runtime in fragile mode.
    if (isNonFragile)
      runtime = ObjCRuntime(ObjCRuntime::GNUstep, VersionTuple(2, 0));
    else
      runtime = ObjCRuntime(ObjCRuntime::GCC, VersionTuple());
  }

  if (llvm::any_of(inputs, [](const InputInfo &input) {
        return types::isObjC(input.getType());
      }))
    cmdArgs.push_back(
        args.MakeArgString("-fobjc-runtime=" + runtime.getAsString()));
  return runtime;
}

static bool maybeConsumeDash(const std::string &EH, size_t &I) {
  bool HaveDash = (I + 1 < EH.size() && EH[I + 1] == '-');
  I += HaveDash;
  return !HaveDash;
}

namespace {
struct EHFlags {
  bool Synch = false;
  bool Asynch = false;
  bool NoUnwindC = false;
};
} // end anonymous namespace

/// /EH controls whether to run destructor cleanups when exceptions are
/// thrown.  There are three modifiers:
/// - s: Cleanup after "synchronous" exceptions, aka C++ exceptions.
/// - a: Cleanup after "asynchronous" exceptions, aka structured exceptions.
///      The 'a' modifier is unimplemented and fundamentally hard in LLVM IR.
/// - c: Assume that extern "C" functions are implicitly nounwind.
/// The default is /EHs-c-, meaning cleanups are disabled.
static EHFlags parseClangCLEHFlags(const Driver &D, const ArgList &Args) {
  EHFlags EH;

  std::vector<std::string> EHArgs =
      Args.getAllArgValues(options::OPT__SLASH_EH);
  for (auto EHVal : EHArgs) {
    for (size_t I = 0, E = EHVal.size(); I != E; ++I) {
      switch (EHVal[I]) {
      case 'a':
        EH.Asynch = maybeConsumeDash(EHVal, I);
        if (EH.Asynch)
          EH.Synch = false;
        continue;
      case 'c':
        EH.NoUnwindC = maybeConsumeDash(EHVal, I);
        continue;
      case 's':
        EH.Synch = maybeConsumeDash(EHVal, I);
        if (EH.Synch)
          EH.Asynch = false;
        continue;
      default:
        break;
      }
      D.Diag(clang::diag::err_drv_invalid_value) << "/EH" << EHVal;
      break;
    }
  }
  // The /GX, /GX- flags are only processed if there are not /EH flags.
  // The default is that /GX is not specified.
  if (EHArgs.empty() &&
      Args.hasFlag(options::OPT__SLASH_GX, options::OPT__SLASH_GX_,
                   /*Default=*/false)) {
    EH.Synch = true;
    EH.NoUnwindC = true;
  }

  if (Args.hasArg(options::OPT__SLASH_kernel)) {
    EH.Synch = false;
    EH.NoUnwindC = false;
    EH.Asynch = false;
  }

  return EH;
}

void Clang::AddClangCLArgs(const ArgList &Args, types::ID InputType,
                           ArgStringList &CmdArgs) const {
  bool isNVPTX = getToolChain().getTriple().isNVPTX();

  ProcessVSRuntimeLibrary(Args, CmdArgs, getToolChain());

  if (Arg *ShowIncludes =
          Args.getLastArg(options::OPT__SLASH_showIncludes,
                          options::OPT__SLASH_showIncludes_user)) {
    CmdArgs.push_back("--show-includes");
    if (ShowIncludes->getOption().matches(options::OPT__SLASH_showIncludes))
      CmdArgs.push_back("-sys-header-deps");
  }

  // This controls whether or not we emit RTTI data for polymorphic types.
  if (Args.hasFlag(options::OPT__SLASH_GR_, options::OPT__SLASH_GR,
                   /*Default=*/false))
    CmdArgs.push_back("-fno-rtti-data");

  // This controls whether or not we emit stack-protector instrumentation.
  // In MSVC, Buffer Security Check (/GS) is on by default.
  if (!isNVPTX && Args.hasFlag(options::OPT__SLASH_GS, options::OPT__SLASH_GS_,
                               /*Default=*/true)) {
    CmdArgs.push_back("-stack-protector");
    CmdArgs.push_back(Args.MakeArgString(Twine(LangOptions::SSPStrong)));
  }

  const Driver &D = getToolChain().getDriver();

  EHFlags EH = parseClangCLEHFlags(D, Args);
  if (!isNVPTX && (EH.Synch || EH.Asynch)) {
    if (types::isCXX(InputType))
      CmdArgs.push_back("-fcxx-exceptions");
    CmdArgs.push_back("-fexceptions");
    if (EH.Asynch)
      CmdArgs.push_back("-fasync-exceptions");
  }
  if (types::isCXX(InputType) && EH.Synch && EH.NoUnwindC)
    CmdArgs.push_back("-fexternc-nounwind");

  // /EP should expand to -E -P.
  if (Args.hasArg(options::OPT__SLASH_EP)) {
    CmdArgs.push_back("-E");
    CmdArgs.push_back("-P");
  }

  unsigned VolatileOptionID;
  if (getToolChain().getTriple().isX86())
    VolatileOptionID = options::OPT__SLASH_volatile_ms;
  else
    VolatileOptionID = options::OPT__SLASH_volatile_iso;

  if (Arg *A = Args.getLastArg(options::OPT__SLASH_volatile_Group))
    VolatileOptionID = A->getOption().getID();

  if (VolatileOptionID == options::OPT__SLASH_volatile_ms)
    CmdArgs.push_back("-fms-volatile");

 if (Args.hasFlag(options::OPT__SLASH_Zc_dllexportInlines_,
                  options::OPT__SLASH_Zc_dllexportInlines,
                  false)) {
  CmdArgs.push_back("-fno-dllexport-inlines");
 }

 if (Args.hasFlag(options::OPT__SLASH_Zc_wchar_t_,
                  options::OPT__SLASH_Zc_wchar_t, false)) {
   CmdArgs.push_back("-fno-wchar");
 }

 if (Args.hasArg(options::OPT__SLASH_kernel)) {
   llvm::Triple::ArchType Arch = getToolChain().getArch();
   std::vector<std::string> Values =
       Args.getAllArgValues(options::OPT__SLASH_arch);
   if (!Values.empty()) {
     llvm::SmallSet<std::string, 4> SupportedArches;
     if (Arch == llvm::Triple::x86)
       SupportedArches.insert("IA32");

     for (auto &V : Values)
       if (!SupportedArches.contains(V))
         D.Diag(diag::err_drv_argument_not_allowed_with)
             << std::string("/arch:").append(V) << "/kernel";
   }

   CmdArgs.push_back("-fno-rtti");
   if (Args.hasFlag(options::OPT__SLASH_GR, options::OPT__SLASH_GR_, false))
     D.Diag(diag::err_drv_argument_not_allowed_with) << "/GR"
                                                     << "/kernel";
 }

  Arg *MostGeneralArg = Args.getLastArg(options::OPT__SLASH_vmg);
  Arg *BestCaseArg = Args.getLastArg(options::OPT__SLASH_vmb);
  if (MostGeneralArg && BestCaseArg)
    D.Diag(clang::diag::err_drv_argument_not_allowed_with)
        << MostGeneralArg->getAsString(Args) << BestCaseArg->getAsString(Args);

  if (MostGeneralArg) {
    Arg *SingleArg = Args.getLastArg(options::OPT__SLASH_vms);
    Arg *MultipleArg = Args.getLastArg(options::OPT__SLASH_vmm);
    Arg *VirtualArg = Args.getLastArg(options::OPT__SLASH_vmv);

    Arg *FirstConflict = SingleArg ? SingleArg : MultipleArg;
    Arg *SecondConflict = VirtualArg ? VirtualArg : MultipleArg;
    if (FirstConflict && SecondConflict && FirstConflict != SecondConflict)
      D.Diag(clang::diag::err_drv_argument_not_allowed_with)
          << FirstConflict->getAsString(Args)
          << SecondConflict->getAsString(Args);

    if (SingleArg)
      CmdArgs.push_back("-fms-memptr-rep=single");
    else if (MultipleArg)
      CmdArgs.push_back("-fms-memptr-rep=multiple");
    else
      CmdArgs.push_back("-fms-memptr-rep=virtual");
  }

  if (Args.hasArg(options::OPT_regcall4))
    CmdArgs.push_back("-regcall4");

  // Parse the default calling convention options.
  if (Arg *CCArg =
          Args.getLastArg(options::OPT__SLASH_Gd, options::OPT__SLASH_Gr,
                          options::OPT__SLASH_Gz, options::OPT__SLASH_Gv,
                          options::OPT__SLASH_Gregcall)) {
    unsigned DCCOptId = CCArg->getOption().getID();
    const char *DCCFlag = nullptr;
    bool ArchSupported = !isNVPTX;
    llvm::Triple::ArchType Arch = getToolChain().getArch();
    switch (DCCOptId) {
    case options::OPT__SLASH_Gd:
      DCCFlag = "-fdefault-calling-conv=cdecl";
      break;
    case options::OPT__SLASH_Gr:
      ArchSupported = Arch == llvm::Triple::x86;
      DCCFlag = "-fdefault-calling-conv=fastcall";
      break;
    case options::OPT__SLASH_Gz:
      ArchSupported = Arch == llvm::Triple::x86;
      DCCFlag = "-fdefault-calling-conv=stdcall";
      break;
    case options::OPT__SLASH_Gv:
      ArchSupported = Arch == llvm::Triple::x86 || Arch == llvm::Triple::x86_64;
      DCCFlag = "-fdefault-calling-conv=vectorcall";
      break;
    case options::OPT__SLASH_Gregcall:
      ArchSupported = Arch == llvm::Triple::x86 || Arch == llvm::Triple::x86_64;
      DCCFlag = "-fdefault-calling-conv=regcall";
      break;
    }

    // MSVC doesn't warn if /Gr or /Gz is used on x64, so we don't either.
    if (ArchSupported && DCCFlag)
      CmdArgs.push_back(DCCFlag);
  }

  if (Args.hasArg(options::OPT__SLASH_Gregcall4))
    CmdArgs.push_back("-regcall4");

  Args.AddLastArg(CmdArgs, options::OPT_vtordisp_mode_EQ);

  if (!Args.hasArg(options::OPT_fdiagnostics_format_EQ)) {
    CmdArgs.push_back("-fdiagnostics-format");
    CmdArgs.push_back("msvc");
  }

  if (Args.hasArg(options::OPT__SLASH_kernel))
    CmdArgs.push_back("-fms-kernel");

  for (const Arg *A : Args.filtered(options::OPT__SLASH_guard)) {
    StringRef GuardArgs = A->getValue();
    // The only valid options are "cf", "cf,nochecks", "cf-", "ehcont" and
    // "ehcont-".
    if (GuardArgs.equals_insensitive("cf")) {
      // Emit CFG instrumentation and the table of address-taken functions.
      CmdArgs.push_back("-cfguard");
    } else if (GuardArgs.equals_insensitive("cf,nochecks")) {
      // Emit only the table of address-taken functions.
      CmdArgs.push_back("-cfguard-no-checks");
    } else if (GuardArgs.equals_insensitive("ehcont")) {
      // Emit EH continuation table.
      CmdArgs.push_back("-ehcontguard");
    } else if (GuardArgs.equals_insensitive("cf-") ||
               GuardArgs.equals_insensitive("ehcont-")) {
      // Do nothing, but we might want to emit a security warning in future.
    } else {
      D.Diag(diag::err_drv_invalid_value) << A->getSpelling() << GuardArgs;
    }
    A->claim();
  }
}

const char *Clang::getBaseInputName(const ArgList &Args,
                                    const InputInfo &Input) {
  return Args.MakeArgString(llvm::sys::path::filename(Input.getBaseInput()));
}

const char *Clang::getBaseInputStem(const ArgList &Args,
                                    const InputInfoList &Inputs) {
  const char *Str = getBaseInputName(Args, Inputs[0]);

  if (const char *End = strrchr(Str, '.'))
    return Args.MakeArgString(std::string(Str, End));

  return Str;
}

const char *Clang::getDependencyFileName(const ArgList &Args,
                                         const InputInfoList &Inputs) {
  // FIXME: Think about this more.

  if (Arg *OutputOpt =
          Args.getLastArg(options::OPT_o, options::OPT__SLASH_Fo)) {
    SmallString<128> OutputArgument(OutputOpt->getValue());
    if (llvm::sys::path::is_separator(OutputArgument.back()))
      // If the argument is a directory, output to BaseName in that dir.
      llvm::sys::path::append(OutputArgument, getBaseInputStem(Args, Inputs));
    llvm::sys::path::replace_extension(OutputArgument, llvm::Twine('d'));
    return Args.MakeArgString(OutputArgument);
  }

  return Args.MakeArgString(Twine(getBaseInputStem(Args, Inputs)) + ".d");
}

// Begin ClangAs

void ClangAs::AddMIPSTargetArgs(const ArgList &Args,
                                ArgStringList &CmdArgs) const {
  StringRef CPUName;
  StringRef ABIName;
  const llvm::Triple &Triple = getToolChain().getTriple();
  mips::getMipsCPUAndABI(Args, Triple, CPUName, ABIName);

  CmdArgs.push_back("-target-abi");
  CmdArgs.push_back(ABIName.data());
}

void ClangAs::AddX86TargetArgs(const ArgList &Args,
                               ArgStringList &CmdArgs) const {
  addX86AlignBranchArgs(getToolChain().getDriver(), Args, CmdArgs,
                        /*IsLTO=*/false);

  if (Arg *A = Args.getLastArg(options::OPT_masm_EQ)) {
    StringRef Value = A->getValue();
    if (Value == "intel" || Value == "att") {
      CmdArgs.push_back("-mllvm");
      CmdArgs.push_back(Args.MakeArgString("-x86-asm-syntax=" + Value));
    } else {
      getToolChain().getDriver().Diag(diag::err_drv_unsupported_option_argument)
          << A->getSpelling() << Value;
    }
  }
}

void ClangAs::AddLoongArchTargetArgs(const ArgList &Args,
                                     ArgStringList &CmdArgs) const {
  CmdArgs.push_back("-target-abi");
  CmdArgs.push_back(loongarch::getLoongArchABI(getToolChain().getDriver(), Args,
                                               getToolChain().getTriple())
                        .data());
}

void ClangAs::AddRISCVTargetArgs(const ArgList &Args,
                               ArgStringList &CmdArgs) const {
  const llvm::Triple &Triple = getToolChain().getTriple();
  StringRef ABIName = riscv::getRISCVABI(Args, Triple);

  CmdArgs.push_back("-target-abi");
  CmdArgs.push_back(ABIName.data());

  if (Args.hasFlag(options::OPT_mdefault_build_attributes,
                   options::OPT_mno_default_build_attributes, true)) {
      CmdArgs.push_back("-mllvm");
      CmdArgs.push_back("-riscv-add-build-attributes");
  }
}

void ClangAs::ConstructJob(Compilation &C, const JobAction &JA,
                           const InputInfo &Output, const InputInfoList &Inputs,
                           const ArgList &Args,
                           const char *LinkingOutput) const {
  ArgStringList CmdArgs;

  assert(Inputs.size() == 1 && "Unexpected number of inputs.");
  const InputInfo &Input = Inputs[0];

  const llvm::Triple &Triple = getToolChain().getEffectiveTriple();
  const std::string &TripleStr = Triple.getTriple();
  const auto &D = getToolChain().getDriver();

  // Don't warn about "clang -w -c foo.s"
  Args.ClaimAllArgs(options::OPT_w);
  // and "clang -emit-llvm -c foo.s"
  Args.ClaimAllArgs(options::OPT_emit_llvm);

  claimNoWarnArgs(Args);

  // Invoke ourselves in -cc1as mode.
  //
  // FIXME: Implement custom jobs for internal actions.
  CmdArgs.push_back("-cc1as");

  // Add the "effective" target triple.
  CmdArgs.push_back("-triple");
  CmdArgs.push_back(Args.MakeArgString(TripleStr));

  getToolChain().addClangCC1ASTargetOptions(Args, CmdArgs);

  // Set the output mode, we currently only expect to be used as a real
  // assembler.
  CmdArgs.push_back("-filetype");
  CmdArgs.push_back("obj");

  // Set the main file name, so that debug info works even with
  // -save-temps or preprocessed assembly.
  CmdArgs.push_back("-main-file-name");
  CmdArgs.push_back(Clang::getBaseInputName(Args, Input));

  // Add the target cpu
  std::string CPU = getCPUName(D, Args, Triple, /*FromAs*/ true);
  if (!CPU.empty()) {
    CmdArgs.push_back("-target-cpu");
    CmdArgs.push_back(Args.MakeArgString(CPU));
  }

  // Add the target features
  getTargetFeatures(D, Triple, Args, CmdArgs, true);

  // Ignore explicit -force_cpusubtype_ALL option.
  (void)Args.hasArg(options::OPT_force__cpusubtype__ALL);

  // Pass along any -I options so we get proper .include search paths.
  Args.AddAllArgs(CmdArgs, options::OPT_I_Group);

  // Determine the original source input.
  auto FindSource = [](const Action *S) -> const Action * {
    while (S->getKind() != Action::InputClass) {
      assert(!S->getInputs().empty() && "unexpected root action!");
      S = S->getInputs()[0];
    }
    return S;
  };
  const Action *SourceAction = FindSource(&JA);

  // Forward -g and handle debug info related flags, assuming we are dealing
  // with an actual assembly file.
  bool WantDebug = false;
  Args.ClaimAllArgs(options::OPT_g_Group);
  if (Arg *A = Args.getLastArg(options::OPT_g_Group))
    WantDebug = !A->getOption().matches(options::OPT_g0) &&
                !A->getOption().matches(options::OPT_ggdb0);

  llvm::codegenoptions::DebugInfoKind DebugInfoKind =
      llvm::codegenoptions::NoDebugInfo;

  // Add the -fdebug-compilation-dir flag if needed.
  const char *DebugCompilationDir =
      addDebugCompDirArg(Args, CmdArgs, C.getDriver().getVFS());

  if (SourceAction->getType() == types::TY_Asm ||
      SourceAction->getType() == types::TY_PP_Asm) {
    // You might think that it would be ok to set DebugInfoKind outside of
    // the guard for source type, however there is a test which asserts
    // that some assembler invocation receives no -debug-info-kind,
    // and it's not clear whether that test is just overly restrictive.
    DebugInfoKind = (WantDebug ? llvm::codegenoptions::DebugInfoConstructor
                               : llvm::codegenoptions::NoDebugInfo);

    addDebugPrefixMapArg(getToolChain().getDriver(), getToolChain(), Args,
                         CmdArgs);

    // Set the AT_producer to the clang version when using the integrated
    // assembler on assembly source files.
    CmdArgs.push_back("-dwarf-debug-producer");
    CmdArgs.push_back(Args.MakeArgString(getClangFullVersion()));

    // And pass along -I options
    Args.AddAllArgs(CmdArgs, options::OPT_I);
  }
  const unsigned DwarfVersion = getDwarfVersion(getToolChain(), Args);
  RenderDebugEnablingArgs(Args, CmdArgs, DebugInfoKind, DwarfVersion,
                          llvm::DebuggerKind::Default);
  renderDwarfFormat(D, Triple, Args, CmdArgs, DwarfVersion);
  RenderDebugInfoCompressionArgs(Args, CmdArgs, D, getToolChain());

  // Handle -fPIC et al -- the relocation-model affects the assembler
  // for some targets.
  llvm::Reloc::Model RelocationModel;
  unsigned PICLevel;
  bool IsPIE;
  std::tie(RelocationModel, PICLevel, IsPIE) =
      ParsePICArgs(getToolChain(), Args);

  const char *RMName = RelocationModelName(RelocationModel);
  if (RMName) {
    CmdArgs.push_back("-mrelocation-model");
    CmdArgs.push_back(RMName);
  }

  // Optionally embed the -cc1as level arguments into the debug info, for build
  // analysis.
  if (getToolChain().UseDwarfDebugFlags()) {
    ArgStringList OriginalArgs;
    for (const auto &Arg : Args)
      Arg->render(Args, OriginalArgs);

    SmallString<256> Flags;
    const char *Exec = getToolChain().getDriver().getClangProgramPath();
    EscapeSpacesAndBackslashes(Exec, Flags);
    for (const char *OriginalArg : OriginalArgs) {
      SmallString<128> EscapedArg;
      EscapeSpacesAndBackslashes(OriginalArg, EscapedArg);
      Flags += " ";
      Flags += EscapedArg;
    }
    CmdArgs.push_back("-dwarf-debug-flags");
    CmdArgs.push_back(Args.MakeArgString(Flags));
  }

  // FIXME: Add -static support, once we have it.

  // Add target specific flags.
  switch (getToolChain().getArch()) {
  default:
    break;

  case llvm::Triple::mips:
  case llvm::Triple::mipsel:
  case llvm::Triple::mips64:
  case llvm::Triple::mips64el:
    AddMIPSTargetArgs(Args, CmdArgs);
    break;

  case llvm::Triple::x86:
  case llvm::Triple::x86_64:
    AddX86TargetArgs(Args, CmdArgs);
    break;

  case llvm::Triple::arm:
  case llvm::Triple::armeb:
  case llvm::Triple::thumb:
  case llvm::Triple::thumbeb:
    // This isn't in AddARMTargetArgs because we want to do this for assembly
    // only, not C/C++.
    if (Args.hasFlag(options::OPT_mdefault_build_attributes,
                     options::OPT_mno_default_build_attributes, true)) {
        CmdArgs.push_back("-mllvm");
        CmdArgs.push_back("-arm-add-build-attributes");
    }
    break;

  case llvm::Triple::aarch64:
  case llvm::Triple::aarch64_32:
  case llvm::Triple::aarch64_be:
    if (Args.hasArg(options::OPT_mmark_bti_property)) {
      CmdArgs.push_back("-mllvm");
      CmdArgs.push_back("-aarch64-mark-bti-property");
    }
    break;

  case llvm::Triple::loongarch32:
  case llvm::Triple::loongarch64:
    AddLoongArchTargetArgs(Args, CmdArgs);
    break;

  case llvm::Triple::riscv32:
  case llvm::Triple::riscv64:
    AddRISCVTargetArgs(Args, CmdArgs);
    break;
  }

  // Consume all the warning flags. Usually this would be handled more
  // gracefully by -cc1 (warning about unknown warning flags, etc) but -cc1as
  // doesn't handle that so rather than warning about unused flags that are
  // actually used, we'll lie by omission instead.
  // FIXME: Stop lying and consume only the appropriate driver flags
  Args.ClaimAllArgs(options::OPT_W_Group);

  CollectArgsForIntegratedAssembler(C, Args, CmdArgs,
                                    getToolChain().getDriver());

  Args.AddAllArgs(CmdArgs, options::OPT_mllvm);

  if (DebugInfoKind > llvm::codegenoptions::NoDebugInfo && Output.isFilename())
    addDebugObjectName(Args, CmdArgs, DebugCompilationDir,
                       Output.getFilename());

  // Fixup any previous commands that use -object-file-name because when we
  // generated them, the final .obj name wasn't yet known.
  for (Command &J : C.getJobs()) {
    if (SourceAction != FindSource(&J.getSource()))
      continue;
    auto &JArgs = J.getArguments();
    for (unsigned I = 0; I < JArgs.size(); ++I) {
      if (StringRef(JArgs[I]).startswith("-object-file-name=") &&
          Output.isFilename()) {
        ArgStringList NewArgs(JArgs.begin(), JArgs.begin() + I);
        addDebugObjectName(Args, NewArgs, DebugCompilationDir,
                           Output.getFilename());
        NewArgs.append(JArgs.begin() + I + 1, JArgs.end());
        J.replaceArguments(NewArgs);
        break;
      }
    }
  }

  assert(Output.isFilename() && "Unexpected lipo output.");
  CmdArgs.push_back("-o");
  CmdArgs.push_back(Output.getFilename());

  const llvm::Triple &T = getToolChain().getTriple();
  Arg *A;
  if (getDebugFissionKind(D, Args, A) == DwarfFissionKind::Split &&
      T.isOSBinFormatELF()) {
    CmdArgs.push_back("-split-dwarf-output");
    CmdArgs.push_back(SplitDebugName(JA, Args, Input, Output));
  }

  if (Triple.isAMDGPU())
    handleAMDGPUCodeObjectVersionOptions(D, Args, CmdArgs, /*IsCC1As=*/true);

  assert(Input.isFilename() && "Invalid input.");
  CmdArgs.push_back(Input.getFilename());

  const char *Exec = getToolChain().getDriver().getClangProgramPath();
  if (D.CC1Main && !D.CCGenDiagnostics) {
    // Invoke cc1as directly in this process.
    C.addCommand(std::make_unique<CC1Command>(
        JA, *this, ResponseFileSupport::AtFileUTF8(), Exec, CmdArgs, Inputs,
        Output, D.getPrependArg()));
  } else {
    C.addCommand(std::make_unique<Command>(
        JA, *this, ResponseFileSupport::AtFileUTF8(), Exec, CmdArgs, Inputs,
        Output, D.getPrependArg()));
  }
}

// Begin OffloadBundler

void OffloadBundler::ConstructJob(Compilation &C, const JobAction &JA,
                                  const InputInfo &Output,
                                  const InputInfoList &Inputs,
                                  const llvm::opt::ArgList &TCArgs,
                                  const char *LinkingOutput) const {
  // The version with only one output is expected to refer to a bundling job.
  assert(isa<OffloadBundlingJobAction>(JA) && "Expecting bundling job!");

  // The bundling command looks like this:
  // clang-offload-bundler -type=bc
  //   -targets=host-triple,openmp-triple1,openmp-triple2
  //   -output=output_file
  //   -input=unbundle_file_host
  //   -input=unbundle_file_tgt1
  //   -input=unbundle_file_tgt2

  ArgStringList CmdArgs;

  // Get the type.
  CmdArgs.push_back(TCArgs.MakeArgString(
      Twine("-type=") + types::getTypeTempSuffix(Output.getType())));

  assert(JA.getInputs().size() == Inputs.size() &&
         "Not have inputs for all dependence actions??");

  // Get the targets.
  SmallString<128> Triples;
  Triples += "-targets=";
  for (unsigned I = 0; I < Inputs.size(); ++I) {
    if (I)
      Triples += ',';

    // Find ToolChain for this input.
    Action::OffloadKind CurKind = Action::OFK_Host;
    const ToolChain *CurTC = &getToolChain();
    const Action *CurDep = JA.getInputs()[I];

    if (const auto *OA = dyn_cast<OffloadAction>(CurDep)) {
      CurTC = nullptr;
      OA->doOnEachDependence([&](Action *A, const ToolChain *TC, const char *) {
        assert(CurTC == nullptr && "Expected one dependence!");
        CurKind = A->getOffloadingDeviceKind();
        CurTC = TC;
      });
    }

    bool IsSYCL =
        TCArgs.hasFlag(options::OPT_fsycl, options::OPT_fno_sycl, false);
    Triples += (IsSYCL && (CurKind == Action::OFK_Cuda))
                   ? Action::GetOffloadKindName(Action::OFK_SYCL)
                   : Action::GetOffloadKindName(CurKind);
    Triples += '-';
    Triples += CurTC->getTriple().normalize();
    if ((CurKind == Action::OFK_HIP || CurKind == Action::OFK_OpenMP ||
         CurKind == Action::OFK_Cuda || CurKind == Action::OFK_SYCL) &&
        !StringRef(CurDep->getOffloadingArch()).empty() &&
        !TCArgs.hasArg(options::OPT_fno_bundle_offload_arch)) {
      Triples += '-';
      Triples += CurDep->getOffloadingArch();
    }

    // TODO: Replace parsing of -march flag. Can be done by storing GPUArch
    //       with each toolchain.
    StringRef GPUArchName;
    if (CurKind == Action::OFK_OpenMP) {
      // Extract GPUArch from -march argument in TC argument list.
      for (unsigned ArgIndex = 0; ArgIndex < TCArgs.size(); ArgIndex++) {
        auto ArchStr = StringRef(TCArgs.getArgString(ArgIndex));
        auto Arch = ArchStr.starts_with_insensitive("-march=");
        if (Arch) {
          GPUArchName = ArchStr.substr(7);
          Triples += "-";
          break;
        }
      }
      Triples += GPUArchName.str();
    }
  }
  // If we see we are bundling for FPGA using -fintelfpga, add the
  // dependency bundle
  bool IsFPGADepBundle = TCArgs.hasArg(options::OPT_fintelfpga) &&
                         Output.getType() == types::TY_Object;

  // For spir64_fpga target, when bundling objects we also want to bundle up the
  // named dependency file.
  // TODO - We are currently using the target triple inputs to slot a location
  // of the dependency information into the bundle.  It would be good to
  // separate this out to an explicit option in the bundler for the dependency
  // file as it does not match the type being bundled.
  if (IsFPGADepBundle) {
    Triples += ',';
    Triples += Action::GetOffloadKindName(Action::OFK_SYCL);
    Triples += '-';
    Triples += types::getTypeName(types::TY_FPGA_Dependencies);
  }
  CmdArgs.push_back(TCArgs.MakeArgString(Triples));

  // Get bundled file command.
  CmdArgs.push_back(
      TCArgs.MakeArgString(Twine("-output=") + Output.getFilename()));

  // Get unbundled files command.
  for (unsigned I = 0; I < Inputs.size(); ++I) {
    SmallString<128> UB;
    UB += "-input=";

    // Find ToolChain for this input.
    const ToolChain *CurTC = &getToolChain();
    if (const auto *OA = dyn_cast<OffloadAction>(JA.getInputs()[I])) {
      CurTC = nullptr;
      OA->doOnEachDependence([&](Action *, const ToolChain *TC, const char *) {
        assert(CurTC == nullptr && "Expected one dependence!");
        CurTC = TC;
      });
      UB += C.addTempFile(
          C.getArgs().MakeArgString(CurTC->getInputFilename(Inputs[I])));
    } else {
      UB += CurTC->getInputFilename(Inputs[I]);
    }
    CmdArgs.push_back(TCArgs.MakeArgString(UB));
  }
  // For -fintelfpga, when bundling objects we also want to bundle up the
  // named dependency file.
  if (IsFPGADepBundle) {
    const char *BaseName = Clang::getBaseInputName(TCArgs, Inputs[0]);
    SmallString<128> DepFile(C.getDriver().getFPGATempDepFile(BaseName));
    if (!DepFile.empty())
      CmdArgs.push_back(TCArgs.MakeArgString("-input=" + DepFile));
  }
  // All the inputs are encoded as commands.
  C.addCommand(std::make_unique<Command>(
      JA, *this, ResponseFileSupport::None(),
      TCArgs.MakeArgString(getToolChain().GetProgramPath(getShortName())),
      CmdArgs, std::nullopt, Output));
}

void OffloadBundler::ConstructJobMultipleOutputs(
    Compilation &C, const JobAction &JA, const InputInfoList &Outputs,
    const InputInfoList &Inputs, const llvm::opt::ArgList &TCArgs,
    const char *LinkingOutput) const {
  // The version with multiple outputs is expected to refer to a unbundling job.
  auto &UA = cast<OffloadUnbundlingJobAction>(JA);

  // The unbundling command looks like this:
  // clang-offload-bundler -type=bc
  //   -targets=host-triple,openmp-triple1,openmp-triple2
  //   -input=input_file
  //   -output=unbundle_file_host
  //   -output=unbundle_file_tgt1
  //   -output=unbundle_file_tgt2
  //   -unbundle

  ArgStringList CmdArgs;
  InputInfo Input = Inputs.front();
  const char *TypeArg = types::getTypeTempSuffix(Input.getType());
  const char *InputFileName = Input.getFilename();
  types::ID InputType(Input.getType());
  bool IsFPGADepUnbundle = JA.getType() == types::TY_FPGA_Dependencies;
  bool IsFPGADepLibUnbundle = JA.getType() == types::TY_FPGA_Dependencies_List;

  if (InputType == types::TY_FPGA_AOCX || InputType == types::TY_FPGA_AOCR ||
      InputType == types::TY_FPGA_AOCR_EMU) {
    // Override type with AOCX/AOCR which will unbundle to a list containing
    // binaries with the appropriate file extension (.aocx/.aocr).
    // TODO - representation of the output file from the unbundle for these
    // types (aocx/aocr) are always list files.  We should represent this
    // better in the output extension and type for improved understanding
    // of file contents and debuggability.
    TypeArg = (InputType == types::TY_FPGA_AOCX) ? "aocx" : "aocr";
    if (!getToolChain().getTriple().isSPIR())
      TypeArg = "aoo";
  }
  if (InputType == types::TY_FPGA_AOCO || IsFPGADepLibUnbundle)
    TypeArg = "aoo";
  if (IsFPGADepUnbundle)
    TypeArg = "o";

  bool HasSPIRTarget = false;
  bool HasFPGATarget = false;
  auto SYCLTCRange = C.getOffloadToolChains<Action::OFK_SYCL>();
  for (auto TI = SYCLTCRange.first, TE = SYCLTCRange.second; TI != TE; ++TI) {
    llvm::Triple TT(TI->second->getTriple());
    if (TT.isSPIR()) {
      HasSPIRTarget = true;
      if (TT.getSubArch() == llvm::Triple::SPIRSubArch_fpga)
        HasFPGATarget = true;
    }
  }
  if (InputType == types::TY_Archive && HasSPIRTarget)
    TypeArg = "aoo";

  // Get the type.
  CmdArgs.push_back(TCArgs.MakeArgString(Twine("-type=") + TypeArg));

  // For FPGA Archives that contain AOCO in them, we only want to unbundle
  // the objects from the archive that do not have AOCO associated in that
  // specific object.  Only do this when in hardware mode.
  if (InputType == types::TY_Archive && HasFPGATarget && !IsFPGADepUnbundle &&
      !IsFPGADepLibUnbundle && C.getDriver().IsFPGAHWMode()) {
    llvm::Triple TT;
    TT.setArchName(types::getTypeName(types::TY_FPGA_AOCO));
    TT.setVendorName("intel");
    TT.setOS(getToolChain().getTriple().getOS());
    SmallString<128> ExcludedTargets("-excluded-targets=");
    ExcludedTargets += "sycl-";
    ExcludedTargets += TT.normalize();
    CmdArgs.push_back(TCArgs.MakeArgString(ExcludedTargets));
  }

  // Get the targets.
  SmallString<128> Triples;
  Triples += "-targets=";
  auto DepInfo = UA.getDependentActionsInfo();
  for (unsigned I = 0, J = 0; I < DepInfo.size(); ++I) {
    auto &Dep = DepInfo[I];
    // FPGA device triples are 'transformed' for the bundler when creating
    // aocx or aocr type bundles.  Also, we only do a specific target
    // unbundling, skipping the host side or device side.
    if (types::isFPGA(InputType)) {
      if (getToolChain().getTriple().isSPIR()) {
        if (Dep.DependentToolChain->getTriple().getSubArch() ==
            llvm::Triple::SPIRSubArch_fpga) {
          if (J++)
            Triples += ',';
          llvm::Triple TT;
          TT.setArchName(types::getTypeName(InputType));
          TT.setVendorName("intel");
          TT.setOS(getToolChain().getTriple().getOS());
          Triples += "sycl-";
          Triples += TT.normalize();
          continue;
        } else if (Dep.DependentOffloadKind == Action::OFK_Host) {
          // No host unbundle for FPGA binaries.
          continue;
        }
      } else if (Dep.DependentOffloadKind == Action::OFK_SYCL)
        continue;
    } else if (InputType == types::TY_Archive ||
               (getToolChain().getTriple().getSubArch() ==
                    llvm::Triple::SPIRSubArch_fpga &&
                TCArgs.hasArg(options::OPT_fsycl_link_EQ))) {
      // Do not extract host part if we are unbundling archive on Windows
      // because it is not needed. Static offload libraries are added to the
      // host link command just as normal libraries.  Do not extract the host
      // part from FPGA -fsycl-link unbundles either, as the full obj
      // is used in the final link
      if (Dep.DependentOffloadKind == Action::OFK_Host)
        continue;
    }
    if (J++)
      Triples += ',';
    Triples += Action::GetOffloadKindName(Dep.DependentOffloadKind);
    Triples += '-';
    // When -fsycl-force-target is used, this value overrides the expected
    // output type we are unbundling.
    if (Dep.DependentOffloadKind == Action::OFK_SYCL &&
        TCArgs.hasArg(options::OPT_fsycl_force_target_EQ)) {
      StringRef Val(
          TCArgs.getLastArg(options::OPT_fsycl_force_target_EQ)->getValue());
      llvm::Triple TT(C.getDriver().MakeSYCLDeviceTriple(Val));
      Triples += TT.normalize();
    } else
      Triples += Dep.DependentToolChain->getTriple().normalize();
    if ((Dep.DependentOffloadKind == Action::OFK_HIP ||
         Dep.DependentOffloadKind == Action::OFK_OpenMP ||
         Dep.DependentOffloadKind == Action::OFK_Cuda ||
         Dep.DependentOffloadKind == Action::OFK_SYCL) &&
        !Dep.DependentBoundArch.empty() &&
        !TCArgs.hasArg(options::OPT_fno_bundle_offload_arch)) {
      Triples += '-';
      Triples += Dep.DependentBoundArch;
    }
    // TODO: Replace parsing of -march flag. Can be done by storing GPUArch
    //       with each toolchain.
    StringRef GPUArchName;
    if (Dep.DependentOffloadKind == Action::OFK_OpenMP) {
      // Extract GPUArch from -march argument in TC argument list.
      for (unsigned ArgIndex = 0; ArgIndex < TCArgs.size(); ArgIndex++) {
        StringRef ArchStr = StringRef(TCArgs.getArgString(ArgIndex));
        auto Arch = ArchStr.starts_with_insensitive("-march=");
        if (Arch) {
          GPUArchName = ArchStr.substr(7);
          Triples += "-";
          break;
        }
      }
      Triples += GPUArchName.str();
    }
  }
  if (IsFPGADepUnbundle || IsFPGADepLibUnbundle) {
    // TODO - We are currently using the target triple inputs to slot a location
    // of the dependency information into the bundle.  It would be good to
    // separate this out to an explicit option in the bundler for the dependency
    // file as it does not match the type being bundled.
    Triples += Action::GetOffloadKindName(Action::OFK_SYCL);
    Triples += '-';
    Triples += types::getTypeName(types::TY_FPGA_Dependencies);
  }
  CmdArgs.push_back(TCArgs.MakeArgString(Triples));

  // Get bundled file command.
  CmdArgs.push_back(
      TCArgs.MakeArgString(Twine("-input=") + InputFileName));

  // Get unbundled files command.
  // When dealing with -fintelfpga, there is an additional unbundle step
  // that occurs for the dependency file.  In that case, do not use the
  // dependent information, but just the output file.
  if (IsFPGADepUnbundle || IsFPGADepLibUnbundle) {
    SmallString<128> UB;
    UB += "-output=";
    UB += Outputs[0].getFilename();
    CmdArgs.push_back(TCArgs.MakeArgString(UB));
  } else {
    for (unsigned I = 0; I < Outputs.size(); ++I) {
      SmallString<128> UB;
      UB += "-output=";
      UB += DepInfo[I].DependentToolChain->getInputFilename(Outputs[I]);
      CmdArgs.push_back(TCArgs.MakeArgString(UB));
    }
  }
  CmdArgs.push_back("-unbundle");
  CmdArgs.push_back("-allow-missing-bundles");

  // All the inputs are encoded as commands.
  C.addCommand(std::make_unique<Command>(
      JA, *this, ResponseFileSupport::None(),
      TCArgs.MakeArgString(getToolChain().GetProgramPath(getShortName())),
      CmdArgs, std::nullopt, Outputs));
}

// Begin OffloadWrapper

void OffloadWrapper::ConstructJob(Compilation &C, const JobAction &JA,
                                  const InputInfo &Output,
                                  const InputInfoList &Inputs,
                                  const llvm::opt::ArgList &TCArgs,
                                  const char *LinkingOutput) const {
  // Construct offload-wrapper command.  Also calls llc to generate the
  // object that is fed to the linker from the wrapper generated bc file
  assert(isa<OffloadWrapperJobAction>(JA) && "Expecting wrapping job!");

  Action::OffloadKind OffloadingKind = JA.getOffloadingDeviceKind();
  if (OffloadingKind == Action::OFK_SYCL) {
    // The wrapper command looks like this:
    // clang-offload-wrapper
    //   -o=<outputfile>.bc
    //   -host=x86_64-pc-linux-gnu -kind=sycl
    //   -format=spirv <inputfile1>.spv <manifest1>(optional)
    //   -format=spirv <inputfile2>.spv <manifest2>(optional)
    //  ...
    ArgStringList WrapperArgs;

    std::string OutTmpName = C.getDriver().GetTemporaryPath("wrapper", "bc");
    const char *WrapperFileName =
        C.addTempFile(C.getArgs().MakeArgString(OutTmpName));
    SmallString<128> OutOpt("-o=");
    OutOpt += WrapperFileName;
    WrapperArgs.push_back(C.getArgs().MakeArgString(OutOpt));

    SmallString<128> HostTripleOpt("-host=");
    HostTripleOpt += getToolChain().getAuxTriple()->str();
    WrapperArgs.push_back(C.getArgs().MakeArgString(HostTripleOpt));

    llvm::Triple TT = getToolChain().getTriple();
    SmallString<128> TargetTripleOpt = TT.getArchName();
    // When wrapping an FPGA device binary, we need to be sure to apply the
    // appropriate triple that corresponds (fpga_aoc[xr]-intel-<os>)
    // to the target triple setting.
    if (TT.getSubArch() == llvm::Triple::SPIRSubArch_fpga &&
        TCArgs.hasArg(options::OPT_fsycl_link_EQ)) {
      SmallString<16> FPGAArch("fpga_");
      auto *A = C.getInputArgs().getLastArg(options::OPT_fsycl_link_EQ);
      bool Early = (A->getValue() == StringRef("early"));
      FPGAArch += Early ? "aocr" : "aocx";
      if (C.getDriver().IsFPGAEmulationMode() && Early)
        FPGAArch += "_emu";
      TT.setArchName(FPGAArch);
      TT.setVendorName("intel");
      TargetTripleOpt = TT.str();
      // When wrapping an FPGA aocx binary to archive, do not emit registration
      // functions
      if (A->getValue() == StringRef("image"))
        WrapperArgs.push_back(C.getArgs().MakeArgString("--emit-reg-funcs=0"));
    }
    // Grab any Target specific options that need to be added to the wrapper
    // information.
    ArgStringList BuildArgs;
    auto createArgString = [&](const char *Opt) {
      if (BuildArgs.empty())
        return;
      SmallString<128> AL;
      for (const char *A : BuildArgs) {
        if (AL.empty()) {
          AL = A;
          continue;
        }
        AL += " ";
        AL += A;
      }
      WrapperArgs.push_back(C.getArgs().MakeArgString(Twine(Opt) + AL));
    };
    const toolchains::SYCLToolChain &TC =
              static_cast<const toolchains::SYCLToolChain &>(getToolChain());
    // TODO: Consider separating the mechanisms for:
    // - passing standard-defined options to AOT/JIT compilation steps;
    // - passing AOT-compiler specific options.
    // This would allow retaining standard language options in the
    // image descriptor, while excluding tool-specific options that
    // have been known to confuse RT implementations.
    if (TC.getTriple().getSubArch() == llvm::Triple::NoSubArch) {
      // Only store compile/link opts in the image descriptor for the SPIR-V
      // target; AOT compilation has already been performed otherwise.
      TC.AddImpliedTargetArgs(TT, TCArgs, BuildArgs, JA);
      TC.TranslateBackendTargetArgs(TT, TCArgs, BuildArgs);
      createArgString("-compile-opts=");
      BuildArgs.clear();
      TC.TranslateLinkerTargetArgs(TT, TCArgs, BuildArgs);
      createArgString("-link-opts=");
    }

    bool IsEmbeddedIR = cast<OffloadWrapperJobAction>(JA).isEmbeddedIR();
    if (IsEmbeddedIR) {
      // When the offload-wrapper is called to embed LLVM IR, add a prefix to
      // the target triple to distinguish the LLVM IR from the actual device
      // binary for that target.
      TargetTripleOpt = ("llvm_" + TargetTripleOpt).str();
    }

    const bool IsSYCLNativeCPU = isSYCLNativeCPU(TC, C.getDefaultToolChain());
    if (IsSYCLNativeCPU) {
      TargetTripleOpt = "native_cpu";
    }
    WrapperArgs.push_back(
        C.getArgs().MakeArgString(Twine("-target=") + TargetTripleOpt));

    // TODO forcing offload kind is a simplification which assumes wrapper used
    // only with SYCL. Device binary format (-format=xxx) option should also
    // come from the command line and/or the native compiler. Should be fixed
    // together with supporting AOT in the driver. If format is not set, the
    // default is "none" which means runtime must try to determine it
    // automatically.
    StringRef Kind = Action::GetOffloadKindName(OffloadingKind);
    WrapperArgs.push_back(
        C.getArgs().MakeArgString(Twine("-kind=") + Twine(Kind)));

    assert((Inputs.size() > 0) && "no inputs for clang-offload-wrapper");
    assert(((Inputs[0].getType() != types::TY_Tempfiletable) ||
            (Inputs.size() == 1)) &&
           "wrong usage of clang-offload-wrapper with SYCL");
    const InputInfo &I = Inputs[0];
    assert(I.isFilename() && "Invalid input.");

    if (I.getType() == types::TY_Tempfiletable ||
        I.getType() == types::TY_Tempfilelist || IsEmbeddedIR)
      // wrapper actual input files are passed via the batch job file table:
      WrapperArgs.push_back(C.getArgs().MakeArgString("-batch"));
    WrapperArgs.push_back(C.getArgs().MakeArgString(I.getFilename()));

    auto Cmd = std::make_unique<Command>(
        JA, *this, ResponseFileSupport::None(),
        TCArgs.MakeArgString(getToolChain().GetProgramPath(getShortName())),
        WrapperArgs, std::nullopt);
    C.addCommand(std::move(Cmd));

    // Construct llc command.
    // The output is an object file
    ArgStringList LlcArgs{"-filetype=obj", "-o", Output.getFilename(),
                          WrapperFileName};
    llvm::Reloc::Model RelocationModel;
    unsigned PICLevel;
    bool IsPIE;
    std::tie(RelocationModel, PICLevel, IsPIE) =
        ParsePICArgs(getToolChain(), TCArgs);
    if (PICLevel > 0 || TCArgs.hasArg(options::OPT_shared)) {
      LlcArgs.push_back("-relocation-model=pic");
    }
    if (Arg *A = C.getArgs().getLastArg(options::OPT_mcmodel_EQ))
      LlcArgs.push_back(
          TCArgs.MakeArgString(Twine("--code-model=") + A->getValue()));

    SmallString<128> LlcPath(C.getDriver().Dir);
    llvm::sys::path::append(LlcPath, "llc");
    const char *Llc = C.getArgs().MakeArgString(LlcPath);
    C.addCommand(std::make_unique<Command>(
         JA, *this, ResponseFileSupport::None(), Llc, LlcArgs, std::nullopt));
    return;
  } // end of SYCL flavor of offload wrapper command creation

  ArgStringList CmdArgs;

  const llvm::Triple &Triple = getToolChain().getEffectiveTriple();

  // Add the "effective" target triple.
  CmdArgs.push_back("-host");
  CmdArgs.push_back(TCArgs.MakeArgString(Triple.getTriple()));

  // Add the output file name.
  assert(Output.isFilename() && "Invalid output.");
  CmdArgs.push_back("-o");
  CmdArgs.push_back(TCArgs.MakeArgString(Output.getFilename()));

  assert(JA.getInputs().size() == Inputs.size() &&
         "Not have inputs for all dependence actions??");

  // For FPGA, we wrap the host objects before archiving them when using
  // -fsycl-link.  This allows for better extraction control from the
  // archive when we need the host objects for subsequent compilations.
  if (OffloadingKind == Action::OFK_None &&
      C.getArgs().hasArg(options::OPT_fintelfpga) &&
      C.getArgs().hasArg(options::OPT_fsycl_link_EQ)) {

    // Add offload targets and inputs.
    CmdArgs.push_back(C.getArgs().MakeArgString(
        Twine("-kind=") + Action::GetOffloadKindName(OffloadingKind)));
    CmdArgs.push_back(
        TCArgs.MakeArgString(Twine("-target=") + Triple.getTriple()));

    // Add input.
    assert(Inputs[0].isFilename() && "Invalid input.");
    CmdArgs.push_back(TCArgs.MakeArgString(Inputs[0].getFilename()));

    C.addCommand(std::make_unique<Command>(
        JA, *this, ResponseFileSupport::None(),
        TCArgs.MakeArgString(getToolChain().GetProgramPath(getShortName())),
        CmdArgs, Inputs));
    return;
  }

  // Add offload targets and inputs.
  for (unsigned I = 0; I < Inputs.size(); ++I) {
    // Get input's Offload Kind and ToolChain.
    const auto *OA = cast<OffloadAction>(JA.getInputs()[I]);
    assert(OA->hasSingleDeviceDependence(/*DoNotConsiderHostActions=*/true) &&
           "Expected one device dependence!");
    Action::OffloadKind DeviceKind = Action::OFK_None;
    const ToolChain *DeviceTC = nullptr;
    OA->doOnEachDependence([&](Action *A, const ToolChain *TC, const char *) {
      DeviceKind = A->getOffloadingDeviceKind();
      DeviceTC = TC;
    });

    // And add it to the offload targets.
    CmdArgs.push_back(C.getArgs().MakeArgString(
        Twine("-kind=") + Action::GetOffloadKindName(DeviceKind)));
    CmdArgs.push_back(TCArgs.MakeArgString(Twine("-target=") +
                                           DeviceTC->getTriple().normalize()));

    // Add input.
    assert(Inputs[I].isFilename() && "Invalid input.");
    CmdArgs.push_back(TCArgs.MakeArgString(Inputs[I].getFilename()));
  }

  C.addCommand(std::make_unique<Command>(
      JA, *this, ResponseFileSupport::None(),
      TCArgs.MakeArgString(getToolChain().GetProgramPath(getShortName())),
      CmdArgs, Inputs));
}

void OffloadPackager::ConstructJob(Compilation &C, const JobAction &JA,
                                   const InputInfo &Output,
                                   const InputInfoList &Inputs,
                                   const llvm::opt::ArgList &Args,
                                   const char *LinkingOutput) const {
  ArgStringList CmdArgs;

  // Add the output file name.
  assert(Output.isFilename() && "Invalid output.");
  CmdArgs.push_back("-o");
  CmdArgs.push_back(Output.getFilename());

  // Create the inputs to bundle the needed metadata.
  for (const InputInfo &Input : Inputs) {
    const Action *OffloadAction = Input.getAction();
    const ToolChain *TC = OffloadAction->getOffloadingToolChain();
    const ArgList &TCArgs =
        C.getArgsForToolChain(TC, OffloadAction->getOffloadingArch(),
                              OffloadAction->getOffloadingDeviceKind());
    StringRef File = C.getArgs().MakeArgString(TC->getInputFilename(Input));
    StringRef Arch = OffloadAction->getOffloadingArch()
                         ? OffloadAction->getOffloadingArch()
                         : TCArgs.getLastArgValue(options::OPT_march_EQ);
    StringRef Kind =
      Action::GetOffloadKindName(OffloadAction->getOffloadingDeviceKind());

    ArgStringList Features;
    SmallVector<StringRef> FeatureArgs;
    getTargetFeatures(TC->getDriver(), TC->getTriple(), TCArgs, Features,
                      false);
    llvm::copy_if(Features, std::back_inserter(FeatureArgs),
                  [](StringRef Arg) { return !Arg.startswith("-target"); });

    if (TC->getTriple().isAMDGPU()) {
      for (StringRef Feature : llvm::split(Arch.split(':').second, ':')) {
        FeatureArgs.emplace_back(
            Args.MakeArgString(Feature.take_back() + Feature.drop_back()));
      }
    }

    // TODO: We need to pass in the full target-id and handle it properly in the
    // linker wrapper.
    SmallVector<std::string> Parts{
        "file=" + File.str(),
        "triple=" + TC->getTripleString(),
        "arch=" + getProcessorFromTargetID(TC->getTriple(), Arch).str(),
        "kind=" + Kind.str(),
    };

    if (TC->getDriver().isUsingLTO(/* IsOffload */ true) ||
        TC->getTriple().isAMDGPU())
      for (StringRef Feature : FeatureArgs)
        Parts.emplace_back("feature=" + Feature.str());

    CmdArgs.push_back(Args.MakeArgString("--image=" + llvm::join(Parts, ",")));
  }

  C.addCommand(std::make_unique<Command>(
      JA, *this, ResponseFileSupport::None(),
      Args.MakeArgString(getToolChain().GetProgramPath(getShortName())),
      CmdArgs, Inputs, Output));
}

// Begin OffloadDeps

void OffloadDeps::constructJob(Compilation &C, const JobAction &JA,
                               ArrayRef<InputInfo> Outputs,
                               ArrayRef<InputInfo> Inputs,
                               const llvm::opt::ArgList &TCArgs,
                               const char *LinkingOutput) const {
  auto &DA = cast<OffloadDepsJobAction>(JA);

  ArgStringList CmdArgs;

  // Get the targets.
  SmallString<128> Targets{"-targets="};
  auto DepInfo = DA.getDependentActionsInfo();
  for (unsigned I = 0; I < DepInfo.size(); ++I) {
    auto &Dep = DepInfo[I];
    if (I)
      Targets += ',';
    Targets += Action::GetOffloadKindName(Dep.DependentOffloadKind);
    Targets += '-';
    // When -fsycl-force-target is used, this value overrides the expected
    // output type we are creating deps for.
    if (Dep.DependentOffloadKind == Action::OFK_SYCL &&
        TCArgs.hasArg(options::OPT_fsycl_force_target_EQ)) {
      StringRef Val(
          TCArgs.getLastArg(options::OPT_fsycl_force_target_EQ)->getValue());
      llvm::Triple TT(C.getDriver().MakeSYCLDeviceTriple(Val));
      Targets += TT.normalize();
    } else {
      std::string NormalizedTriple =
          Dep.DependentToolChain->getTriple().normalize();
      Targets += NormalizedTriple;
    }
    if ((Dep.DependentOffloadKind == Action::OFK_HIP ||
         Dep.DependentOffloadKind == Action::OFK_SYCL) &&
        !Dep.DependentBoundArch.empty()) {
      Targets += '-';
      Targets += Dep.DependentBoundArch;
    }
  }
  CmdArgs.push_back(TCArgs.MakeArgString(Targets));

  // Prepare outputs.
  SmallString<128> Outs{"-outputs="};
  for (unsigned I = 0; I < Outputs.size(); ++I) {
    if (I)
      Outs += ',';
    Outs += DepInfo[I].DependentToolChain->getInputFilename(Outputs[I]);
  }
  CmdArgs.push_back(TCArgs.MakeArgString(Outs));

  // Add input file.
  CmdArgs.push_back(Inputs.front().getFilename());

  // All the inputs are encoded as commands.
  C.addCommand(std::make_unique<Command>(
      JA, *this, ResponseFileSupport::None(),
      TCArgs.MakeArgString(getToolChain().GetProgramPath(getShortName())),
      CmdArgs, std::nullopt, Outputs));
}

void OffloadDeps::ConstructJob(Compilation &C, const JobAction &JA,
                               const InputInfo &Output,
                               const InputInfoList &Inputs,
                               const llvm::opt::ArgList &TCArgs,
                               const char *LinkingOutput) const {
  constructJob(C, JA, Output, Inputs, TCArgs, LinkingOutput);
}

void OffloadDeps::ConstructJobMultipleOutputs(Compilation &C,
                                              const JobAction &JA,
                                              const InputInfoList &Outputs,
                                              const InputInfoList &Inputs,
                                              const llvm::opt::ArgList &TCArgs,
                                              const char *LinkingOutput) const {
  constructJob(C, JA, Outputs, Inputs, TCArgs, LinkingOutput);
}

// Begin SPIRVTranslator

void SPIRVTranslator::ConstructJob(Compilation &C, const JobAction &JA,
                                  const InputInfo &Output,
                                  const InputInfoList &Inputs,
                                  const llvm::opt::ArgList &TCArgs,
                                  const char *LinkingOutput) const {
  // Construct llvm-spirv command.
  assert(isa<SPIRVTranslatorJobAction>(JA) && "Expecting Translator job!");

  // The translator command looks like this:
  // llvm-spirv -o <file>.spv <file>.bc
  ArgStringList ForeachArgs;
  ArgStringList TranslatorArgs;

  TranslatorArgs.push_back("-o");
  TranslatorArgs.push_back(Output.getFilename());
  if (JA.isDeviceOffloading(Action::OFK_SYCL)) {
    TranslatorArgs.push_back("-spirv-max-version=1.4");
    TranslatorArgs.push_back("-spirv-debug-info-version=ocl-100");
    // Prevent crash in the translator if input IR contains DIExpression
    // operations which don't have mapping to OpenCL.DebugInfo.100 spec.
    TranslatorArgs.push_back("-spirv-allow-extra-diexpressions");
    TranslatorArgs.push_back("-spirv-allow-unknown-intrinsics=llvm.genx.");
    bool CreatingSyclSPIRVFatObj =
        C.getDriver().getFinalPhase(C.getArgs()) != phases::Link &&
        TCArgs.getLastArgValue(options::OPT_fsycl_device_obj_EQ)
            .equals_insensitive("spirv") &&
        !TCArgs.hasArg(options::OPT_fsycl_device_only);
    if (CreatingSyclSPIRVFatObj)
      TranslatorArgs.push_back("--spirv-preserve-auxdata");

    // Disable all the extensions by default
    std::string ExtArg("-spirv-ext=-all");
    std::string DefaultExtArg =
        ",+SPV_EXT_shader_atomic_float_add,+SPV_EXT_shader_atomic_float_min_max"
        ",+SPV_KHR_no_integer_wrap_decoration,+SPV_KHR_float_controls"
        ",+SPV_KHR_expect_assume,+SPV_KHR_linkonce_odr";
    std::string INTELExtArg =
        ",+SPV_INTEL_subgroups,+SPV_INTEL_media_block_io"
        ",+SPV_INTEL_device_side_avc_motion_estimation"
        ",+SPV_INTEL_fpga_loop_controls,+SPV_INTEL_unstructured_loop_controls"
        ",+SPV_INTEL_fpga_reg,+SPV_INTEL_blocking_pipes"
        ",+SPV_INTEL_function_pointers,+SPV_INTEL_kernel_attributes"
        ",+SPV_INTEL_io_pipes,+SPV_INTEL_inline_assembly"
        ",+SPV_INTEL_arbitrary_precision_integers"
        ",+SPV_INTEL_float_controls2,+SPV_INTEL_vector_compute"
        ",+SPV_INTEL_fast_composite"
        ",+SPV_INTEL_arbitrary_precision_fixed_point"
        ",+SPV_INTEL_arbitrary_precision_floating_point"
        ",+SPV_INTEL_variable_length_array,+SPV_INTEL_fp_fast_math_mode"
        ",+SPV_INTEL_long_constant_composite"
        ",+SPV_INTEL_arithmetic_fence"
        ",+SPV_INTEL_global_variable_decorations"
        ",+SPV_INTEL_fpga_buffer_location"
        ",+SPV_INTEL_fpga_argument_interfaces"
        ",+SPV_INTEL_fpga_invocation_pipelining_attributes"
        ",+SPV_INTEL_fpga_latency_control";
    ExtArg = ExtArg + DefaultExtArg + INTELExtArg;
    if (C.getDriver().IsFPGAHWMode())
      // Enable several extensions on FPGA H/W exclusively
      ExtArg += ",+SPV_INTEL_usm_storage_classes,+SPV_INTEL_runtime_aligned"
                ",+SPV_INTEL_fpga_cluster_attributes,+SPV_INTEL_loop_fuse"
                ",+SPV_INTEL_fpga_dsp_control,+SPV_INTEL_fpga_memory_accesses"
                ",+SPV_INTEL_fpga_memory_attributes";
    else
      // Don't enable several freshly added extensions on FPGA H/W
      ExtArg += ",+SPV_INTEL_token_type"
                ",+SPV_INTEL_bfloat16_conversion"
                ",+SPV_INTEL_joint_matrix"
                ",+SPV_INTEL_hw_thread_queries"
                ",+SPV_KHR_uniform_group_instructions"
                ",+SPV_INTEL_masked_gather_scatter"
                ",+SPV_INTEL_tensor_float32_conversion";
    if (CreatingSyclSPIRVFatObj)
      ExtArg += ",+SPV_KHR_non_semantic_info";

    TranslatorArgs.push_back(TCArgs.MakeArgString(ExtArg));

    const toolchains::SYCLToolChain &TC =
        static_cast<const toolchains::SYCLToolChain &>(getToolChain());

    // Handle -Xspirv-translator
    TC.TranslateTargetOpt(
        TCArgs, TranslatorArgs, options::OPT_Xspirv_translator,
        options::OPT_Xspirv_translator_EQ, JA.getOffloadingArch());
  }
  for (auto I : Inputs) {
    std::string Filename(I.getFilename());
    if (I.getType() == types::TY_Tempfilelist) {
      ForeachArgs.push_back(
          C.getArgs().MakeArgString("--in-file-list=" + Filename));
      ForeachArgs.push_back(
          C.getArgs().MakeArgString("--in-replace=" + Filename));
      ForeachArgs.push_back(
          C.getArgs().MakeArgString("--out-ext=spv"));
    }
    TranslatorArgs.push_back(C.getArgs().MakeArgString(Filename));
  }

  auto Cmd = std::make_unique<Command>(JA, *this, ResponseFileSupport::None(),
      TCArgs.MakeArgString(getToolChain().GetProgramPath(getShortName())),
      TranslatorArgs, std::nullopt);

  if (!ForeachArgs.empty()) {
    // Construct llvm-foreach command.
    // The llvm-foreach command looks like this:
    // llvm-foreach a.list --out-replace=out "cp {} out"
    // --out-file-list=list
    std::string OutputFileName(Output.getFilename());
    ForeachArgs.push_back(
        TCArgs.MakeArgString("--out-file-list=" + OutputFileName));
    ForeachArgs.push_back(
        TCArgs.MakeArgString("--out-replace=" + OutputFileName));
    StringRef ParallelJobs =
        TCArgs.getLastArgValue(options::OPT_fsycl_max_parallel_jobs_EQ);
    if (!ParallelJobs.empty())
      ForeachArgs.push_back(TCArgs.MakeArgString("--jobs=" + ParallelJobs));

    ForeachArgs.push_back(TCArgs.MakeArgString("--"));
    ForeachArgs.push_back(TCArgs.MakeArgString(Cmd->getExecutable()));

    for (auto &Arg : Cmd->getArguments())
      ForeachArgs.push_back(Arg);

    SmallString<128> ForeachPath(C.getDriver().Dir);
    llvm::sys::path::append(ForeachPath, "llvm-foreach");
    const char *Foreach = C.getArgs().MakeArgString(ForeachPath);
    C.addCommand(std::make_unique<Command>(
        JA, *this, ResponseFileSupport::None(), Foreach, ForeachArgs, std::nullopt));
  } else
    C.addCommand(std::move(Cmd));
}

static void addArgs(ArgStringList &DstArgs, const llvm::opt::ArgList &Alloc,
                    ArrayRef<StringRef> SrcArgs) {
  for (const auto Arg : SrcArgs) {
    DstArgs.push_back(Alloc.MakeArgString(Arg));
  }
}

// Partially copied from clang/lib/Frontend/CompilerInvocation.cpp
static std::string getSYCLPostLinkOptimizationLevel(const ArgList &Args) {
  if (Arg *A = Args.getLastArg(options::OPT_O_Group)) {
    if (A->getOption().matches(options::OPT_O0))
      return "-O0";

    if (A->getOption().matches(options::OPT_Ofast))
      return "-O3";

    assert(A->getOption().matches(options::OPT_O));

    StringRef S(A->getValue());
    if (S == "g")
      return "-O1";

    // Options -O[1|2|3|s|z] are passed as they are. '-O0' is handled earlier.
    std::array<char, 5> AcceptedOptions = {'1', '2', '3', 's', 'z'};
    if (std::any_of(AcceptedOptions.begin(), AcceptedOptions.end(),
                    [=](char c) { return c == S[0]; }))
      return std::string("-O") + S[0];
  }

  // The default for SYCL device code optimization
  return "-O2";
}

// sycl-post-link tool normally outputs a file table (see the tool sources for
// format description) which lists all the other output files associated with
// the device LLVMIR bitcode. This is basically a triple of bitcode, symbols
// and specialization constant files. Single LLVM IR output can be generated as
// well under an option.
//
void SYCLPostLink::ConstructJob(Compilation &C, const JobAction &JA,
                             const InputInfo &Output,
                             const InputInfoList &Inputs,
                             const llvm::opt::ArgList &TCArgs,
                             const char *LinkingOutput) const {
  const SYCLPostLinkJobAction *SYCLPostLink =
      dyn_cast<SYCLPostLinkJobAction>(&JA);
  // Construct sycl-post-link command.
  assert(SYCLPostLink && "Expecting SYCL post link job!");
  ArgStringList CmdArgs;

  // See if device code splitting is requested
  if (Arg *A = TCArgs.getLastArg(options::OPT_fsycl_device_code_split_EQ)) {
    auto CodeSplitValue = StringRef(A->getValue());
    if (CodeSplitValue == "per_kernel")
      addArgs(CmdArgs, TCArgs, {"-split=kernel"});
    else if (CodeSplitValue == "per_source")
      addArgs(CmdArgs, TCArgs, {"-split=source"});
    else if (CodeSplitValue == "auto")
      addArgs(CmdArgs, TCArgs, {"-split=auto"});
    else { // Device code split is off
    }
  } else if (getToolChain().getTriple().getArchName() != "spir64_fpga") {
    // for FPGA targets, off is the default split mode,
    // otherwise auto is the default split mode
    addArgs(CmdArgs, TCArgs, {"-split=auto"});
  }

  // On FPGA target we don't need non-kernel functions as entry points, because
  // it only increases amount of code for device compiler to handle, without any
  // actual benefits.
  if (getToolChain().getTriple().getArchName() == "spir64_fpga")
    addArgs(CmdArgs, TCArgs, {"-emit-only-kernels-as-entry-points"});

  // OPT_fsycl_device_code_split is not checked as it is an alias to
  // -fsycl-device-code-split=auto

  if (!(getToolChain().getTriple().isAMDGCN()))
    addArgs(CmdArgs, TCArgs, {"-emit-param-info"});
  // Enable PI program metadata
  if (getToolChain().getTriple().isNVPTX())
    addArgs(CmdArgs, TCArgs, {"-emit-program-metadata"});
  if (SYCLPostLink->getTrueType() == types::TY_LLVM_BC) {
    // single file output requested - this means only perform necessary IR
    // transformations (like specialization constant intrinsic lowering) and
    // output LLVMIR
    addArgs(CmdArgs, TCArgs, {"-ir-output-only"});
  } else {
    assert(SYCLPostLink->getTrueType() == types::TY_Tempfiletable);
    bool SplitEsimdByDefault = getToolChain().getTriple().isSPIR();
    bool SplitEsimd = TCArgs.hasFlag(
        options::OPT_fsycl_device_code_split_esimd,
        options::OPT_fno_sycl_device_code_split_esimd, SplitEsimdByDefault);
    // Symbol file and specialization constant info generation is mandatory -
    // add options unconditionally
    addArgs(CmdArgs, TCArgs, {"-symbols"});
    addArgs(CmdArgs, TCArgs, {"-emit-exported-symbols"});
    if (SplitEsimd)
      addArgs(CmdArgs, TCArgs, {"-split-esimd"});
    addArgs(CmdArgs, TCArgs, {"-lower-esimd"});
  }
  addArgs(CmdArgs, TCArgs,
          {StringRef(getSYCLPostLinkOptimizationLevel(TCArgs))});
  // specialization constants processing is mandatory
  if (SYCLPostLink->getRTSetsSpecConstants())
    addArgs(CmdArgs, TCArgs, {"-spec-const=native"});
  else
    addArgs(CmdArgs, TCArgs, {"-spec-const=emulation"});

  // Process device-globals.
  addArgs(CmdArgs, TCArgs, {"-device-globals"});

  // Make ESIMD accessors use stateless memory accesses.
  if (TCArgs.hasFlag(options::OPT_fsycl_esimd_force_stateless_mem,
                     options::OPT_fno_sycl_esimd_force_stateless_mem, false))
    addArgs(CmdArgs, TCArgs, {"-lower-esimd-force-stateless-mem"});

  // Add output file table file option
  assert(Output.isFilename() && "output must be a filename");
  addArgs(CmdArgs, TCArgs, {"-o", Output.getFilename()});

  // Add input file
  assert(Inputs.size() == 1 && Inputs.front().isFilename() &&
         "single input file expected");
  addArgs(CmdArgs, TCArgs, {Inputs.front().getFilename()});
  std::string OutputFileName(Output.getFilename());

  // All the inputs are encoded as commands.
  C.addCommand(std::make_unique<Command>(
      JA, *this, ResponseFileSupport::None(),
      TCArgs.MakeArgString(getToolChain().GetProgramPath(getShortName())),
      CmdArgs, Inputs, Output));
}

// Transforms the abstract representation (JA + Inputs + Outputs) of a file
// table transformation action to concrete command line (job) with actual
// inputs/outputs/options, and adds it to given compilation object.
void FileTableTform::ConstructJob(Compilation &C, const JobAction &JA,
                                  const InputInfo &Output,
                                  const InputInfoList &Inputs,
                                  const llvm::opt::ArgList &TCArgs,
                                  const char *LinkingOutput) const {

  const auto &TformJob = *llvm::dyn_cast<FileTableTformJobAction>(&JA);
  ArgStringList CmdArgs;

  // don't try to assert here whether the number of inputs is OK, argumnets are
  // OK, etc. - better invoke the tool and see good error diagnostics

  // 1) add transformations
  for (const auto &Tf : TformJob.getTforms()) {
    switch (Tf.TheKind) {
    case FileTableTformJobAction::Tform::EXTRACT:
    case FileTableTformJobAction::Tform::EXTRACT_DROP_TITLE: {
      SmallString<128> Arg("-extract=");
      Arg += Tf.TheArgs[0];

      for (unsigned I = 1; I < Tf.TheArgs.size(); ++I) {
        Arg += ",";
        Arg += Tf.TheArgs[I];
      }
      addArgs(CmdArgs, TCArgs, {Arg});

      if (Tf.TheKind == FileTableTformJobAction::Tform::EXTRACT_DROP_TITLE)
        addArgs(CmdArgs, TCArgs, {"-drop_titles"});
      break;
    }
    case FileTableTformJobAction::Tform::REPLACE: {
      assert(Tf.TheArgs.size() == 2 && "from/to column names expected");
      SmallString<128> Arg("-replace=");
      Arg += Tf.TheArgs[0];
      Arg += ",";
      Arg += Tf.TheArgs[1];
      addArgs(CmdArgs, TCArgs, {Arg});
      break;
    }
    case FileTableTformJobAction::Tform::REPLACE_CELL: {
      assert(Tf.TheArgs.size() == 2 && "column name and row id expected");
      SmallString<128> Arg("-replace_cell=");
      Arg += Tf.TheArgs[0];
      Arg += ",";
      Arg += Tf.TheArgs[1];
      addArgs(CmdArgs, TCArgs, {Arg});
      break;
    }
    case FileTableTformJobAction::Tform::RENAME: {
      assert(Tf.TheArgs.size() == 2 && "from/to names expected");
      SmallString<128> Arg("-rename=");
      Arg += Tf.TheArgs[0];
      Arg += ",";
      Arg += Tf.TheArgs[1];
      addArgs(CmdArgs, TCArgs, {Arg});
      break;
    }
    case FileTableTformJobAction::Tform::COPY_SINGLE_FILE: {
      assert(Tf.TheArgs.size() == 2 && "column name and row id expected");
      SmallString<128> Arg("-copy_single_file=");
      Arg += Tf.TheArgs[0];
      Arg += ",";
      Arg += Tf.TheArgs[1];
      addArgs(CmdArgs, TCArgs, {Arg});
      break;
    }
    case FileTableTformJobAction::Tform::MERGE: {
      assert(Tf.TheArgs.size() == 1 && "column name expected");
      SmallString<128> Arg("-merge=");
      Arg += Tf.TheArgs[0];
      addArgs(CmdArgs, TCArgs, {Arg});
      break;
    }
    }
  }

  // 2) add output option
  assert(Output.isFilename() && "table tform output must be a file");
  addArgs(CmdArgs, TCArgs, {"-o", Output.getFilename()});

  // 3) add inputs
  for (const auto &Input : Inputs) {
    assert(Input.isFilename() && "table tform input must be a file");
    addArgs(CmdArgs, TCArgs, {Input.getFilename()});
  }
  // 4) finally construct and add a command to the compilation
  C.addCommand(std::make_unique<Command>(
      JA, *this, ResponseFileSupport::None(),
      TCArgs.MakeArgString(getToolChain().GetProgramPath(getShortName())),
      CmdArgs, Inputs));
}

void AppendFooter::ConstructJob(Compilation &C, const JobAction &JA,
                                const InputInfo &Output,
                                const InputInfoList &Inputs,
                                const llvm::opt::ArgList &TCArgs,
                                const char *LinkingOutput) const {
  ArgStringList CmdArgs;

  // Input File
  addArgs(CmdArgs, TCArgs, {Inputs[0].getFilename()});

  // Integration Footer
  StringRef Footer(
      C.getDriver().getIntegrationFooter(Inputs[0].getBaseInput()));
  if (!Footer.empty()) {
    SmallString<128> AppendOpt("--append=");
    AppendOpt.append(Footer);
    addArgs(CmdArgs, TCArgs, {AppendOpt});
  }

  // Name of original source file passed in to be prepended to the newly
  // modified file as a #line directive.
  SmallString<128> PrependOpt("--orig-filename=");
  PrependOpt.append(
      llvm::sys::path::convert_to_slash(Inputs[0].getBaseInput()));
  addArgs(CmdArgs, TCArgs, {PrependOpt});

  SmallString<128> OutputOpt("--output=");
  OutputOpt.append(Output.getFilename());
  addArgs(CmdArgs, TCArgs, {OutputOpt});

  // Use #include to pull in footer
  addArgs(CmdArgs, TCArgs, {"--use-include"});

  C.addCommand(std::make_unique<Command>(
      JA, *this, ResponseFileSupport::None(),
      TCArgs.MakeArgString(getToolChain().GetProgramPath(getShortName())),
      CmdArgs, std::nullopt));
}

void SpirvToIrWrapper::ConstructJob(Compilation &C, const JobAction &JA,
                                    const InputInfo &Output,
                                    const InputInfoList &Inputs,
                                    const llvm::opt::ArgList &TCArgs,
                                    const char *LinkingOutput) const {
  InputInfoList ForeachInputs;
  ArgStringList CmdArgs;

  assert(Inputs.size() == 1 &&
         "Only one input expected to spirv-to-ir-wrapper");

  // Input File
  for (const auto &I : Inputs) {
    if (I.getType() == types::TY_Tempfilelist)
      ForeachInputs.push_back(I);
    addArgs(CmdArgs, TCArgs, {I.getFilename()});
  }

  // Output File
  addArgs(CmdArgs, TCArgs, {"-o", Output.getFilename()});

  // Make sure we preserve any auxiliary data which may be present in the
  // SPIR-V object, use SPIR-V style IR as opposed to OpenCL, and represent
  // SPIR-V globals as global variables instead of functions, all of which we
  // need for SPIR-V-based fat objects.
  addArgs(CmdArgs, TCArgs,
          {"-llvm-spirv-opts",
           "--spirv-preserve-auxdata --spirv-target-env=SPV-IR "
           "--spirv-builtin-format=global"});

  const toolchains::SYCLToolChain &TC =
      static_cast<const toolchains::SYCLToolChain &>(getToolChain());

  // Handle -Xspirv-to-ir-wrapper
  TC.TranslateTargetOpt(TCArgs, CmdArgs, options::OPT_Xspirv_to_ir_wrapper,
                        options::OPT_Xspirv_to_ir_wrapper_EQ,
                        JA.getOffloadingArch());

  auto Cmd = std::make_unique<Command>(
      JA, *this, ResponseFileSupport::None(),
      TCArgs.MakeArgString(getToolChain().GetProgramPath(getShortName())),
      CmdArgs, std::nullopt);
  if (!ForeachInputs.empty()) {
    StringRef ParallelJobs =
        TCArgs.getLastArgValue(options::OPT_fsycl_max_parallel_jobs_EQ);
    tools::SYCL::constructLLVMForeachCommand(
        C, JA, std::move(Cmd), ForeachInputs, Output, this, "",
        types::getTypeTempSuffix(types::TY_Tempfilelist), ParallelJobs);
  } else
    C.addCommand(std::move(Cmd));
}

void LinkerWrapper::ConstructJob(Compilation &C, const JobAction &JA,
                                 const InputInfo &Output,
                                 const InputInfoList &Inputs,
                                 const ArgList &Args,
                                 const char *LinkingOutput) const {
  const Driver &D = getToolChain().getDriver();
  const llvm::Triple TheTriple = getToolChain().getTriple();
  ArgStringList CmdArgs;

  // Pass the CUDA path to the linker wrapper tool.
  for (Action::OffloadKind Kind : {Action::OFK_Cuda, Action::OFK_OpenMP}) {
    auto TCRange = C.getOffloadToolChains(Kind);
    for (auto &I : llvm::make_range(TCRange.first, TCRange.second)) {
      const ToolChain *TC = I.second;
      if (TC->getTriple().isNVPTX()) {
        CudaInstallationDetector CudaInstallation(D, TheTriple, Args);
        if (CudaInstallation.isValid())
          CmdArgs.push_back(Args.MakeArgString(
              "--cuda-path=" + CudaInstallation.getInstallPath()));
        break;
      }
    }
  }

  if (D.isUsingLTO(/* IsOffload */ true)) {
    // Pass in the optimization level to use for LTO.
    if (const Arg *A = Args.getLastArg(options::OPT_O_Group)) {
      StringRef OOpt;
      if (A->getOption().matches(options::OPT_O4) ||
          A->getOption().matches(options::OPT_Ofast))
        OOpt = "3";
      else if (A->getOption().matches(options::OPT_O)) {
        OOpt = A->getValue();
        if (OOpt == "g")
          OOpt = "1";
        else if (OOpt == "s" || OOpt == "z")
          OOpt = "2";
      } else if (A->getOption().matches(options::OPT_O0))
        OOpt = "0";
      if (!OOpt.empty())
        CmdArgs.push_back(Args.MakeArgString(Twine("--opt-level=O") + OOpt));
    }
  }

  CmdArgs.push_back(
      Args.MakeArgString("--host-triple=" + TheTriple.getTriple()));
  if (Args.hasArg(options::OPT_v))
    CmdArgs.push_back("--wrapper-verbose");

  if (const Arg *A = Args.getLastArg(options::OPT_g_Group)) {
    if (!A->getOption().matches(options::OPT_g0))
      CmdArgs.push_back("--device-debug");
  }

  for (const auto &A : Args.getAllArgValues(options::OPT_Xcuda_ptxas))
    CmdArgs.push_back(Args.MakeArgString("--ptxas-arg=" + A));

  // Forward remarks passes to the LLVM backend in the wrapper.
  if (const Arg *A = Args.getLastArg(options::OPT_Rpass_EQ))
    CmdArgs.push_back(Args.MakeArgString(Twine("--offload-opt=-pass-remarks=") +
                                         A->getValue()));
  if (const Arg *A = Args.getLastArg(options::OPT_Rpass_missed_EQ))
    CmdArgs.push_back(Args.MakeArgString(
        Twine("--offload-opt=-pass-remarks-missed=") + A->getValue()));
  if (const Arg *A = Args.getLastArg(options::OPT_Rpass_analysis_EQ))
    CmdArgs.push_back(Args.MakeArgString(
        Twine("--offload-opt=-pass-remarks-analysis=") + A->getValue()));
  if (Args.getLastArg(options::OPT_save_temps_EQ))
    CmdArgs.push_back("--save-temps");

  // Construct the link job so we can wrap around it.
  Linker->ConstructJob(C, JA, Output, Inputs, Args, LinkingOutput);
  const auto &LinkCommand = C.getJobs().getJobs().back();

  // Forward -Xoffload-linker<-triple> arguments to the device link job.
  for (Arg *A : Args.filtered(options::OPT_Xoffload_linker)) {
    StringRef Val = A->getValue(0);
    if (Val.empty())
      CmdArgs.push_back(
          Args.MakeArgString(Twine("--device-linker=") + A->getValue(1)));
    else
      CmdArgs.push_back(Args.MakeArgString(
          "--device-linker=" +
          ToolChain::getOpenMPTriple(Val.drop_front()).getTriple() + "=" +
          A->getValue(1)));
  }
  Args.ClaimAllArgs(options::OPT_Xoffload_linker);

  // Embed bitcode instead of an object in JIT mode.
  if (Args.hasFlag(options::OPT_fopenmp_target_jit,
                   options::OPT_fno_openmp_target_jit, false))
    CmdArgs.push_back("--embed-bitcode");

  // Forward `-mllvm` arguments to the LLVM invocations if present.
  for (Arg *A : Args.filtered(options::OPT_mllvm)) {
    CmdArgs.push_back("-mllvm");
    CmdArgs.push_back(A->getValue());
    A->claim();
  }

  // Add the linker arguments to be forwarded by the wrapper.
  CmdArgs.push_back(Args.MakeArgString(Twine("--linker-path=") +
                                       LinkCommand->getExecutable()));
  CmdArgs.push_back("--");
  for (const char *LinkArg : LinkCommand->getArguments())
    CmdArgs.push_back(LinkArg);

  const char *Exec =
      Args.MakeArgString(getToolChain().GetProgramPath("clang-linker-wrapper"));

  // Replace the executable and arguments of the link job with the
  // wrapper.
  LinkCommand->replaceExecutable(Exec);
  LinkCommand->replaceArguments(CmdArgs);
}<|MERGE_RESOLUTION|>--- conflicted
+++ resolved
@@ -6422,7 +6422,6 @@
   if (D.IsCLMode())
     AddClangCLArgs(Args, InputType, CmdArgs);
 
-<<<<<<< HEAD
   // Add the sycld debug library when --dependent-lib=msvcrtd is used from
   // the command line.  This is to allow for CMake based builds using the
   // Linux based driver on Windows to correctly pull in the expected debug
@@ -6437,10 +6436,8 @@
     CmdArgs.push_back("--dependent-lib=sycl-devicelib-host");
   }
 
-=======
   llvm::codegenoptions::DebugInfoKind DebugInfoKind =
       llvm::codegenoptions::NoDebugInfo;
->>>>>>> f58330cb
   DwarfFissionKind DwarfFission = DwarfFissionKind::None;
   renderDebugOptions(TC, D, RawTriple, Args, types::isLLVMIR(InputType),
                      CmdArgs, Output, DebugInfoKind, DwarfFission);
