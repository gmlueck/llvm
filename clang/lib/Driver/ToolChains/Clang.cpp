//===-- Clang.cpp - Clang+LLVM ToolChain Implementations --------*- C++ -*-===//
//
// Part of the LLVM Project, under the Apache License v2.0 with LLVM Exceptions.
// See https://llvm.org/LICENSE.txt for license information.
// SPDX-License-Identifier: Apache-2.0 WITH LLVM-exception
//
//===----------------------------------------------------------------------===//

#include "Clang.h"
#include "AMDGPU.h"
#include "Arch/AArch64.h"
#include "Arch/ARM.h"
#include "Arch/CSKY.h"
#include "Arch/LoongArch.h"
#include "Arch/M68k.h"
#include "Arch/Mips.h"
#include "Arch/PPC.h"
#include "Arch/RISCV.h"
#include "Arch/Sparc.h"
#include "Arch/SystemZ.h"
#include "Arch/VE.h"
#include "Arch/X86.h"
#include "CommonArgs.h"
#include "Hexagon.h"
#include "MSP430.h"
#include "PS4CPU.h"
#include "SYCL.h"
#include "clang/Basic/CLWarnings.h"
#include "clang/Basic/CharInfo.h"
#include "clang/Basic/CodeGenOptions.h"
#include "clang/Basic/LangOptions.h"
#include "clang/Basic/LangStandard.h"
#include "clang/Basic/MakeSupport.h"
#include "clang/Basic/ObjCRuntime.h"
#include "clang/Basic/Version.h"
#include "clang/Config/config.h"
#include "clang/Driver/Action.h"
#include "clang/Driver/Distro.h"
#include "clang/Driver/DriverDiagnostic.h"
#include "clang/Driver/InputInfo.h"
#include "clang/Driver/Options.h"
#include "clang/Driver/SanitizerArgs.h"
#include "clang/Driver/Types.h"
#include "clang/Driver/XRayArgs.h"
#include "llvm/ADT/SmallSet.h"
#include "llvm/ADT/StringExtras.h"
#include "llvm/Config/llvm-config.h"
#include "llvm/Option/ArgList.h"
#include "llvm/Support/Casting.h"
#include "llvm/Support/CodeGen.h"
#include "llvm/Support/CommandLine.h"
#include "llvm/Support/Compiler.h"
#include "llvm/Support/Compression.h"
#include "llvm/Support/FileSystem.h"
#include "llvm/Support/Host.h"
#include "llvm/Support/Path.h"
#include "llvm/Support/Process.h"
#include "llvm/Support/TargetParser.h"
#include "llvm/Support/YAMLParser.h"
#include <cctype>

using namespace clang::driver;
using namespace clang::driver::tools;
using namespace clang;
using namespace llvm::opt;

static void CheckPreprocessingOptions(const Driver &D, const ArgList &Args) {
  if (Arg *A = Args.getLastArg(clang::driver::options::OPT_C, options::OPT_CC,
                               options::OPT_fminimize_whitespace,
                               options::OPT_fno_minimize_whitespace)) {
    if (!Args.hasArg(options::OPT_E) && !Args.hasArg(options::OPT__SLASH_P) &&
        !Args.hasArg(options::OPT__SLASH_EP) && !D.CCCIsCPP()) {
      D.Diag(clang::diag::err_drv_argument_only_allowed_with)
          << A->getBaseArg().getAsString(Args)
          << (D.IsCLMode() ? "/E, /P or /EP" : "-E");
    }
  }
}

static void CheckCodeGenerationOptions(const Driver &D, const ArgList &Args) {
  // In gcc, only ARM checks this, but it seems reasonable to check universally.
  if (Args.hasArg(options::OPT_static))
    if (const Arg *A =
            Args.getLastArg(options::OPT_dynamic, options::OPT_mdynamic_no_pic))
      D.Diag(diag::err_drv_argument_not_allowed_with) << A->getAsString(Args)
                                                      << "-static";
}

// Add backslashes to escape spaces and other backslashes.
// This is used for the space-separated argument list specified with
// the -dwarf-debug-flags option.
static void EscapeSpacesAndBackslashes(const char *Arg,
                                       SmallVectorImpl<char> &Res) {
  for (; *Arg; ++Arg) {
    switch (*Arg) {
    default:
      break;
    case ' ':
    case '\\':
      Res.push_back('\\');
      break;
    }
    Res.push_back(*Arg);
  }
}

/// Apply \a Work on the current tool chain \a RegularToolChain and any other
/// offloading tool chain that is associated with the current action \a JA.
static void
forAllAssociatedToolChains(Compilation &C, const JobAction &JA,
                           const ToolChain &RegularToolChain,
                           llvm::function_ref<void(const ToolChain &)> Work) {
  // Apply Work on the current/regular tool chain.
  Work(RegularToolChain);

  // Apply Work on all the offloading tool chains associated with the current
  // action.
  if (JA.isHostOffloading(Action::OFK_Cuda))
    Work(*C.getSingleOffloadToolChain<Action::OFK_Cuda>());
  else if (JA.isDeviceOffloading(Action::OFK_Cuda))
    Work(*C.getSingleOffloadToolChain<Action::OFK_Host>());
  else if (JA.isHostOffloading(Action::OFK_HIP))
    Work(*C.getSingleOffloadToolChain<Action::OFK_HIP>());
  else if (JA.isDeviceOffloading(Action::OFK_HIP))
    Work(*C.getSingleOffloadToolChain<Action::OFK_Host>());

  if (JA.isHostOffloading(Action::OFK_OpenMP)) {
    auto TCs = C.getOffloadToolChains<Action::OFK_OpenMP>();
    for (auto II = TCs.first, IE = TCs.second; II != IE; ++II)
      Work(*II->second);
  } else if (JA.isDeviceOffloading(Action::OFK_OpenMP))
    Work(*C.getSingleOffloadToolChain<Action::OFK_Host>());

  if (JA.isHostOffloading(Action::OFK_SYCL)) {
    auto TCs = C.getOffloadToolChains<Action::OFK_SYCL>();
    for (auto II = TCs.first, IE = TCs.second; II != IE; ++II)
      Work(*II->second);
  } else if (JA.isDeviceOffloading(Action::OFK_SYCL))
    Work(*C.getSingleOffloadToolChain<Action::OFK_Host>());

  //
  // TODO: Add support for other offloading programming models here.
  //
}

/// This is a helper function for validating the optional refinement step
/// parameter in reciprocal argument strings. Return false if there is an error
/// parsing the refinement step. Otherwise, return true and set the Position
/// of the refinement step in the input string.
static bool getRefinementStep(StringRef In, const Driver &D,
                              const Arg &A, size_t &Position) {
  const char RefinementStepToken = ':';
  Position = In.find(RefinementStepToken);
  if (Position != StringRef::npos) {
    StringRef Option = A.getOption().getName();
    StringRef RefStep = In.substr(Position + 1);
    // Allow exactly one numeric character for the additional refinement
    // step parameter. This is reasonable for all currently-supported
    // operations and architectures because we would expect that a larger value
    // of refinement steps would cause the estimate "optimization" to
    // under-perform the native operation. Also, if the estimate does not
    // converge quickly, it probably will not ever converge, so further
    // refinement steps will not produce a better answer.
    if (RefStep.size() != 1) {
      D.Diag(diag::err_drv_invalid_value) << Option << RefStep;
      return false;
    }
    char RefStepChar = RefStep[0];
    if (RefStepChar < '0' || RefStepChar > '9') {
      D.Diag(diag::err_drv_invalid_value) << Option << RefStep;
      return false;
    }
  }
  return true;
}

/// The -mrecip flag requires processing of many optional parameters.
static void ParseMRecip(const Driver &D, const ArgList &Args,
                        ArgStringList &OutStrings) {
  StringRef DisabledPrefixIn = "!";
  StringRef DisabledPrefixOut = "!";
  StringRef EnabledPrefixOut = "";
  StringRef Out = "-mrecip=";

  Arg *A = Args.getLastArg(options::OPT_mrecip, options::OPT_mrecip_EQ);
  if (!A)
    return;

  unsigned NumOptions = A->getNumValues();
  if (NumOptions == 0) {
    // No option is the same as "all".
    OutStrings.push_back(Args.MakeArgString(Out + "all"));
    return;
  }

  // Pass through "all", "none", or "default" with an optional refinement step.
  if (NumOptions == 1) {
    StringRef Val = A->getValue(0);
    size_t RefStepLoc;
    if (!getRefinementStep(Val, D, *A, RefStepLoc))
      return;
    StringRef ValBase = Val.slice(0, RefStepLoc);
    if (ValBase == "all" || ValBase == "none" || ValBase == "default") {
      OutStrings.push_back(Args.MakeArgString(Out + Val));
      return;
    }
  }

  // Each reciprocal type may be enabled or disabled individually.
  // Check each input value for validity, concatenate them all back together,
  // and pass through.

  llvm::StringMap<bool> OptionStrings;
  OptionStrings.insert(std::make_pair("divd", false));
  OptionStrings.insert(std::make_pair("divf", false));
  OptionStrings.insert(std::make_pair("divh", false));
  OptionStrings.insert(std::make_pair("vec-divd", false));
  OptionStrings.insert(std::make_pair("vec-divf", false));
  OptionStrings.insert(std::make_pair("vec-divh", false));
  OptionStrings.insert(std::make_pair("sqrtd", false));
  OptionStrings.insert(std::make_pair("sqrtf", false));
  OptionStrings.insert(std::make_pair("sqrth", false));
  OptionStrings.insert(std::make_pair("vec-sqrtd", false));
  OptionStrings.insert(std::make_pair("vec-sqrtf", false));
  OptionStrings.insert(std::make_pair("vec-sqrth", false));

  for (unsigned i = 0; i != NumOptions; ++i) {
    StringRef Val = A->getValue(i);

    bool IsDisabled = Val.startswith(DisabledPrefixIn);
    // Ignore the disablement token for string matching.
    if (IsDisabled)
      Val = Val.substr(1);

    size_t RefStep;
    if (!getRefinementStep(Val, D, *A, RefStep))
      return;

    StringRef ValBase = Val.slice(0, RefStep);
    llvm::StringMap<bool>::iterator OptionIter = OptionStrings.find(ValBase);
    if (OptionIter == OptionStrings.end()) {
      // Try again specifying float suffix.
      OptionIter = OptionStrings.find(ValBase.str() + 'f');
      if (OptionIter == OptionStrings.end()) {
        // The input name did not match any known option string.
        D.Diag(diag::err_drv_unknown_argument) << Val;
        return;
      }
      // The option was specified without a half or float or double suffix.
      // Make sure that the double or half entry was not already specified.
      // The float entry will be checked below.
      if (OptionStrings[ValBase.str() + 'd'] ||
          OptionStrings[ValBase.str() + 'h']) {
        D.Diag(diag::err_drv_invalid_value) << A->getOption().getName() << Val;
        return;
      }
    }

    if (OptionIter->second == true) {
      // Duplicate option specified.
      D.Diag(diag::err_drv_invalid_value) << A->getOption().getName() << Val;
      return;
    }

    // Mark the matched option as found. Do not allow duplicate specifiers.
    OptionIter->second = true;

    // If the precision was not specified, also mark the double and half entry
    // as found.
    if (ValBase.back() != 'f' && ValBase.back() != 'd' && ValBase.back() != 'h') {
      OptionStrings[ValBase.str() + 'd'] = true;
      OptionStrings[ValBase.str() + 'h'] = true;
    }

    // Build the output string.
    StringRef Prefix = IsDisabled ? DisabledPrefixOut : EnabledPrefixOut;
    Out = Args.MakeArgString(Out + Prefix + Val);
    if (i != NumOptions - 1)
      Out = Args.MakeArgString(Out + ",");
  }

  OutStrings.push_back(Args.MakeArgString(Out));
}

/// The -mprefer-vector-width option accepts either a positive integer
/// or the string "none".
static void ParseMPreferVectorWidth(const Driver &D, const ArgList &Args,
                                    ArgStringList &CmdArgs) {
  Arg *A = Args.getLastArg(options::OPT_mprefer_vector_width_EQ);
  if (!A)
    return;

  StringRef Value = A->getValue();
  if (Value == "none") {
    CmdArgs.push_back("-mprefer-vector-width=none");
  } else {
    unsigned Width;
    if (Value.getAsInteger(10, Width)) {
      D.Diag(diag::err_drv_invalid_value) << A->getOption().getName() << Value;
      return;
    }
    CmdArgs.push_back(Args.MakeArgString("-mprefer-vector-width=" + Value));
  }
}

static void getWebAssemblyTargetFeatures(const ArgList &Args,
                                         std::vector<StringRef> &Features) {
  handleTargetFeaturesGroup(Args, Features, options::OPT_m_wasm_Features_Group);
}

static void getTargetFeatures(const Driver &D, const llvm::Triple &Triple,
                              const ArgList &Args, ArgStringList &CmdArgs,
                              bool ForAS, bool IsAux = false) {
  std::vector<StringRef> Features;
  switch (Triple.getArch()) {
  default:
    break;
  case llvm::Triple::mips:
  case llvm::Triple::mipsel:
  case llvm::Triple::mips64:
  case llvm::Triple::mips64el:
    mips::getMIPSTargetFeatures(D, Triple, Args, Features);
    break;

  case llvm::Triple::arm:
  case llvm::Triple::armeb:
  case llvm::Triple::thumb:
  case llvm::Triple::thumbeb:
    arm::getARMTargetFeatures(D, Triple, Args, Features, ForAS);
    break;

  case llvm::Triple::ppc:
  case llvm::Triple::ppcle:
  case llvm::Triple::ppc64:
  case llvm::Triple::ppc64le:
    ppc::getPPCTargetFeatures(D, Triple, Args, Features);
    break;
  case llvm::Triple::riscv32:
  case llvm::Triple::riscv64:
    riscv::getRISCVTargetFeatures(D, Triple, Args, Features);
    break;
  case llvm::Triple::systemz:
    systemz::getSystemZTargetFeatures(D, Args, Features);
    break;
  case llvm::Triple::aarch64:
  case llvm::Triple::aarch64_32:
  case llvm::Triple::aarch64_be:
    aarch64::getAArch64TargetFeatures(D, Triple, Args, Features, ForAS);
    break;
  case llvm::Triple::x86:
  case llvm::Triple::x86_64:
    x86::getX86TargetFeatures(D, Triple, Args, Features);
    break;
  case llvm::Triple::hexagon:
    hexagon::getHexagonTargetFeatures(D, Args, Features);
    break;
  case llvm::Triple::wasm32:
  case llvm::Triple::wasm64:
    getWebAssemblyTargetFeatures(Args, Features);
    break;
  case llvm::Triple::sparc:
  case llvm::Triple::sparcel:
  case llvm::Triple::sparcv9:
    sparc::getSparcTargetFeatures(D, Args, Features);
    break;
  case llvm::Triple::r600:
  case llvm::Triple::amdgcn:
    amdgpu::getAMDGPUTargetFeatures(D, Triple, Args, Features);
    break;
  case llvm::Triple::nvptx:
  case llvm::Triple::nvptx64:
    NVPTX::getNVPTXTargetFeatures(D, Triple, Args, Features);
    break;
  case llvm::Triple::m68k:
    m68k::getM68kTargetFeatures(D, Triple, Args, Features);
    break;
  case llvm::Triple::msp430:
    msp430::getMSP430TargetFeatures(D, Args, Features);
    break;
  case llvm::Triple::ve:
    ve::getVETargetFeatures(D, Args, Features);
    break;
  case llvm::Triple::csky:
    csky::getCSKYTargetFeatures(D, Triple, Args, CmdArgs, Features);
    break;
  }

  for (auto Feature : unifyTargetFeatures(Features)) {
    CmdArgs.push_back(IsAux ? "-aux-target-feature" : "-target-feature");
    CmdArgs.push_back(Feature.data());
  }
}

static bool
shouldUseExceptionTablesForObjCExceptions(const ObjCRuntime &runtime,
                                          const llvm::Triple &Triple) {
  // We use the zero-cost exception tables for Objective-C if the non-fragile
  // ABI is enabled or when compiling for x86_64 and ARM on Snow Leopard and
  // later.
  if (runtime.isNonFragile())
    return true;

  if (!Triple.isMacOSX())
    return false;

  return (!Triple.isMacOSXVersionLT(10, 5) &&
          (Triple.getArch() == llvm::Triple::x86_64 ||
           Triple.getArch() == llvm::Triple::arm));
}

/// Adds exception related arguments to the driver command arguments. There's a
/// main flag, -fexceptions and also language specific flags to enable/disable
/// C++ and Objective-C exceptions. This makes it possible to for example
/// disable C++ exceptions but enable Objective-C exceptions.
static bool addExceptionArgs(const ArgList &Args, types::ID InputType,
                             const ToolChain &TC, bool KernelOrKext,
                             const ObjCRuntime &objcRuntime,
                             ArgStringList &CmdArgs) {
  const llvm::Triple &Triple = TC.getTriple();

  if (KernelOrKext) {
    // -mkernel and -fapple-kext imply no exceptions, so claim exception related
    // arguments now to avoid warnings about unused arguments.
    Args.ClaimAllArgs(options::OPT_fexceptions);
    Args.ClaimAllArgs(options::OPT_fno_exceptions);
    Args.ClaimAllArgs(options::OPT_fobjc_exceptions);
    Args.ClaimAllArgs(options::OPT_fno_objc_exceptions);
    Args.ClaimAllArgs(options::OPT_fcxx_exceptions);
    Args.ClaimAllArgs(options::OPT_fno_cxx_exceptions);
    Args.ClaimAllArgs(options::OPT_fasync_exceptions);
    Args.ClaimAllArgs(options::OPT_fno_async_exceptions);
    return false;
  }

  // See if the user explicitly enabled exceptions.
  bool EH = Args.hasFlag(options::OPT_fexceptions, options::OPT_fno_exceptions,
                         false);

  bool EHa = Args.hasFlag(options::OPT_fasync_exceptions,
                          options::OPT_fno_async_exceptions, false);
  if (EHa) {
    CmdArgs.push_back("-fasync-exceptions");
    EH = true;
  }

  // Obj-C exceptions are enabled by default, regardless of -fexceptions. This
  // is not necessarily sensible, but follows GCC.
  if (types::isObjC(InputType) &&
      Args.hasFlag(options::OPT_fobjc_exceptions,
                   options::OPT_fno_objc_exceptions, true)) {
    CmdArgs.push_back("-fobjc-exceptions");

    EH |= shouldUseExceptionTablesForObjCExceptions(objcRuntime, Triple);
  }

  if (types::isCXX(InputType)) {
    // Disable C++ EH by default on XCore and PS4/PS5.
    bool CXXExceptionsEnabled = Triple.getArch() != llvm::Triple::xcore &&
                                !Triple.isPS() && !Triple.isDriverKit();
    Arg *ExceptionArg = Args.getLastArg(
        options::OPT_fcxx_exceptions, options::OPT_fno_cxx_exceptions,
        options::OPT_fexceptions, options::OPT_fno_exceptions);
    if (ExceptionArg)
      CXXExceptionsEnabled =
          ExceptionArg->getOption().matches(options::OPT_fcxx_exceptions) ||
          ExceptionArg->getOption().matches(options::OPT_fexceptions);

    if (CXXExceptionsEnabled) {
      CmdArgs.push_back("-fcxx-exceptions");

      EH = true;
    }
  }

  // OPT_fignore_exceptions means exception could still be thrown,
  // but no clean up or catch would happen in current module.
  // So we do not set EH to false.
  Args.AddLastArg(CmdArgs, options::OPT_fignore_exceptions);

  if (EH)
    CmdArgs.push_back("-fexceptions");
  return EH;
}

static bool ShouldEnableAutolink(const ArgList &Args, const ToolChain &TC,
                                 const JobAction &JA) {
  bool Default = true;
  if (TC.getTriple().isOSDarwin()) {
    // The native darwin assembler doesn't support the linker_option directives,
    // so we disable them if we think the .s file will be passed to it.
    Default = TC.useIntegratedAs();
  }
  // The linker_option directives are intended for host compilation.
  if (JA.isDeviceOffloading(Action::OFK_Cuda) ||
      JA.isDeviceOffloading(Action::OFK_HIP))
    Default = false;
  return Args.hasFlag(options::OPT_fautolink, options::OPT_fno_autolink,
                      Default);
}

// Convert an arg of the form "-gN" or "-ggdbN" or one of their aliases
// to the corresponding DebugInfoKind.
static codegenoptions::DebugInfoKind DebugLevelToInfoKind(const Arg &A) {
  assert(A.getOption().matches(options::OPT_gN_Group) &&
         "Not a -g option that specifies a debug-info level");
  if (A.getOption().matches(options::OPT_g0) ||
      A.getOption().matches(options::OPT_ggdb0))
    return codegenoptions::NoDebugInfo;
  if (A.getOption().matches(options::OPT_gline_tables_only) ||
      A.getOption().matches(options::OPT_ggdb1))
    return codegenoptions::DebugLineTablesOnly;
  if (A.getOption().matches(options::OPT_gline_directives_only))
    return codegenoptions::DebugDirectivesOnly;
  return codegenoptions::DebugInfoConstructor;
}

static bool mustUseNonLeafFramePointerForTarget(const llvm::Triple &Triple) {
  switch (Triple.getArch()){
  default:
    return false;
  case llvm::Triple::arm:
  case llvm::Triple::thumb:
    // ARM Darwin targets require a frame pointer to be always present to aid
    // offline debugging via backtraces.
    return Triple.isOSDarwin();
  }
}

static bool useFramePointerForTargetByDefault(const ArgList &Args,
                                              const llvm::Triple &Triple) {
  if (Args.hasArg(options::OPT_pg) && !Args.hasArg(options::OPT_mfentry))
    return true;

  switch (Triple.getArch()) {
  case llvm::Triple::xcore:
  case llvm::Triple::wasm32:
  case llvm::Triple::wasm64:
  case llvm::Triple::msp430:
    // XCore never wants frame pointers, regardless of OS.
    // WebAssembly never wants frame pointers.
    return false;
  case llvm::Triple::ppc:
  case llvm::Triple::ppcle:
  case llvm::Triple::ppc64:
  case llvm::Triple::ppc64le:
  case llvm::Triple::riscv32:
  case llvm::Triple::riscv64:
  case llvm::Triple::amdgcn:
  case llvm::Triple::r600:
  case llvm::Triple::csky:
  case llvm::Triple::loongarch32:
  case llvm::Triple::loongarch64:
    return !areOptimizationsEnabled(Args);
  default:
    break;
  }

  if (Triple.isOSFuchsia() || Triple.isOSNetBSD()) {
    return !areOptimizationsEnabled(Args);
  }

  if (Triple.isOSLinux() || Triple.getOS() == llvm::Triple::CloudABI ||
      Triple.isOSHurd()) {
    switch (Triple.getArch()) {
    // Don't use a frame pointer on linux if optimizing for certain targets.
    case llvm::Triple::arm:
    case llvm::Triple::armeb:
    case llvm::Triple::thumb:
    case llvm::Triple::thumbeb:
      if (Triple.isAndroid())
        return true;
      [[fallthrough]];
    case llvm::Triple::mips64:
    case llvm::Triple::mips64el:
    case llvm::Triple::mips:
    case llvm::Triple::mipsel:
    case llvm::Triple::systemz:
    case llvm::Triple::x86:
    case llvm::Triple::x86_64:
      return !areOptimizationsEnabled(Args);
    default:
      return true;
    }
  }

  if (Triple.isOSWindows()) {
    switch (Triple.getArch()) {
    case llvm::Triple::x86:
      return !areOptimizationsEnabled(Args);
    case llvm::Triple::x86_64:
      return Triple.isOSBinFormatMachO();
    case llvm::Triple::arm:
    case llvm::Triple::thumb:
      // Windows on ARM builds with FPO disabled to aid fast stack walking
      return true;
    default:
      // All other supported Windows ISAs use xdata unwind information, so frame
      // pointers are not generally useful.
      return false;
    }
  }

  return true;
}

static CodeGenOptions::FramePointerKind
getFramePointerKind(const ArgList &Args, const llvm::Triple &Triple) {
  // We have 4 states:
  //
  //  00) leaf retained, non-leaf retained
  //  01) leaf retained, non-leaf omitted (this is invalid)
  //  10) leaf omitted, non-leaf retained
  //      (what -momit-leaf-frame-pointer was designed for)
  //  11) leaf omitted, non-leaf omitted
  //
  //  "omit" options taking precedence over "no-omit" options is the only way
  //  to make 3 valid states representable
  Arg *A = Args.getLastArg(options::OPT_fomit_frame_pointer,
                           options::OPT_fno_omit_frame_pointer);
  bool OmitFP = A && A->getOption().matches(options::OPT_fomit_frame_pointer);
  bool NoOmitFP =
      A && A->getOption().matches(options::OPT_fno_omit_frame_pointer);
  bool OmitLeafFP =
      Args.hasFlag(options::OPT_momit_leaf_frame_pointer,
                   options::OPT_mno_omit_leaf_frame_pointer,
                   Triple.isAArch64() || Triple.isPS() || Triple.isVE());
  if (NoOmitFP || mustUseNonLeafFramePointerForTarget(Triple) ||
      (!OmitFP && useFramePointerForTargetByDefault(Args, Triple))) {
    if (OmitLeafFP)
      return CodeGenOptions::FramePointerKind::NonLeaf;
    return CodeGenOptions::FramePointerKind::All;
  }
  return CodeGenOptions::FramePointerKind::None;
}

/// Add a CC1 option to specify the debug compilation directory.
static const char *addDebugCompDirArg(const ArgList &Args,
                                      ArgStringList &CmdArgs,
                                      const llvm::vfs::FileSystem &VFS) {
  if (Arg *A = Args.getLastArg(options::OPT_ffile_compilation_dir_EQ,
                               options::OPT_fdebug_compilation_dir_EQ)) {
    if (A->getOption().matches(options::OPT_ffile_compilation_dir_EQ))
      CmdArgs.push_back(Args.MakeArgString(Twine("-fdebug-compilation-dir=") +
                                           A->getValue()));
    else
      A->render(Args, CmdArgs);
  } else if (llvm::ErrorOr<std::string> CWD =
                 VFS.getCurrentWorkingDirectory()) {
    CmdArgs.push_back(Args.MakeArgString("-fdebug-compilation-dir=" + *CWD));
  }
  StringRef Path(CmdArgs.back());
  return Path.substr(Path.find('=') + 1).data();
}

static void addDebugObjectName(const ArgList &Args, ArgStringList &CmdArgs,
                               const char *DebugCompilationDir,
                               const char *OutputFileName) {
  // No need to generate a value for -object-file-name if it was provided.
  for (auto *Arg : Args.filtered(options::OPT_Xclang))
    if (StringRef(Arg->getValue()).startswith("-object-file-name"))
      return;

  if (Args.hasArg(options::OPT_object_file_name_EQ))
    return;

  SmallString<128> ObjFileNameForDebug(OutputFileName);
  if (ObjFileNameForDebug != "-" &&
      !llvm::sys::path::is_absolute(ObjFileNameForDebug) &&
      (!DebugCompilationDir ||
       llvm::sys::path::is_absolute(DebugCompilationDir))) {
    // Make the path absolute in the debug infos like MSVC does.
    llvm::sys::fs::make_absolute(ObjFileNameForDebug);
  }
  CmdArgs.push_back(
      Args.MakeArgString(Twine("-object-file-name=") + ObjFileNameForDebug));
}

/// Add a CC1 and CC1AS option to specify the debug file path prefix map.
static void addDebugPrefixMapArg(const Driver &D, const ToolChain &TC,
                                 const ArgList &Args, ArgStringList &CmdArgs) {
  auto AddOneArg = [&](StringRef Map, StringRef Name) {
    if (!Map.contains('='))
      D.Diag(diag::err_drv_invalid_argument_to_option) << Map << Name;
    else
      CmdArgs.push_back(Args.MakeArgString("-fdebug-prefix-map=" + Map));
  };

  for (const Arg *A : Args.filtered(options::OPT_ffile_prefix_map_EQ,
                                    options::OPT_fdebug_prefix_map_EQ)) {
    AddOneArg(A->getValue(), A->getOption().getName());
    A->claim();
  }
  std::string GlobalRemapEntry = TC.GetGlobalDebugPathRemapping();
  if (GlobalRemapEntry.empty())
    return;
  AddOneArg(GlobalRemapEntry, "environment");
}

/// Add a CC1 and CC1AS option to specify the macro file path prefix map.
static void addMacroPrefixMapArg(const Driver &D, const ArgList &Args,
                                 ArgStringList &CmdArgs) {
  for (const Arg *A : Args.filtered(options::OPT_ffile_prefix_map_EQ,
                                    options::OPT_fmacro_prefix_map_EQ)) {
    StringRef Map = A->getValue();
    if (!Map.contains('='))
      D.Diag(diag::err_drv_invalid_argument_to_option)
          << Map << A->getOption().getName();
    else
      CmdArgs.push_back(Args.MakeArgString("-fmacro-prefix-map=" + Map));
    A->claim();
  }
}

/// Add a CC1 and CC1AS option to specify the coverage file path prefix map.
static void addCoveragePrefixMapArg(const Driver &D, const ArgList &Args,
                                   ArgStringList &CmdArgs) {
  for (const Arg *A : Args.filtered(options::OPT_ffile_prefix_map_EQ,
                                    options::OPT_fcoverage_prefix_map_EQ)) {
    StringRef Map = A->getValue();
    if (!Map.contains('='))
      D.Diag(diag::err_drv_invalid_argument_to_option)
          << Map << A->getOption().getName();
    else
      CmdArgs.push_back(Args.MakeArgString("-fcoverage-prefix-map=" + Map));
    A->claim();
  }
}

/// Simple check to see if the optimization level is at -O2 or higher.
/// For -fsycl (DPC++) -O2 is the default.
static bool isSYCLOptimizationO2orHigher(const ArgList &Args) {
  if (Arg *A = Args.getLastArg(options::OPT_O_Group)) {
    if (A->getOption().matches(options::OPT_O4) ||
        A->getOption().matches(options::OPT_Ofast))
      return true;

    if (A->getOption().matches(options::OPT_O0))
      return false;

    assert(A->getOption().matches(options::OPT_O) && "Must have a -O flag");

    StringRef S(A->getValue());
    unsigned OptLevel = 0;
    if (S.getAsInteger(10, OptLevel))
      return false;
    return OptLevel > 1;
  }
  // No -O setting seen, default is -O2 for device.
  return true;
}

/// Vectorize at all optimization levels greater than 1 except for -Oz.
/// For -Oz the loop vectorizer is disabled, while the slp vectorizer is
/// enabled.
static bool shouldEnableVectorizerAtOLevel(const ArgList &Args, bool isSlpVec) {
  if (Arg *A = Args.getLastArg(options::OPT_O_Group)) {
    if (A->getOption().matches(options::OPT_O4) ||
        A->getOption().matches(options::OPT_Ofast))
      return true;

    if (A->getOption().matches(options::OPT_O0))
      return false;

    assert(A->getOption().matches(options::OPT_O) && "Must have a -O flag");

    // Vectorize -Os.
    StringRef S(A->getValue());
    if (S == "s")
      return true;

    // Don't vectorize -Oz, unless it's the slp vectorizer.
    if (S == "z")
      return isSlpVec;

    unsigned OptLevel = 0;
    if (S.getAsInteger(10, OptLevel))
      return false;

    return OptLevel > 1;
  }

  return false;
}

/// Add -x lang to \p CmdArgs for \p Input.
static void addDashXForInput(const ArgList &Args, const InputInfo &Input,
                             ArgStringList &CmdArgs) {
  // When using -verify-pch, we don't want to provide the type
  // 'precompiled-header' if it was inferred from the file extension
  if (Args.hasArg(options::OPT_verify_pch) && Input.getType() == types::TY_PCH)
    return;

  CmdArgs.push_back("-x");
  if (Args.hasArg(options::OPT_rewrite_objc))
    CmdArgs.push_back(types::getTypeName(types::TY_PP_ObjCXX));
  else {
    // Map the driver type to the frontend type. This is mostly an identity
    // mapping, except that the distinction between module interface units
    // and other source files does not exist at the frontend layer.
    const char *ClangType;
    switch (Input.getType()) {
    case types::TY_CXXModule:
      ClangType = "c++";
      break;
    case types::TY_PP_CXXModule:
      ClangType = "c++-cpp-output";
      break;
    default:
      ClangType = types::getTypeName(Input.getType());
      break;
    }
    CmdArgs.push_back(ClangType);
  }
}

static void addPGOAndCoverageFlags(const ToolChain &TC, Compilation &C,
                                   const Driver &D, const InputInfo &Output,
                                   const ArgList &Args, SanitizerArgs &SanArgs,
                                   ArgStringList &CmdArgs) {

  auto *PGOGenerateArg = Args.getLastArg(options::OPT_fprofile_generate,
                                         options::OPT_fprofile_generate_EQ,
                                         options::OPT_fno_profile_generate);
  if (PGOGenerateArg &&
      PGOGenerateArg->getOption().matches(options::OPT_fno_profile_generate))
    PGOGenerateArg = nullptr;

  auto *CSPGOGenerateArg = Args.getLastArg(options::OPT_fcs_profile_generate,
                                           options::OPT_fcs_profile_generate_EQ,
                                           options::OPT_fno_profile_generate);
  if (CSPGOGenerateArg &&
      CSPGOGenerateArg->getOption().matches(options::OPT_fno_profile_generate))
    CSPGOGenerateArg = nullptr;

  auto *ProfileGenerateArg = Args.getLastArg(
      options::OPT_fprofile_instr_generate,
      options::OPT_fprofile_instr_generate_EQ,
      options::OPT_fno_profile_instr_generate);
  if (ProfileGenerateArg &&
      ProfileGenerateArg->getOption().matches(
          options::OPT_fno_profile_instr_generate))
    ProfileGenerateArg = nullptr;

  if (PGOGenerateArg && ProfileGenerateArg)
    D.Diag(diag::err_drv_argument_not_allowed_with)
        << PGOGenerateArg->getSpelling() << ProfileGenerateArg->getSpelling();

  auto *ProfileUseArg = getLastProfileUseArg(Args);

  if (PGOGenerateArg && ProfileUseArg)
    D.Diag(diag::err_drv_argument_not_allowed_with)
        << ProfileUseArg->getSpelling() << PGOGenerateArg->getSpelling();

  if (ProfileGenerateArg && ProfileUseArg)
    D.Diag(diag::err_drv_argument_not_allowed_with)
        << ProfileGenerateArg->getSpelling() << ProfileUseArg->getSpelling();

  if (CSPGOGenerateArg && PGOGenerateArg) {
    D.Diag(diag::err_drv_argument_not_allowed_with)
        << CSPGOGenerateArg->getSpelling() << PGOGenerateArg->getSpelling();
    PGOGenerateArg = nullptr;
  }

  if (TC.getTriple().isOSAIX()) {
    if (ProfileGenerateArg)
      D.Diag(diag::err_drv_unsupported_opt_for_target)
          << ProfileGenerateArg->getSpelling() << TC.getTriple().str();
    if (Arg *ProfileSampleUseArg = getLastProfileSampleUseArg(Args))
      D.Diag(diag::err_drv_unsupported_opt_for_target)
          << ProfileSampleUseArg->getSpelling() << TC.getTriple().str();
  }

  if (ProfileGenerateArg) {
    if (ProfileGenerateArg->getOption().matches(
            options::OPT_fprofile_instr_generate_EQ))
      CmdArgs.push_back(Args.MakeArgString(Twine("-fprofile-instrument-path=") +
                                           ProfileGenerateArg->getValue()));
    // The default is to use Clang Instrumentation.
    CmdArgs.push_back("-fprofile-instrument=clang");
    if (TC.getTriple().isWindowsMSVCEnvironment()) {
      // Add dependent lib for clang_rt.profile
      CmdArgs.push_back(Args.MakeArgString(
          "--dependent-lib=" + TC.getCompilerRTBasename(Args, "profile")));
    }
  }

  Arg *PGOGenArg = nullptr;
  if (PGOGenerateArg) {
    assert(!CSPGOGenerateArg);
    PGOGenArg = PGOGenerateArg;
    CmdArgs.push_back("-fprofile-instrument=llvm");
  }
  if (CSPGOGenerateArg) {
    assert(!PGOGenerateArg);
    PGOGenArg = CSPGOGenerateArg;
    CmdArgs.push_back("-fprofile-instrument=csllvm");
  }
  if (PGOGenArg) {
    if (TC.getTriple().isWindowsMSVCEnvironment()) {
      // Add dependent lib for clang_rt.profile
      CmdArgs.push_back(Args.MakeArgString(
          "--dependent-lib=" + TC.getCompilerRTBasename(Args, "profile")));
    }
    if (PGOGenArg->getOption().matches(
            PGOGenerateArg ? options::OPT_fprofile_generate_EQ
                           : options::OPT_fcs_profile_generate_EQ)) {
      SmallString<128> Path(PGOGenArg->getValue());
      llvm::sys::path::append(Path, "default_%m.profraw");
      CmdArgs.push_back(
          Args.MakeArgString(Twine("-fprofile-instrument-path=") + Path));
    }
  }

  if (ProfileUseArg) {
    if (ProfileUseArg->getOption().matches(options::OPT_fprofile_instr_use_EQ))
      CmdArgs.push_back(Args.MakeArgString(
          Twine("-fprofile-instrument-use-path=") + ProfileUseArg->getValue()));
    else if ((ProfileUseArg->getOption().matches(
                  options::OPT_fprofile_use_EQ) ||
              ProfileUseArg->getOption().matches(
                  options::OPT_fprofile_instr_use))) {
      SmallString<128> Path(
          ProfileUseArg->getNumValues() == 0 ? "" : ProfileUseArg->getValue());
      if (Path.empty() || llvm::sys::fs::is_directory(Path))
        llvm::sys::path::append(Path, "default.profdata");
      CmdArgs.push_back(
          Args.MakeArgString(Twine("-fprofile-instrument-use-path=") + Path));
    }
  }

  bool EmitCovNotes = Args.hasFlag(options::OPT_ftest_coverage,
                                   options::OPT_fno_test_coverage, false) ||
                      Args.hasArg(options::OPT_coverage);
  bool EmitCovData = TC.needsGCovInstrumentation(Args);
  if (EmitCovNotes)
    CmdArgs.push_back("-ftest-coverage");
  if (EmitCovData)
    CmdArgs.push_back("-fprofile-arcs");

  if (Args.hasFlag(options::OPT_fcoverage_mapping,
                   options::OPT_fno_coverage_mapping, false)) {
    if (!ProfileGenerateArg)
      D.Diag(clang::diag::err_drv_argument_only_allowed_with)
          << "-fcoverage-mapping"
          << "-fprofile-instr-generate";

    CmdArgs.push_back("-fcoverage-mapping");
  }

  if (Arg *A = Args.getLastArg(options::OPT_ffile_compilation_dir_EQ,
                               options::OPT_fcoverage_compilation_dir_EQ)) {
    if (A->getOption().matches(options::OPT_ffile_compilation_dir_EQ))
      CmdArgs.push_back(Args.MakeArgString(
          Twine("-fcoverage-compilation-dir=") + A->getValue()));
    else
      A->render(Args, CmdArgs);
  } else if (llvm::ErrorOr<std::string> CWD =
                 D.getVFS().getCurrentWorkingDirectory()) {
    CmdArgs.push_back(Args.MakeArgString("-fcoverage-compilation-dir=" + *CWD));
  }

  if (Args.hasArg(options::OPT_fprofile_exclude_files_EQ)) {
    auto *Arg = Args.getLastArg(options::OPT_fprofile_exclude_files_EQ);
    if (!Args.hasArg(options::OPT_coverage))
      D.Diag(clang::diag::err_drv_argument_only_allowed_with)
          << "-fprofile-exclude-files="
          << "--coverage";

    StringRef v = Arg->getValue();
    CmdArgs.push_back(
        Args.MakeArgString(Twine("-fprofile-exclude-files=" + v)));
  }

  if (Args.hasArg(options::OPT_fprofile_filter_files_EQ)) {
    auto *Arg = Args.getLastArg(options::OPT_fprofile_filter_files_EQ);
    if (!Args.hasArg(options::OPT_coverage))
      D.Diag(clang::diag::err_drv_argument_only_allowed_with)
          << "-fprofile-filter-files="
          << "--coverage";

    StringRef v = Arg->getValue();
    CmdArgs.push_back(Args.MakeArgString(Twine("-fprofile-filter-files=" + v)));
  }

  if (const auto *A = Args.getLastArg(options::OPT_fprofile_update_EQ)) {
    StringRef Val = A->getValue();
    if (Val == "atomic" || Val == "prefer-atomic")
      CmdArgs.push_back("-fprofile-update=atomic");
    else if (Val != "single")
      D.Diag(diag::err_drv_unsupported_option_argument)
          << A->getOption().getName() << Val;
  } else if (SanArgs.needsTsanRt()) {
    CmdArgs.push_back("-fprofile-update=atomic");
  }

  int FunctionGroups = 1;
  int SelectedFunctionGroup = 0;
  if (const auto *A = Args.getLastArg(options::OPT_fprofile_function_groups)) {
    StringRef Val = A->getValue();
    if (Val.getAsInteger(0, FunctionGroups) || FunctionGroups < 1)
      D.Diag(diag::err_drv_invalid_int_value) << A->getAsString(Args) << Val;
  }
  if (const auto *A =
          Args.getLastArg(options::OPT_fprofile_selected_function_group)) {
    StringRef Val = A->getValue();
    if (Val.getAsInteger(0, SelectedFunctionGroup) ||
        SelectedFunctionGroup < 0 || SelectedFunctionGroup >= FunctionGroups)
      D.Diag(diag::err_drv_invalid_int_value) << A->getAsString(Args) << Val;
  }
  if (FunctionGroups != 1)
    CmdArgs.push_back(Args.MakeArgString("-fprofile-function-groups=" +
                                         Twine(FunctionGroups)));
  if (SelectedFunctionGroup != 0)
    CmdArgs.push_back(Args.MakeArgString("-fprofile-selected-function-group=" +
                                         Twine(SelectedFunctionGroup)));

  // Leave -fprofile-dir= an unused argument unless .gcda emission is
  // enabled. To be polite, with '-fprofile-arcs -fno-profile-arcs' consider
  // the flag used. There is no -fno-profile-dir, so the user has no
  // targeted way to suppress the warning.
  Arg *FProfileDir = nullptr;
  if (Args.hasArg(options::OPT_fprofile_arcs) ||
      Args.hasArg(options::OPT_coverage))
    FProfileDir = Args.getLastArg(options::OPT_fprofile_dir);

  // Put the .gcno and .gcda files (if needed) next to the object file or
  // bitcode file in the case of LTO.
  // FIXME: There should be a simpler way to find the object file for this
  // input, and this code probably does the wrong thing for commands that
  // compile and link all at once.
  if ((Args.hasArg(options::OPT_c) || Args.hasArg(options::OPT_S)) &&
      (EmitCovNotes || EmitCovData) && Output.isFilename()) {
    SmallString<128> OutputFilename;
    if (Arg *FinalOutput = C.getArgs().getLastArg(options::OPT__SLASH_Fo))
      OutputFilename = FinalOutput->getValue();
    else if (Arg *FinalOutput = C.getArgs().getLastArg(options::OPT_o))
      OutputFilename = FinalOutput->getValue();
    else
      OutputFilename = llvm::sys::path::filename(Output.getBaseInput());
    SmallString<128> CoverageFilename = OutputFilename;
    if (llvm::sys::path::is_relative(CoverageFilename))
      (void)D.getVFS().makeAbsolute(CoverageFilename);
    llvm::sys::path::replace_extension(CoverageFilename, "gcno");

    CmdArgs.push_back("-coverage-notes-file");
    CmdArgs.push_back(Args.MakeArgString(CoverageFilename));

    if (EmitCovData) {
      if (FProfileDir) {
        CoverageFilename = FProfileDir->getValue();
        llvm::sys::path::append(CoverageFilename, OutputFilename);
      }
      llvm::sys::path::replace_extension(CoverageFilename, "gcda");
      CmdArgs.push_back("-coverage-data-file");
      CmdArgs.push_back(Args.MakeArgString(CoverageFilename));
    }
  }
}

/// Check whether the given input tree contains any compilation actions.
static bool ContainsCompileAction(const Action *A) {
  if (isa<CompileJobAction>(A) || isa<BackendJobAction>(A))
    return true;

  return llvm::any_of(A->inputs(), ContainsCompileAction);
}

/// Check if -relax-all should be passed to the internal assembler.
/// This is done by default when compiling non-assembler source with -O0.
static bool UseRelaxAll(Compilation &C, const ArgList &Args) {
  bool RelaxDefault = true;

  if (Arg *A = Args.getLastArg(options::OPT_O_Group))
    RelaxDefault = A->getOption().matches(options::OPT_O0);

  if (RelaxDefault) {
    RelaxDefault = false;
    for (const auto &Act : C.getActions()) {
      if (ContainsCompileAction(Act)) {
        RelaxDefault = true;
        break;
      }
    }
  }

  return Args.hasFlag(options::OPT_mrelax_all, options::OPT_mno_relax_all,
                      RelaxDefault);
}

// Extract the integer N from a string spelled "-dwarf-N", returning 0
// on mismatch. The StringRef input (rather than an Arg) allows
// for use by the "-Xassembler" option parser.
static unsigned DwarfVersionNum(StringRef ArgValue) {
  return llvm::StringSwitch<unsigned>(ArgValue)
      .Case("-gdwarf-2", 2)
      .Case("-gdwarf-3", 3)
      .Case("-gdwarf-4", 4)
      .Case("-gdwarf-5", 5)
      .Default(0);
}

// Find a DWARF format version option.
// This function is a complementary for DwarfVersionNum().
static const Arg *getDwarfNArg(const ArgList &Args) {
  return Args.getLastArg(options::OPT_gdwarf_2, options::OPT_gdwarf_3,
                         options::OPT_gdwarf_4, options::OPT_gdwarf_5,
                         options::OPT_gdwarf);
}

static void RenderDebugEnablingArgs(const ArgList &Args, ArgStringList &CmdArgs,
                                    codegenoptions::DebugInfoKind DebugInfoKind,
                                    unsigned DwarfVersion,
                                    llvm::DebuggerKind DebuggerTuning) {
  switch (DebugInfoKind) {
  case codegenoptions::DebugDirectivesOnly:
    CmdArgs.push_back("-debug-info-kind=line-directives-only");
    break;
  case codegenoptions::DebugLineTablesOnly:
    CmdArgs.push_back("-debug-info-kind=line-tables-only");
    break;
  case codegenoptions::DebugInfoConstructor:
    CmdArgs.push_back("-debug-info-kind=constructor");
    break;
  case codegenoptions::LimitedDebugInfo:
    CmdArgs.push_back("-debug-info-kind=limited");
    break;
  case codegenoptions::FullDebugInfo:
    CmdArgs.push_back("-debug-info-kind=standalone");
    break;
  case codegenoptions::UnusedTypeInfo:
    CmdArgs.push_back("-debug-info-kind=unused-types");
    break;
  default:
    break;
  }
  if (DwarfVersion > 0)
    CmdArgs.push_back(
        Args.MakeArgString("-dwarf-version=" + Twine(DwarfVersion)));
  switch (DebuggerTuning) {
  case llvm::DebuggerKind::GDB:
    CmdArgs.push_back("-debugger-tuning=gdb");
    break;
  case llvm::DebuggerKind::LLDB:
    CmdArgs.push_back("-debugger-tuning=lldb");
    break;
  case llvm::DebuggerKind::SCE:
    CmdArgs.push_back("-debugger-tuning=sce");
    break;
  case llvm::DebuggerKind::DBX:
    CmdArgs.push_back("-debugger-tuning=dbx");
    break;
  default:
    break;
  }
}

static bool checkDebugInfoOption(const Arg *A, const ArgList &Args,
                                 const Driver &D, const ToolChain &TC) {
  assert(A && "Expected non-nullptr argument.");
  if (TC.supportsDebugInfoOption(A))
    return true;
  D.Diag(diag::warn_drv_unsupported_debug_info_opt_for_target)
      << A->getAsString(Args) << TC.getTripleString();
  return false;
}

static void RenderDebugInfoCompressionArgs(const ArgList &Args,
                                           ArgStringList &CmdArgs,
                                           const Driver &D,
                                           const ToolChain &TC) {
  const Arg *A = Args.getLastArg(options::OPT_gz_EQ);
  if (!A)
    return;
  if (checkDebugInfoOption(A, Args, D, TC)) {
    StringRef Value = A->getValue();
    if (Value == "none") {
      CmdArgs.push_back("--compress-debug-sections=none");
    } else if (Value == "zlib") {
      if (llvm::compression::zlib::isAvailable()) {
        CmdArgs.push_back(
            Args.MakeArgString("--compress-debug-sections=" + Twine(Value)));
      } else {
        D.Diag(diag::warn_debug_compression_unavailable) << "zlib";
      }
    } else if (Value == "zstd") {
      if (llvm::compression::zstd::isAvailable()) {
        CmdArgs.push_back(
            Args.MakeArgString("--compress-debug-sections=" + Twine(Value)));
      } else {
        D.Diag(diag::warn_debug_compression_unavailable) << "zstd";
      }
    } else {
      D.Diag(diag::err_drv_unsupported_option_argument)
          << A->getOption().getName() << Value;
    }
  }
}

static void handleAMDGPUCodeObjectVersionOptions(const Driver &D,
                                                 const ArgList &Args,
                                                 ArgStringList &CmdArgs,
                                                 bool IsCC1As = false) {
  // If no version was requested by the user, use the default value from the
  // back end. This is consistent with the value returned from
  // getAMDGPUCodeObjectVersion. This lets clang emit IR for amdgpu without
  // requiring the corresponding llvm to have the AMDGPU target enabled,
  // provided the user (e.g. front end tests) can use the default.
  if (haveAMDGPUCodeObjectVersionArgument(D, Args)) {
    unsigned CodeObjVer = getAMDGPUCodeObjectVersion(D, Args);
    CmdArgs.insert(CmdArgs.begin() + 1,
                   Args.MakeArgString(Twine("--amdhsa-code-object-version=") +
                                      Twine(CodeObjVer)));
    CmdArgs.insert(CmdArgs.begin() + 1, "-mllvm");
    // -cc1as does not accept -mcode-object-version option.
    if (!IsCC1As)
      CmdArgs.insert(CmdArgs.begin() + 1,
                     Args.MakeArgString(Twine("-mcode-object-version=") +
                                        Twine(CodeObjVer)));
  }
}

/// Check whether the given input tree contains any append footer actions
static bool ContainsAppendFooterAction(const Action *A) {
  if (isa<AppendFooterJobAction>(A))
    return true;
  for (const auto &AI : A->inputs())
    if (ContainsAppendFooterAction(AI))
      return true;

  return false;
}

void Clang::AddPreprocessingOptions(Compilation &C, const JobAction &JA,
                                    const Driver &D, const ArgList &Args,
                                    ArgStringList &CmdArgs,
                                    const InputInfo &Output,
                                    const InputInfoList &Inputs) const {
  const bool IsIAMCU = getToolChain().getTriple().isOSIAMCU();
  const bool IsIntelFPGA = Args.hasArg(options::OPT_fintelfpga);

  CheckPreprocessingOptions(D, Args);

  Args.AddLastArg(CmdArgs, options::OPT_C);
  Args.AddLastArg(CmdArgs, options::OPT_CC);

  // Handle dependency file generation.
  Arg *ArgM = Args.getLastArg(options::OPT_MM);
  if (!ArgM)
    ArgM = Args.getLastArg(options::OPT_M);
  Arg *ArgMD = Args.getLastArg(options::OPT_MMD);
  if (!ArgMD)
    ArgMD = Args.getLastArg(options::OPT_MD);

  // -M and -MM imply -w.
  if (ArgM)
    CmdArgs.push_back("-w");
  else
    ArgM = ArgMD;

  auto createFPGATempDepFile = [&](const char *&DepFile) {
    // Generate dependency files as temporary. These will be used for the
    // aoc call/bundled during fat object creation
    std::string BaseName(Clang::getBaseInputName(Args, Inputs[0]));
    std::string DepTmpName =
        C.getDriver().GetTemporaryPath(llvm::sys::path::stem(BaseName), "d");
    DepFile = C.addTempFile(C.getArgs().MakeArgString(DepTmpName));
    C.getDriver().addFPGATempDepFile(DepFile, BaseName);
  };

  // Do not add dependency generation information when compiling the source +
  // footer combination.  The dependency generation is done in a separate
  // compile step so we can retain original source information.
  if (ContainsAppendFooterAction(&JA))
    ArgM = nullptr;

  if (ArgM) {
    // Determine the output location.
    const char *DepFile;
    if (Arg *MF = Args.getLastArg(options::OPT_MF)) {
      DepFile = MF->getValue();
      C.addFailureResultFile(DepFile, &JA);
      // Populate the named dependency file to be used in the bundle
      // or passed to the offline compilation.
      if (IsIntelFPGA && JA.isDeviceOffloading(Action::OFK_SYCL))
        C.getDriver().addFPGATempDepFile(
            DepFile, Clang::getBaseInputName(Args, Inputs[0]));
    } else if (Output.getType() == types::TY_Dependencies) {
      DepFile = Output.getFilename();
      if (!ContainsAppendFooterAction(&JA) && Args.hasArg(options::OPT_fsycl) &&
          !Args.hasArg(options::OPT_fno_sycl_use_footer) &&
          !JA.isDeviceOffloading(Action::OFK_SYCL))
        // Name the dependency file for the specific dependency generation
        // step created for the integration footer enabled compilation.
        DepFile = getDependencyFileName(Args, Inputs);
    } else if (!ArgMD) {
      DepFile = "-";
    } else if (IsIntelFPGA && JA.isDeviceOffloading(Action::OFK_SYCL)) {
      createFPGATempDepFile(DepFile);
    } else {
      DepFile = getDependencyFileName(Args, Inputs);
      C.addFailureResultFile(DepFile, &JA);
    }
    CmdArgs.push_back("-dependency-file");
    CmdArgs.push_back(DepFile);

    bool HasTarget = false;
    for (const Arg *A : Args.filtered(options::OPT_MT, options::OPT_MQ)) {
      HasTarget = true;
      A->claim();
      if (A->getOption().matches(options::OPT_MT)) {
        A->render(Args, CmdArgs);
      } else {
        CmdArgs.push_back("-MT");
        SmallString<128> Quoted;
        quoteMakeTarget(A->getValue(), Quoted);
        CmdArgs.push_back(Args.MakeArgString(Quoted));
      }
    }

    // Add a default target if one wasn't specified.
    if (!HasTarget) {
      const char *DepTarget;

      // If user provided -o, that is the dependency target, except
      // when we are only generating a dependency file.
      Arg *OutputOpt = Args.getLastArg(options::OPT_o);
      if (OutputOpt && Output.getType() != types::TY_Dependencies) {
        DepTarget = OutputOpt->getValue();
      } else {
        // Otherwise derive from the base input.
        //
        // FIXME: This should use the computed output file location.
        SmallString<128> P(Inputs[0].getBaseInput());
        llvm::sys::path::replace_extension(P, "o");
        DepTarget = Args.MakeArgString(llvm::sys::path::filename(P));
      }

      CmdArgs.push_back("-MT");
      SmallString<128> Quoted;
      quoteMakeTarget(DepTarget, Quoted);
      CmdArgs.push_back(Args.MakeArgString(Quoted));
    }

    if (ArgM->getOption().matches(options::OPT_M) ||
        ArgM->getOption().matches(options::OPT_MD))
      CmdArgs.push_back("-sys-header-deps");
    if ((isa<PrecompileJobAction>(JA) &&
         !Args.hasArg(options::OPT_fno_module_file_deps)) ||
        Args.hasArg(options::OPT_fmodule_file_deps))
      CmdArgs.push_back("-module-file-deps");
  }

  if (!ArgM && IsIntelFPGA && JA.isDeviceOffloading(Action::OFK_SYCL)) {
    // No dep generation option was provided, add all of the needed options
    // to ensure a successful dep generation.
    const char *DepFile;
    createFPGATempDepFile(DepFile);
    CmdArgs.push_back("-dependency-file");
    CmdArgs.push_back(DepFile);
    CmdArgs.push_back("-MT");
    SmallString<128> P(Inputs[0].getBaseInput());
    llvm::sys::path::replace_extension(P, "o");
    SmallString<128> Quoted;
    quoteMakeTarget(llvm::sys::path::filename(P), Quoted);
    CmdArgs.push_back(Args.MakeArgString(Quoted));
  }

  if (Args.hasArg(options::OPT_MG)) {
    if (!ArgM || ArgM->getOption().matches(options::OPT_MD) ||
        ArgM->getOption().matches(options::OPT_MMD))
      D.Diag(diag::err_drv_mg_requires_m_or_mm);
    CmdArgs.push_back("-MG");
  }

  Args.AddLastArg(CmdArgs, options::OPT_MP);
  Args.AddLastArg(CmdArgs, options::OPT_MV);

  // Add offload include arguments specific for CUDA/HIP.  This must happen
  // before we -I or -include anything else, because we must pick up the
  // CUDA/HIP headers from the particular CUDA/ROCm installation, rather than
  // from e.g. /usr/local/include.
  if (JA.isOffloading(Action::OFK_Cuda))
    getToolChain().AddCudaIncludeArgs(Args, CmdArgs);
  if (JA.isOffloading(Action::OFK_HIP))
    getToolChain().AddHIPIncludeArgs(Args, CmdArgs);

  if (JA.isOffloading(Action::OFK_SYCL))
    toolchains::SYCLToolChain::AddSYCLIncludeArgs(D, Args, CmdArgs);

  // If we are offloading to a target via OpenMP we need to include the
  // openmp_wrappers folder which contains alternative system headers.
  if (JA.isDeviceOffloading(Action::OFK_OpenMP) &&
      !Args.hasArg(options::OPT_nostdinc) &&
      (getToolChain().getTriple().isNVPTX() ||
       getToolChain().getTriple().isAMDGCN())) {
    if (!Args.hasArg(options::OPT_nobuiltininc)) {
      // Add openmp_wrappers/* to our system include path.  This lets us wrap
      // standard library headers.
      SmallString<128> P(D.ResourceDir);
      llvm::sys::path::append(P, "include");
      llvm::sys::path::append(P, "openmp_wrappers");
      CmdArgs.push_back("-internal-isystem");
      CmdArgs.push_back(Args.MakeArgString(P));
    }

    CmdArgs.push_back("-include");
    CmdArgs.push_back("__clang_openmp_device_functions.h");
  }

  // Add -i* options, and automatically translate to
  // -include-pch/-include-pth for transparent PCH support. It's
  // wonky, but we include looking for .gch so we can support seamless
  // replacement into a build system already set up to be generating
  // .gch files.

  if (getToolChain().getDriver().IsCLMode()) {
    const Arg *YcArg = Args.getLastArg(options::OPT__SLASH_Yc);
    const Arg *YuArg = Args.getLastArg(options::OPT__SLASH_Yu);
    if (YcArg && JA.getKind() >= Action::PrecompileJobClass &&
        JA.getKind() <= Action::AssembleJobClass) {
      CmdArgs.push_back(Args.MakeArgString("-building-pch-with-obj"));
      // -fpch-instantiate-templates is the default when creating
      // precomp using /Yc
      if (Args.hasFlag(options::OPT_fpch_instantiate_templates,
                       options::OPT_fno_pch_instantiate_templates, true))
        CmdArgs.push_back(Args.MakeArgString("-fpch-instantiate-templates"));
    }
    if (YcArg || YuArg) {
      StringRef ThroughHeader = YcArg ? YcArg->getValue() : YuArg->getValue();
      if (!isa<PrecompileJobAction>(JA)) {
        CmdArgs.push_back("-include-pch");
        CmdArgs.push_back(Args.MakeArgString(D.GetClPchPath(
            C, !ThroughHeader.empty()
                   ? ThroughHeader
                   : llvm::sys::path::filename(Inputs[0].getBaseInput()))));
      }

      if (ThroughHeader.empty()) {
        CmdArgs.push_back(Args.MakeArgString(
            Twine("-pch-through-hdrstop-") + (YcArg ? "create" : "use")));
      } else {
        CmdArgs.push_back(
            Args.MakeArgString(Twine("-pch-through-header=") + ThroughHeader));
      }
    }
  }

  bool RenderedImplicitInclude = false;
  for (const Arg *A : Args.filtered(options::OPT_clang_i_Group)) {
    if (A->getOption().matches(options::OPT_include) &&
        D.getProbePrecompiled()) {
      // Handling of gcc-style gch precompiled headers.
      bool IsFirstImplicitInclude = !RenderedImplicitInclude;
      RenderedImplicitInclude = true;

      bool FoundPCH = false;
      SmallString<128> P(A->getValue());
      // We want the files to have a name like foo.h.pch. Add a dummy extension
      // so that replace_extension does the right thing.
      P += ".dummy";
      llvm::sys::path::replace_extension(P, "pch");
      if (D.getVFS().exists(P))
        FoundPCH = true;

      if (!FoundPCH) {
        llvm::sys::path::replace_extension(P, "gch");
        if (D.getVFS().exists(P)) {
          FoundPCH = true;
        }
      }

      if (FoundPCH) {
        if (IsFirstImplicitInclude) {
          A->claim();
          CmdArgs.push_back("-include-pch");
          CmdArgs.push_back(Args.MakeArgString(P));
          continue;
        } else {
          // Ignore the PCH if not first on command line and emit warning.
          D.Diag(diag::warn_drv_pch_not_first_include) << P
                                                       << A->getAsString(Args);
        }
      }
    } else if (A->getOption().matches(options::OPT_isystem_after)) {
      // Handling of paths which must come late.  These entries are handled by
      // the toolchain itself after the resource dir is inserted in the right
      // search order.
      // Do not claim the argument so that the use of the argument does not
      // silently go unnoticed on toolchains which do not honour the option.
      continue;
    } else if (A->getOption().matches(options::OPT_stdlibxx_isystem)) {
      // Translated to -internal-isystem by the driver, no need to pass to cc1.
      continue;
    }

    // Not translated, render as usual.
    A->claim();
    A->render(Args, CmdArgs);
  }

  // The file being compiled that contains the integration footer is not being
  // compiled in the directory of the original source.  Add that directory
  // as an -iquote option so we can properly find potential user headers there.
  // The original source search directory should also be placed before any user
  // search directories.
  if (ContainsAppendFooterAction(&JA)) {
    SmallString<128> SourcePath(Inputs[0].getBaseInput());
    llvm::sys::path::remove_filename(SourcePath);
    if (!SourcePath.empty()) {
      CmdArgs.push_back("-iquote");
      CmdArgs.push_back(Args.MakeArgString(SourcePath));
    } else if (llvm::ErrorOr<std::string> CWD =
                   D.getVFS().getCurrentWorkingDirectory()) {
      CmdArgs.push_back("-iquote");
      CmdArgs.push_back(Args.MakeArgString(*CWD));
    }
  }

  Args.AddAllArgs(CmdArgs,
                  {options::OPT_D, options::OPT_U, options::OPT_I_Group,
                   options::OPT_F, options::OPT_index_header_map});

  // Add -Wp, and -Xpreprocessor if using the preprocessor.

  // FIXME: There is a very unfortunate problem here, some troubled
  // souls abuse -Wp, to pass preprocessor options in gcc syntax. To
  // really support that we would have to parse and then translate
  // those options. :(
  Args.AddAllArgValues(CmdArgs, options::OPT_Wp_COMMA,
                       options::OPT_Xpreprocessor);

  // -I- is a deprecated GCC feature, reject it.
  if (Arg *A = Args.getLastArg(options::OPT_I_))
    D.Diag(diag::err_drv_I_dash_not_supported) << A->getAsString(Args);

  // If we have a --sysroot, and don't have an explicit -isysroot flag, add an
  // -isysroot to the CC1 invocation.
  StringRef sysroot = C.getSysRoot();
  if (sysroot != "") {
    if (!Args.hasArg(options::OPT_isysroot)) {
      CmdArgs.push_back("-isysroot");
      CmdArgs.push_back(C.getArgs().MakeArgString(sysroot));
    }
  }

  // Parse additional include paths from environment variables.
  // FIXME: We should probably sink the logic for handling these from the
  // frontend into the driver. It will allow deleting 4 otherwise unused flags.
  // CPATH - included following the user specified includes (but prior to
  // builtin and standard includes).
  addDirectoryList(Args, CmdArgs, "-I", "CPATH");
  // C_INCLUDE_PATH - system includes enabled when compiling C.
  addDirectoryList(Args, CmdArgs, "-c-isystem", "C_INCLUDE_PATH");
  // CPLUS_INCLUDE_PATH - system includes enabled when compiling C++.
  addDirectoryList(Args, CmdArgs, "-cxx-isystem", "CPLUS_INCLUDE_PATH");
  // OBJC_INCLUDE_PATH - system includes enabled when compiling ObjC.
  addDirectoryList(Args, CmdArgs, "-objc-isystem", "OBJC_INCLUDE_PATH");
  // OBJCPLUS_INCLUDE_PATH - system includes enabled when compiling ObjC++.
  addDirectoryList(Args, CmdArgs, "-objcxx-isystem", "OBJCPLUS_INCLUDE_PATH");

  // While adding the include arguments, we also attempt to retrieve the
  // arguments of related offloading toolchains or arguments that are specific
  // of an offloading programming model.

  // Add C++ include arguments, if needed.
  if (types::isCXX(Inputs[0].getType())) {
    bool HasStdlibxxIsystem = Args.hasArg(options::OPT_stdlibxx_isystem);
    forAllAssociatedToolChains(
        C, JA, getToolChain(),
        [&Args, &CmdArgs, HasStdlibxxIsystem](const ToolChain &TC) {
          HasStdlibxxIsystem ? TC.AddClangCXXStdlibIsystemArgs(Args, CmdArgs)
                             : TC.AddClangCXXStdlibIncludeArgs(Args, CmdArgs);
        });
  }

  // Add system include arguments for all targets but IAMCU.
  if (!IsIAMCU)
    forAllAssociatedToolChains(C, JA, getToolChain(),
                               [&Args, &CmdArgs](const ToolChain &TC) {
                                 TC.AddClangSystemIncludeArgs(Args, CmdArgs);
                               });
  else {
    // For IAMCU add special include arguments.
    getToolChain().AddIAMCUIncludeArgs(Args, CmdArgs);
  }

  addMacroPrefixMapArg(D, Args, CmdArgs);
  addCoveragePrefixMapArg(D, Args, CmdArgs);

  Args.AddLastArg(CmdArgs, options::OPT_ffile_reproducible,
                  options::OPT_fno_file_reproducible);
}

// FIXME: Move to target hook.
static bool isSignedCharDefault(const llvm::Triple &Triple) {
  switch (Triple.getArch()) {
  default:
    return true;

  case llvm::Triple::aarch64:
  case llvm::Triple::aarch64_32:
  case llvm::Triple::aarch64_be:
  case llvm::Triple::arm:
  case llvm::Triple::armeb:
  case llvm::Triple::thumb:
  case llvm::Triple::thumbeb:
    if (Triple.isOSDarwin() || Triple.isOSWindows())
      return true;
    return false;

  case llvm::Triple::ppc:
  case llvm::Triple::ppc64:
    if (Triple.isOSDarwin())
      return true;
    return false;

  case llvm::Triple::hexagon:
  case llvm::Triple::ppcle:
  case llvm::Triple::ppc64le:
  case llvm::Triple::riscv32:
  case llvm::Triple::riscv64:
  case llvm::Triple::systemz:
  case llvm::Triple::xcore:
    return false;
  }
}

static bool hasMultipleInvocations(const llvm::Triple &Triple,
                                   const ArgList &Args) {
  // Supported only on Darwin where we invoke the compiler multiple times
  // followed by an invocation to lipo.
  if (!Triple.isOSDarwin())
    return false;
  // If more than one "-arch <arch>" is specified, we're targeting multiple
  // architectures resulting in a fat binary.
  return Args.getAllArgValues(options::OPT_arch).size() > 1;
}

static bool checkRemarksOptions(const Driver &D, const ArgList &Args,
                                const llvm::Triple &Triple) {
  // When enabling remarks, we need to error if:
  // * The remark file is specified but we're targeting multiple architectures,
  // which means more than one remark file is being generated.
  bool hasMultipleInvocations = ::hasMultipleInvocations(Triple, Args);
  bool hasExplicitOutputFile =
      Args.getLastArg(options::OPT_foptimization_record_file_EQ);
  if (hasMultipleInvocations && hasExplicitOutputFile) {
    D.Diag(diag::err_drv_invalid_output_with_multiple_archs)
        << "-foptimization-record-file";
    return false;
  }
  return true;
}

static void renderRemarksOptions(const ArgList &Args, ArgStringList &CmdArgs,
                                 const llvm::Triple &Triple,
                                 const InputInfo &Input,
                                 const InputInfo &Output, const JobAction &JA) {
  StringRef Format = "yaml";
  if (const Arg *A = Args.getLastArg(options::OPT_fsave_optimization_record_EQ))
    Format = A->getValue();

  CmdArgs.push_back("-opt-record-file");

  const Arg *A = Args.getLastArg(options::OPT_foptimization_record_file_EQ);
  if (A) {
    CmdArgs.push_back(A->getValue());
  } else {
    bool hasMultipleArchs =
        Triple.isOSDarwin() && // Only supported on Darwin platforms.
        Args.getAllArgValues(options::OPT_arch).size() > 1;

    SmallString<128> F;

    if (Args.hasArg(options::OPT_c) || Args.hasArg(options::OPT_S)) {
      if (Arg *FinalOutput = Args.getLastArg(options::OPT_o))
        F = FinalOutput->getValue();
    } else {
      if (Format != "yaml" && // For YAML, keep the original behavior.
          Triple.isOSDarwin() && // Enable this only on darwin, since it's the only platform supporting .dSYM bundles.
          Output.isFilename())
        F = Output.getFilename();
    }

    if (F.empty()) {
      // Use the input filename.
      F = llvm::sys::path::stem(Input.getBaseInput());

      // If we're compiling for an offload architecture (i.e. a CUDA device),
      // we need to make the file name for the device compilation different
      // from the host compilation.
      if (!JA.isDeviceOffloading(Action::OFK_None) &&
          !JA.isDeviceOffloading(Action::OFK_Host)) {
        llvm::sys::path::replace_extension(F, "");
        F += Action::GetOffloadingFileNamePrefix(JA.getOffloadingDeviceKind(),
                                                 Triple.normalize());
        F += "-";
        F += JA.getOffloadingArch();
      }
    }

    // If we're having more than one "-arch", we should name the files
    // differently so that every cc1 invocation writes to a different file.
    // We're doing that by appending "-<arch>" with "<arch>" being the arch
    // name from the triple.
    if (hasMultipleArchs) {
      // First, remember the extension.
      SmallString<64> OldExtension = llvm::sys::path::extension(F);
      // then, remove it.
      llvm::sys::path::replace_extension(F, "");
      // attach -<arch> to it.
      F += "-";
      F += Triple.getArchName();
      // put back the extension.
      llvm::sys::path::replace_extension(F, OldExtension);
    }

    SmallString<32> Extension;
    Extension += "opt.";
    Extension += Format;

    llvm::sys::path::replace_extension(F, Extension);
    CmdArgs.push_back(Args.MakeArgString(F));
  }

  if (const Arg *A =
          Args.getLastArg(options::OPT_foptimization_record_passes_EQ)) {
    CmdArgs.push_back("-opt-record-passes");
    CmdArgs.push_back(A->getValue());
  }

  if (!Format.empty()) {
    CmdArgs.push_back("-opt-record-format");
    CmdArgs.push_back(Format.data());
  }
}

void AddAAPCSVolatileBitfieldArgs(const ArgList &Args, ArgStringList &CmdArgs) {
  if (!Args.hasFlag(options::OPT_faapcs_bitfield_width,
                    options::OPT_fno_aapcs_bitfield_width, true))
    CmdArgs.push_back("-fno-aapcs-bitfield-width");

  if (Args.getLastArg(options::OPT_ForceAAPCSBitfieldLoad))
    CmdArgs.push_back("-faapcs-bitfield-load");
}

namespace {
void RenderARMABI(const Driver &D, const llvm::Triple &Triple,
                  const ArgList &Args, ArgStringList &CmdArgs) {
  // Select the ABI to use.
  // FIXME: Support -meabi.
  // FIXME: Parts of this are duplicated in the backend, unify this somehow.
  const char *ABIName = nullptr;
  if (Arg *A = Args.getLastArg(options::OPT_mabi_EQ)) {
    ABIName = A->getValue();
  } else {
    std::string CPU = getCPUName(D, Args, Triple, /*FromAs*/ false);
    ABIName = llvm::ARM::computeDefaultTargetABI(Triple, CPU).data();
  }

  CmdArgs.push_back("-target-abi");
  CmdArgs.push_back(ABIName);
}

void AddUnalignedAccessWarning(ArgStringList &CmdArgs) {
  auto StrictAlignIter =
      std::find_if(CmdArgs.rbegin(), CmdArgs.rend(), [](StringRef Arg) {
        return Arg == "+strict-align" || Arg == "-strict-align";
      });
  if (StrictAlignIter != CmdArgs.rend() &&
      StringRef(*StrictAlignIter) == "+strict-align")
    CmdArgs.push_back("-Wunaligned-access");
}
}

static void CollectARMPACBTIOptions(const ToolChain &TC, const ArgList &Args,
                                    ArgStringList &CmdArgs, bool isAArch64) {
  const Arg *A = isAArch64
                     ? Args.getLastArg(options::OPT_msign_return_address_EQ,
                                       options::OPT_mbranch_protection_EQ)
                     : Args.getLastArg(options::OPT_mbranch_protection_EQ);
  if (!A)
    return;

  const Driver &D = TC.getDriver();
  const llvm::Triple &Triple = TC.getEffectiveTriple();
  if (!(isAArch64 || (Triple.isArmT32() && Triple.isArmMClass())))
    D.Diag(diag::warn_incompatible_branch_protection_option)
        << Triple.getArchName();

  StringRef Scope, Key;
  bool IndirectBranches;

  if (A->getOption().matches(options::OPT_msign_return_address_EQ)) {
    Scope = A->getValue();
    if (Scope != "none" && Scope != "non-leaf" && Scope != "all")
      D.Diag(diag::err_drv_unsupported_option_argument)
          << A->getOption().getName() << Scope;
    Key = "a_key";
    IndirectBranches = false;
  } else {
    StringRef DiagMsg;
    llvm::ARM::ParsedBranchProtection PBP;
    if (!llvm::ARM::parseBranchProtection(A->getValue(), PBP, DiagMsg))
      D.Diag(diag::err_drv_unsupported_option_argument)
          << A->getOption().getName() << DiagMsg;
    if (!isAArch64 && PBP.Key == "b_key")
      D.Diag(diag::warn_unsupported_branch_protection)
          << "b-key" << A->getAsString(Args);
    Scope = PBP.Scope;
    Key = PBP.Key;
    IndirectBranches = PBP.BranchTargetEnforcement;
  }

  CmdArgs.push_back(
      Args.MakeArgString(Twine("-msign-return-address=") + Scope));
  if (!Scope.equals("none"))
    CmdArgs.push_back(
        Args.MakeArgString(Twine("-msign-return-address-key=") + Key));
  if (IndirectBranches)
    CmdArgs.push_back("-mbranch-target-enforce");
}

void Clang::AddARMTargetArgs(const llvm::Triple &Triple, const ArgList &Args,
                             ArgStringList &CmdArgs, bool KernelOrKext) const {
  RenderARMABI(getToolChain().getDriver(), Triple, Args, CmdArgs);

  // Determine floating point ABI from the options & target defaults.
  arm::FloatABI ABI = arm::getARMFloatABI(getToolChain(), Args);
  if (ABI == arm::FloatABI::Soft) {
    // Floating point operations and argument passing are soft.
    // FIXME: This changes CPP defines, we need -target-soft-float.
    CmdArgs.push_back("-msoft-float");
    CmdArgs.push_back("-mfloat-abi");
    CmdArgs.push_back("soft");
  } else if (ABI == arm::FloatABI::SoftFP) {
    // Floating point operations are hard, but argument passing is soft.
    CmdArgs.push_back("-mfloat-abi");
    CmdArgs.push_back("soft");
  } else {
    // Floating point operations and argument passing are hard.
    assert(ABI == arm::FloatABI::Hard && "Invalid float abi!");
    CmdArgs.push_back("-mfloat-abi");
    CmdArgs.push_back("hard");
  }

  // Forward the -mglobal-merge option for explicit control over the pass.
  if (Arg *A = Args.getLastArg(options::OPT_mglobal_merge,
                               options::OPT_mno_global_merge)) {
    CmdArgs.push_back("-mllvm");
    if (A->getOption().matches(options::OPT_mno_global_merge))
      CmdArgs.push_back("-arm-global-merge=false");
    else
      CmdArgs.push_back("-arm-global-merge=true");
  }

  if (!Args.hasFlag(options::OPT_mimplicit_float,
                    options::OPT_mno_implicit_float, true))
    CmdArgs.push_back("-no-implicit-float");

  if (Args.getLastArg(options::OPT_mcmse))
    CmdArgs.push_back("-mcmse");

  AddAAPCSVolatileBitfieldArgs(Args, CmdArgs);

  // Enable/disable return address signing and indirect branch targets.
  CollectARMPACBTIOptions(getToolChain(), Args, CmdArgs, false /*isAArch64*/);

  AddUnalignedAccessWarning(CmdArgs);
}

void Clang::RenderTargetOptions(const llvm::Triple &EffectiveTriple,
                                const ArgList &Args, bool KernelOrKext,
                                ArgStringList &CmdArgs) const {
  const ToolChain &TC = getToolChain();

  // Add the target features
  getTargetFeatures(TC.getDriver(), EffectiveTriple, Args, CmdArgs, false);

  // Add target specific flags.
  switch (TC.getArch()) {
  default:
    break;

  case llvm::Triple::arm:
  case llvm::Triple::armeb:
  case llvm::Triple::thumb:
  case llvm::Triple::thumbeb:
    // Use the effective triple, which takes into account the deployment target.
    AddARMTargetArgs(EffectiveTriple, Args, CmdArgs, KernelOrKext);
    CmdArgs.push_back("-fallow-half-arguments-and-returns");
    break;

  case llvm::Triple::aarch64:
  case llvm::Triple::aarch64_32:
  case llvm::Triple::aarch64_be:
    AddAArch64TargetArgs(Args, CmdArgs);
    CmdArgs.push_back("-fallow-half-arguments-and-returns");
    break;

  case llvm::Triple::loongarch32:
  case llvm::Triple::loongarch64:
    AddLoongArchTargetArgs(Args, CmdArgs);
    break;

  case llvm::Triple::mips:
  case llvm::Triple::mipsel:
  case llvm::Triple::mips64:
  case llvm::Triple::mips64el:
    AddMIPSTargetArgs(Args, CmdArgs);
    break;

  case llvm::Triple::ppc:
  case llvm::Triple::ppcle:
  case llvm::Triple::ppc64:
  case llvm::Triple::ppc64le:
    AddPPCTargetArgs(Args, CmdArgs);
    break;

  case llvm::Triple::riscv32:
  case llvm::Triple::riscv64:
    AddRISCVTargetArgs(Args, CmdArgs);
    break;

  case llvm::Triple::sparc:
  case llvm::Triple::sparcel:
  case llvm::Triple::sparcv9:
    AddSparcTargetArgs(Args, CmdArgs);
    break;

  case llvm::Triple::systemz:
    AddSystemZTargetArgs(Args, CmdArgs);
    break;

  case llvm::Triple::x86:
  case llvm::Triple::x86_64:
    AddX86TargetArgs(Args, CmdArgs);
    break;

  case llvm::Triple::lanai:
    AddLanaiTargetArgs(Args, CmdArgs);
    break;

  case llvm::Triple::hexagon:
    AddHexagonTargetArgs(Args, CmdArgs);
    break;

  case llvm::Triple::wasm32:
  case llvm::Triple::wasm64:
    AddWebAssemblyTargetArgs(Args, CmdArgs);
    break;

  case llvm::Triple::ve:
    AddVETargetArgs(Args, CmdArgs);
    break;
  }
}

namespace {
void RenderAArch64ABI(const llvm::Triple &Triple, const ArgList &Args,
                      ArgStringList &CmdArgs) {
  const char *ABIName = nullptr;
  if (Arg *A = Args.getLastArg(options::OPT_mabi_EQ))
    ABIName = A->getValue();
  else if (Triple.isOSDarwin())
    ABIName = "darwinpcs";
  else
    ABIName = "aapcs";

  CmdArgs.push_back("-target-abi");
  CmdArgs.push_back(ABIName);
}
}

void Clang::AddAArch64TargetArgs(const ArgList &Args,
                                 ArgStringList &CmdArgs) const {
  const llvm::Triple &Triple = getToolChain().getEffectiveTriple();

  if (!Args.hasFlag(options::OPT_mred_zone, options::OPT_mno_red_zone, true) ||
      Args.hasArg(options::OPT_mkernel) ||
      Args.hasArg(options::OPT_fapple_kext))
    CmdArgs.push_back("-disable-red-zone");

  if (!Args.hasFlag(options::OPT_mimplicit_float,
                    options::OPT_mno_implicit_float, true))
    CmdArgs.push_back("-no-implicit-float");

  RenderAArch64ABI(Triple, Args, CmdArgs);

  // Forward the -mglobal-merge option for explicit control over the pass.
  if (Arg *A = Args.getLastArg(options::OPT_mglobal_merge,
                               options::OPT_mno_global_merge)) {
    CmdArgs.push_back("-mllvm");
    if (A->getOption().matches(options::OPT_mno_global_merge))
      CmdArgs.push_back("-aarch64-enable-global-merge=false");
    else
      CmdArgs.push_back("-aarch64-enable-global-merge=true");
  }

  // Enable/disable return address signing and indirect branch targets.
  CollectARMPACBTIOptions(getToolChain(), Args, CmdArgs, true /*isAArch64*/);

  // Handle -msve_vector_bits=<bits>
  if (Arg *A = Args.getLastArg(options::OPT_msve_vector_bits_EQ)) {
    StringRef Val = A->getValue();
    const Driver &D = getToolChain().getDriver();
    if (Val.equals("128") || Val.equals("256") || Val.equals("512") ||
        Val.equals("1024") || Val.equals("2048") || Val.equals("128+") ||
        Val.equals("256+") || Val.equals("512+") || Val.equals("1024+") ||
        Val.equals("2048+")) {
      unsigned Bits = 0;
      if (Val.endswith("+"))
        Val = Val.substr(0, Val.size() - 1);
      else {
        bool Invalid = Val.getAsInteger(10, Bits); (void)Invalid;
        assert(!Invalid && "Failed to parse value");
        CmdArgs.push_back(
            Args.MakeArgString("-mvscale-max=" + llvm::Twine(Bits / 128)));
      }

      bool Invalid = Val.getAsInteger(10, Bits); (void)Invalid;
      assert(!Invalid && "Failed to parse value");
      CmdArgs.push_back(
          Args.MakeArgString("-mvscale-min=" + llvm::Twine(Bits / 128)));
    // Silently drop requests for vector-length agnostic code as it's implied.
    } else if (!Val.equals("scalable"))
      // Handle the unsupported values passed to msve-vector-bits.
      D.Diag(diag::err_drv_unsupported_option_argument)
          << A->getOption().getName() << Val;
  }

  AddAAPCSVolatileBitfieldArgs(Args, CmdArgs);

  if (const Arg *A = Args.getLastArg(clang::driver::options::OPT_mtune_EQ)) {
    CmdArgs.push_back("-tune-cpu");
    if (strcmp(A->getValue(), "native") == 0)
      CmdArgs.push_back(Args.MakeArgString(llvm::sys::getHostCPUName()));
    else
      CmdArgs.push_back(A->getValue());
  }

  AddUnalignedAccessWarning(CmdArgs);
}

void Clang::AddLoongArchTargetArgs(const ArgList &Args,
                                   ArgStringList &CmdArgs) const {
  CmdArgs.push_back("-target-abi");
  CmdArgs.push_back(
      loongarch::getLoongArchABI(Args, getToolChain().getTriple()).data());
}

void Clang::AddMIPSTargetArgs(const ArgList &Args,
                              ArgStringList &CmdArgs) const {
  const Driver &D = getToolChain().getDriver();
  StringRef CPUName;
  StringRef ABIName;
  const llvm::Triple &Triple = getToolChain().getTriple();
  mips::getMipsCPUAndABI(Args, Triple, CPUName, ABIName);

  CmdArgs.push_back("-target-abi");
  CmdArgs.push_back(ABIName.data());

  mips::FloatABI ABI = mips::getMipsFloatABI(D, Args, Triple);
  if (ABI == mips::FloatABI::Soft) {
    // Floating point operations and argument passing are soft.
    CmdArgs.push_back("-msoft-float");
    CmdArgs.push_back("-mfloat-abi");
    CmdArgs.push_back("soft");
  } else {
    // Floating point operations and argument passing are hard.
    assert(ABI == mips::FloatABI::Hard && "Invalid float abi!");
    CmdArgs.push_back("-mfloat-abi");
    CmdArgs.push_back("hard");
  }

  if (Arg *A = Args.getLastArg(options::OPT_mldc1_sdc1,
                               options::OPT_mno_ldc1_sdc1)) {
    if (A->getOption().matches(options::OPT_mno_ldc1_sdc1)) {
      CmdArgs.push_back("-mllvm");
      CmdArgs.push_back("-mno-ldc1-sdc1");
    }
  }

  if (Arg *A = Args.getLastArg(options::OPT_mcheck_zero_division,
                               options::OPT_mno_check_zero_division)) {
    if (A->getOption().matches(options::OPT_mno_check_zero_division)) {
      CmdArgs.push_back("-mllvm");
      CmdArgs.push_back("-mno-check-zero-division");
    }
  }

  if (Args.getLastArg(options::OPT_mfix4300)) {
    CmdArgs.push_back("-mllvm");
    CmdArgs.push_back("-mfix4300");
  }

  if (Arg *A = Args.getLastArg(options::OPT_G)) {
    StringRef v = A->getValue();
    CmdArgs.push_back("-mllvm");
    CmdArgs.push_back(Args.MakeArgString("-mips-ssection-threshold=" + v));
    A->claim();
  }

  Arg *GPOpt = Args.getLastArg(options::OPT_mgpopt, options::OPT_mno_gpopt);
  Arg *ABICalls =
      Args.getLastArg(options::OPT_mabicalls, options::OPT_mno_abicalls);

  // -mabicalls is the default for many MIPS environments, even with -fno-pic.
  // -mgpopt is the default for static, -fno-pic environments but these two
  // options conflict. We want to be certain that -mno-abicalls -mgpopt is
  // the only case where -mllvm -mgpopt is passed.
  // NOTE: We need a warning here or in the backend to warn when -mgpopt is
  //       passed explicitly when compiling something with -mabicalls
  //       (implictly) in affect. Currently the warning is in the backend.
  //
  // When the ABI in use is  N64, we also need to determine the PIC mode that
  // is in use, as -fno-pic for N64 implies -mno-abicalls.
  bool NoABICalls =
      ABICalls && ABICalls->getOption().matches(options::OPT_mno_abicalls);

  llvm::Reloc::Model RelocationModel;
  unsigned PICLevel;
  bool IsPIE;
  std::tie(RelocationModel, PICLevel, IsPIE) =
      ParsePICArgs(getToolChain(), Args);

  NoABICalls = NoABICalls ||
               (RelocationModel == llvm::Reloc::Static && ABIName == "n64");

  bool WantGPOpt = GPOpt && GPOpt->getOption().matches(options::OPT_mgpopt);
  // We quietly ignore -mno-gpopt as the backend defaults to -mno-gpopt.
  if (NoABICalls && (!GPOpt || WantGPOpt)) {
    CmdArgs.push_back("-mllvm");
    CmdArgs.push_back("-mgpopt");

    Arg *LocalSData = Args.getLastArg(options::OPT_mlocal_sdata,
                                      options::OPT_mno_local_sdata);
    Arg *ExternSData = Args.getLastArg(options::OPT_mextern_sdata,
                                       options::OPT_mno_extern_sdata);
    Arg *EmbeddedData = Args.getLastArg(options::OPT_membedded_data,
                                        options::OPT_mno_embedded_data);
    if (LocalSData) {
      CmdArgs.push_back("-mllvm");
      if (LocalSData->getOption().matches(options::OPT_mlocal_sdata)) {
        CmdArgs.push_back("-mlocal-sdata=1");
      } else {
        CmdArgs.push_back("-mlocal-sdata=0");
      }
      LocalSData->claim();
    }

    if (ExternSData) {
      CmdArgs.push_back("-mllvm");
      if (ExternSData->getOption().matches(options::OPT_mextern_sdata)) {
        CmdArgs.push_back("-mextern-sdata=1");
      } else {
        CmdArgs.push_back("-mextern-sdata=0");
      }
      ExternSData->claim();
    }

    if (EmbeddedData) {
      CmdArgs.push_back("-mllvm");
      if (EmbeddedData->getOption().matches(options::OPT_membedded_data)) {
        CmdArgs.push_back("-membedded-data=1");
      } else {
        CmdArgs.push_back("-membedded-data=0");
      }
      EmbeddedData->claim();
    }

  } else if ((!ABICalls || (!NoABICalls && ABICalls)) && WantGPOpt)
    D.Diag(diag::warn_drv_unsupported_gpopt) << (ABICalls ? 0 : 1);

  if (GPOpt)
    GPOpt->claim();

  if (Arg *A = Args.getLastArg(options::OPT_mcompact_branches_EQ)) {
    StringRef Val = StringRef(A->getValue());
    if (mips::hasCompactBranches(CPUName)) {
      if (Val == "never" || Val == "always" || Val == "optimal") {
        CmdArgs.push_back("-mllvm");
        CmdArgs.push_back(Args.MakeArgString("-mips-compact-branches=" + Val));
      } else
        D.Diag(diag::err_drv_unsupported_option_argument)
            << A->getOption().getName() << Val;
    } else
      D.Diag(diag::warn_target_unsupported_compact_branches) << CPUName;
  }

  if (Arg *A = Args.getLastArg(options::OPT_mrelax_pic_calls,
                               options::OPT_mno_relax_pic_calls)) {
    if (A->getOption().matches(options::OPT_mno_relax_pic_calls)) {
      CmdArgs.push_back("-mllvm");
      CmdArgs.push_back("-mips-jalr-reloc=0");
    }
  }
}

void Clang::AddPPCTargetArgs(const ArgList &Args,
                             ArgStringList &CmdArgs) const {
  if (const Arg *A = Args.getLastArg(options::OPT_mtune_EQ)) {
    CmdArgs.push_back("-tune-cpu");
    if (strcmp(A->getValue(), "native") == 0)
      CmdArgs.push_back(Args.MakeArgString(llvm::sys::getHostCPUName()));
    else
      CmdArgs.push_back(A->getValue());
  }

  // Select the ABI to use.
  const char *ABIName = nullptr;
  const llvm::Triple &T = getToolChain().getTriple();
  if (T.isOSBinFormatELF()) {
    switch (getToolChain().getArch()) {
    case llvm::Triple::ppc64: {
      if ((T.isOSFreeBSD() && T.getOSMajorVersion() >= 13) ||
          T.isOSOpenBSD() || T.isMusl())
        ABIName = "elfv2";
      else
        ABIName = "elfv1";
      break;
    }
    case llvm::Triple::ppc64le:
      ABIName = "elfv2";
      break;
    default:
      break;
    }
  }

  bool IEEELongDouble = getToolChain().defaultToIEEELongDouble();
  for (const Arg *A : Args.filtered(options::OPT_mabi_EQ)) {
    StringRef V = A->getValue();
    if (V == "ieeelongdouble")
      IEEELongDouble = true;
    else if (V == "ibmlongdouble")
      IEEELongDouble = false;
    else if (V != "altivec")
      // The ppc64 linux abis are all "altivec" abis by default. Accept and ignore
      // the option if given as we don't have backend support for any targets
      // that don't use the altivec abi.
      ABIName = A->getValue();
  }
  if (IEEELongDouble)
    CmdArgs.push_back("-mabi=ieeelongdouble");

  ppc::FloatABI FloatABI =
      ppc::getPPCFloatABI(getToolChain().getDriver(), Args);

  if (FloatABI == ppc::FloatABI::Soft) {
    // Floating point operations and argument passing are soft.
    CmdArgs.push_back("-msoft-float");
    CmdArgs.push_back("-mfloat-abi");
    CmdArgs.push_back("soft");
  } else {
    // Floating point operations and argument passing are hard.
    assert(FloatABI == ppc::FloatABI::Hard && "Invalid float abi!");
    CmdArgs.push_back("-mfloat-abi");
    CmdArgs.push_back("hard");
  }

  if (ABIName) {
    CmdArgs.push_back("-target-abi");
    CmdArgs.push_back(ABIName);
  }
}

static void SetRISCVSmallDataLimit(const ToolChain &TC, const ArgList &Args,
                                   ArgStringList &CmdArgs) {
  const Driver &D = TC.getDriver();
  const llvm::Triple &Triple = TC.getTriple();
  // Default small data limitation is eight.
  const char *SmallDataLimit = "8";
  // Get small data limitation.
  if (Args.getLastArg(options::OPT_shared, options::OPT_fpic,
                      options::OPT_fPIC)) {
    // Not support linker relaxation for PIC.
    SmallDataLimit = "0";
    if (Args.hasArg(options::OPT_G)) {
      D.Diag(diag::warn_drv_unsupported_sdata);
    }
  } else if (Args.getLastArgValue(options::OPT_mcmodel_EQ)
                 .equals_insensitive("large") &&
             (Triple.getArch() == llvm::Triple::riscv64)) {
    // Not support linker relaxation for RV64 with large code model.
    SmallDataLimit = "0";
    if (Args.hasArg(options::OPT_G)) {
      D.Diag(diag::warn_drv_unsupported_sdata);
    }
  } else if (Arg *A = Args.getLastArg(options::OPT_G)) {
    SmallDataLimit = A->getValue();
  }
  // Forward the -msmall-data-limit= option.
  CmdArgs.push_back("-msmall-data-limit");
  CmdArgs.push_back(SmallDataLimit);
}

void Clang::AddRISCVTargetArgs(const ArgList &Args,
                               ArgStringList &CmdArgs) const {
  const llvm::Triple &Triple = getToolChain().getTriple();
  StringRef ABIName = riscv::getRISCVABI(Args, Triple);

  CmdArgs.push_back("-target-abi");
  CmdArgs.push_back(ABIName.data());

  SetRISCVSmallDataLimit(getToolChain(), Args, CmdArgs);

  if (const Arg *A = Args.getLastArg(options::OPT_mtune_EQ)) {
    CmdArgs.push_back("-tune-cpu");
    CmdArgs.push_back(A->getValue());
  }
}

void Clang::AddSparcTargetArgs(const ArgList &Args,
                               ArgStringList &CmdArgs) const {
  sparc::FloatABI FloatABI =
      sparc::getSparcFloatABI(getToolChain().getDriver(), Args);

  if (FloatABI == sparc::FloatABI::Soft) {
    // Floating point operations and argument passing are soft.
    CmdArgs.push_back("-msoft-float");
    CmdArgs.push_back("-mfloat-abi");
    CmdArgs.push_back("soft");
  } else {
    // Floating point operations and argument passing are hard.
    assert(FloatABI == sparc::FloatABI::Hard && "Invalid float abi!");
    CmdArgs.push_back("-mfloat-abi");
    CmdArgs.push_back("hard");
  }

  if (const Arg *A = Args.getLastArg(clang::driver::options::OPT_mtune_EQ)) {
    StringRef Name = A->getValue();
    std::string TuneCPU;
    if (Name == "native")
      TuneCPU = std::string(llvm::sys::getHostCPUName());
    else
      TuneCPU = std::string(Name);

    CmdArgs.push_back("-tune-cpu");
    CmdArgs.push_back(Args.MakeArgString(TuneCPU));
  }
}

void Clang::AddSystemZTargetArgs(const ArgList &Args,
                                 ArgStringList &CmdArgs) const {
  if (const Arg *A = Args.getLastArg(options::OPT_mtune_EQ)) {
    CmdArgs.push_back("-tune-cpu");
    if (strcmp(A->getValue(), "native") == 0)
      CmdArgs.push_back(Args.MakeArgString(llvm::sys::getHostCPUName()));
    else
      CmdArgs.push_back(A->getValue());
  }

  bool HasBackchain =
      Args.hasFlag(options::OPT_mbackchain, options::OPT_mno_backchain, false);
  bool HasPackedStack = Args.hasFlag(options::OPT_mpacked_stack,
                                     options::OPT_mno_packed_stack, false);
  systemz::FloatABI FloatABI =
      systemz::getSystemZFloatABI(getToolChain().getDriver(), Args);
  bool HasSoftFloat = (FloatABI == systemz::FloatABI::Soft);
  if (HasBackchain && HasPackedStack && !HasSoftFloat) {
    const Driver &D = getToolChain().getDriver();
    D.Diag(diag::err_drv_unsupported_opt)
      << "-mpacked-stack -mbackchain -mhard-float";
  }
  if (HasBackchain)
    CmdArgs.push_back("-mbackchain");
  if (HasPackedStack)
    CmdArgs.push_back("-mpacked-stack");
  if (HasSoftFloat) {
    // Floating point operations and argument passing are soft.
    CmdArgs.push_back("-msoft-float");
    CmdArgs.push_back("-mfloat-abi");
    CmdArgs.push_back("soft");
  }
}

void Clang::AddX86TargetArgs(const ArgList &Args,
                             ArgStringList &CmdArgs) const {
  const Driver &D = getToolChain().getDriver();
  addX86AlignBranchArgs(D, Args, CmdArgs, /*IsLTO=*/false);

  if (!Args.hasFlag(options::OPT_mred_zone, options::OPT_mno_red_zone, true) ||
      Args.hasArg(options::OPT_mkernel) ||
      Args.hasArg(options::OPT_fapple_kext))
    CmdArgs.push_back("-disable-red-zone");

  if (!Args.hasFlag(options::OPT_mtls_direct_seg_refs,
                    options::OPT_mno_tls_direct_seg_refs, true))
    CmdArgs.push_back("-mno-tls-direct-seg-refs");

  // Default to avoid implicit floating-point for kernel/kext code, but allow
  // that to be overridden with -mno-soft-float.
  bool NoImplicitFloat = (Args.hasArg(options::OPT_mkernel) ||
                          Args.hasArg(options::OPT_fapple_kext));
  if (Arg *A = Args.getLastArg(
          options::OPT_msoft_float, options::OPT_mno_soft_float,
          options::OPT_mimplicit_float, options::OPT_mno_implicit_float)) {
    const Option &O = A->getOption();
    NoImplicitFloat = (O.matches(options::OPT_mno_implicit_float) ||
                       O.matches(options::OPT_msoft_float));
  }
  if (NoImplicitFloat)
    CmdArgs.push_back("-no-implicit-float");

  if (Arg *A = Args.getLastArg(options::OPT_masm_EQ)) {
    StringRef Value = A->getValue();
    if (Value == "intel" || Value == "att") {
      CmdArgs.push_back("-mllvm");
      CmdArgs.push_back(Args.MakeArgString("-x86-asm-syntax=" + Value));
      CmdArgs.push_back(Args.MakeArgString("-inline-asm=" + Value));
    } else {
      D.Diag(diag::err_drv_unsupported_option_argument)
          << A->getOption().getName() << Value;
    }
  } else if (D.IsCLMode()) {
    CmdArgs.push_back("-mllvm");
    CmdArgs.push_back("-x86-asm-syntax=intel");
  }

  if (Arg *A = Args.getLastArg(options::OPT_mskip_rax_setup,
                               options::OPT_mno_skip_rax_setup))
    if (A->getOption().matches(options::OPT_mskip_rax_setup))
      CmdArgs.push_back(Args.MakeArgString("-mskip-rax-setup"));

  // Set flags to support MCU ABI.
  if (Args.hasFlag(options::OPT_miamcu, options::OPT_mno_iamcu, false)) {
    CmdArgs.push_back("-mfloat-abi");
    CmdArgs.push_back("soft");
    CmdArgs.push_back("-mstack-alignment=4");
  }

  // Handle -mtune.

  // Default to "generic" unless -march is present or targetting the PS4/PS5.
  std::string TuneCPU;
  if (!Args.hasArg(clang::driver::options::OPT_march_EQ) &&
      !getToolChain().getTriple().isPS())
    TuneCPU = "generic";

  // Override based on -mtune.
  if (const Arg *A = Args.getLastArg(clang::driver::options::OPT_mtune_EQ)) {
    StringRef Name = A->getValue();

    if (Name == "native") {
      Name = llvm::sys::getHostCPUName();
      if (!Name.empty())
        TuneCPU = std::string(Name);
    } else
      TuneCPU = std::string(Name);
  }

  if (!TuneCPU.empty()) {
    CmdArgs.push_back("-tune-cpu");
    CmdArgs.push_back(Args.MakeArgString(TuneCPU));
  }
}

void Clang::AddHexagonTargetArgs(const ArgList &Args,
                                 ArgStringList &CmdArgs) const {
  CmdArgs.push_back("-mqdsp6-compat");
  CmdArgs.push_back("-Wreturn-type");

  if (auto G = toolchains::HexagonToolChain::getSmallDataThreshold(Args)) {
    CmdArgs.push_back("-mllvm");
    CmdArgs.push_back(Args.MakeArgString("-hexagon-small-data-threshold=" +
                                         Twine(G.value())));
  }

  if (!Args.hasArg(options::OPT_fno_short_enums))
    CmdArgs.push_back("-fshort-enums");
  if (Args.getLastArg(options::OPT_mieee_rnd_near)) {
    CmdArgs.push_back("-mllvm");
    CmdArgs.push_back("-enable-hexagon-ieee-rnd-near");
  }
  CmdArgs.push_back("-mllvm");
  CmdArgs.push_back("-machine-sink-split=0");
}

void Clang::AddLanaiTargetArgs(const ArgList &Args,
                               ArgStringList &CmdArgs) const {
  if (Arg *A = Args.getLastArg(options::OPT_mcpu_EQ)) {
    StringRef CPUName = A->getValue();

    CmdArgs.push_back("-target-cpu");
    CmdArgs.push_back(Args.MakeArgString(CPUName));
  }
  if (Arg *A = Args.getLastArg(options::OPT_mregparm_EQ)) {
    StringRef Value = A->getValue();
    // Only support mregparm=4 to support old usage. Report error for all other
    // cases.
    int Mregparm;
    if (Value.getAsInteger(10, Mregparm)) {
      if (Mregparm != 4) {
        getToolChain().getDriver().Diag(
            diag::err_drv_unsupported_option_argument)
            << A->getOption().getName() << Value;
      }
    }
  }
}

void Clang::AddWebAssemblyTargetArgs(const ArgList &Args,
                                     ArgStringList &CmdArgs) const {
  // Default to "hidden" visibility.
  if (!Args.hasArg(options::OPT_fvisibility_EQ,
                   options::OPT_fvisibility_ms_compat))
    CmdArgs.push_back("-fvisibility=hidden");
}

void Clang::AddVETargetArgs(const ArgList &Args, ArgStringList &CmdArgs) const {
  // Floating point operations and argument passing are hard.
  CmdArgs.push_back("-mfloat-abi");
  CmdArgs.push_back("hard");
}

void Clang::DumpCompilationDatabase(Compilation &C, StringRef Filename,
                                    StringRef Target, const InputInfo &Output,
                                    const InputInfo &Input, const ArgList &Args) const {
  // If this is a dry run, do not create the compilation database file.
  if (C.getArgs().hasArg(options::OPT__HASH_HASH_HASH))
    return;

  using llvm::yaml::escape;
  const Driver &D = getToolChain().getDriver();

  if (!CompilationDatabase) {
    std::error_code EC;
    auto File = std::make_unique<llvm::raw_fd_ostream>(
        Filename, EC,
        llvm::sys::fs::OF_TextWithCRLF | llvm::sys::fs::OF_Append);
    if (EC) {
      D.Diag(clang::diag::err_drv_compilationdatabase) << Filename
                                                       << EC.message();
      return;
    }
    CompilationDatabase = std::move(File);
  }
  auto &CDB = *CompilationDatabase;
  auto CWD = D.getVFS().getCurrentWorkingDirectory();
  if (!CWD)
    CWD = ".";
  CDB << "{ \"directory\": \"" << escape(*CWD) << "\"";
  CDB << ", \"file\": \"" << escape(Input.getFilename()) << "\"";
  CDB << ", \"output\": \"" << escape(Output.getFilename()) << "\"";
  CDB << ", \"arguments\": [\"" << escape(D.ClangExecutable) << "\"";
  SmallString<128> Buf;
  Buf = "-x";
  Buf += types::getTypeName(Input.getType());
  CDB << ", \"" << escape(Buf) << "\"";
  if (!D.SysRoot.empty() && !Args.hasArg(options::OPT__sysroot_EQ)) {
    Buf = "--sysroot=";
    Buf += D.SysRoot;
    CDB << ", \"" << escape(Buf) << "\"";
  }
  CDB << ", \"" << escape(Input.getFilename()) << "\"";
  CDB << ", \"-o\", \"" << escape(Output.getFilename()) << "\"";
  for (auto &A: Args) {
    auto &O = A->getOption();
    // Skip language selection, which is positional.
    if (O.getID() == options::OPT_x)
      continue;
    // Skip writing dependency output and the compilation database itself.
    if (O.getGroup().isValid() && O.getGroup().getID() == options::OPT_M_Group)
      continue;
    if (O.getID() == options::OPT_gen_cdb_fragment_path)
      continue;
    // Skip inputs.
    if (O.getKind() == Option::InputClass)
      continue;
    // Skip output.
    if (O.getID() == options::OPT_o)
      continue;
    // All other arguments are quoted and appended.
    ArgStringList ASL;
    A->render(Args, ASL);
    for (auto &it: ASL)
      CDB << ", \"" << escape(it) << "\"";
  }
  Buf = "--target=";
  Buf += Target;
  CDB << ", \"" << escape(Buf) << "\"]},\n";
}

void Clang::DumpCompilationDatabaseFragmentToDir(
    StringRef Dir, Compilation &C, StringRef Target, const InputInfo &Output,
    const InputInfo &Input, const llvm::opt::ArgList &Args) const {
  // If this is a dry run, do not create the compilation database file.
  if (C.getArgs().hasArg(options::OPT__HASH_HASH_HASH))
    return;

  if (CompilationDatabase)
    DumpCompilationDatabase(C, "", Target, Output, Input, Args);

  SmallString<256> Path = Dir;
  const auto &Driver = C.getDriver();
  Driver.getVFS().makeAbsolute(Path);
  auto Err = llvm::sys::fs::create_directory(Path, /*IgnoreExisting=*/true);
  if (Err) {
    Driver.Diag(diag::err_drv_compilationdatabase) << Dir << Err.message();
    return;
  }

  llvm::sys::path::append(
      Path,
      Twine(llvm::sys::path::filename(Input.getFilename())) + ".%%%%.json");
  int FD;
  SmallString<256> TempPath;
  Err = llvm::sys::fs::createUniqueFile(Path, FD, TempPath,
                                        llvm::sys::fs::OF_Text);
  if (Err) {
    Driver.Diag(diag::err_drv_compilationdatabase) << Path << Err.message();
    return;
  }
  CompilationDatabase =
      std::make_unique<llvm::raw_fd_ostream>(FD, /*shouldClose=*/true);
  DumpCompilationDatabase(C, "", Target, Output, Input, Args);
}

static bool CheckARMImplicitITArg(StringRef Value) {
  return Value == "always" || Value == "never" || Value == "arm" ||
         Value == "thumb";
}

static void AddARMImplicitITArgs(const ArgList &Args, ArgStringList &CmdArgs,
                                 StringRef Value) {
  CmdArgs.push_back("-mllvm");
  CmdArgs.push_back(Args.MakeArgString("-arm-implicit-it=" + Value));
}

static void CollectArgsForIntegratedAssembler(Compilation &C,
                                              const ArgList &Args,
                                              ArgStringList &CmdArgs,
                                              const Driver &D) {
  if (UseRelaxAll(C, Args))
    CmdArgs.push_back("-mrelax-all");

  // Only default to -mincremental-linker-compatible if we think we are
  // targeting the MSVC linker.
  bool DefaultIncrementalLinkerCompatible =
      C.getDefaultToolChain().getTriple().isWindowsMSVCEnvironment();
  if (Args.hasFlag(options::OPT_mincremental_linker_compatible,
                   options::OPT_mno_incremental_linker_compatible,
                   DefaultIncrementalLinkerCompatible))
    CmdArgs.push_back("-mincremental-linker-compatible");

  Args.AddLastArg(CmdArgs, options::OPT_femit_dwarf_unwind_EQ);

  // If you add more args here, also add them to the block below that
  // starts with "// If CollectArgsForIntegratedAssembler() isn't called below".

  // When passing -I arguments to the assembler we sometimes need to
  // unconditionally take the next argument.  For example, when parsing
  // '-Wa,-I -Wa,foo' we need to accept the -Wa,foo arg after seeing the
  // -Wa,-I arg and when parsing '-Wa,-I,foo' we need to accept the 'foo'
  // arg after parsing the '-I' arg.
  bool TakeNextArg = false;

  bool UseRelaxRelocations = C.getDefaultToolChain().useRelaxRelocations();
  bool UseNoExecStack = false;
  const char *MipsTargetFeature = nullptr;
  StringRef ImplicitIt;
  for (const Arg *A :
       Args.filtered(options::OPT_Wa_COMMA, options::OPT_Xassembler,
                     options::OPT_mimplicit_it_EQ)) {
    A->claim();

    if (A->getOption().getID() == options::OPT_mimplicit_it_EQ) {
      switch (C.getDefaultToolChain().getArch()) {
      case llvm::Triple::arm:
      case llvm::Triple::armeb:
      case llvm::Triple::thumb:
      case llvm::Triple::thumbeb:
        // Only store the value; the last value set takes effect.
        ImplicitIt = A->getValue();
        if (!CheckARMImplicitITArg(ImplicitIt))
          D.Diag(diag::err_drv_unsupported_option_argument)
              << A->getOption().getName() << ImplicitIt;
        continue;
      default:
        break;
      }
    }

    for (StringRef Value : A->getValues()) {
      if (TakeNextArg) {
        CmdArgs.push_back(Value.data());
        TakeNextArg = false;
        continue;
      }

      if (C.getDefaultToolChain().getTriple().isOSBinFormatCOFF() &&
          Value == "-mbig-obj")
        continue; // LLVM handles bigobj automatically

      switch (C.getDefaultToolChain().getArch()) {
      default:
        break;
      case llvm::Triple::wasm32:
      case llvm::Triple::wasm64:
        if (Value == "--no-type-check") {
          CmdArgs.push_back("-mno-type-check");
          continue;
        }
        break;
      case llvm::Triple::thumb:
      case llvm::Triple::thumbeb:
      case llvm::Triple::arm:
      case llvm::Triple::armeb:
        if (Value.startswith("-mimplicit-it=")) {
          // Only store the value; the last value set takes effect.
          ImplicitIt = Value.split("=").second;
          if (CheckARMImplicitITArg(ImplicitIt))
            continue;
        }
        if (Value == "-mthumb")
          // -mthumb has already been processed in ComputeLLVMTriple()
          // recognize but skip over here.
          continue;
        break;
      case llvm::Triple::mips:
      case llvm::Triple::mipsel:
      case llvm::Triple::mips64:
      case llvm::Triple::mips64el:
        if (Value == "--trap") {
          CmdArgs.push_back("-target-feature");
          CmdArgs.push_back("+use-tcc-in-div");
          continue;
        }
        if (Value == "--break") {
          CmdArgs.push_back("-target-feature");
          CmdArgs.push_back("-use-tcc-in-div");
          continue;
        }
        if (Value.startswith("-msoft-float")) {
          CmdArgs.push_back("-target-feature");
          CmdArgs.push_back("+soft-float");
          continue;
        }
        if (Value.startswith("-mhard-float")) {
          CmdArgs.push_back("-target-feature");
          CmdArgs.push_back("-soft-float");
          continue;
        }

        MipsTargetFeature = llvm::StringSwitch<const char *>(Value)
                                .Case("-mips1", "+mips1")
                                .Case("-mips2", "+mips2")
                                .Case("-mips3", "+mips3")
                                .Case("-mips4", "+mips4")
                                .Case("-mips5", "+mips5")
                                .Case("-mips32", "+mips32")
                                .Case("-mips32r2", "+mips32r2")
                                .Case("-mips32r3", "+mips32r3")
                                .Case("-mips32r5", "+mips32r5")
                                .Case("-mips32r6", "+mips32r6")
                                .Case("-mips64", "+mips64")
                                .Case("-mips64r2", "+mips64r2")
                                .Case("-mips64r3", "+mips64r3")
                                .Case("-mips64r5", "+mips64r5")
                                .Case("-mips64r6", "+mips64r6")
                                .Default(nullptr);
        if (MipsTargetFeature)
          continue;
      }

      if (Value == "-force_cpusubtype_ALL") {
        // Do nothing, this is the default and we don't support anything else.
      } else if (Value == "-L") {
        CmdArgs.push_back("-msave-temp-labels");
      } else if (Value == "--fatal-warnings") {
        CmdArgs.push_back("-massembler-fatal-warnings");
      } else if (Value == "--no-warn" || Value == "-W") {
        CmdArgs.push_back("-massembler-no-warn");
      } else if (Value == "--noexecstack") {
        UseNoExecStack = true;
      } else if (Value.startswith("-compress-debug-sections") ||
                 Value.startswith("--compress-debug-sections") ||
                 Value == "-nocompress-debug-sections" ||
                 Value == "--nocompress-debug-sections") {
        CmdArgs.push_back(Value.data());
      } else if (Value == "-mrelax-relocations=yes" ||
                 Value == "--mrelax-relocations=yes") {
        UseRelaxRelocations = true;
      } else if (Value == "-mrelax-relocations=no" ||
                 Value == "--mrelax-relocations=no") {
        UseRelaxRelocations = false;
      } else if (Value.startswith("-I")) {
        CmdArgs.push_back(Value.data());
        // We need to consume the next argument if the current arg is a plain
        // -I. The next arg will be the include directory.
        if (Value == "-I")
          TakeNextArg = true;
      } else if (Value.startswith("-gdwarf-")) {
        // "-gdwarf-N" options are not cc1as options.
        unsigned DwarfVersion = DwarfVersionNum(Value);
        if (DwarfVersion == 0) { // Send it onward, and let cc1as complain.
          CmdArgs.push_back(Value.data());
        } else {
          RenderDebugEnablingArgs(Args, CmdArgs,
                                  codegenoptions::DebugInfoConstructor,
                                  DwarfVersion, llvm::DebuggerKind::Default);
        }
      } else if (Value.startswith("-mcpu") || Value.startswith("-mfpu") ||
                 Value.startswith("-mhwdiv") || Value.startswith("-march")) {
        // Do nothing, we'll validate it later.
      } else if (Value == "-defsym") {
          if (A->getNumValues() != 2) {
            D.Diag(diag::err_drv_defsym_invalid_format) << Value;
            break;
          }
          const char *S = A->getValue(1);
          auto Pair = StringRef(S).split('=');
          auto Sym = Pair.first;
          auto SVal = Pair.second;

          if (Sym.empty() || SVal.empty()) {
            D.Diag(diag::err_drv_defsym_invalid_format) << S;
            break;
          }
          int64_t IVal;
          if (SVal.getAsInteger(0, IVal)) {
            D.Diag(diag::err_drv_defsym_invalid_symval) << SVal;
            break;
          }
          CmdArgs.push_back(Value.data());
          TakeNextArg = true;
      } else if (Value == "-fdebug-compilation-dir") {
        CmdArgs.push_back("-fdebug-compilation-dir");
        TakeNextArg = true;
      } else if (Value.consume_front("-fdebug-compilation-dir=")) {
        // The flag is a -Wa / -Xassembler argument and Options doesn't
        // parse the argument, so this isn't automatically aliased to
        // -fdebug-compilation-dir (without '=') here.
        CmdArgs.push_back("-fdebug-compilation-dir");
        CmdArgs.push_back(Value.data());
      } else if (Value == "--version") {
        D.PrintVersion(C, llvm::outs());
      } else {
        D.Diag(diag::err_drv_unsupported_option_argument)
            << A->getOption().getName() << Value;
      }
    }
  }
  if (ImplicitIt.size())
    AddARMImplicitITArgs(Args, CmdArgs, ImplicitIt);
  if (UseRelaxRelocations)
    CmdArgs.push_back("--mrelax-relocations");
  if (UseNoExecStack)
    CmdArgs.push_back("-mnoexecstack");
  if (MipsTargetFeature != nullptr) {
    CmdArgs.push_back("-target-feature");
    CmdArgs.push_back(MipsTargetFeature);
  }

  // forward -fembed-bitcode to assmebler
  if (C.getDriver().embedBitcodeEnabled() ||
      C.getDriver().embedBitcodeMarkerOnly())
    Args.AddLastArg(CmdArgs, options::OPT_fembed_bitcode_EQ);
}

static void RenderFloatingPointOptions(const ToolChain &TC, const Driver &D,
                                       bool OFastEnabled, const ArgList &Args,
                                       ArgStringList &CmdArgs,
                                       const JobAction &JA) {
  // Handle various floating point optimization flags, mapping them to the
  // appropriate LLVM code generation flags. This is complicated by several
  // "umbrella" flags, so we do this by stepping through the flags incrementally
  // adjusting what we think is enabled/disabled, then at the end setting the
  // LLVM flags based on the final state.
  bool HonorINFs = true;
  bool HonorNaNs = true;
  bool ApproxFunc = false;
  // -fmath-errno is the default on some platforms, e.g. BSD-derived OSes.
  bool MathErrno = TC.IsMathErrnoDefault();
  bool AssociativeMath = false;
  bool ReciprocalMath = false;
  bool SignedZeros = true;
  bool TrappingMath = false; // Implemented via -ffp-exception-behavior
  bool TrappingMathPresent = false; // Is trapping-math in args, and not
                                    // overriden by ffp-exception-behavior?
  bool RoundingFPMath = false;
  bool RoundingMathPresent = false; // Is rounding-math in args?
  // -ffp-model values: strict, fast, precise
  StringRef FPModel = "";
  // -ffp-exception-behavior options: strict, maytrap, ignore
  StringRef FPExceptionBehavior = "";
  // -ffp-eval-method options: double, extended, source
  StringRef FPEvalMethod = "";
  const llvm::DenormalMode DefaultDenormalFPMath =
      TC.getDefaultDenormalModeForType(Args, JA);
  const llvm::DenormalMode DefaultDenormalFP32Math =
      TC.getDefaultDenormalModeForType(Args, JA, &llvm::APFloat::IEEEsingle());

  llvm::DenormalMode DenormalFPMath = DefaultDenormalFPMath;
  llvm::DenormalMode DenormalFP32Math = DefaultDenormalFP32Math;
  // CUDA and HIP don't rely on the frontend to pass an ffp-contract option.
  // If one wasn't given by the user, don't pass it here.
  StringRef FPContract;
  if (!JA.isDeviceOffloading(Action::OFK_Cuda) &&
      !JA.isOffloading(Action::OFK_HIP))
    FPContract = "on";
  bool StrictFPModel = false;

  if (const Arg *A = Args.getLastArg(options::OPT_flimited_precision_EQ)) {
    CmdArgs.push_back("-mlimit-float-precision");
    CmdArgs.push_back(A->getValue());
  }

  for (const Arg *A : Args) {
    auto optID = A->getOption().getID();
    bool PreciseFPModel = false;
    switch (optID) {
    default:
      break;
    case options::OPT_ffp_model_EQ: {
      // If -ffp-model= is seen, reset to fno-fast-math
      HonorINFs = true;
      HonorNaNs = true;
      // Turning *off* -ffast-math restores the toolchain default.
      MathErrno = TC.IsMathErrnoDefault();
      AssociativeMath = false;
      ReciprocalMath = false;
      SignedZeros = true;
      // -fno_fast_math restores default denormal and fpcontract handling
      FPContract = "on";
      DenormalFPMath = llvm::DenormalMode::getIEEE();

      // FIXME: The target may have picked a non-IEEE default mode here based on
      // -cl-denorms-are-zero. Should the target consider -fp-model interaction?
      DenormalFP32Math = llvm::DenormalMode::getIEEE();

      StringRef Val = A->getValue();
      if (OFastEnabled && !Val.equals("fast")) {
          // Only -ffp-model=fast is compatible with OFast, ignore.
        D.Diag(clang::diag::warn_drv_overriding_flag_option)
          << Args.MakeArgString("-ffp-model=" + Val)
          << "-Ofast";
        break;
      }
      StrictFPModel = false;
      PreciseFPModel = true;
      // ffp-model= is a Driver option, it is entirely rewritten into more
      // granular options before being passed into cc1.
      // Use the gcc option in the switch below.
      if (!FPModel.empty() && !FPModel.equals(Val))
        D.Diag(clang::diag::warn_drv_overriding_flag_option)
            << Args.MakeArgString("-ffp-model=" + FPModel)
            << Args.MakeArgString("-ffp-model=" + Val);
      if (Val.equals("fast")) {
        optID = options::OPT_ffast_math;
        FPModel = Val;
        FPContract = "fast";
      } else if (Val.equals("precise")) {
        optID = options::OPT_ffp_contract;
        FPModel = Val;
        FPContract = "on";
        PreciseFPModel = true;
      } else if (Val.equals("strict")) {
        StrictFPModel = true;
        optID = options::OPT_frounding_math;
        FPExceptionBehavior = "strict";
        FPModel = Val;
        FPContract = "off";
        TrappingMath = true;
      } else
        D.Diag(diag::err_drv_unsupported_option_argument)
            << A->getOption().getName() << Val;
      break;
      }
    }

    switch (optID) {
    // If this isn't an FP option skip the claim below
    default: continue;

    // Options controlling individual features
    case options::OPT_fhonor_infinities:    HonorINFs = true;         break;
    case options::OPT_fno_honor_infinities: HonorINFs = false;        break;
    case options::OPT_fhonor_nans:          HonorNaNs = true;         break;
    case options::OPT_fno_honor_nans:       HonorNaNs = false;        break;
    case options::OPT_fapprox_func:         ApproxFunc = true;        break;
    case options::OPT_fno_approx_func:      ApproxFunc = false;       break;
    case options::OPT_fmath_errno:          MathErrno = true;         break;
    case options::OPT_fno_math_errno:       MathErrno = false;        break;
    case options::OPT_fassociative_math:    AssociativeMath = true;   break;
    case options::OPT_fno_associative_math: AssociativeMath = false;  break;
    case options::OPT_freciprocal_math:     ReciprocalMath = true;    break;
    case options::OPT_fno_reciprocal_math:  ReciprocalMath = false;   break;
    case options::OPT_fsigned_zeros:        SignedZeros = true;       break;
    case options::OPT_fno_signed_zeros:     SignedZeros = false;      break;
    case options::OPT_ftrapping_math:
      if (!TrappingMathPresent && !FPExceptionBehavior.empty() &&
          !FPExceptionBehavior.equals("strict"))
        // Warn that previous value of option is overridden.
        D.Diag(clang::diag::warn_drv_overriding_flag_option)
          << Args.MakeArgString("-ffp-exception-behavior=" + FPExceptionBehavior)
          << "-ftrapping-math";
      TrappingMath = true;
      TrappingMathPresent = true;
      FPExceptionBehavior = "strict";
      break;
    case options::OPT_fno_trapping_math:
      if (!TrappingMathPresent && !FPExceptionBehavior.empty() &&
          !FPExceptionBehavior.equals("ignore"))
        // Warn that previous value of option is overridden.
        D.Diag(clang::diag::warn_drv_overriding_flag_option)
          << Args.MakeArgString("-ffp-exception-behavior=" + FPExceptionBehavior)
          << "-fno-trapping-math";
      TrappingMath = false;
      TrappingMathPresent = true;
      FPExceptionBehavior = "ignore";
      break;

    case options::OPT_frounding_math:
      RoundingFPMath = true;
      RoundingMathPresent = true;
      break;

    case options::OPT_fno_rounding_math:
      RoundingFPMath = false;
      RoundingMathPresent = false;
      break;

    case options::OPT_fcuda_flush_denormals_to_zero:
    case options::OPT_fgpu_flush_denormals_to_zero:
      DenormalFP32Math = llvm::DenormalMode::getPreserveSign();
      break;

    case options::OPT_fdenormal_fp_math_EQ:
      DenormalFPMath = llvm::parseDenormalFPAttribute(A->getValue());
      DenormalFP32Math = DenormalFPMath;
      if (!DenormalFPMath.isValid()) {
        D.Diag(diag::err_drv_invalid_value)
            << A->getAsString(Args) << A->getValue();
      }
      break;

    case options::OPT_fdenormal_fp_math_f32_EQ:
      DenormalFP32Math = llvm::parseDenormalFPAttribute(A->getValue());
      if (!DenormalFP32Math.isValid()) {
        D.Diag(diag::err_drv_invalid_value)
            << A->getAsString(Args) << A->getValue();
      }
      break;

    // Validate and pass through -ffp-contract option.
    case options::OPT_ffp_contract: {
      StringRef Val = A->getValue();
      if (PreciseFPModel) {
        // -ffp-model=precise enables ffp-contract=on.
        // -ffp-model=precise sets PreciseFPModel to on and Val to
        // "precise". FPContract is set.
        ;
      } else if (Val.equals("fast") || Val.equals("on") || Val.equals("off"))
        FPContract = Val;
      else
        D.Diag(diag::err_drv_unsupported_option_argument)
           << A->getOption().getName() << Val;
      break;
    }

    // Validate and pass through -ffp-model option.
    case options::OPT_ffp_model_EQ:
      // This should only occur in the error case
      // since the optID has been replaced by a more granular
      // floating point option.
      break;

    // Validate and pass through -ffp-exception-behavior option.
    case options::OPT_ffp_exception_behavior_EQ: {
      StringRef Val = A->getValue();
      if (!TrappingMathPresent && !FPExceptionBehavior.empty() &&
          !FPExceptionBehavior.equals(Val))
        // Warn that previous value of option is overridden.
        D.Diag(clang::diag::warn_drv_overriding_flag_option)
          << Args.MakeArgString("-ffp-exception-behavior=" + FPExceptionBehavior)
          << Args.MakeArgString("-ffp-exception-behavior=" + Val);
      TrappingMath = TrappingMathPresent = false;
      if (Val.equals("ignore") || Val.equals("maytrap"))
        FPExceptionBehavior = Val;
      else if (Val.equals("strict")) {
        FPExceptionBehavior = Val;
        TrappingMath = TrappingMathPresent = true;
      } else
        D.Diag(diag::err_drv_unsupported_option_argument)
            << A->getOption().getName() << Val;
      break;
    }

    // Validate and pass through -ffp-eval-method option.
    case options::OPT_ffp_eval_method_EQ: {
      StringRef Val = A->getValue();
      if (Val.equals("double") || Val.equals("extended") ||
          Val.equals("source"))
        FPEvalMethod = Val;
      else
        D.Diag(diag::err_drv_unsupported_option_argument)
            << A->getOption().getName() << Val;
      break;
    }

    case options::OPT_ffinite_math_only:
      HonorINFs = false;
      HonorNaNs = false;
      break;
    case options::OPT_fno_finite_math_only:
      HonorINFs = true;
      HonorNaNs = true;
      break;

    case options::OPT_funsafe_math_optimizations:
      AssociativeMath = true;
      ReciprocalMath = true;
      SignedZeros = false;
      ApproxFunc = true;
      TrappingMath = false;
      FPExceptionBehavior = "";
      break;
    case options::OPT_fno_unsafe_math_optimizations:
      AssociativeMath = false;
      ReciprocalMath = false;
      SignedZeros = true;
      ApproxFunc = false;
      TrappingMath = true;
      FPExceptionBehavior = "strict";

      // The target may have opted to flush by default, so force IEEE.
      DenormalFPMath = llvm::DenormalMode::getIEEE();
      DenormalFP32Math = llvm::DenormalMode::getIEEE();
      break;

    case options::OPT_Ofast:
      // If -Ofast is the optimization level, then -ffast-math should be enabled
      if (!OFastEnabled)
        continue;
      [[fallthrough]];
    case options::OPT_ffast_math:
      HonorINFs = false;
      HonorNaNs = false;
      MathErrno = false;
      AssociativeMath = true;
      ReciprocalMath = true;
      ApproxFunc = true;
      SignedZeros = false;
      TrappingMath = false;
      RoundingFPMath = false;
      // If fast-math is set then set the fp-contract mode to fast.
      FPContract = "fast";
      break;
    case options::OPT_fno_fast_math:
      HonorINFs = true;
      HonorNaNs = true;
      // Turning on -ffast-math (with either flag) removes the need for
      // MathErrno. However, turning *off* -ffast-math merely restores the
      // toolchain default (which may be false).
      MathErrno = TC.IsMathErrnoDefault();
      AssociativeMath = false;
      ReciprocalMath = false;
      ApproxFunc = false;
      SignedZeros = true;
      // -fno_fast_math restores default denormal and fpcontract handling
      DenormalFPMath = DefaultDenormalFPMath;
      DenormalFP32Math = llvm::DenormalMode::getIEEE();
      if (!JA.isDeviceOffloading(Action::OFK_Cuda) &&
          !JA.isOffloading(Action::OFK_HIP))
        if (FPContract == "fast") {
          FPContract = "on";
          D.Diag(clang::diag::warn_drv_overriding_flag_option)
              << "-ffp-contract=fast"
              << "-ffp-contract=on";
        }
      break;
    }
    if (StrictFPModel) {
      // If -ffp-model=strict has been specified on command line but
      // subsequent options conflict then emit warning diagnostic.
      if (HonorINFs && HonorNaNs && !AssociativeMath && !ReciprocalMath &&
          SignedZeros && TrappingMath && RoundingFPMath && !ApproxFunc &&
          DenormalFPMath == llvm::DenormalMode::getIEEE() &&
          DenormalFP32Math == llvm::DenormalMode::getIEEE() &&
          FPContract.equals("off"))
        // OK: Current Arg doesn't conflict with -ffp-model=strict
        ;
      else {
        StrictFPModel = false;
        FPModel = "";
        D.Diag(clang::diag::warn_drv_overriding_flag_option)
            << "-ffp-model=strict" <<
            ((A->getNumValues() == 0) ?  A->getSpelling()
            : Args.MakeArgString(A->getSpelling() + A->getValue()));
      }
    }

    // If we handled this option claim it
    A->claim();
  }

  if (!HonorINFs)
    CmdArgs.push_back("-menable-no-infs");

  if (!HonorNaNs)
    CmdArgs.push_back("-menable-no-nans");

  if (ApproxFunc)
    CmdArgs.push_back("-fapprox-func");

  if (MathErrno)
    CmdArgs.push_back("-fmath-errno");

  if (!MathErrno && AssociativeMath && ReciprocalMath && !SignedZeros &&
      ApproxFunc && !TrappingMath)
    CmdArgs.push_back("-menable-unsafe-fp-math");

  if (!SignedZeros)
    CmdArgs.push_back("-fno-signed-zeros");

  if (AssociativeMath && !SignedZeros && !TrappingMath)
    CmdArgs.push_back("-mreassociate");

  if (ReciprocalMath)
    CmdArgs.push_back("-freciprocal-math");

  if (TrappingMath) {
    // FP Exception Behavior is also set to strict
    assert(FPExceptionBehavior.equals("strict"));
  }

  // The default is IEEE.
  if (DenormalFPMath != llvm::DenormalMode::getIEEE()) {
    llvm::SmallString<64> DenormFlag;
    llvm::raw_svector_ostream ArgStr(DenormFlag);
    ArgStr << "-fdenormal-fp-math=" << DenormalFPMath;
    CmdArgs.push_back(Args.MakeArgString(ArgStr.str()));
  }

  // Add f32 specific denormal mode flag if it's different.
  if (DenormalFP32Math != DenormalFPMath) {
    llvm::SmallString<64> DenormFlag;
    llvm::raw_svector_ostream ArgStr(DenormFlag);
    ArgStr << "-fdenormal-fp-math-f32=" << DenormalFP32Math;
    CmdArgs.push_back(Args.MakeArgString(ArgStr.str()));
  }

  if (!FPContract.empty())
    CmdArgs.push_back(Args.MakeArgString("-ffp-contract=" + FPContract));

  if (!RoundingFPMath)
    CmdArgs.push_back(Args.MakeArgString("-fno-rounding-math"));

  if (RoundingFPMath && RoundingMathPresent)
    CmdArgs.push_back(Args.MakeArgString("-frounding-math"));

  if (!FPExceptionBehavior.empty())
    CmdArgs.push_back(Args.MakeArgString("-ffp-exception-behavior=" +
                      FPExceptionBehavior));

  if (!FPEvalMethod.empty())
    CmdArgs.push_back(Args.MakeArgString("-ffp-eval-method=" + FPEvalMethod));

  ParseMRecip(D, Args, CmdArgs);

  // -ffast-math enables the __FAST_MATH__ preprocessor macro, but check for the
  // individual features enabled by -ffast-math instead of the option itself as
  // that's consistent with gcc's behaviour.
  if (!HonorINFs && !HonorNaNs && !MathErrno && AssociativeMath && ApproxFunc &&
      ReciprocalMath && !SignedZeros && !TrappingMath && !RoundingFPMath) {
    CmdArgs.push_back("-ffast-math");
    if (FPModel.equals("fast")) {
      if (FPContract.equals("fast"))
        // All set, do nothing.
        ;
      else if (FPContract.empty())
        // Enable -ffp-contract=fast
        CmdArgs.push_back(Args.MakeArgString("-ffp-contract=fast"));
      else
        D.Diag(clang::diag::warn_drv_overriding_flag_option)
          << "-ffp-model=fast"
          << Args.MakeArgString("-ffp-contract=" + FPContract);
    }
  }

  // Handle __FINITE_MATH_ONLY__ similarly.
  if (!HonorINFs && !HonorNaNs)
    CmdArgs.push_back("-ffinite-math-only");

  if (const Arg *A = Args.getLastArg(options::OPT_mfpmath_EQ)) {
    CmdArgs.push_back("-mfpmath");
    CmdArgs.push_back(A->getValue());
  }

  // Disable a codegen optimization for floating-point casts.
  if (Args.hasFlag(options::OPT_fno_strict_float_cast_overflow,
                   options::OPT_fstrict_float_cast_overflow, false))
    CmdArgs.push_back("-fno-strict-float-cast-overflow");
}

static void RenderAnalyzerOptions(const ArgList &Args, ArgStringList &CmdArgs,
                                  const llvm::Triple &Triple,
                                  const InputInfo &Input) {
  // Add default argument set.
  if (!Args.hasArg(options::OPT__analyzer_no_default_checks)) {
    CmdArgs.push_back("-analyzer-checker=core");
    CmdArgs.push_back("-analyzer-checker=apiModeling");

    if (!Triple.isWindowsMSVCEnvironment()) {
      CmdArgs.push_back("-analyzer-checker=unix");
    } else {
      // Enable "unix" checkers that also work on Windows.
      CmdArgs.push_back("-analyzer-checker=unix.API");
      CmdArgs.push_back("-analyzer-checker=unix.Malloc");
      CmdArgs.push_back("-analyzer-checker=unix.MallocSizeof");
      CmdArgs.push_back("-analyzer-checker=unix.MismatchedDeallocator");
      CmdArgs.push_back("-analyzer-checker=unix.cstring.BadSizeArg");
      CmdArgs.push_back("-analyzer-checker=unix.cstring.NullArg");
    }

    // Disable some unix checkers for PS4/PS5.
    if (Triple.isPS()) {
      CmdArgs.push_back("-analyzer-disable-checker=unix.API");
      CmdArgs.push_back("-analyzer-disable-checker=unix.Vfork");
    }

    if (Triple.isOSDarwin()) {
      CmdArgs.push_back("-analyzer-checker=osx");
      CmdArgs.push_back(
          "-analyzer-checker=security.insecureAPI.decodeValueOfObjCType");
    }
    else if (Triple.isOSFuchsia())
      CmdArgs.push_back("-analyzer-checker=fuchsia");

    CmdArgs.push_back("-analyzer-checker=deadcode");

    if (types::isCXX(Input.getType()))
      CmdArgs.push_back("-analyzer-checker=cplusplus");

    if (!Triple.isPS()) {
      CmdArgs.push_back("-analyzer-checker=security.insecureAPI.UncheckedReturn");
      CmdArgs.push_back("-analyzer-checker=security.insecureAPI.getpw");
      CmdArgs.push_back("-analyzer-checker=security.insecureAPI.gets");
      CmdArgs.push_back("-analyzer-checker=security.insecureAPI.mktemp");
      CmdArgs.push_back("-analyzer-checker=security.insecureAPI.mkstemp");
      CmdArgs.push_back("-analyzer-checker=security.insecureAPI.vfork");
    }

    // Default nullability checks.
    CmdArgs.push_back("-analyzer-checker=nullability.NullPassedToNonnull");
    CmdArgs.push_back("-analyzer-checker=nullability.NullReturnedFromNonnull");
  }

  // Set the output format. The default is plist, for (lame) historical reasons.
  CmdArgs.push_back("-analyzer-output");
  if (Arg *A = Args.getLastArg(options::OPT__analyzer_output))
    CmdArgs.push_back(A->getValue());
  else
    CmdArgs.push_back("plist");

  // Disable the presentation of standard compiler warnings when using
  // --analyze.  We only want to show static analyzer diagnostics or frontend
  // errors.
  CmdArgs.push_back("-w");

  // Add -Xanalyzer arguments when running as analyzer.
  Args.AddAllArgValues(CmdArgs, options::OPT_Xanalyzer);
}

static bool isValidSymbolName(StringRef S) {
  if (S.empty())
    return false;

  if (std::isdigit(S[0]))
    return false;

  return llvm::all_of(S, [](char C) { return std::isalnum(C) || C == '_'; });
}

static void RenderSSPOptions(const Driver &D, const ToolChain &TC,
                             const ArgList &Args, ArgStringList &CmdArgs,
                             bool KernelOrKext) {
  const llvm::Triple &EffectiveTriple = TC.getEffectiveTriple();

  // NVPTX doesn't support stack protectors; from the compiler's perspective, it
  // doesn't even have a stack!
  if (EffectiveTriple.isNVPTX())
    return;

  // -stack-protector=0 is default.
  LangOptions::StackProtectorMode StackProtectorLevel = LangOptions::SSPOff;
  LangOptions::StackProtectorMode DefaultStackProtectorLevel =
      TC.GetDefaultStackProtectorLevel(KernelOrKext);

  if (Arg *A = Args.getLastArg(options::OPT_fno_stack_protector,
                               options::OPT_fstack_protector_all,
                               options::OPT_fstack_protector_strong,
                               options::OPT_fstack_protector)) {
    if (A->getOption().matches(options::OPT_fstack_protector))
      StackProtectorLevel =
          std::max<>(LangOptions::SSPOn, DefaultStackProtectorLevel);
    else if (A->getOption().matches(options::OPT_fstack_protector_strong))
      StackProtectorLevel = LangOptions::SSPStrong;
    else if (A->getOption().matches(options::OPT_fstack_protector_all))
      StackProtectorLevel = LangOptions::SSPReq;
  } else {
    StackProtectorLevel = DefaultStackProtectorLevel;
  }

  if (StackProtectorLevel) {
    CmdArgs.push_back("-stack-protector");
    CmdArgs.push_back(Args.MakeArgString(Twine(StackProtectorLevel)));
  }

  // --param ssp-buffer-size=
  for (const Arg *A : Args.filtered(options::OPT__param)) {
    StringRef Str(A->getValue());
    if (Str.startswith("ssp-buffer-size=")) {
      if (StackProtectorLevel) {
        CmdArgs.push_back("-stack-protector-buffer-size");
        // FIXME: Verify the argument is a valid integer.
        CmdArgs.push_back(Args.MakeArgString(Str.drop_front(16)));
      }
      A->claim();
    }
  }

  const std::string &TripleStr = EffectiveTriple.getTriple();
  if (Arg *A = Args.getLastArg(options::OPT_mstack_protector_guard_EQ)) {
    StringRef Value = A->getValue();
    if (!EffectiveTriple.isX86() && !EffectiveTriple.isAArch64() &&
        !EffectiveTriple.isARM() && !EffectiveTriple.isThumb())
      D.Diag(diag::err_drv_unsupported_opt_for_target)
          << A->getAsString(Args) << TripleStr;
    if ((EffectiveTriple.isX86() || EffectiveTriple.isARM() ||
         EffectiveTriple.isThumb()) &&
        Value != "tls" && Value != "global") {
      D.Diag(diag::err_drv_invalid_value_with_suggestion)
          << A->getOption().getName() << Value << "tls global";
      return;
    }
    if ((EffectiveTriple.isARM() || EffectiveTriple.isThumb()) &&
        Value == "tls") {
      if (!Args.hasArg(options::OPT_mstack_protector_guard_offset_EQ)) {
        D.Diag(diag::err_drv_ssp_missing_offset_argument)
            << A->getAsString(Args);
        return;
      }
      // Check whether the target subarch supports the hardware TLS register
      if (!arm::isHardTPSupported(EffectiveTriple)) {
        D.Diag(diag::err_target_unsupported_tp_hard)
            << EffectiveTriple.getArchName();
        return;
      }
      // Check whether the user asked for something other than -mtp=cp15
      if (Arg *A = Args.getLastArg(options::OPT_mtp_mode_EQ)) {
        StringRef Value = A->getValue();
        if (Value != "cp15") {
          D.Diag(diag::err_drv_argument_not_allowed_with)
              << A->getAsString(Args) << "-mstack-protector-guard=tls";
          return;
        }
      }
      CmdArgs.push_back("-target-feature");
      CmdArgs.push_back("+read-tp-hard");
    }
    if (EffectiveTriple.isAArch64() && Value != "sysreg" && Value != "global") {
      D.Diag(diag::err_drv_invalid_value_with_suggestion)
          << A->getOption().getName() << Value << "sysreg global";
      return;
    }
    A->render(Args, CmdArgs);
  }

  if (Arg *A = Args.getLastArg(options::OPT_mstack_protector_guard_offset_EQ)) {
    StringRef Value = A->getValue();
    if (!EffectiveTriple.isX86() && !EffectiveTriple.isAArch64() &&
        !EffectiveTriple.isARM() && !EffectiveTriple.isThumb())
      D.Diag(diag::err_drv_unsupported_opt_for_target)
          << A->getAsString(Args) << TripleStr;
    int Offset;
    if (Value.getAsInteger(10, Offset)) {
      D.Diag(diag::err_drv_invalid_value) << A->getOption().getName() << Value;
      return;
    }
    if ((EffectiveTriple.isARM() || EffectiveTriple.isThumb()) &&
        (Offset < 0 || Offset > 0xfffff)) {
      D.Diag(diag::err_drv_invalid_int_value)
          << A->getOption().getName() << Value;
      return;
    }
    A->render(Args, CmdArgs);
  }

  if (Arg *A = Args.getLastArg(options::OPT_mstack_protector_guard_reg_EQ)) {
    StringRef Value = A->getValue();
    if (!EffectiveTriple.isX86() && !EffectiveTriple.isAArch64())
      D.Diag(diag::err_drv_unsupported_opt_for_target)
          << A->getAsString(Args) << TripleStr;
    if (EffectiveTriple.isX86() && (Value != "fs" && Value != "gs")) {
      D.Diag(diag::err_drv_invalid_value_with_suggestion)
          << A->getOption().getName() << Value << "fs gs";
      return;
    }
    if (EffectiveTriple.isAArch64() && Value != "sp_el0") {
      D.Diag(diag::err_drv_invalid_value) << A->getOption().getName() << Value;
      return;
    }
    A->render(Args, CmdArgs);
  }

  if (Arg *A = Args.getLastArg(options::OPT_mstack_protector_guard_symbol_EQ)) {
    StringRef Value = A->getValue();
    if (!isValidSymbolName(Value)) {
      D.Diag(diag::err_drv_argument_only_allowed_with)
          << A->getOption().getName() << "legal symbol name";
      return;
    }
    A->render(Args, CmdArgs);
  }
}

static void RenderSCPOptions(const ToolChain &TC, const ArgList &Args,
                             ArgStringList &CmdArgs) {
  const llvm::Triple &EffectiveTriple = TC.getEffectiveTriple();

  if (!EffectiveTriple.isOSFreeBSD() && !EffectiveTriple.isOSLinux())
    return;

  if (!EffectiveTriple.isX86() && !EffectiveTriple.isSystemZ() &&
      !EffectiveTriple.isPPC64())
    return;

  Args.addOptInFlag(CmdArgs, options::OPT_fstack_clash_protection,
                    options::OPT_fno_stack_clash_protection);
}

static void RenderTrivialAutoVarInitOptions(const Driver &D,
                                            const ToolChain &TC,
                                            const ArgList &Args,
                                            ArgStringList &CmdArgs) {
  auto DefaultTrivialAutoVarInit = TC.GetDefaultTrivialAutoVarInit();
  StringRef TrivialAutoVarInit = "";

  for (const Arg *A : Args) {
    switch (A->getOption().getID()) {
    default:
      continue;
    case options::OPT_ftrivial_auto_var_init: {
      A->claim();
      StringRef Val = A->getValue();
      if (Val == "uninitialized" || Val == "zero" || Val == "pattern")
        TrivialAutoVarInit = Val;
      else
        D.Diag(diag::err_drv_unsupported_option_argument)
            << A->getOption().getName() << Val;
      break;
    }
    }
  }

  if (TrivialAutoVarInit.empty())
    switch (DefaultTrivialAutoVarInit) {
    case LangOptions::TrivialAutoVarInitKind::Uninitialized:
      break;
    case LangOptions::TrivialAutoVarInitKind::Pattern:
      TrivialAutoVarInit = "pattern";
      break;
    case LangOptions::TrivialAutoVarInitKind::Zero:
      TrivialAutoVarInit = "zero";
      break;
    }

  if (!TrivialAutoVarInit.empty()) {
    if (TrivialAutoVarInit == "zero" && !Args.hasArg(options::OPT_enable_trivial_var_init_zero))
      D.Diag(diag::err_drv_trivial_auto_var_init_zero_disabled);
    CmdArgs.push_back(
        Args.MakeArgString("-ftrivial-auto-var-init=" + TrivialAutoVarInit));
  }

  if (Arg *A =
          Args.getLastArg(options::OPT_ftrivial_auto_var_init_stop_after)) {
    if (!Args.hasArg(options::OPT_ftrivial_auto_var_init) ||
        StringRef(
            Args.getLastArg(options::OPT_ftrivial_auto_var_init)->getValue()) ==
            "uninitialized")
      D.Diag(diag::err_drv_trivial_auto_var_init_stop_after_missing_dependency);
    A->claim();
    StringRef Val = A->getValue();
    if (std::stoi(Val.str()) <= 0)
      D.Diag(diag::err_drv_trivial_auto_var_init_stop_after_invalid_value);
    CmdArgs.push_back(
        Args.MakeArgString("-ftrivial-auto-var-init-stop-after=" + Val));
  }
}

static void RenderOpenCLOptions(const ArgList &Args, ArgStringList &CmdArgs,
                                types::ID InputType) {
  // cl-denorms-are-zero is not forwarded. It is translated into a generic flag
  // for denormal flushing handling based on the target.
  const unsigned ForwardedArguments[] = {
      options::OPT_cl_opt_disable,
      options::OPT_cl_strict_aliasing,
      options::OPT_cl_single_precision_constant,
      options::OPT_cl_finite_math_only,
      options::OPT_cl_kernel_arg_info,
      options::OPT_cl_unsafe_math_optimizations,
      options::OPT_cl_fast_relaxed_math,
      options::OPT_cl_mad_enable,
      options::OPT_cl_no_signed_zeros,
      options::OPT_cl_fp32_correctly_rounded_divide_sqrt,
      options::OPT_cl_uniform_work_group_size
  };

  if (Arg *A = Args.getLastArg(options::OPT_cl_std_EQ)) {
    std::string CLStdStr = std::string("-cl-std=") + A->getValue();
    CmdArgs.push_back(Args.MakeArgString(CLStdStr));
  } else if (Arg *A = Args.getLastArg(options::OPT_cl_ext_EQ)) {
    std::string CLExtStr = std::string("-cl-ext=") + A->getValue();
    CmdArgs.push_back(Args.MakeArgString(CLExtStr));
  }

  for (const auto &Arg : ForwardedArguments)
    if (const auto *A = Args.getLastArg(Arg))
      CmdArgs.push_back(Args.MakeArgString(A->getOption().getPrefixedName()));

  // Only add the default headers if we are compiling OpenCL sources.
  if ((types::isOpenCL(InputType) ||
       (Args.hasArg(options::OPT_cl_std_EQ) && types::isSrcFile(InputType))) &&
      !Args.hasArg(options::OPT_cl_no_stdinc)) {
    CmdArgs.push_back("-finclude-default-header");
    CmdArgs.push_back("-fdeclare-opencl-builtins");
  }
}

static void RenderHLSLOptions(const ArgList &Args, ArgStringList &CmdArgs,
                              types::ID InputType) {
  const unsigned ForwardedArguments[] = {options::OPT_dxil_validator_version,
                                         options::OPT_D,
                                         options::OPT_I,
                                         options::OPT_S,
                                         options::OPT_O,
                                         options::OPT_emit_llvm,
                                         options::OPT_emit_obj,
                                         options::OPT_disable_llvm_passes,
                                         options::OPT_fnative_half_type,
                                         options::OPT_hlsl_entrypoint};

  for (const auto &Arg : ForwardedArguments)
    if (const auto *A = Args.getLastArg(Arg))
      A->renderAsInput(Args, CmdArgs);
  // Add the default headers if dxc_no_stdinc is not set.
  if (!Args.hasArg(options::OPT_dxc_no_stdinc))
    CmdArgs.push_back("-finclude-default-header");
}

static void RenderARCMigrateToolOptions(const Driver &D, const ArgList &Args,
                                        ArgStringList &CmdArgs) {
  bool ARCMTEnabled = false;
  if (!Args.hasArg(options::OPT_fno_objc_arc, options::OPT_fobjc_arc)) {
    if (const Arg *A = Args.getLastArg(options::OPT_ccc_arcmt_check,
                                       options::OPT_ccc_arcmt_modify,
                                       options::OPT_ccc_arcmt_migrate)) {
      ARCMTEnabled = true;
      switch (A->getOption().getID()) {
      default: llvm_unreachable("missed a case");
      case options::OPT_ccc_arcmt_check:
        CmdArgs.push_back("-arcmt-action=check");
        break;
      case options::OPT_ccc_arcmt_modify:
        CmdArgs.push_back("-arcmt-action=modify");
        break;
      case options::OPT_ccc_arcmt_migrate:
        CmdArgs.push_back("-arcmt-action=migrate");
        CmdArgs.push_back("-mt-migrate-directory");
        CmdArgs.push_back(A->getValue());

        Args.AddLastArg(CmdArgs, options::OPT_arcmt_migrate_report_output);
        Args.AddLastArg(CmdArgs, options::OPT_arcmt_migrate_emit_arc_errors);
        break;
      }
    }
  } else {
    Args.ClaimAllArgs(options::OPT_ccc_arcmt_check);
    Args.ClaimAllArgs(options::OPT_ccc_arcmt_modify);
    Args.ClaimAllArgs(options::OPT_ccc_arcmt_migrate);
  }

  if (const Arg *A = Args.getLastArg(options::OPT_ccc_objcmt_migrate)) {
    if (ARCMTEnabled)
      D.Diag(diag::err_drv_argument_not_allowed_with)
          << A->getAsString(Args) << "-ccc-arcmt-migrate";

    CmdArgs.push_back("-mt-migrate-directory");
    CmdArgs.push_back(A->getValue());

    if (!Args.hasArg(options::OPT_objcmt_migrate_literals,
                     options::OPT_objcmt_migrate_subscripting,
                     options::OPT_objcmt_migrate_property)) {
      // None specified, means enable them all.
      CmdArgs.push_back("-objcmt-migrate-literals");
      CmdArgs.push_back("-objcmt-migrate-subscripting");
      CmdArgs.push_back("-objcmt-migrate-property");
    } else {
      Args.AddLastArg(CmdArgs, options::OPT_objcmt_migrate_literals);
      Args.AddLastArg(CmdArgs, options::OPT_objcmt_migrate_subscripting);
      Args.AddLastArg(CmdArgs, options::OPT_objcmt_migrate_property);
    }
  } else {
    Args.AddLastArg(CmdArgs, options::OPT_objcmt_migrate_literals);
    Args.AddLastArg(CmdArgs, options::OPT_objcmt_migrate_subscripting);
    Args.AddLastArg(CmdArgs, options::OPT_objcmt_migrate_property);
    Args.AddLastArg(CmdArgs, options::OPT_objcmt_migrate_all);
    Args.AddLastArg(CmdArgs, options::OPT_objcmt_migrate_readonly_property);
    Args.AddLastArg(CmdArgs, options::OPT_objcmt_migrate_readwrite_property);
    Args.AddLastArg(CmdArgs, options::OPT_objcmt_migrate_property_dot_syntax);
    Args.AddLastArg(CmdArgs, options::OPT_objcmt_migrate_annotation);
    Args.AddLastArg(CmdArgs, options::OPT_objcmt_migrate_instancetype);
    Args.AddLastArg(CmdArgs, options::OPT_objcmt_migrate_nsmacros);
    Args.AddLastArg(CmdArgs, options::OPT_objcmt_migrate_protocol_conformance);
    Args.AddLastArg(CmdArgs, options::OPT_objcmt_atomic_property);
    Args.AddLastArg(CmdArgs, options::OPT_objcmt_returns_innerpointer_property);
    Args.AddLastArg(CmdArgs, options::OPT_objcmt_ns_nonatomic_iosonly);
    Args.AddLastArg(CmdArgs, options::OPT_objcmt_migrate_designated_init);
    Args.AddLastArg(CmdArgs, options::OPT_objcmt_allowlist_dir_path);
  }
}

static void RenderBuiltinOptions(const ToolChain &TC, const llvm::Triple &T,
                                 const ArgList &Args, ArgStringList &CmdArgs) {
  // -fbuiltin is default unless -mkernel is used.
  bool UseBuiltins =
      Args.hasFlag(options::OPT_fbuiltin, options::OPT_fno_builtin,
                   !Args.hasArg(options::OPT_mkernel));
  if (!UseBuiltins)
    CmdArgs.push_back("-fno-builtin");

  // -ffreestanding implies -fno-builtin.
  if (Args.hasArg(options::OPT_ffreestanding))
    UseBuiltins = false;

  // Process the -fno-builtin-* options.
  for (const Arg *A : Args.filtered(options::OPT_fno_builtin_)) {
    A->claim();

    // If -fno-builtin is specified, then there's no need to pass the option to
    // the frontend.
    if (UseBuiltins)
      A->render(Args, CmdArgs);
  }

  // le32-specific flags:
  //  -fno-math-builtin: clang should not convert math builtins to intrinsics
  //                     by default.
  if (TC.getArch() == llvm::Triple::le32)
    CmdArgs.push_back("-fno-math-builtin");
}

bool Driver::getDefaultModuleCachePath(SmallVectorImpl<char> &Result) {
  if (const char *Str = std::getenv("CLANG_MODULE_CACHE_PATH")) {
    Twine Path{Str};
    Path.toVector(Result);
    return Path.getSingleStringRef() != "";
  }
  if (llvm::sys::path::cache_directory(Result)) {
    llvm::sys::path::append(Result, "clang");
    llvm::sys::path::append(Result, "ModuleCache");
    return true;
  }
  return false;
}

static void RenderModulesOptions(Compilation &C, const Driver &D,
                                 const ArgList &Args, const InputInfo &Input,
                                 const InputInfo &Output,
                                 ArgStringList &CmdArgs, bool &HaveModules) {
  // -fmodules enables the use of precompiled modules (off by default).
  // Users can pass -fno-cxx-modules to turn off modules support for
  // C++/Objective-C++ programs.
  bool HaveClangModules = false;
  if (Args.hasFlag(options::OPT_fmodules, options::OPT_fno_modules, false)) {
    bool AllowedInCXX = Args.hasFlag(options::OPT_fcxx_modules,
                                     options::OPT_fno_cxx_modules, true);
    if (AllowedInCXX || !types::isCXX(Input.getType())) {
      CmdArgs.push_back("-fmodules");
      HaveClangModules = true;
    }
  }

  HaveModules |= HaveClangModules;
  if (Args.hasArg(options::OPT_fmodules_ts)) {
    CmdArgs.push_back("-fmodules-ts");
    HaveModules = true;
  }

  // -fmodule-maps enables implicit reading of module map files. By default,
  // this is enabled if we are using Clang's flavor of precompiled modules.
  if (Args.hasFlag(options::OPT_fimplicit_module_maps,
                   options::OPT_fno_implicit_module_maps, HaveClangModules))
    CmdArgs.push_back("-fimplicit-module-maps");

  // -fmodules-decluse checks that modules used are declared so (off by default)
  Args.addOptInFlag(CmdArgs, options::OPT_fmodules_decluse,
                    options::OPT_fno_modules_decluse);

  // -fmodules-strict-decluse is like -fmodule-decluse, but also checks that
  // all #included headers are part of modules.
  if (Args.hasFlag(options::OPT_fmodules_strict_decluse,
                   options::OPT_fno_modules_strict_decluse, false))
    CmdArgs.push_back("-fmodules-strict-decluse");

  // -fno-implicit-modules turns off implicitly compiling modules on demand.
  bool ImplicitModules = false;
  if (!Args.hasFlag(options::OPT_fimplicit_modules,
                    options::OPT_fno_implicit_modules, HaveClangModules)) {
    if (HaveModules)
      CmdArgs.push_back("-fno-implicit-modules");
  } else if (HaveModules) {
    ImplicitModules = true;
    // -fmodule-cache-path specifies where our implicitly-built module files
    // should be written.
    SmallString<128> Path;
    if (Arg *A = Args.getLastArg(options::OPT_fmodules_cache_path))
      Path = A->getValue();

    bool HasPath = true;
    if (C.isForDiagnostics()) {
      // When generating crash reports, we want to emit the modules along with
      // the reproduction sources, so we ignore any provided module path.
      Path = Output.getFilename();
      llvm::sys::path::replace_extension(Path, ".cache");
      llvm::sys::path::append(Path, "modules");
    } else if (Path.empty()) {
      // No module path was provided: use the default.
      HasPath = Driver::getDefaultModuleCachePath(Path);
    }

    // `HasPath` will only be false if getDefaultModuleCachePath() fails.
    // That being said, that failure is unlikely and not caching is harmless.
    if (HasPath) {
      const char Arg[] = "-fmodules-cache-path=";
      Path.insert(Path.begin(), Arg, Arg + strlen(Arg));
      CmdArgs.push_back(Args.MakeArgString(Path));
    }
  }

  if (HaveModules) {
    // -fprebuilt-module-path specifies where to load the prebuilt module files.
    for (const Arg *A : Args.filtered(options::OPT_fprebuilt_module_path)) {
      CmdArgs.push_back(Args.MakeArgString(
          std::string("-fprebuilt-module-path=") + A->getValue()));
      A->claim();
    }
    if (Args.hasFlag(options::OPT_fprebuilt_implicit_modules,
                     options::OPT_fno_prebuilt_implicit_modules, false))
      CmdArgs.push_back("-fprebuilt-implicit-modules");
    if (Args.hasFlag(options::OPT_fmodules_validate_input_files_content,
                     options::OPT_fno_modules_validate_input_files_content,
                     false))
      CmdArgs.push_back("-fvalidate-ast-input-files-content");
  }

  // -fmodule-name specifies the module that is currently being built (or
  // used for header checking by -fmodule-maps).
  Args.AddLastArg(CmdArgs, options::OPT_fmodule_name_EQ);

  // -fmodule-map-file can be used to specify files containing module
  // definitions.
  Args.AddAllArgs(CmdArgs, options::OPT_fmodule_map_file);

  // -fbuiltin-module-map can be used to load the clang
  // builtin headers modulemap file.
  if (Args.hasArg(options::OPT_fbuiltin_module_map)) {
    SmallString<128> BuiltinModuleMap(D.ResourceDir);
    llvm::sys::path::append(BuiltinModuleMap, "include");
    llvm::sys::path::append(BuiltinModuleMap, "module.modulemap");
    if (llvm::sys::fs::exists(BuiltinModuleMap))
      CmdArgs.push_back(
          Args.MakeArgString("-fmodule-map-file=" + BuiltinModuleMap));
  }

  // The -fmodule-file=<name>=<file> form specifies the mapping of module
  // names to precompiled module files (the module is loaded only if used).
  // The -fmodule-file=<file> form can be used to unconditionally load
  // precompiled module files (whether used or not).
  if (HaveModules)
    Args.AddAllArgs(CmdArgs, options::OPT_fmodule_file);
  else
    Args.ClaimAllArgs(options::OPT_fmodule_file);

  // When building modules and generating crashdumps, we need to dump a module
  // dependency VFS alongside the output.
  if (HaveClangModules && C.isForDiagnostics()) {
    SmallString<128> VFSDir(Output.getFilename());
    llvm::sys::path::replace_extension(VFSDir, ".cache");
    // Add the cache directory as a temp so the crash diagnostics pick it up.
    C.addTempFile(Args.MakeArgString(VFSDir));

    llvm::sys::path::append(VFSDir, "vfs");
    CmdArgs.push_back("-module-dependency-dir");
    CmdArgs.push_back(Args.MakeArgString(VFSDir));
  }

  if (HaveClangModules)
    Args.AddLastArg(CmdArgs, options::OPT_fmodules_user_build_path);

  // Pass through all -fmodules-ignore-macro arguments.
  Args.AddAllArgs(CmdArgs, options::OPT_fmodules_ignore_macro);
  Args.AddLastArg(CmdArgs, options::OPT_fmodules_prune_interval);
  Args.AddLastArg(CmdArgs, options::OPT_fmodules_prune_after);

  if (HaveClangModules) {
    Args.AddLastArg(CmdArgs, options::OPT_fbuild_session_timestamp);

    if (Arg *A = Args.getLastArg(options::OPT_fbuild_session_file)) {
      if (Args.hasArg(options::OPT_fbuild_session_timestamp))
        D.Diag(diag::err_drv_argument_not_allowed_with)
            << A->getAsString(Args) << "-fbuild-session-timestamp";

      llvm::sys::fs::file_status Status;
      if (llvm::sys::fs::status(A->getValue(), Status))
        D.Diag(diag::err_drv_no_such_file) << A->getValue();
      CmdArgs.push_back(Args.MakeArgString(
          "-fbuild-session-timestamp=" +
          Twine((uint64_t)std::chrono::duration_cast<std::chrono::seconds>(
                    Status.getLastModificationTime().time_since_epoch())
                    .count())));
    }

    if (Args.getLastArg(
            options::OPT_fmodules_validate_once_per_build_session)) {
      if (!Args.getLastArg(options::OPT_fbuild_session_timestamp,
                           options::OPT_fbuild_session_file))
        D.Diag(diag::err_drv_modules_validate_once_requires_timestamp);

      Args.AddLastArg(CmdArgs,
                      options::OPT_fmodules_validate_once_per_build_session);
    }

    if (Args.hasFlag(options::OPT_fmodules_validate_system_headers,
                     options::OPT_fno_modules_validate_system_headers,
                     ImplicitModules))
      CmdArgs.push_back("-fmodules-validate-system-headers");

    Args.AddLastArg(CmdArgs,
                    options::OPT_fmodules_disable_diagnostic_validation);
  } else {
    Args.ClaimAllArgs(options::OPT_fbuild_session_timestamp);
    Args.ClaimAllArgs(options::OPT_fbuild_session_file);
    Args.ClaimAllArgs(options::OPT_fmodules_validate_once_per_build_session);
    Args.ClaimAllArgs(options::OPT_fmodules_validate_system_headers);
    Args.ClaimAllArgs(options::OPT_fno_modules_validate_system_headers);
    Args.ClaimAllArgs(options::OPT_fmodules_disable_diagnostic_validation);
  }
}

static void RenderCharacterOptions(const ArgList &Args, const llvm::Triple &T,
                                   ArgStringList &CmdArgs) {
  // -fsigned-char is default.
  if (const Arg *A = Args.getLastArg(options::OPT_fsigned_char,
                                     options::OPT_fno_signed_char,
                                     options::OPT_funsigned_char,
                                     options::OPT_fno_unsigned_char)) {
    if (A->getOption().matches(options::OPT_funsigned_char) ||
        A->getOption().matches(options::OPT_fno_signed_char)) {
      CmdArgs.push_back("-fno-signed-char");
    }
  } else if (!isSignedCharDefault(T)) {
    CmdArgs.push_back("-fno-signed-char");
  }

  // The default depends on the language standard.
  Args.AddLastArg(CmdArgs, options::OPT_fchar8__t, options::OPT_fno_char8__t);

  if (const Arg *A = Args.getLastArg(options::OPT_fshort_wchar,
                                     options::OPT_fno_short_wchar)) {
    if (A->getOption().matches(options::OPT_fshort_wchar)) {
      CmdArgs.push_back("-fwchar-type=short");
      CmdArgs.push_back("-fno-signed-wchar");
    } else {
      bool IsARM = T.isARM() || T.isThumb() || T.isAArch64();
      CmdArgs.push_back("-fwchar-type=int");
      if (T.isOSzOS() ||
          (IsARM && !(T.isOSWindows() || T.isOSNetBSD() || T.isOSOpenBSD())))
        CmdArgs.push_back("-fno-signed-wchar");
      else
        CmdArgs.push_back("-fsigned-wchar");
    }
  }
}

static void RenderObjCOptions(const ToolChain &TC, const Driver &D,
                              const llvm::Triple &T, const ArgList &Args,
                              ObjCRuntime &Runtime, bool InferCovariantReturns,
                              const InputInfo &Input, ArgStringList &CmdArgs) {
  const llvm::Triple::ArchType Arch = TC.getArch();

  // -fobjc-dispatch-method is only relevant with the nonfragile-abi, and legacy
  // is the default. Except for deployment target of 10.5, next runtime is
  // always legacy dispatch and -fno-objc-legacy-dispatch gets ignored silently.
  if (Runtime.isNonFragile()) {
    if (!Args.hasFlag(options::OPT_fobjc_legacy_dispatch,
                      options::OPT_fno_objc_legacy_dispatch,
                      Runtime.isLegacyDispatchDefaultForArch(Arch))) {
      if (TC.UseObjCMixedDispatch())
        CmdArgs.push_back("-fobjc-dispatch-method=mixed");
      else
        CmdArgs.push_back("-fobjc-dispatch-method=non-legacy");
    }
  }

  // When ObjectiveC legacy runtime is in effect on MacOSX, turn on the option
  // to do Array/Dictionary subscripting by default.
  if (Arch == llvm::Triple::x86 && T.isMacOSX() &&
      Runtime.getKind() == ObjCRuntime::FragileMacOSX && Runtime.isNeXTFamily())
    CmdArgs.push_back("-fobjc-subscripting-legacy-runtime");

  // Allow -fno-objc-arr to trump -fobjc-arr/-fobjc-arc.
  // NOTE: This logic is duplicated in ToolChains.cpp.
  if (isObjCAutoRefCount(Args)) {
    TC.CheckObjCARC();

    CmdArgs.push_back("-fobjc-arc");

    // FIXME: It seems like this entire block, and several around it should be
    // wrapped in isObjC, but for now we just use it here as this is where it
    // was being used previously.
    if (types::isCXX(Input.getType()) && types::isObjC(Input.getType())) {
      if (TC.GetCXXStdlibType(Args) == ToolChain::CST_Libcxx)
        CmdArgs.push_back("-fobjc-arc-cxxlib=libc++");
      else
        CmdArgs.push_back("-fobjc-arc-cxxlib=libstdc++");
    }

    // Allow the user to enable full exceptions code emission.
    // We default off for Objective-C, on for Objective-C++.
    if (Args.hasFlag(options::OPT_fobjc_arc_exceptions,
                     options::OPT_fno_objc_arc_exceptions,
                     /*Default=*/types::isCXX(Input.getType())))
      CmdArgs.push_back("-fobjc-arc-exceptions");
  }

  // Silence warning for full exception code emission options when explicitly
  // set to use no ARC.
  if (Args.hasArg(options::OPT_fno_objc_arc)) {
    Args.ClaimAllArgs(options::OPT_fobjc_arc_exceptions);
    Args.ClaimAllArgs(options::OPT_fno_objc_arc_exceptions);
  }

  // Allow the user to control whether messages can be converted to runtime
  // functions.
  if (types::isObjC(Input.getType())) {
    auto *Arg = Args.getLastArg(
        options::OPT_fobjc_convert_messages_to_runtime_calls,
        options::OPT_fno_objc_convert_messages_to_runtime_calls);
    if (Arg &&
        Arg->getOption().matches(
            options::OPT_fno_objc_convert_messages_to_runtime_calls))
      CmdArgs.push_back("-fno-objc-convert-messages-to-runtime-calls");
  }

  // -fobjc-infer-related-result-type is the default, except in the Objective-C
  // rewriter.
  if (InferCovariantReturns)
    CmdArgs.push_back("-fno-objc-infer-related-result-type");

  // Pass down -fobjc-weak or -fno-objc-weak if present.
  if (types::isObjC(Input.getType())) {
    auto WeakArg =
        Args.getLastArg(options::OPT_fobjc_weak, options::OPT_fno_objc_weak);
    if (!WeakArg) {
      // nothing to do
    } else if (!Runtime.allowsWeak()) {
      if (WeakArg->getOption().matches(options::OPT_fobjc_weak))
        D.Diag(diag::err_objc_weak_unsupported);
    } else {
      WeakArg->render(Args, CmdArgs);
    }
  }

  if (Args.hasArg(options::OPT_fobjc_disable_direct_methods_for_testing))
    CmdArgs.push_back("-fobjc-disable-direct-methods-for-testing");
}

static void RenderDiagnosticsOptions(const Driver &D, const ArgList &Args,
                                     ArgStringList &CmdArgs) {
  bool CaretDefault = true;
  bool ColumnDefault = true;

  if (const Arg *A = Args.getLastArg(options::OPT__SLASH_diagnostics_classic,
                                     options::OPT__SLASH_diagnostics_column,
                                     options::OPT__SLASH_diagnostics_caret)) {
    switch (A->getOption().getID()) {
    case options::OPT__SLASH_diagnostics_caret:
      CaretDefault = true;
      ColumnDefault = true;
      break;
    case options::OPT__SLASH_diagnostics_column:
      CaretDefault = false;
      ColumnDefault = true;
      break;
    case options::OPT__SLASH_diagnostics_classic:
      CaretDefault = false;
      ColumnDefault = false;
      break;
    }
  }

  // -fcaret-diagnostics is default.
  if (!Args.hasFlag(options::OPT_fcaret_diagnostics,
                    options::OPT_fno_caret_diagnostics, CaretDefault))
    CmdArgs.push_back("-fno-caret-diagnostics");

  Args.addOptOutFlag(CmdArgs, options::OPT_fdiagnostics_fixit_info,
                     options::OPT_fno_diagnostics_fixit_info);
  Args.addOptOutFlag(CmdArgs, options::OPT_fdiagnostics_show_option,
                     options::OPT_fno_diagnostics_show_option);

  if (const Arg *A =
          Args.getLastArg(options::OPT_fdiagnostics_show_category_EQ)) {
    CmdArgs.push_back("-fdiagnostics-show-category");
    CmdArgs.push_back(A->getValue());
  }

  Args.addOptInFlag(CmdArgs, options::OPT_fdiagnostics_show_hotness,
                    options::OPT_fno_diagnostics_show_hotness);

  if (const Arg *A =
          Args.getLastArg(options::OPT_fdiagnostics_hotness_threshold_EQ)) {
    std::string Opt =
        std::string("-fdiagnostics-hotness-threshold=") + A->getValue();
    CmdArgs.push_back(Args.MakeArgString(Opt));
  }

  if (const Arg *A = Args.getLastArg(options::OPT_fdiagnostics_format_EQ)) {
    CmdArgs.push_back("-fdiagnostics-format");
    CmdArgs.push_back(A->getValue());
    if (StringRef(A->getValue()) == "sarif" ||
        StringRef(A->getValue()) == "SARIF")
      D.Diag(diag::warn_drv_sarif_format_unstable);
  }

  if (const Arg *A = Args.getLastArg(
          options::OPT_fdiagnostics_show_note_include_stack,
          options::OPT_fno_diagnostics_show_note_include_stack)) {
    const Option &O = A->getOption();
    if (O.matches(options::OPT_fdiagnostics_show_note_include_stack))
      CmdArgs.push_back("-fdiagnostics-show-note-include-stack");
    else
      CmdArgs.push_back("-fno-diagnostics-show-note-include-stack");
  }

  // Color diagnostics are parsed by the driver directly from argv and later
  // re-parsed to construct this job; claim any possible color diagnostic here
  // to avoid warn_drv_unused_argument and diagnose bad
  // OPT_fdiagnostics_color_EQ values.
  Args.getLastArg(options::OPT_fcolor_diagnostics,
                  options::OPT_fno_color_diagnostics);
  if (const Arg *A = Args.getLastArg(options::OPT_fdiagnostics_color_EQ)) {
    StringRef Value(A->getValue());
    if (Value != "always" && Value != "never" && Value != "auto")
      D.Diag(diag::err_drv_invalid_argument_to_option)
          << Value << A->getOption().getName();
  }

  if (D.getDiags().getDiagnosticOptions().ShowColors)
    CmdArgs.push_back("-fcolor-diagnostics");

  if (Args.hasArg(options::OPT_fansi_escape_codes))
    CmdArgs.push_back("-fansi-escape-codes");

  Args.addOptOutFlag(CmdArgs, options::OPT_fshow_source_location,
                     options::OPT_fno_show_source_location);

  if (Args.hasArg(options::OPT_fdiagnostics_absolute_paths))
    CmdArgs.push_back("-fdiagnostics-absolute-paths");

  if (!Args.hasFlag(options::OPT_fshow_column, options::OPT_fno_show_column,
                    ColumnDefault))
    CmdArgs.push_back("-fno-show-column");

  Args.addOptOutFlag(CmdArgs, options::OPT_fspell_checking,
                     options::OPT_fno_spell_checking);
}

DwarfFissionKind tools::getDebugFissionKind(const Driver &D,
                                            const ArgList &Args, Arg *&Arg) {
  Arg = Args.getLastArg(options::OPT_gsplit_dwarf, options::OPT_gsplit_dwarf_EQ,
                        options::OPT_gno_split_dwarf);
  if (!Arg || Arg->getOption().matches(options::OPT_gno_split_dwarf))
    return DwarfFissionKind::None;

  if (Arg->getOption().matches(options::OPT_gsplit_dwarf))
    return DwarfFissionKind::Split;

  StringRef Value = Arg->getValue();
  if (Value == "split")
    return DwarfFissionKind::Split;
  if (Value == "single")
    return DwarfFissionKind::Single;

  D.Diag(diag::err_drv_unsupported_option_argument)
      << Arg->getOption().getName() << Arg->getValue();
  return DwarfFissionKind::None;
}

static void renderDwarfFormat(const Driver &D, const llvm::Triple &T,
                              const ArgList &Args, ArgStringList &CmdArgs,
                              unsigned DwarfVersion) {
  auto *DwarfFormatArg =
      Args.getLastArg(options::OPT_gdwarf64, options::OPT_gdwarf32);
  if (!DwarfFormatArg)
    return;

  if (DwarfFormatArg->getOption().matches(options::OPT_gdwarf64)) {
    if (DwarfVersion < 3)
      D.Diag(diag::err_drv_argument_only_allowed_with)
          << DwarfFormatArg->getAsString(Args) << "DWARFv3 or greater";
    else if (!T.isArch64Bit())
      D.Diag(diag::err_drv_argument_only_allowed_with)
          << DwarfFormatArg->getAsString(Args) << "64 bit architecture";
    else if (!T.isOSBinFormatELF())
      D.Diag(diag::err_drv_argument_only_allowed_with)
          << DwarfFormatArg->getAsString(Args) << "ELF platforms";
  }

  DwarfFormatArg->render(Args, CmdArgs);
}

static void renderDebugOptions(const ToolChain &TC, const Driver &D,
                               const llvm::Triple &T, const ArgList &Args,
                               bool EmitCodeView, bool IRInput,
                               ArgStringList &CmdArgs,
                               codegenoptions::DebugInfoKind &DebugInfoKind,
                               DwarfFissionKind &DwarfFission) {
  if (Args.hasFlag(options::OPT_fdebug_info_for_profiling,
                   options::OPT_fno_debug_info_for_profiling, false) &&
      checkDebugInfoOption(
          Args.getLastArg(options::OPT_fdebug_info_for_profiling), Args, D, TC))
    CmdArgs.push_back("-fdebug-info-for-profiling");

  // The 'g' groups options involve a somewhat intricate sequence of decisions
  // about what to pass from the driver to the frontend, but by the time they
  // reach cc1 they've been factored into three well-defined orthogonal choices:
  //  * what level of debug info to generate
  //  * what dwarf version to write
  //  * what debugger tuning to use
  // This avoids having to monkey around further in cc1 other than to disable
  // codeview if not running in a Windows environment. Perhaps even that
  // decision should be made in the driver as well though.
  llvm::DebuggerKind DebuggerTuning = TC.getDefaultDebuggerTuning();

  bool SplitDWARFInlining =
      Args.hasFlag(options::OPT_fsplit_dwarf_inlining,
                   options::OPT_fno_split_dwarf_inlining, false);

  // Normally -gsplit-dwarf is only useful with -gN. For IR input, Clang does
  // object file generation and no IR generation, -gN should not be needed. So
  // allow -gsplit-dwarf with either -gN or IR input.
  if (IRInput || Args.hasArg(options::OPT_g_Group)) {
    Arg *SplitDWARFArg;
    DwarfFission = getDebugFissionKind(D, Args, SplitDWARFArg);
    if (DwarfFission != DwarfFissionKind::None &&
        !checkDebugInfoOption(SplitDWARFArg, Args, D, TC)) {
      DwarfFission = DwarfFissionKind::None;
      SplitDWARFInlining = false;
    }
  }
  if (const Arg *A = Args.getLastArg(options::OPT_g_Group)) {
    DebugInfoKind = codegenoptions::DebugInfoConstructor;

    // If the last option explicitly specified a debug-info level, use it.
    if (checkDebugInfoOption(A, Args, D, TC) &&
        A->getOption().matches(options::OPT_gN_Group)) {
      DebugInfoKind = DebugLevelToInfoKind(*A);
      // For -g0 or -gline-tables-only, drop -gsplit-dwarf. This gets a bit more
      // complicated if you've disabled inline info in the skeleton CUs
      // (SplitDWARFInlining) - then there's value in composing split-dwarf and
      // line-tables-only, so let those compose naturally in that case.
      if (DebugInfoKind == codegenoptions::NoDebugInfo ||
          DebugInfoKind == codegenoptions::DebugDirectivesOnly ||
          (DebugInfoKind == codegenoptions::DebugLineTablesOnly &&
           SplitDWARFInlining))
        DwarfFission = DwarfFissionKind::None;
    }
  }

  // If a debugger tuning argument appeared, remember it.
  if (const Arg *A =
          Args.getLastArg(options::OPT_gTune_Group, options::OPT_ggdbN_Group)) {
    if (checkDebugInfoOption(A, Args, D, TC)) {
      if (A->getOption().matches(options::OPT_glldb))
        DebuggerTuning = llvm::DebuggerKind::LLDB;
      else if (A->getOption().matches(options::OPT_gsce))
        DebuggerTuning = llvm::DebuggerKind::SCE;
      else if (A->getOption().matches(options::OPT_gdbx))
        DebuggerTuning = llvm::DebuggerKind::DBX;
      else
        DebuggerTuning = llvm::DebuggerKind::GDB;
    }
  }

  // If a -gdwarf argument appeared, remember it.
  const Arg *GDwarfN = getDwarfNArg(Args);
  bool EmitDwarf = false;
  if (GDwarfN) {
    if (checkDebugInfoOption(GDwarfN, Args, D, TC))
      EmitDwarf = true;
    else
      GDwarfN = nullptr;
  }

  if (const Arg *A = Args.getLastArg(options::OPT_gcodeview)) {
    if (checkDebugInfoOption(A, Args, D, TC))
      EmitCodeView = true;
  }

  // If the user asked for debug info but did not explicitly specify -gcodeview
  // or -gdwarf, ask the toolchain for the default format.
  if (!EmitCodeView && !EmitDwarf &&
      DebugInfoKind != codegenoptions::NoDebugInfo) {
    switch (TC.getDefaultDebugFormat()) {
    case codegenoptions::DIF_CodeView:
      EmitCodeView = true;
      break;
    case codegenoptions::DIF_DWARF:
      EmitDwarf = true;
      break;
    }
  }

  unsigned RequestedDWARFVersion = 0; // DWARF version requested by the user
  unsigned EffectiveDWARFVersion = 0; // DWARF version TC can generate. It may
                                      // be lower than what the user wanted.
  unsigned DefaultDWARFVersion = ParseDebugDefaultVersion(TC, Args);
  if (EmitDwarf) {
    // Start with the platform default DWARF version
    RequestedDWARFVersion = TC.GetDefaultDwarfVersion();
    assert(RequestedDWARFVersion &&
           "toolchain default DWARF version must be nonzero");

    // If the user specified a default DWARF version, that takes precedence
    // over the platform default.
    if (DefaultDWARFVersion)
      RequestedDWARFVersion = DefaultDWARFVersion;

    // Override with a user-specified DWARF version
    if (GDwarfN)
      if (auto ExplicitVersion = DwarfVersionNum(GDwarfN->getSpelling()))
        RequestedDWARFVersion = ExplicitVersion;
    // Clamp effective DWARF version to the max supported by the toolchain.
    EffectiveDWARFVersion =
        std::min(RequestedDWARFVersion, TC.getMaxDwarfVersion());
  }

  // -gline-directives-only supported only for the DWARF debug info.
  if (RequestedDWARFVersion == 0 &&
      DebugInfoKind == codegenoptions::DebugDirectivesOnly)
    DebugInfoKind = codegenoptions::NoDebugInfo;

  // strict DWARF is set to false by default. But for DBX, we need it to be set
  // as true by default.
  if (const Arg *A = Args.getLastArg(options::OPT_gstrict_dwarf))
    (void)checkDebugInfoOption(A, Args, D, TC);
  if (Args.hasFlag(options::OPT_gstrict_dwarf, options::OPT_gno_strict_dwarf,
                   DebuggerTuning == llvm::DebuggerKind::DBX))
    CmdArgs.push_back("-gstrict-dwarf");

  // And we handle flag -grecord-gcc-switches later with DWARFDebugFlags.
  Args.ClaimAllArgs(options::OPT_g_flags_Group);

  // Column info is included by default for everything except SCE and
  // CodeView. Clang doesn't track end columns, just starting columns, which,
  // in theory, is fine for CodeView (and PDB).  In practice, however, the
  // Microsoft debuggers don't handle missing end columns well, and the AIX
  // debugger DBX also doesn't handle the columns well, so it's better not to
  // include any column info.
  if (const Arg *A = Args.getLastArg(options::OPT_gcolumn_info))
    (void)checkDebugInfoOption(A, Args, D, TC);
  if (!Args.hasFlag(options::OPT_gcolumn_info, options::OPT_gno_column_info,
                    !EmitCodeView &&
                        (DebuggerTuning != llvm::DebuggerKind::SCE &&
                         DebuggerTuning != llvm::DebuggerKind::DBX)))
    CmdArgs.push_back("-gno-column-info");

  // FIXME: Move backend command line options to the module.
  // If -gline-tables-only or -gline-directives-only is the last option it wins.
  if (const Arg *A = Args.getLastArg(options::OPT_gmodules))
    if (checkDebugInfoOption(A, Args, D, TC)) {
      if (DebugInfoKind != codegenoptions::DebugLineTablesOnly &&
          DebugInfoKind != codegenoptions::DebugDirectivesOnly) {
        DebugInfoKind = codegenoptions::DebugInfoConstructor;
        CmdArgs.push_back("-dwarf-ext-refs");
        CmdArgs.push_back("-fmodule-format=obj");
      }
    }

  if (T.isOSBinFormatELF() && SplitDWARFInlining)
    CmdArgs.push_back("-fsplit-dwarf-inlining");

  // After we've dealt with all combinations of things that could
  // make DebugInfoKind be other than None or DebugLineTablesOnly,
  // figure out if we need to "upgrade" it to standalone debug info.
  // We parse these two '-f' options whether or not they will be used,
  // to claim them even if you wrote "-fstandalone-debug -gline-tables-only"
  bool NeedFullDebug = Args.hasFlag(
      options::OPT_fstandalone_debug, options::OPT_fno_standalone_debug,
      DebuggerTuning == llvm::DebuggerKind::LLDB ||
          TC.GetDefaultStandaloneDebug());
  if (const Arg *A = Args.getLastArg(options::OPT_fstandalone_debug))
    (void)checkDebugInfoOption(A, Args, D, TC);

  if (DebugInfoKind == codegenoptions::LimitedDebugInfo ||
      DebugInfoKind == codegenoptions::DebugInfoConstructor) {
    if (Args.hasFlag(options::OPT_fno_eliminate_unused_debug_types,
                     options::OPT_feliminate_unused_debug_types, false))
      DebugInfoKind = codegenoptions::UnusedTypeInfo;
    else if (NeedFullDebug)
      DebugInfoKind = codegenoptions::FullDebugInfo;
  }

  if (Args.hasFlag(options::OPT_gembed_source, options::OPT_gno_embed_source,
                   false)) {
    // Source embedding is a vendor extension to DWARF v5. By now we have
    // checked if a DWARF version was stated explicitly, and have otherwise
    // fallen back to the target default, so if this is still not at least 5
    // we emit an error.
    const Arg *A = Args.getLastArg(options::OPT_gembed_source);
    if (RequestedDWARFVersion < 5)
      D.Diag(diag::err_drv_argument_only_allowed_with)
          << A->getAsString(Args) << "-gdwarf-5";
    else if (EffectiveDWARFVersion < 5)
      // The toolchain has reduced allowed dwarf version, so we can't enable
      // -gembed-source.
      D.Diag(diag::warn_drv_dwarf_version_limited_by_target)
          << A->getAsString(Args) << TC.getTripleString() << 5
          << EffectiveDWARFVersion;
    else if (checkDebugInfoOption(A, Args, D, TC))
      CmdArgs.push_back("-gembed-source");
  }

  if (EmitCodeView) {
    CmdArgs.push_back("-gcodeview");

    // Emit codeview type hashes if requested.
    if (Args.hasFlag(options::OPT_gcodeview_ghash,
                     options::OPT_gno_codeview_ghash, false)) {
      CmdArgs.push_back("-gcodeview-ghash");
    }
  }

  // Omit inline line tables if requested.
  if (Args.hasFlag(options::OPT_gno_inline_line_tables,
                   options::OPT_ginline_line_tables, false)) {
    CmdArgs.push_back("-gno-inline-line-tables");
  }

  // When emitting remarks, we need at least debug lines in the output.
  if (willEmitRemarks(Args) &&
      DebugInfoKind <= codegenoptions::DebugDirectivesOnly)
    DebugInfoKind = codegenoptions::DebugLineTablesOnly;

  // Adjust the debug info kind for the given toolchain.
  TC.adjustDebugInfoKind(DebugInfoKind, Args);

  RenderDebugEnablingArgs(Args, CmdArgs, DebugInfoKind, EffectiveDWARFVersion,
                          DebuggerTuning);

  // -fdebug-macro turns on macro debug info generation.
  if (Args.hasFlag(options::OPT_fdebug_macro, options::OPT_fno_debug_macro,
                   false))
    if (checkDebugInfoOption(Args.getLastArg(options::OPT_fdebug_macro), Args,
                             D, TC))
      CmdArgs.push_back("-debug-info-macro");

  // -ggnu-pubnames turns on gnu style pubnames in the backend.
  const auto *PubnamesArg =
      Args.getLastArg(options::OPT_ggnu_pubnames, options::OPT_gno_gnu_pubnames,
                      options::OPT_gpubnames, options::OPT_gno_pubnames);
  if (DwarfFission != DwarfFissionKind::None ||
      (PubnamesArg && checkDebugInfoOption(PubnamesArg, Args, D, TC)))
    if (!PubnamesArg ||
        (!PubnamesArg->getOption().matches(options::OPT_gno_gnu_pubnames) &&
         !PubnamesArg->getOption().matches(options::OPT_gno_pubnames)))
      CmdArgs.push_back(PubnamesArg && PubnamesArg->getOption().matches(
                                           options::OPT_gpubnames)
                            ? "-gpubnames"
                            : "-ggnu-pubnames");
  const auto *SimpleTemplateNamesArg =
      Args.getLastArg(options::OPT_gsimple_template_names,
                      options::OPT_gno_simple_template_names);
  bool ForwardTemplateParams = DebuggerTuning == llvm::DebuggerKind::SCE;
  if (SimpleTemplateNamesArg &&
      checkDebugInfoOption(SimpleTemplateNamesArg, Args, D, TC)) {
    const auto &Opt = SimpleTemplateNamesArg->getOption();
    if (Opt.matches(options::OPT_gsimple_template_names)) {
      ForwardTemplateParams = true;
      CmdArgs.push_back("-gsimple-template-names=simple");
    }
  }

  if (Args.hasFlag(options::OPT_fdebug_ranges_base_address,
                   options::OPT_fno_debug_ranges_base_address, false)) {
    CmdArgs.push_back("-fdebug-ranges-base-address");
  }

  // -gdwarf-aranges turns on the emission of the aranges section in the
  // backend.
  // Always enabled for SCE tuning.
  bool NeedAranges = DebuggerTuning == llvm::DebuggerKind::SCE;
  if (const Arg *A = Args.getLastArg(options::OPT_gdwarf_aranges))
    NeedAranges = checkDebugInfoOption(A, Args, D, TC) || NeedAranges;
  if (NeedAranges) {
    CmdArgs.push_back("-mllvm");
    CmdArgs.push_back("-generate-arange-section");
  }

  if (Args.hasFlag(options::OPT_fforce_dwarf_frame,
                   options::OPT_fno_force_dwarf_frame, false))
    CmdArgs.push_back("-fforce-dwarf-frame");

  if (Args.hasFlag(options::OPT_fdebug_types_section,
                   options::OPT_fno_debug_types_section, false)) {
    if (!(T.isOSBinFormatELF() || T.isOSBinFormatWasm())) {
      D.Diag(diag::err_drv_unsupported_opt_for_target)
          << Args.getLastArg(options::OPT_fdebug_types_section)
                 ->getAsString(Args)
          << T.getTriple();
    } else if (checkDebugInfoOption(
                   Args.getLastArg(options::OPT_fdebug_types_section), Args, D,
                   TC)) {
      CmdArgs.push_back("-mllvm");
      CmdArgs.push_back("-generate-type-units");
    }
  }

  // To avoid join/split of directory+filename, the integrated assembler prefers
  // the directory form of .file on all DWARF versions. GNU as doesn't allow the
  // form before DWARF v5.
  if (!Args.hasFlag(options::OPT_fdwarf_directory_asm,
                    options::OPT_fno_dwarf_directory_asm,
                    TC.useIntegratedAs() || EffectiveDWARFVersion >= 5))
    CmdArgs.push_back("-fno-dwarf-directory-asm");

  // Decide how to render forward declarations of template instantiations.
  // SCE wants full descriptions, others just get them in the name.
  if (ForwardTemplateParams)
    CmdArgs.push_back("-debug-forward-template-params");

  // Do we need to explicitly import anonymous namespaces into the parent
  // scope?
  if (DebuggerTuning == llvm::DebuggerKind::SCE)
    CmdArgs.push_back("-dwarf-explicit-import");

  renderDwarfFormat(D, T, Args, CmdArgs, EffectiveDWARFVersion);
  RenderDebugInfoCompressionArgs(Args, CmdArgs, D, TC);
}

/// Check whether the given input tree contains any wrapper actions
static bool ContainsWrapperAction(const Action *A) {
  if (isa<OffloadWrapperJobAction>(A))
    return true;
  for (const auto &AI : A->inputs())
    if (ContainsWrapperAction(AI))
      return true;

  return false;
}

// Put together an external compiler compilation call which is used instead
// of the clang invocation for the host compile of an offload compilation.
// Enabling command line:  clang++ -fsycl -fsycl-host-compiler=<HostExe>
//                         <ClangOpts> -fsycl-host-compiler-options=<HostOpts>
// Any <ClangOpts> used which are phase limiting (preprocessing, assembly,
// object generation) are specifically handled here by specifying the
// equivalent phase limiting option(s).
// It is expected that any user <HostOpts> options passed will be placed
// after any implied options set here.  This will have overriding behaviors
// for any options which are considered to be evaluated from left to right.
// Specifying any <HostOpts> option which conficts any of the implied options
// will result in undefined behavior.  Potential conflicting options:
//  * Output specification options (-o, -Fo, -Fa, etc)
//  * Phase limiting options (-E, -c, -P, etc)
void Clang::ConstructHostCompilerJob(Compilation &C, const JobAction &JA,
                                     const InputInfo &Output,
                                     const InputInfoList &Inputs,
                                     const llvm::opt::ArgList &TCArgs) const {

  // The Host compilation step that occurs here is constructed based on the
  // input from the user.  This consists of the compiler to call and the
  // options that will be used during the compilation.
  ArgStringList HostCompileArgs;
  const InputInfo &InputFile = Inputs.front();
  const ToolChain &TC = getToolChain();

  // Input file.
  HostCompileArgs.push_back(InputFile.getFilename());

  // When performing the host compilation, we are expecting to only be
  // creating intermediate files, namely preprocessor output, assembly or
  // object files.
  // We are making assumptions in regards to what options are used to
  // generate these intermediate files.
  //                gcc/g++/clang/clang++/default | cl
  //  Object:                   -c                | -c
  //  Preprocessed:             -E                | -P -Fi<file>
  //  Assembly:                 -S                | -c -Fa<file>
  //  Header Input:        -include <file>        | -FI <file>
  //
  // The options used are determined by the compiler name and target triple.
  Arg *HostCompilerDefArg =
      TCArgs.getLastArg(options::OPT_fsycl_host_compiler_EQ);
  assert(HostCompilerDefArg && "Expected host compiler designation.");

  bool OutputAdded = false;
  StringRef CompilerName =
      llvm::sys::path::stem(HostCompilerDefArg->getValue());
  if (CompilerName.empty())
    TC.getDriver().Diag(diag::err_drv_missing_arg_mtp)
        << HostCompilerDefArg->getAsString(TCArgs);
  // FIXME: Consider requiring user input to specify a compatibility class
  // to determine the type of host compiler being used.
  SmallVector<StringRef, 4> MSVCCompilers = {"cl", "clang-cl", "icl"};
  bool IsMSVCHostCompiler =
      std::find(MSVCCompilers.begin(), MSVCCompilers.end(), CompilerName) !=
      MSVCCompilers.end();

  auto addMSVCOutputFile = [&](StringRef Opt) {
    SmallString<128> OutOpt(Opt);
    OutOpt += Output.getFilename();
    HostCompileArgs.push_back(TCArgs.MakeArgString(OutOpt));
    OutputAdded = true;
  };
  // FIXME: Reuse existing toolchains which are already supported to put
  // together the options.
  // FIXME: For any potential obscure host compilers that do not use the
  // 'standard' set of options, we should provide a user interface that allows
  // users to override the implied options.
  if (isa<PreprocessJobAction>(JA)) {
    if (IsMSVCHostCompiler) {
      // Check the output file, if it is 'stdout' we want to use -E.
      if (StringRef(Output.getFilename()).equals("-")) {
        HostCompileArgs.push_back("-E");
        OutputAdded = true;
      } else {
        HostCompileArgs.push_back("-P");
        addMSVCOutputFile("-Fi");
      }
    } else
      HostCompileArgs.push_back("-E");
  } else if (isa<AssembleJobAction>(JA)) {
    HostCompileArgs.push_back("-c");
    if (IsMSVCHostCompiler)
      addMSVCOutputFile("-Fo");
  } else {
    assert((isa<CompileJobAction, BackendJobAction>(JA)) &&
           "Invalid action for external host compilation tool.");
    if (JA.getType() == types::TY_PP_Asm) {
      if (IsMSVCHostCompiler) {
        HostCompileArgs.push_back("-c");
        addMSVCOutputFile("-Fa");
        // The MSVC Compiler does not have a way to just create the assembly
        // file so we create the assembly file and object file, and redirect
        // the object file to a temporary.
        std::string ObjTmpName = C.getDriver().GetTemporaryPath("host", "obj");
        StringRef WrapperFileName =
            C.addTempFile(C.getArgs().MakeArgString(ObjTmpName));
        SmallString<128> ObjOutOpt("-Fo");
        ObjOutOpt += WrapperFileName;
        HostCompileArgs.push_back(C.getArgs().MakeArgString(ObjOutOpt));
      } else
        HostCompileArgs.push_back("-S");
    } else {
      TC.getDriver().Diag(diag::err_drv_output_type_with_host_compiler);
    }
  }

  // Add the integration header.
  StringRef Header =
      TC.getDriver().getIntegrationHeader(InputFile.getBaseInput());
  if (types::getPreprocessedType(InputFile.getType()) != types::TY_INVALID &&
      !Header.empty()) {
    HostCompileArgs.push_back(IsMSVCHostCompiler ? "-FI" : "-include");
    HostCompileArgs.push_back(TCArgs.MakeArgString(Header));
  }

  // Add directory in which the original source file resides, as there could
  // be headers that need to be picked up from there.
  SmallString<128> SourcePath(InputFile.getBaseInput());
  llvm::sys::path::remove_filename(SourcePath);
  if (!SourcePath.empty()) {
    HostCompileArgs.push_back(IsMSVCHostCompiler ? "-I" : "-iquote");
    HostCompileArgs.push_back(TCArgs.MakeArgString(SourcePath));
  } else if (llvm::ErrorOr<std::string> CWD =
                 TC.getDriver().getVFS().getCurrentWorkingDirectory()) {
    HostCompileArgs.push_back(IsMSVCHostCompiler ? "-I" : "-iquote");
    HostCompileArgs.push_back(TCArgs.MakeArgString(*CWD));
  }

  // Add default header search directories.
  SmallString<128> BaseDir(C.getDriver().Dir);
  llvm::sys::path::append(BaseDir, "..", "include");
  SmallString<128> SYCLDir(BaseDir);
  llvm::sys::path::append(SYCLDir, "sycl");
  HostCompileArgs.push_back("-I");
  HostCompileArgs.push_back(TCArgs.MakeArgString(SYCLDir));
  HostCompileArgs.push_back("-I");
  HostCompileArgs.push_back(TCArgs.MakeArgString(BaseDir));

  if (!OutputAdded) {
    // Add output file to the command line.  This is assumed to be prefaced
    // with the '-o' option that is used to designate the output file.
    HostCompileArgs.push_back("-o");
    HostCompileArgs.push_back(Output.getFilename());
  }

  SmallString<128> ExecPath;
  if (HostCompilerDefArg) {
    ExecPath = HostCompilerDefArg->getValue();
    if (!ExecPath.empty() && ExecPath == llvm::sys::path::stem(ExecPath))
      ExecPath = TC.GetProgramPath(ExecPath.c_str());
  }

  // Add any user-specified arguments.
  if (Arg *HostCompilerOptsArg =
          TCArgs.getLastArg(options::OPT_fsycl_host_compiler_options_EQ)) {
    SmallVector<const char *, 8> TargetArgs;
    llvm::BumpPtrAllocator BPA;
    llvm::StringSaver S(BPA);
    // Tokenize the string.
    llvm::cl::TokenizeGNUCommandLine(HostCompilerOptsArg->getValue(), S,
                                     TargetArgs);
    llvm::transform(TargetArgs, std::back_inserter(HostCompileArgs),
                    [&TCArgs](StringRef A) { return TCArgs.MakeArgString(A); });
  }
  const Tool *T = TC.SelectTool(JA);
  auto Cmd = std::make_unique<Command>(JA, *T, ResponseFileSupport::None(),
                                       TCArgs.MakeArgString(ExecPath),
                                       HostCompileArgs, None);

  C.addCommand(std::move(Cmd));
}

void Clang::ConstructJob(Compilation &C, const JobAction &JA,
                         const InputInfo &Output, const InputInfoList &Inputs,
                         const ArgList &Args, const char *LinkingOutput) const {
  const auto &TC = getToolChain();
  const llvm::Triple &RawTriple = TC.getTriple();
  const llvm::Triple &Triple = TC.getEffectiveTriple();
  const std::string &TripleStr = Triple.getTriple();

  bool KernelOrKext =
      Args.hasArg(options::OPT_mkernel, options::OPT_fapple_kext);
  const Driver &D = TC.getDriver();
  ArgStringList CmdArgs;

  assert(Inputs.size() >= 1 && "Must have at least one input.");
  // CUDA/HIP compilation may have multiple inputs (source file + results of
  // device-side compilations). OpenMP device jobs also take the host IR as a
  // second input. Module precompilation accepts a list of header files to
  // include as part of the module. API extraction accepts a list of header
  // files whose API information is emitted in the output. All other jobs are
  // expected to have exactly one input.
  // SYCL host jobs accept the integration header from the device-side
  // compilation as a second input.
  bool IsCuda = JA.isOffloading(Action::OFK_Cuda);
  bool IsCudaDevice = JA.isDeviceOffloading(Action::OFK_Cuda);
  bool IsHIP = JA.isOffloading(Action::OFK_HIP);
  bool IsHIPDevice = JA.isDeviceOffloading(Action::OFK_HIP);
  bool IsOpenMPDevice = JA.isDeviceOffloading(Action::OFK_OpenMP);
  bool IsSYCLOffloadDevice = JA.isDeviceOffloading(Action::OFK_SYCL);
  bool IsSYCL = JA.isOffloading(Action::OFK_SYCL);
  bool IsHeaderModulePrecompile = isa<HeaderModulePrecompileJobAction>(JA);
  bool IsExtractAPI = isa<ExtractAPIJobAction>(JA);
  bool IsDeviceOffloadAction = !(JA.isDeviceOffloading(Action::OFK_None) ||
                                 JA.isDeviceOffloading(Action::OFK_Host));
  bool IsHostOffloadingAction =
      JA.isHostOffloading(Action::OFK_OpenMP) ||
      (JA.isHostOffloading(C.getActiveOffloadKinds()) &&
       Args.hasFlag(options::OPT_offload_new_driver,
                    options::OPT_no_offload_new_driver, false));

  bool IsRDCMode =
      Args.hasFlag(options::OPT_fgpu_rdc, options::OPT_fno_gpu_rdc, false);
  bool IsUsingLTO = D.isUsingLTO(IsDeviceOffloadAction);
  auto LTOMode = D.getLTOMode(IsDeviceOffloadAction);
  bool IsFPGASYCLOffloadDevice =
      IsSYCLOffloadDevice &&
      Triple.getSubArch() == llvm::Triple::SPIRSubArch_fpga;

  // Perform the SYCL host compilation using an external compiler if the user
  // requested.
  if (Args.hasArg(options::OPT_fsycl_host_compiler_EQ) && IsSYCL &&
      !IsSYCLOffloadDevice) {
    ConstructHostCompilerJob(C, JA, Output, Inputs, Args);
    return;
  }

  // A header module compilation doesn't have a main input file, so invent a
  // fake one as a placeholder.
  const char *ModuleName = [&] {
    auto *ModuleNameArg = Args.getLastArg(options::OPT_fmodule_name_EQ);
    return ModuleNameArg ? ModuleNameArg->getValue() : "";
  }();
  InputInfo HeaderModuleInput(Inputs[0].getType(), ModuleName, ModuleName);

  // Extract API doesn't have a main input file, so invent a fake one as a
  // placeholder.
  InputInfo ExtractAPIPlaceholderInput(Inputs[0].getType(), "extract-api",
                                       "extract-api");

  const InputInfo &Input = [&]() -> const InputInfo & {
    if (IsHeaderModulePrecompile)
      return HeaderModuleInput;
    if (IsExtractAPI)
      return ExtractAPIPlaceholderInput;
    return Inputs[0];
  }();

  InputInfoList ModuleHeaderInputs;
  InputInfoList ExtractAPIInputs;
  InputInfoList HostOffloadingInputs;
  const InputInfo *CudaDeviceInput = nullptr;
  const InputInfo *OpenMPDeviceInput = nullptr;
  const InputInfo *SYCLDeviceInput = nullptr;
  for (const InputInfo &I : Inputs) {
    if (&I == &Input || I.getType() == types::TY_Nothing) {
      // This is the primary input or contains nothing.
    } else if (IsHeaderModulePrecompile &&
               types::getPrecompiledType(I.getType()) == types::TY_PCH) {
      types::ID Expected = HeaderModuleInput.getType();
      if (I.getType() != Expected) {
        D.Diag(diag::err_drv_module_header_wrong_kind)
            << I.getFilename() << types::getTypeName(I.getType())
            << types::getTypeName(Expected);
      }
      ModuleHeaderInputs.push_back(I);
    } else if (IsExtractAPI) {
      auto ExpectedInputType = ExtractAPIPlaceholderInput.getType();
      if (I.getType() != ExpectedInputType) {
        D.Diag(diag::err_drv_extract_api_wrong_kind)
            << I.getFilename() << types::getTypeName(I.getType())
            << types::getTypeName(ExpectedInputType);
      }
      ExtractAPIInputs.push_back(I);
    } else if (IsHostOffloadingAction) {
      HostOffloadingInputs.push_back(I);
    } else if ((IsCuda || IsHIP) && !CudaDeviceInput) {
      CudaDeviceInput = &I;
    } else if (IsOpenMPDevice && !OpenMPDeviceInput) {
      OpenMPDeviceInput = &I;
    } else if (IsSYCL && !SYCLDeviceInput) {
      SYCLDeviceInput = &I;
    } else {
      llvm_unreachable("unexpectedly given multiple inputs");
    }
  }

  const llvm::Triple *AuxTriple =
      (IsSYCL || IsCuda || IsHIP) ? TC.getAuxTriple() : nullptr;
  bool IsWindowsMSVC = RawTriple.isWindowsMSVCEnvironment();
  bool IsIAMCU = RawTriple.isOSIAMCU();

  // Adjust IsWindowsXYZ for CUDA/HIP/SYCL compilations.  Even when compiling in
  // device mode (i.e., getToolchain().getTriple() is NVPTX/AMDGCN, not
  // Windows), we need to pass Windows-specific flags to cc1.
  if (IsCuda || IsHIP || IsSYCL)
    IsWindowsMSVC |= AuxTriple && AuxTriple->isWindowsMSVCEnvironment();

  // C++ is not supported for IAMCU.
  if (IsIAMCU && types::isCXX(Input.getType()))
    D.Diag(diag::err_drv_clang_unsupported) << "C++ for IAMCU";

  // Invoke ourselves in -cc1 mode.
  //
  // FIXME: Implement custom jobs for internal actions.
  CmdArgs.push_back("-cc1");

  // Add the "effective" target triple.
  CmdArgs.push_back("-triple");
  CmdArgs.push_back(Args.MakeArgString(TripleStr));

  if (const Arg *MJ = Args.getLastArg(options::OPT_MJ)) {
    DumpCompilationDatabase(C, MJ->getValue(), TripleStr, Output, Input, Args);
    Args.ClaimAllArgs(options::OPT_MJ);
  } else if (const Arg *GenCDBFragment =
                 Args.getLastArg(options::OPT_gen_cdb_fragment_path)) {
    DumpCompilationDatabaseFragmentToDir(GenCDBFragment->getValue(), C,
                                         TripleStr, Output, Input, Args);
    Args.ClaimAllArgs(options::OPT_gen_cdb_fragment_path);
  }

  if (IsCuda || IsHIP) {
    // We have to pass the triple of the host if compiling for a CUDA/HIP device
    // and vice-versa.
    std::string NormalizedTriple;
    if (JA.isDeviceOffloading(Action::OFK_Cuda) ||
        JA.isDeviceOffloading(Action::OFK_HIP))
      NormalizedTriple = C.getSingleOffloadToolChain<Action::OFK_Host>()
                             ->getTriple()
                             .normalize();
    else {
      // Host-side compilation.
      NormalizedTriple =
          (IsCuda ? C.getSingleOffloadToolChain<Action::OFK_Cuda>()
                  : C.getSingleOffloadToolChain<Action::OFK_HIP>())
              ->getTriple()
              .normalize();
      if (IsCuda) {
        // We need to figure out which CUDA version we're compiling for, as that
        // determines how we load and launch GPU kernels.
        auto *CTC = static_cast<const toolchains::CudaToolChain *>(
            C.getSingleOffloadToolChain<Action::OFK_Cuda>());
        assert(CTC && "Expected valid CUDA Toolchain.");
        if (CTC && CTC->CudaInstallation.version() != CudaVersion::UNKNOWN)
          CmdArgs.push_back(Args.MakeArgString(
              Twine("-target-sdk-version=") +
              CudaVersionToString(CTC->CudaInstallation.version())));
      }
    }
    CmdArgs.push_back("-aux-triple");
    CmdArgs.push_back(Args.MakeArgString(NormalizedTriple));
  }

  Arg *SYCLStdArg = Args.getLastArg(options::OPT_sycl_std_EQ);

  if (IsSYCLOffloadDevice) {
    // Pass the triple of host when doing SYCL
    llvm::Triple AuxT = C.getDefaultToolChain().getTriple();
    std::string NormalizedTriple = AuxT.normalize();
    CmdArgs.push_back("-aux-triple");
    CmdArgs.push_back(Args.MakeArgString(NormalizedTriple));

    // We want to compile sycl kernels.
    CmdArgs.push_back("-fsycl-is-device");
    CmdArgs.push_back("-fdeclare-spirv-builtins");

    // Default value for FPGA is false, for all other targets is true.
    if (!Args.hasFlag(options::OPT_fsycl_early_optimizations,
                      options::OPT_fno_sycl_early_optimizations,
                      !IsFPGASYCLOffloadDevice))
      CmdArgs.push_back("-fno-sycl-early-optimizations");
    else if (RawTriple.isSPIR()) {
      // Set `sycl-opt` option to configure LLVM passes for SPIR target
      CmdArgs.push_back("-mllvm");
      CmdArgs.push_back("-sycl-opt");
    }

    // Turn on Dead Parameter Elimination Optimization with early optimizations
    // TODO: Enable DAE by default without the Optimization level check in the
    // driver.  The enabling can be done in CodeGenOpt, and we can pass an
    // option to explicitly disable/disable here.
    if (!(RawTriple.isAMDGCN()) &&
        Args.hasFlag(options::OPT_fsycl_dead_args_optimization,
                     options::OPT_fno_sycl_dead_args_optimization,
                     isSYCLOptimizationO2orHigher(Args)))
      CmdArgs.push_back("-fenable-sycl-dae");
    bool IsMSVC = AuxT.isWindowsMSVCEnvironment();
    if (IsMSVC) {
      CmdArgs.push_back("-fms-extensions");
      CmdArgs.push_back("-fms-compatibility");
      CmdArgs.push_back("-fdelayed-template-parsing");
      VersionTuple MSVT = C.getDefaultToolChain().computeMSVCVersion(&D, Args);
      if (!MSVT.empty())
        CmdArgs.push_back(Args.MakeArgString("-fms-compatibility-version=" +
                                             MSVT.getAsString()));
      else {
        const char *LowestMSVCSupported = "19.16.27023"; // VS2017 v15.9
        CmdArgs.push_back(Args.MakeArgString(
            Twine("-fms-compatibility-version=") + LowestMSVCSupported));
      }
    }

    if (Args.hasFlag(options::OPT_fsycl_allow_func_ptr,
                     options::OPT_fno_sycl_allow_func_ptr, false)) {
      CmdArgs.push_back("-fsycl-allow-func-ptr");
    }

    if (Args.hasFlag(options::OPT_fsycl_esimd_force_stateless_mem,
                     options::OPT_fno_sycl_esimd_force_stateless_mem, false))
      CmdArgs.push_back("-fsycl-esimd-force-stateless-mem");

    // Forward -fsycl-instrument-device-code option to cc1. This option will
    // only be used for SPIR-V-based targets.
    if (Triple.isSPIR())
      if (Args.hasFlag(options::OPT_fsycl_instrument_device_code,
                       options::OPT_fno_sycl_instrument_device_code, true))
        CmdArgs.push_back("-fsycl-instrument-device-code");

    if (!SYCLStdArg) {
      // The user had not pass SYCL version, thus we'll employ no-sycl-strict
      // to allow address-space unqualified pointers in function params/return
      // along with marking the same function with explicit SYCL_EXTERNAL
      CmdArgs.push_back("-Wno-sycl-strict");
    }

    // Add the integration header option to generate the header.
    StringRef Header(D.getIntegrationHeader(Input.getBaseInput()));
    if (!Header.empty()) {
      SmallString<128> HeaderOpt("-fsycl-int-header=");
      HeaderOpt.append(Header);
      CmdArgs.push_back(Args.MakeArgString(HeaderOpt));
    }

    if (!Args.hasArg(options::OPT_fno_sycl_use_footer)) {
      // Add the integration footer option to generated the footer.
      StringRef Footer(D.getIntegrationFooter(Input.getBaseInput()));
      if (!Footer.empty()) {
        SmallString<128> FooterOpt("-fsycl-int-footer=");
        FooterOpt.append(Footer);
        CmdArgs.push_back(Args.MakeArgString(FooterOpt));
      }
    }

    // Forward -fsycl-default-sub-group-size if in SYCL mode.
    Args.AddLastArg(CmdArgs, options::OPT_fsycl_default_sub_group_size);
  }

  if (IsSYCL) {
    // Set options for both host and device
    if (Arg *A = Args.getLastArg(options::OPT_fsycl_id_queries_fit_in_int,
                                 options::OPT_fno_sycl_id_queries_fit_in_int))
      A->render(Args, CmdArgs);

    if (SYCLStdArg) {
      SYCLStdArg->render(Args, CmdArgs);
      CmdArgs.push_back("-fsycl-std-layout-kernel-params");
    } else {
      // Ensure the default version in SYCL mode is 2020.
      CmdArgs.push_back("-sycl-std=2020");
    }

    if (!Args.hasFlag(options::OPT_fsycl_unnamed_lambda,
                      options::OPT_fno_sycl_unnamed_lambda, true))
      CmdArgs.push_back("-fno-sycl-unnamed-lambda");

    // Add the Unique ID prefix
    StringRef UniqueID = D.getSYCLUniqueID(Input.getBaseInput());
    if (!UniqueID.empty())
      CmdArgs.push_back(
          Args.MakeArgString(Twine("-fsycl-unique-prefix=") + UniqueID));

    // Disable parallel for range-rounding for anything involving FPGA
    auto SYCLTCRange = C.getOffloadToolChains<Action::OFK_SYCL>();
    bool HasFPGA = false;
    for (auto TI = SYCLTCRange.first, TE = SYCLTCRange.second; TI != TE; ++TI) {
      llvm::Triple SYCLTriple = TI->second->getTriple();
      if (SYCLTriple.getSubArch() == llvm::Triple::SPIRSubArch_fpga) {
        HasFPGA = true;
        if (!IsSYCLOffloadDevice) {
          CmdArgs.push_back("-aux-triple");
          CmdArgs.push_back(Args.MakeArgString(SYCLTriple.getTriple()));
        }
        break;
      }
    }
    if (HasFPGA) {
      CmdArgs.push_back("-fsycl-disable-range-rounding");
      // Pass -fintelfpga to both the host and device SYCL compilations if set.
      CmdArgs.push_back("-fintelfpga");
    }

    // Add any options that are needed specific to SYCL offload while
    // performing the host side compilation.
    if (!IsSYCLOffloadDevice) {
      // Add the -include option to add the integration header
      StringRef Header = D.getIntegrationHeader(Input.getBaseInput());
      // Do not add the integration header if we are compiling after the
      // integration footer has been applied.  Check for the append job
      // action to determine this.
      if (types::getPreprocessedType(Input.getType()) != types::TY_INVALID &&
          !Header.empty()) {
        CmdArgs.push_back("-include");
        CmdArgs.push_back(Args.MakeArgString(Header));
        // When creating dependency information, filter out the generated
        // header file.
        CmdArgs.push_back("-dependency-filter");
        CmdArgs.push_back(Args.MakeArgString(Header));

        // Since this is a host compilation and the integration header is
        // included, enable the integration header based diagnostics.
        CmdArgs.push_back("-fsycl-enable-int-header-diags");
      }
      // Let the FE know we are doing a SYCL offload compilation, but we are
      // doing the host pass.
      CmdArgs.push_back("-fsycl-is-host");

      if (!D.IsCLMode()) {
        // SYCL library is guaranteed to work correctly only with dynamic
        // MSVC runtime.
        llvm::Triple AuxT = C.getDefaultToolChain().getTriple();
        if (AuxT.isWindowsMSVCEnvironment()) {
          CmdArgs.push_back("-D_MT");
          CmdArgs.push_back("-D_DLL");
        }
      }
    }
  }

  if (IsOpenMPDevice) {
    // We have to pass the triple of the host if compiling for an OpenMP device.
    std::string NormalizedTriple =
        C.getSingleOffloadToolChain<Action::OFK_Host>()
            ->getTriple()
            .normalize();
    CmdArgs.push_back("-aux-triple");
    CmdArgs.push_back(Args.MakeArgString(NormalizedTriple));
  }

  if (Triple.isOSWindows() && (Triple.getArch() == llvm::Triple::arm ||
                               Triple.getArch() == llvm::Triple::thumb)) {
    unsigned Offset = Triple.getArch() == llvm::Triple::arm ? 4 : 6;
    unsigned Version = 0;
    bool Failure =
        Triple.getArchName().substr(Offset).consumeInteger(10, Version);
    if (Failure || Version < 7)
      D.Diag(diag::err_target_unsupported_arch) << Triple.getArchName()
                                                << TripleStr;
  }

  // Push all default warning arguments that are specific to
  // the given target.  These come before user provided warning options
  // are provided.
  TC.addClangWarningOptions(CmdArgs);

  // FIXME: Subclass ToolChain for SPIR and move this to addClangWarningOptions.
  if (Triple.isSPIR() || Triple.isSPIRV())
    CmdArgs.push_back("-Wspir-compat");

  // Select the appropriate action.
  RewriteKind rewriteKind = RK_None;

  // If CollectArgsForIntegratedAssembler() isn't called below, claim the args
  // it claims when not running an assembler. Otherwise, clang would emit
  // "argument unused" warnings for assembler flags when e.g. adding "-E" to
  // flags while debugging something. That'd be somewhat inconvenient, and it's
  // also inconsistent with most other flags -- we don't warn on
  // -ffunction-sections not being used in -E mode either for example, even
  // though it's not really used either.
  if (!isa<AssembleJobAction>(JA)) {
    // The args claimed here should match the args used in
    // CollectArgsForIntegratedAssembler().
    if (TC.useIntegratedAs()) {
      Args.ClaimAllArgs(options::OPT_mrelax_all);
      Args.ClaimAllArgs(options::OPT_mno_relax_all);
      Args.ClaimAllArgs(options::OPT_mincremental_linker_compatible);
      Args.ClaimAllArgs(options::OPT_mno_incremental_linker_compatible);
      switch (C.getDefaultToolChain().getArch()) {
      case llvm::Triple::arm:
      case llvm::Triple::armeb:
      case llvm::Triple::thumb:
      case llvm::Triple::thumbeb:
        Args.ClaimAllArgs(options::OPT_mimplicit_it_EQ);
        break;
      default:
        break;
      }
    }
    Args.ClaimAllArgs(options::OPT_Wa_COMMA);
    Args.ClaimAllArgs(options::OPT_Xassembler);
    Args.ClaimAllArgs(options::OPT_femit_dwarf_unwind_EQ);
  }

  if (isa<AnalyzeJobAction>(JA)) {
    assert(JA.getType() == types::TY_Plist && "Invalid output type.");
    CmdArgs.push_back("-analyze");
  } else if (isa<MigrateJobAction>(JA)) {
    CmdArgs.push_back("-migrate");
  } else if (isa<PreprocessJobAction>(JA)) {
    if (Output.getType() == types::TY_Dependencies)
      CmdArgs.push_back("-Eonly");
    else {
      CmdArgs.push_back("-E");
      if (Args.hasArg(options::OPT_rewrite_objc) &&
          !Args.hasArg(options::OPT_g_Group))
        CmdArgs.push_back("-P");
      else if (JA.getType() == types::TY_PP_CXXHeaderUnit)
        CmdArgs.push_back("-fdirectives-only");
    }
  } else if (isa<AssembleJobAction>(JA)) {
    if (IsSYCLOffloadDevice) {
      CmdArgs.push_back("-emit-llvm-bc");
    } else {
      CmdArgs.push_back("-emit-obj");
      CollectArgsForIntegratedAssembler(C, Args, CmdArgs, D);
    }

    // Also ignore explicit -force_cpusubtype_ALL option.
    (void)Args.hasArg(options::OPT_force__cpusubtype__ALL);
  } else if (isa<PrecompileJobAction>(JA)) {
    if (JA.getType() == types::TY_Nothing)
      CmdArgs.push_back("-fsyntax-only");
    else if (JA.getType() == types::TY_ModuleFile)
      CmdArgs.push_back(IsHeaderModulePrecompile
                            ? "-emit-header-module"
                            : "-emit-module-interface");
    else if (JA.getType() == types::TY_HeaderUnit)
      CmdArgs.push_back("-emit-header-unit");
    else
      CmdArgs.push_back("-emit-pch");
  } else if (isa<VerifyPCHJobAction>(JA)) {
    CmdArgs.push_back("-verify-pch");
  } else if (isa<ExtractAPIJobAction>(JA)) {
    assert(JA.getType() == types::TY_API_INFO &&
           "Extract API actions must generate a API information.");
    CmdArgs.push_back("-extract-api");
    if (Arg *ProductNameArg = Args.getLastArg(options::OPT_product_name_EQ))
      ProductNameArg->render(Args, CmdArgs);
  } else {
    assert((isa<CompileJobAction>(JA) || isa<BackendJobAction>(JA)) &&
           "Invalid action for clang tool.");
    if (JA.getType() == types::TY_Nothing) {
      CmdArgs.push_back("-fsyntax-only");
    } else if (JA.getType() == types::TY_LLVM_IR ||
               JA.getType() == types::TY_LTO_IR) {
      CmdArgs.push_back("-emit-llvm");
    } else if (JA.getType() == types::TY_LLVM_BC ||
               JA.getType() == types::TY_LTO_BC) {
      // Emit textual llvm IR for AMDGPU offloading for -emit-llvm -S
      if (Triple.isAMDGCN() && IsOpenMPDevice && Args.hasArg(options::OPT_S) &&
          Args.hasArg(options::OPT_emit_llvm)) {
        CmdArgs.push_back("-emit-llvm");
      } else {
        CmdArgs.push_back("-emit-llvm-bc");
      }
    } else if (JA.getType() == types::TY_IFS ||
               JA.getType() == types::TY_IFS_CPP) {
      StringRef ArgStr =
          Args.hasArg(options::OPT_interface_stub_version_EQ)
              ? Args.getLastArgValue(options::OPT_interface_stub_version_EQ)
              : "ifs-v1";
      CmdArgs.push_back("-emit-interface-stubs");
      CmdArgs.push_back(
          Args.MakeArgString(Twine("-interface-stub-version=") + ArgStr.str()));
    } else if (JA.getType() == types::TY_PP_Asm) {
      CmdArgs.push_back("-S");
    } else if (JA.getType() == types::TY_AST) {
      CmdArgs.push_back("-emit-pch");
    } else if (JA.getType() == types::TY_ModuleFile) {
      CmdArgs.push_back("-module-file-info");
    } else if (JA.getType() == types::TY_RewrittenObjC) {
      CmdArgs.push_back("-rewrite-objc");
      rewriteKind = RK_NonFragile;
    } else if (JA.getType() == types::TY_RewrittenLegacyObjC) {
      CmdArgs.push_back("-rewrite-objc");
      rewriteKind = RK_Fragile;
    } else {
      assert(JA.getType() == types::TY_PP_Asm && "Unexpected output type!");
    }

    // Preserve use-list order by default when emitting bitcode, so that
    // loading the bitcode up in 'opt' or 'llc' and running passes gives the
    // same result as running passes here.  For LTO, we don't need to preserve
    // the use-list order, since serialization to bitcode is part of the flow.
    if (JA.getType() == types::TY_LLVM_BC)
      CmdArgs.push_back("-emit-llvm-uselists");

    if (IsUsingLTO) {
      // Only AMDGPU supports device-side LTO.
<<<<<<< HEAD
      if (IsDeviceOffloadAction && !JA.isDeviceOffloading(Action::OFK_OpenMP) &&
=======
      if (IsDeviceOffloadAction && !JA.isHostOffloading(Action::OFK_OpenMP) &&
>>>>>>> 0f579bae
          !Args.hasFlag(options::OPT_offload_new_driver,
                        options::OPT_no_offload_new_driver, false) &&
          !Triple.isAMDGPU()) {
        D.Diag(diag::err_drv_unsupported_opt_for_target)
            << Args.getLastArg(options::OPT_foffload_lto,
                               options::OPT_foffload_lto_EQ)
                   ->getAsString(Args)
            << Triple.getTriple();
      } else {
        assert(LTOMode == LTOK_Full || LTOMode == LTOK_Thin);
        CmdArgs.push_back(Args.MakeArgString(
            Twine("-flto=") + (LTOMode == LTOK_Thin ? "thin" : "full")));
        CmdArgs.push_back("-flto-unit");
      }
    }
  }

  if (const Arg *A = Args.getLastArg(options::OPT_fthinlto_index_EQ)) {
    if (!types::isLLVMIR(Input.getType()))
      D.Diag(diag::err_drv_arg_requires_bitcode_input) << A->getAsString(Args);
    Args.AddLastArg(CmdArgs, options::OPT_fthinlto_index_EQ);
  }

  if (Args.getLastArg(options::OPT_fthin_link_bitcode_EQ))
    Args.AddLastArg(CmdArgs, options::OPT_fthin_link_bitcode_EQ);

  if (Args.getLastArg(options::OPT_save_temps_EQ))
    Args.AddLastArg(CmdArgs, options::OPT_save_temps_EQ);

  auto *MemProfArg = Args.getLastArg(options::OPT_fmemory_profile,
                                     options::OPT_fmemory_profile_EQ,
                                     options::OPT_fno_memory_profile);
  if (MemProfArg &&
      !MemProfArg->getOption().matches(options::OPT_fno_memory_profile))
    MemProfArg->render(Args, CmdArgs);

  // Embed-bitcode option.
  // Only white-listed flags below are allowed to be embedded.
  if (C.getDriver().embedBitcodeInObject() && !IsUsingLTO &&
      (isa<BackendJobAction>(JA) || isa<AssembleJobAction>(JA))) {
    // Add flags implied by -fembed-bitcode.
    Args.AddLastArg(CmdArgs, options::OPT_fembed_bitcode_EQ);
    // Disable all llvm IR level optimizations.
    CmdArgs.push_back("-disable-llvm-passes");

    // Render target options.
    TC.addClangTargetOptions(Args, CmdArgs, JA.getOffloadingDeviceKind());

    // reject options that shouldn't be supported in bitcode
    // also reject kernel/kext
    static const constexpr unsigned kBitcodeOptionIgnorelist[] = {
        options::OPT_mkernel,
        options::OPT_fapple_kext,
        options::OPT_ffunction_sections,
        options::OPT_fno_function_sections,
        options::OPT_fdata_sections,
        options::OPT_fno_data_sections,
        options::OPT_fbasic_block_sections_EQ,
        options::OPT_funique_internal_linkage_names,
        options::OPT_fno_unique_internal_linkage_names,
        options::OPT_funique_section_names,
        options::OPT_fno_unique_section_names,
        options::OPT_funique_basic_block_section_names,
        options::OPT_fno_unique_basic_block_section_names,
        options::OPT_mrestrict_it,
        options::OPT_mno_restrict_it,
        options::OPT_mstackrealign,
        options::OPT_mno_stackrealign,
        options::OPT_mstack_alignment,
        options::OPT_mcmodel_EQ,
        options::OPT_mlong_calls,
        options::OPT_mno_long_calls,
        options::OPT_ggnu_pubnames,
        options::OPT_gdwarf_aranges,
        options::OPT_fdebug_types_section,
        options::OPT_fno_debug_types_section,
        options::OPT_fdwarf_directory_asm,
        options::OPT_fno_dwarf_directory_asm,
        options::OPT_mrelax_all,
        options::OPT_mno_relax_all,
        options::OPT_ftrap_function_EQ,
        options::OPT_ffixed_r9,
        options::OPT_mfix_cortex_a53_835769,
        options::OPT_mno_fix_cortex_a53_835769,
        options::OPT_ffixed_x18,
        options::OPT_mglobal_merge,
        options::OPT_mno_global_merge,
        options::OPT_mred_zone,
        options::OPT_mno_red_zone,
        options::OPT_Wa_COMMA,
        options::OPT_Xassembler,
        options::OPT_mllvm,
    };
    for (const auto &A : Args)
      if (llvm::is_contained(kBitcodeOptionIgnorelist, A->getOption().getID()))
        D.Diag(diag::err_drv_unsupported_embed_bitcode) << A->getSpelling();

    // Render the CodeGen options that need to be passed.
    Args.addOptOutFlag(CmdArgs, options::OPT_foptimize_sibling_calls,
                       options::OPT_fno_optimize_sibling_calls);

    RenderFloatingPointOptions(TC, D, isOptimizationLevelFast(Args), Args,
                               CmdArgs, JA);

    // Render ABI arguments
    switch (TC.getArch()) {
    default: break;
    case llvm::Triple::arm:
    case llvm::Triple::armeb:
    case llvm::Triple::thumbeb:
      RenderARMABI(D, Triple, Args, CmdArgs);
      break;
    case llvm::Triple::aarch64:
    case llvm::Triple::aarch64_32:
    case llvm::Triple::aarch64_be:
      RenderAArch64ABI(Triple, Args, CmdArgs);
      break;
    }

    // Optimization level for CodeGen.
    if (const Arg *A = Args.getLastArg(options::OPT_O_Group)) {
      if (A->getOption().matches(options::OPT_O4)) {
        CmdArgs.push_back("-O3");
        D.Diag(diag::warn_O4_is_O3);
      } else {
        A->render(Args, CmdArgs);
      }
    }

    // Input/Output file.
    if (Output.getType() == types::TY_Dependencies) {
      // Handled with other dependency code.
    } else if (Output.isFilename()) {
      CmdArgs.push_back("-o");
      CmdArgs.push_back(Output.getFilename());
    } else {
      assert(Output.isNothing() && "Input output.");
    }

    for (const auto &II : Inputs) {
      addDashXForInput(Args, II, CmdArgs);
      if (II.isFilename())
        CmdArgs.push_back(II.getFilename());
      else
        II.getInputArg().renderAsInput(Args, CmdArgs);
    }

    C.addCommand(std::make_unique<Command>(
        JA, *this, ResponseFileSupport::AtFileUTF8(), D.getClangProgramPath(),
        CmdArgs, Inputs, Output));
    return;
  }

  if (C.getDriver().embedBitcodeMarkerOnly() && !IsUsingLTO)
    CmdArgs.push_back("-fembed-bitcode=marker");

  // We normally speed up the clang process a bit by skipping destructors at
  // exit, but when we're generating diagnostics we can rely on some of the
  // cleanup.
  if (!C.isForDiagnostics())
    CmdArgs.push_back("-disable-free");
  CmdArgs.push_back("-clear-ast-before-backend");

#ifdef NDEBUG
  const bool IsAssertBuild = false;
#else
  const bool IsAssertBuild = true;
#endif

  // Disable the verification pass in -asserts builds.
  if (!IsAssertBuild)
    CmdArgs.push_back("-disable-llvm-verifier");

  // Discard value names in assert builds unless otherwise specified.
  if (Args.hasFlag(options::OPT_fdiscard_value_names,
                   options::OPT_fno_discard_value_names,
                   !IsAssertBuild && !IsFPGASYCLOffloadDevice)) {
    if (Args.hasArg(options::OPT_fdiscard_value_names) &&
        llvm::any_of(Inputs, [](const clang::driver::InputInfo &II) {
          return types::isLLVMIR(II.getType());
        })) {
      D.Diag(diag::warn_ignoring_fdiscard_for_bitcode);
    }
    CmdArgs.push_back("-discard-value-names");
  }

  // Set the main file name, so that debug info works even with
  // -save-temps.
  CmdArgs.push_back("-main-file-name");
  CmdArgs.push_back(getBaseInputName(Args, Input));

  // Some flags which affect the language (via preprocessor
  // defines).
  if (Args.hasArg(options::OPT_static))
    CmdArgs.push_back("-static-define");

  if (Args.hasArg(options::OPT_municode))
    CmdArgs.push_back("-DUNICODE");

  if (isa<AnalyzeJobAction>(JA))
    RenderAnalyzerOptions(Args, CmdArgs, Triple, Input);

  if (isa<AnalyzeJobAction>(JA) ||
      (isa<PreprocessJobAction>(JA) && Args.hasArg(options::OPT__analyze)))
    CmdArgs.push_back("-setup-static-analyzer");

  // Enable compatilibily mode to avoid analyzer-config related errors.
  // Since we can't access frontend flags through hasArg, let's manually iterate
  // through them.
  bool FoundAnalyzerConfig = false;
  for (auto *Arg : Args.filtered(options::OPT_Xclang))
    if (StringRef(Arg->getValue()) == "-analyzer-config") {
      FoundAnalyzerConfig = true;
      break;
    }
  if (!FoundAnalyzerConfig)
    for (auto *Arg : Args.filtered(options::OPT_Xanalyzer))
      if (StringRef(Arg->getValue()) == "-analyzer-config") {
        FoundAnalyzerConfig = true;
        break;
      }
  if (FoundAnalyzerConfig)
    CmdArgs.push_back("-analyzer-config-compatibility-mode=true");

  CheckCodeGenerationOptions(D, Args);

  unsigned FunctionAlignment = ParseFunctionAlignment(TC, Args);
  assert(FunctionAlignment <= 31 && "function alignment will be truncated!");
  if (FunctionAlignment) {
    CmdArgs.push_back("-function-alignment");
    CmdArgs.push_back(Args.MakeArgString(std::to_string(FunctionAlignment)));
  }

  // We support -falign-loops=N where N is a power of 2. GCC supports more
  // forms.
  if (const Arg *A = Args.getLastArg(options::OPT_falign_loops_EQ)) {
    unsigned Value = 0;
    if (StringRef(A->getValue()).getAsInteger(10, Value) || Value > 65536)
      TC.getDriver().Diag(diag::err_drv_invalid_int_value)
          << A->getAsString(Args) << A->getValue();
    else if (Value & (Value - 1))
      TC.getDriver().Diag(diag::err_drv_alignment_not_power_of_two)
          << A->getAsString(Args) << A->getValue();
    // Treat =0 as unspecified (use the target preference).
    if (Value)
      CmdArgs.push_back(Args.MakeArgString("-falign-loops=" +
                                           Twine(std::min(Value, 65536u))));
  }

  llvm::Reloc::Model RelocationModel;
  unsigned PICLevel;
  bool IsPIE;
  std::tie(RelocationModel, PICLevel, IsPIE) = ParsePICArgs(TC, Args);

  bool IsROPI = RelocationModel == llvm::Reloc::ROPI ||
                RelocationModel == llvm::Reloc::ROPI_RWPI;
  bool IsRWPI = RelocationModel == llvm::Reloc::RWPI ||
                RelocationModel == llvm::Reloc::ROPI_RWPI;

  if (Args.hasArg(options::OPT_mcmse) &&
      !Args.hasArg(options::OPT_fallow_unsupported)) {
    if (IsROPI)
      D.Diag(diag::err_cmse_pi_are_incompatible) << IsROPI;
    if (IsRWPI)
      D.Diag(diag::err_cmse_pi_are_incompatible) << !IsRWPI;
  }

  if (IsROPI && types::isCXX(Input.getType()) &&
      !Args.hasArg(options::OPT_fallow_unsupported))
    D.Diag(diag::err_drv_ropi_incompatible_with_cxx);

  const char *RMName = RelocationModelName(RelocationModel);
  if (RMName) {
    CmdArgs.push_back("-mrelocation-model");
    CmdArgs.push_back(RMName);
  }
  if (PICLevel > 0) {
    CmdArgs.push_back("-pic-level");
    CmdArgs.push_back(PICLevel == 1 ? "1" : "2");
    if (IsPIE)
      CmdArgs.push_back("-pic-is-pie");
  }

  if (RelocationModel == llvm::Reloc::ROPI ||
      RelocationModel == llvm::Reloc::ROPI_RWPI)
    CmdArgs.push_back("-fropi");
  if (RelocationModel == llvm::Reloc::RWPI ||
      RelocationModel == llvm::Reloc::ROPI_RWPI)
    CmdArgs.push_back("-frwpi");

  if (Arg *A = Args.getLastArg(options::OPT_meabi)) {
    CmdArgs.push_back("-meabi");
    CmdArgs.push_back(A->getValue());
  }

  // -fsemantic-interposition is forwarded to CC1: set the
  // "SemanticInterposition" metadata to 1 (make some linkages interposable) and
  // make default visibility external linkage definitions dso_preemptable.
  //
  // -fno-semantic-interposition: if the target supports .Lfoo$local local
  // aliases (make default visibility external linkage definitions dso_local).
  // This is the CC1 default for ELF to match COFF/Mach-O.
  //
  // Otherwise use Clang's traditional behavior: like
  // -fno-semantic-interposition but local aliases are not used. So references
  // can be interposed if not optimized out.
  if (Triple.isOSBinFormatELF()) {
    Arg *A = Args.getLastArg(options::OPT_fsemantic_interposition,
                             options::OPT_fno_semantic_interposition);
    if (RelocationModel != llvm::Reloc::Static && !IsPIE) {
      // The supported targets need to call AsmPrinter::getSymbolPreferLocal.
      bool SupportsLocalAlias =
          Triple.isAArch64() || Triple.isRISCV() || Triple.isX86();
      if (!A)
        CmdArgs.push_back("-fhalf-no-semantic-interposition");
      else if (A->getOption().matches(options::OPT_fsemantic_interposition))
        A->render(Args, CmdArgs);
      else if (!SupportsLocalAlias)
        CmdArgs.push_back("-fhalf-no-semantic-interposition");
    }
  }

  {
    std::string Model;
    if (Arg *A = Args.getLastArg(options::OPT_mthread_model)) {
      if (!TC.isThreadModelSupported(A->getValue()))
        D.Diag(diag::err_drv_invalid_thread_model_for_target)
            << A->getValue() << A->getAsString(Args);
      Model = A->getValue();
    } else
      Model = TC.getThreadModel();
    if (Model != "posix") {
      CmdArgs.push_back("-mthread-model");
      CmdArgs.push_back(Args.MakeArgString(Model));
    }
  }

  Args.AddLastArg(CmdArgs, options::OPT_fveclib);

  if (Args.hasFlag(options::OPT_fmerge_all_constants,
                   options::OPT_fno_merge_all_constants, false))
    CmdArgs.push_back("-fmerge-all-constants");

  if (Args.hasFlag(options::OPT_fno_delete_null_pointer_checks,
                   options::OPT_fdelete_null_pointer_checks, false))
    CmdArgs.push_back("-fno-delete-null-pointer-checks");

  // LLVM Code Generator Options.

  for (const Arg *A : Args.filtered(options::OPT_frewrite_map_file_EQ)) {
    StringRef Map = A->getValue();
    if (!llvm::sys::fs::exists(Map)) {
      D.Diag(diag::err_drv_no_such_file) << Map;
    } else {
      A->render(Args, CmdArgs);
      A->claim();
    }
  }

  if (Arg *A = Args.getLastArg(options::OPT_mabi_EQ_vec_extabi,
                               options::OPT_mabi_EQ_vec_default)) {
    if (!Triple.isOSAIX())
      D.Diag(diag::err_drv_unsupported_opt_for_target)
          << A->getSpelling() << RawTriple.str();
    if (A->getOption().getID() == options::OPT_mabi_EQ_vec_extabi)
      CmdArgs.push_back("-mabi=vec-extabi");
    else
      CmdArgs.push_back("-mabi=vec-default");
  }

  if (Arg *A = Args.getLastArg(options::OPT_mabi_EQ_quadword_atomics)) {
    if (!Triple.isOSAIX() || Triple.isPPC32())
      D.Diag(diag::err_drv_unsupported_opt_for_target)
        << A->getSpelling() << RawTriple.str();
    CmdArgs.push_back("-mabi=quadword-atomics");
  }

  if (Arg *A = Args.getLastArg(options::OPT_mlong_double_128)) {
    // Emit the unsupported option error until the Clang's library integration
    // support for 128-bit long double is available for AIX.
    if (Triple.isOSAIX())
      D.Diag(diag::err_drv_unsupported_opt_for_target)
          << A->getSpelling() << RawTriple.str();
  }

  if (Arg *A = Args.getLastArg(options::OPT_Wframe_larger_than_EQ)) {
    StringRef v = A->getValue();
    // FIXME: Validate the argument here so we don't produce meaningless errors
    // about -fwarn-stack-size=.
    if (v.empty())
      D.Diag(diag::err_drv_missing_argument) << A->getSpelling() << 1;
    else
      CmdArgs.push_back(Args.MakeArgString("-fwarn-stack-size=" + v));
    A->claim();
  }

  Args.addOptOutFlag(CmdArgs, options::OPT_fjump_tables,
                     options::OPT_fno_jump_tables);
  Args.addOptInFlag(CmdArgs, options::OPT_fprofile_sample_accurate,
                    options::OPT_fno_profile_sample_accurate);
  Args.addOptOutFlag(CmdArgs, options::OPT_fpreserve_as_comments,
                     options::OPT_fno_preserve_as_comments);

  if (Arg *A = Args.getLastArg(options::OPT_mregparm_EQ)) {
    CmdArgs.push_back("-mregparm");
    CmdArgs.push_back(A->getValue());
  }

  if (Arg *A = Args.getLastArg(options::OPT_maix_struct_return,
                               options::OPT_msvr4_struct_return)) {
    if (!TC.getTriple().isPPC32()) {
      D.Diag(diag::err_drv_unsupported_opt_for_target)
          << A->getSpelling() << RawTriple.str();
    } else if (A->getOption().matches(options::OPT_maix_struct_return)) {
      CmdArgs.push_back("-maix-struct-return");
    } else {
      assert(A->getOption().matches(options::OPT_msvr4_struct_return));
      CmdArgs.push_back("-msvr4-struct-return");
    }
  }

  if (Arg *A = Args.getLastArg(options::OPT_fpcc_struct_return,
                               options::OPT_freg_struct_return)) {
    if (TC.getArch() != llvm::Triple::x86) {
      D.Diag(diag::err_drv_unsupported_opt_for_target)
          << A->getSpelling() << RawTriple.str();
    } else if (A->getOption().matches(options::OPT_fpcc_struct_return)) {
      CmdArgs.push_back("-fpcc-struct-return");
    } else {
      assert(A->getOption().matches(options::OPT_freg_struct_return));
      CmdArgs.push_back("-freg-struct-return");
    }
  }

  if (Args.hasFlag(options::OPT_mrtd, options::OPT_mno_rtd, false))
    CmdArgs.push_back("-fdefault-calling-conv=stdcall");

  if (Args.hasArg(options::OPT_fenable_matrix)) {
    // enable-matrix is needed by both the LangOpts and by LLVM.
    CmdArgs.push_back("-fenable-matrix");
    CmdArgs.push_back("-mllvm");
    CmdArgs.push_back("-enable-matrix");
  }

  CodeGenOptions::FramePointerKind FPKeepKind =
                  getFramePointerKind(Args, RawTriple);
  const char *FPKeepKindStr = nullptr;
  switch (FPKeepKind) {
  case CodeGenOptions::FramePointerKind::None:
    FPKeepKindStr = "-mframe-pointer=none";
    break;
  case CodeGenOptions::FramePointerKind::NonLeaf:
    FPKeepKindStr = "-mframe-pointer=non-leaf";
    break;
  case CodeGenOptions::FramePointerKind::All:
    FPKeepKindStr = "-mframe-pointer=all";
    break;
  }
  assert(FPKeepKindStr && "unknown FramePointerKind");
  CmdArgs.push_back(FPKeepKindStr);

  Args.addOptOutFlag(CmdArgs, options::OPT_fzero_initialized_in_bss,
                     options::OPT_fno_zero_initialized_in_bss);

  bool OFastEnabled = isOptimizationLevelFast(Args);
  // If -Ofast is the optimization level, then -fstrict-aliasing should be
  // enabled.  This alias option is being used to simplify the hasFlag logic.
  OptSpecifier StrictAliasingAliasOption =
      OFastEnabled ? options::OPT_Ofast : options::OPT_fstrict_aliasing;
  // We turn strict aliasing off by default if we're in CL mode, since MSVC
  // doesn't do any TBAA.
  bool TBAAOnByDefault = !D.IsCLMode();
  if (!Args.hasFlag(options::OPT_fstrict_aliasing, StrictAliasingAliasOption,
                    options::OPT_fno_strict_aliasing, TBAAOnByDefault))
    CmdArgs.push_back("-relaxed-aliasing");
  if (!Args.hasFlag(options::OPT_fstruct_path_tbaa,
                    options::OPT_fno_struct_path_tbaa, true))
    CmdArgs.push_back("-no-struct-path-tbaa");
  Args.addOptInFlag(CmdArgs, options::OPT_fstrict_enums,
                    options::OPT_fno_strict_enums);
  Args.addOptOutFlag(CmdArgs, options::OPT_fstrict_return,
                     options::OPT_fno_strict_return);
  Args.addOptInFlag(CmdArgs, options::OPT_fallow_editor_placeholders,
                    options::OPT_fno_allow_editor_placeholders);
  Args.addOptInFlag(CmdArgs, options::OPT_fstrict_vtable_pointers,
                    options::OPT_fno_strict_vtable_pointers);
  Args.addOptInFlag(CmdArgs, options::OPT_fforce_emit_vtables,
                    options::OPT_fno_force_emit_vtables);
  Args.addOptOutFlag(CmdArgs, options::OPT_foptimize_sibling_calls,
                     options::OPT_fno_optimize_sibling_calls);
  Args.addOptOutFlag(CmdArgs, options::OPT_fescaping_block_tail_calls,
                     options::OPT_fno_escaping_block_tail_calls);

  Args.AddLastArg(CmdArgs, options::OPT_ffine_grained_bitfield_accesses,
                  options::OPT_fno_fine_grained_bitfield_accesses);

  Args.AddLastArg(CmdArgs, options::OPT_fexperimental_relative_cxx_abi_vtables,
                  options::OPT_fno_experimental_relative_cxx_abi_vtables);

  // Handle segmented stacks.
  if (Args.hasFlag(options::OPT_fsplit_stack, options::OPT_fno_split_stack,
                   false))
    CmdArgs.push_back("-fsplit-stack");

  // -fprotect-parens=0 is default.
  if (Args.hasFlag(options::OPT_fprotect_parens,
                   options::OPT_fno_protect_parens, false))
    CmdArgs.push_back("-fprotect-parens");

  RenderFloatingPointOptions(TC, D, OFastEnabled, Args, CmdArgs, JA);

  if (Arg *A = Args.getLastArg(options::OPT_fextend_args_EQ)) {
    const llvm::Triple::ArchType Arch = TC.getArch();
    if (Arch == llvm::Triple::x86 || Arch == llvm::Triple::x86_64) {
      StringRef V = A->getValue();
      if (V == "64")
        CmdArgs.push_back("-fextend-arguments=64");
      else if (V != "32")
        D.Diag(diag::err_drv_invalid_argument_to_option)
            << A->getValue() << A->getOption().getName();
    } else
      D.Diag(diag::err_drv_unsupported_opt_for_target)
          << A->getOption().getName() << TripleStr;
  }

  if (Arg *A = Args.getLastArg(options::OPT_mdouble_EQ)) {
    if (TC.getArch() == llvm::Triple::avr)
      A->render(Args, CmdArgs);
    else
      D.Diag(diag::err_drv_unsupported_opt_for_target)
          << A->getAsString(Args) << TripleStr;
  }

  if (Arg *A = Args.getLastArg(options::OPT_LongDouble_Group)) {
    if (TC.getTriple().isX86())
      A->render(Args, CmdArgs);
    else if (TC.getTriple().isSPIR() &&
             (A->getOption().getID() == options::OPT_mlong_double_64))
      // Only allow for -mlong-double-64 for SPIR-V
      A->render(Args, CmdArgs);
    else if (TC.getTriple().isPPC() &&
             (A->getOption().getID() != options::OPT_mlong_double_80))
      A->render(Args, CmdArgs);
    else
      D.Diag(diag::err_drv_unsupported_opt_for_target)
          << A->getAsString(Args) << TripleStr;
  }

  // Decide whether to use verbose asm. Verbose assembly is the default on
  // toolchains which have the integrated assembler on by default.
  bool IsIntegratedAssemblerDefault = TC.IsIntegratedAssemblerDefault();
  if (!Args.hasFlag(options::OPT_fverbose_asm, options::OPT_fno_verbose_asm,
                    IsIntegratedAssemblerDefault))
    CmdArgs.push_back("-fno-verbose-asm");

  // Parse 'none' or '$major.$minor'. Disallow -fbinutils-version=0 because we
  // use that to indicate the MC default in the backend.
  if (Arg *A = Args.getLastArg(options::OPT_fbinutils_version_EQ)) {
    StringRef V = A->getValue();
    unsigned Num;
    if (V == "none")
      A->render(Args, CmdArgs);
    else if (!V.consumeInteger(10, Num) && Num > 0 &&
             (V.empty() || (V.consume_front(".") &&
                            !V.consumeInteger(10, Num) && V.empty())))
      A->render(Args, CmdArgs);
    else
      D.Diag(diag::err_drv_invalid_argument_to_option)
          << A->getValue() << A->getOption().getName();
  }

  // If toolchain choose to use MCAsmParser for inline asm don't pass the
  // option to disable integrated-as explictly.
  if (!TC.useIntegratedAs() && !TC.parseInlineAsmUsingAsmParser())
    CmdArgs.push_back("-no-integrated-as");

  if (Args.hasArg(options::OPT_fdebug_pass_structure)) {
    CmdArgs.push_back("-mdebug-pass");
    CmdArgs.push_back("Structure");
  }
  if (Args.hasArg(options::OPT_fdebug_pass_arguments)) {
    CmdArgs.push_back("-mdebug-pass");
    CmdArgs.push_back("Arguments");
  }

  // Enable -mconstructor-aliases except on darwin, where we have to work around
  // a linker bug (see <rdar://problem/7651567>), and CUDA device code, where
  // aliases aren't supported.
  if (!RawTriple.isOSDarwin() && !RawTriple.isNVPTX())
    CmdArgs.push_back("-mconstructor-aliases");

  // Darwin's kernel doesn't support guard variables; just die if we
  // try to use them.
  if (KernelOrKext && RawTriple.isOSDarwin())
    CmdArgs.push_back("-fforbid-guard-variables");

  if (Args.hasFlag(options::OPT_mms_bitfields, options::OPT_mno_ms_bitfields,
                   Triple.isWindowsGNUEnvironment())) {
    CmdArgs.push_back("-mms-bitfields");
  }

  // Non-PIC code defaults to -fdirect-access-external-data while PIC code
  // defaults to -fno-direct-access-external-data. Pass the option if different
  // from the default.
  if (Arg *A = Args.getLastArg(options::OPT_fdirect_access_external_data,
                               options::OPT_fno_direct_access_external_data))
    if (A->getOption().matches(options::OPT_fdirect_access_external_data) !=
        (PICLevel == 0))
      A->render(Args, CmdArgs);

  if (Args.hasFlag(options::OPT_fno_plt, options::OPT_fplt, false)) {
    CmdArgs.push_back("-fno-plt");
  }

  // -fhosted is default.
  // TODO: Audit uses of KernelOrKext and see where it'd be more appropriate to
  // use Freestanding.
  bool Freestanding =
      Args.hasFlag(options::OPT_ffreestanding, options::OPT_fhosted, false) ||
      KernelOrKext;
  if (Freestanding)
    CmdArgs.push_back("-ffreestanding");

  Args.AddLastArg(CmdArgs, options::OPT_fno_knr_functions);

  // This is a coarse approximation of what llvm-gcc actually does, both
  // -fasynchronous-unwind-tables and -fnon-call-exceptions interact in more
  // complicated ways.
  auto SanitizeArgs = TC.getSanitizerArgs(Args);
  bool AsyncUnwindTables = Args.hasFlag(
      options::OPT_fasynchronous_unwind_tables,
      options::OPT_fno_asynchronous_unwind_tables,
      (TC.IsUnwindTablesDefault(Args) || SanitizeArgs.needsUnwindTables()) &&
          !Freestanding);
  bool UnwindTables = Args.hasFlag(options::OPT_funwind_tables,
                                   options::OPT_fno_unwind_tables, false);
  if (AsyncUnwindTables)
    CmdArgs.push_back("-funwind-tables=2");
  else if (UnwindTables)
    CmdArgs.push_back("-funwind-tables=1");

  // Prepare `-aux-target-cpu` and `-aux-target-feature` unless
  // `--gpu-use-aux-triple-only` is specified.
  if (!Args.getLastArg(options::OPT_gpu_use_aux_triple_only) &&
      (IsCudaDevice || (IsSYCL && IsSYCLOffloadDevice) || IsHIPDevice)) {
    const ArgList &HostArgs =
        C.getArgsForToolChain(nullptr, StringRef(), Action::OFK_None);
    std::string HostCPU =
        getCPUName(D, HostArgs, *TC.getAuxTriple(), /*FromAs*/ false);
    if (!HostCPU.empty()) {
      CmdArgs.push_back("-aux-target-cpu");
      CmdArgs.push_back(Args.MakeArgString(HostCPU));
    }
    getTargetFeatures(D, *TC.getAuxTriple(), HostArgs, CmdArgs,
                      /*ForAS*/ false, /*IsAux*/ true);
  }

  TC.addClangTargetOptions(Args, CmdArgs, JA.getOffloadingDeviceKind());

  if (Arg *A = Args.getLastArg(options::OPT_mcmodel_EQ)) {
    StringRef CM = A->getValue();
    if (CM == "small" || CM == "kernel" || CM == "medium" || CM == "large" ||
        CM == "tiny") {
      if (Triple.isOSAIX() && CM == "medium")
        CmdArgs.push_back("-mcmodel=large");
      else if (Triple.isAArch64() && (CM == "kernel" || CM == "medium"))
        D.Diag(diag::err_drv_invalid_argument_to_option)
            << CM << A->getOption().getName();
      else
        A->render(Args, CmdArgs);
    } else {
      D.Diag(diag::err_drv_invalid_argument_to_option)
          << CM << A->getOption().getName();
    }
  }

  if (Arg *A = Args.getLastArg(options::OPT_mtls_size_EQ)) {
    StringRef Value = A->getValue();
    unsigned TLSSize = 0;
    Value.getAsInteger(10, TLSSize);
    if (!Triple.isAArch64() || !Triple.isOSBinFormatELF())
      D.Diag(diag::err_drv_unsupported_opt_for_target)
          << A->getOption().getName() << TripleStr;
    if (TLSSize != 12 && TLSSize != 24 && TLSSize != 32 && TLSSize != 48)
      D.Diag(diag::err_drv_invalid_int_value)
          << A->getOption().getName() << Value;
    Args.AddLastArg(CmdArgs, options::OPT_mtls_size_EQ);
  }

  // Add the target cpu
  std::string CPU = getCPUName(D, Args, Triple, /*FromAs*/ false);
  if (!CPU.empty()) {
    CmdArgs.push_back("-target-cpu");
    CmdArgs.push_back(Args.MakeArgString(CPU));
  }

  RenderTargetOptions(Triple, Args, KernelOrKext, CmdArgs);

  // FIXME: For now we want to demote any errors to warnings, when they have
  // been raised for asking the wrong question of scalable vectors, such as
  // asking for the fixed number of elements. This may happen because code that
  // is not yet ported to work for scalable vectors uses the wrong interfaces,
  // whereas the behaviour is actually correct. Emitting a warning helps bring
  // up scalable vector support in an incremental way. When scalable vector
  // support is stable enough, all uses of wrong interfaces should be considered
  // as errors, but until then, we can live with a warning being emitted by the
  // compiler. This way, Clang can be used to compile code with scalable vectors
  // and identify possible issues.
  if (isa<AssembleJobAction>(JA) || isa<CompileJobAction>(JA) ||
      isa<BackendJobAction>(JA)) {
    CmdArgs.push_back("-mllvm");
    CmdArgs.push_back("-treat-scalable-fixed-error-as-warning");
  }

  // These two are potentially updated by AddClangCLArgs.
  codegenoptions::DebugInfoKind DebugInfoKind = codegenoptions::NoDebugInfo;
  bool EmitCodeView = false;

  // Add clang-cl arguments.
  types::ID InputType = Input.getType();
  if (D.IsCLMode())
    AddClangCLArgs(Args, InputType, CmdArgs, &DebugInfoKind, &EmitCodeView);

  DwarfFissionKind DwarfFission = DwarfFissionKind::None;
  renderDebugOptions(TC, D, RawTriple, Args, EmitCodeView,
                     types::isLLVMIR(InputType), CmdArgs, DebugInfoKind,
                     DwarfFission);

  // This controls whether or not we perform JustMyCode instrumentation.
  if (Args.hasFlag(options::OPT_fjmc, options::OPT_fno_jmc, false)) {
    if (TC.getTriple().isOSBinFormatELF()) {
      if (DebugInfoKind >= codegenoptions::DebugInfoConstructor)
        CmdArgs.push_back("-fjmc");
      else
        D.Diag(clang::diag::warn_drv_jmc_requires_debuginfo) << "-fjmc"
                                                             << "-g";
    } else {
      D.Diag(clang::diag::warn_drv_fjmc_for_elf_only);
    }
  }

  // Add the split debug info name to the command lines here so we
  // can propagate it to the backend.
  bool SplitDWARF = (DwarfFission != DwarfFissionKind::None) &&
                    (TC.getTriple().isOSBinFormatELF() ||
                     TC.getTriple().isOSBinFormatWasm()) &&
                    (isa<AssembleJobAction>(JA) || isa<CompileJobAction>(JA) ||
                     isa<BackendJobAction>(JA));
  if (SplitDWARF) {
    const char *SplitDWARFOut = SplitDebugName(JA, Args, Input, Output);
    CmdArgs.push_back("-split-dwarf-file");
    CmdArgs.push_back(SplitDWARFOut);
    if (DwarfFission == DwarfFissionKind::Split) {
      CmdArgs.push_back("-split-dwarf-output");
      CmdArgs.push_back(SplitDWARFOut);
    }
  }

  // Pass the linker version in use.
  if (Arg *A = Args.getLastArg(options::OPT_mlinker_version_EQ)) {
    CmdArgs.push_back("-target-linker-version");
    CmdArgs.push_back(A->getValue());
  }

  // Explicitly error on some things we know we don't support and can't just
  // ignore.
  if (!Args.hasArg(options::OPT_fallow_unsupported)) {
    Arg *Unsupported;
    if (types::isCXX(InputType) && RawTriple.isOSDarwin() &&
        TC.getArch() == llvm::Triple::x86) {
      if ((Unsupported = Args.getLastArg(options::OPT_fapple_kext)) ||
          (Unsupported = Args.getLastArg(options::OPT_mkernel)))
        D.Diag(diag::err_drv_clang_unsupported_opt_cxx_darwin_i386)
            << Unsupported->getOption().getName();
    }
    // The faltivec option has been superseded by the maltivec option.
    if ((Unsupported = Args.getLastArg(options::OPT_faltivec)))
      D.Diag(diag::err_drv_clang_unsupported_opt_faltivec)
          << Unsupported->getOption().getName()
          << "please use -maltivec and include altivec.h explicitly";
    if ((Unsupported = Args.getLastArg(options::OPT_fno_altivec)))
      D.Diag(diag::err_drv_clang_unsupported_opt_faltivec)
          << Unsupported->getOption().getName() << "please use -mno-altivec";
  }

  Args.AddAllArgs(CmdArgs, options::OPT_v);

  if (Args.getLastArg(options::OPT_H)) {
    CmdArgs.push_back("-H");
    CmdArgs.push_back("-sys-header-deps");
  }
  Args.AddAllArgs(CmdArgs, options::OPT_fshow_skipped_includes);

  if (D.CCPrintHeaders && !D.CCGenDiagnostics) {
    CmdArgs.push_back("-header-include-file");
    CmdArgs.push_back(!D.CCPrintHeadersFilename.empty()
                          ? D.CCPrintHeadersFilename.c_str()
                          : "-");
    CmdArgs.push_back("-sys-header-deps");
  }
  Args.AddLastArg(CmdArgs, options::OPT_P);
  Args.AddLastArg(CmdArgs, options::OPT_print_ivar_layout);

  if (D.CCLogDiagnostics && !D.CCGenDiagnostics) {
    CmdArgs.push_back("-diagnostic-log-file");
    CmdArgs.push_back(!D.CCLogDiagnosticsFilename.empty()
                          ? D.CCLogDiagnosticsFilename.c_str()
                          : "-");
  }

  // Give the gen diagnostics more chances to succeed, by avoiding intentional
  // crashes.
  if (D.CCGenDiagnostics)
    CmdArgs.push_back("-disable-pragma-debug-crash");

  // Allow backend to put its diagnostic files in the same place as frontend
  // crash diagnostics files.
  if (Args.hasArg(options::OPT_fcrash_diagnostics_dir)) {
    StringRef Dir = Args.getLastArgValue(options::OPT_fcrash_diagnostics_dir);
    CmdArgs.push_back("-mllvm");
    CmdArgs.push_back(Args.MakeArgString("-crash-diagnostics-dir=" + Dir));
  }

  bool UseSeparateSections = isUseSeparateSections(Triple);

  if (Args.hasFlag(options::OPT_ffunction_sections,
                   options::OPT_fno_function_sections, UseSeparateSections)) {
    CmdArgs.push_back("-ffunction-sections");
  }

  if (Arg *A = Args.getLastArg(options::OPT_fbasic_block_sections_EQ)) {
    StringRef Val = A->getValue();
    if (Triple.isX86() && Triple.isOSBinFormatELF()) {
      if (Val != "all" && Val != "labels" && Val != "none" &&
          !Val.startswith("list="))
        D.Diag(diag::err_drv_invalid_value)
            << A->getAsString(Args) << A->getValue();
      else
        A->render(Args, CmdArgs);
    } else if (Triple.isNVPTX()) {
      // Do not pass the option to the GPU compilation. We still want it enabled
      // for the host-side compilation, so seeing it here is not an error.
    } else if (Val != "none") {
      // =none is allowed everywhere. It's useful for overriding the option
      // and is the same as not specifying the option.
      D.Diag(diag::err_drv_unsupported_opt_for_target)
          << A->getAsString(Args) << TripleStr;
    }
  }

  bool HasDefaultDataSections = Triple.isOSBinFormatXCOFF();
  if (Args.hasFlag(options::OPT_fdata_sections, options::OPT_fno_data_sections,
                   UseSeparateSections || HasDefaultDataSections)) {
    CmdArgs.push_back("-fdata-sections");
  }

  Args.addOptOutFlag(CmdArgs, options::OPT_funique_section_names,
                     options::OPT_fno_unique_section_names);
  Args.addOptInFlag(CmdArgs, options::OPT_funique_internal_linkage_names,
                    options::OPT_fno_unique_internal_linkage_names);
  Args.addOptInFlag(CmdArgs, options::OPT_funique_basic_block_section_names,
                    options::OPT_fno_unique_basic_block_section_names);

  if (Arg *A = Args.getLastArg(options::OPT_fsplit_machine_functions,
                               options::OPT_fno_split_machine_functions)) {
    // This codegen pass is only available on x86-elf targets.
    if (Triple.isX86() && Triple.isOSBinFormatELF()) {
      if (A->getOption().matches(options::OPT_fsplit_machine_functions))
        A->render(Args, CmdArgs);
    } else {
      D.Diag(diag::err_drv_unsupported_opt_for_target)
          << A->getAsString(Args) << TripleStr;
    }
  }

  Args.AddLastArg(CmdArgs, options::OPT_finstrument_functions,
                  options::OPT_finstrument_functions_after_inlining,
                  options::OPT_finstrument_function_entry_bare);

  // NVPTX/AMDGCN doesn't support PGO or coverage. There's no runtime support
  // for sampling, overhead of call arc collection is way too high and there's
  // no way to collect the output.
  // Disable for SPIR-V compilations as well.
  if (!Triple.isNVPTX() && !Triple.isAMDGCN() && !Triple.isSPIR())
    addPGOAndCoverageFlags(TC, C, D, Output, Args, SanitizeArgs, CmdArgs);

  Args.AddLastArg(CmdArgs, options::OPT_fclang_abi_compat_EQ);

  // Add runtime flag for PS4/PS5 when PGO, coverage, or sanitizers are enabled.
  if (RawTriple.isPS() &&
      !Args.hasArg(options::OPT_nostdlib, options::OPT_nodefaultlibs)) {
    PScpu::addProfileRTArgs(TC, Args, CmdArgs);
    PScpu::addSanitizerArgs(TC, Args, CmdArgs);
  }

  // Pass options for controlling the default header search paths.
  if (Args.hasArg(options::OPT_nostdinc)) {
    CmdArgs.push_back("-nostdsysteminc");
    CmdArgs.push_back("-nobuiltininc");
  } else {
    if (Args.hasArg(options::OPT_nostdlibinc))
      CmdArgs.push_back("-nostdsysteminc");
    Args.AddLastArg(CmdArgs, options::OPT_nostdincxx);
    Args.AddLastArg(CmdArgs, options::OPT_nobuiltininc);
  }

  // Pass the path to compiler resource files.
  CmdArgs.push_back("-resource-dir");
  CmdArgs.push_back(D.ResourceDir.c_str());

  Args.AddLastArg(CmdArgs, options::OPT_working_directory);

  RenderARCMigrateToolOptions(D, Args, CmdArgs);

  // Add preprocessing options like -I, -D, etc. if we are using the
  // preprocessor.
  //
  // FIXME: Support -fpreprocessed
  if (types::getPreprocessedType(InputType) != types::TY_INVALID)
    AddPreprocessingOptions(C, JA, D, Args, CmdArgs, Output, Inputs);

  // Don't warn about "clang -c -DPIC -fPIC test.i" because libtool.m4 assumes
  // that "The compiler can only warn and ignore the option if not recognized".
  // When building with ccache, it will pass -D options to clang even on
  // preprocessed inputs and configure concludes that -fPIC is not supported.
  Args.ClaimAllArgs(options::OPT_D);

  bool SkipO =
      Args.hasArg(options::OPT_fsycl_link_EQ) && ContainsWrapperAction(&JA);
  const Arg *OArg = Args.getLastArg(options::OPT_O_Group);
  // Manually translate -O4 to -O3; let clang reject others.
  // When compiling a wrapped binary, do not optimize.
  if (!SkipO && OArg) {
    if (OArg->getOption().matches(options::OPT_O4)) {
      CmdArgs.push_back("-O3");
      D.Diag(diag::warn_O4_is_O3);
    } else {
      OArg->render(Args, CmdArgs);
    }
  }

  // Warn about ignored options to clang.
  for (const Arg *A :
       Args.filtered(options::OPT_clang_ignored_gcc_optimization_f_Group)) {
    D.Diag(diag::warn_ignored_gcc_optimization) << A->getAsString(Args);
    A->claim();
  }

  for (const Arg *A :
       Args.filtered(options::OPT_clang_ignored_legacy_options_Group)) {
    D.Diag(diag::warn_ignored_clang_option) << A->getAsString(Args);
    A->claim();
  }

  claimNoWarnArgs(Args);

  Args.AddAllArgs(CmdArgs, options::OPT_R_Group);

  for (const Arg *A :
       Args.filtered(options::OPT_W_Group, options::OPT__SLASH_wd)) {
    A->claim();
    if (A->getOption().getID() == options::OPT__SLASH_wd) {
      unsigned WarningNumber;
      if (StringRef(A->getValue()).getAsInteger(10, WarningNumber)) {
        D.Diag(diag::err_drv_invalid_int_value)
            << A->getAsString(Args) << A->getValue();
        continue;
      }

      if (auto Group = diagGroupFromCLWarningID(WarningNumber)) {
        CmdArgs.push_back(Args.MakeArgString(
            "-Wno-" + DiagnosticIDs::getWarningOptionForGroup(*Group)));
      }
      continue;
    }
    A->render(Args, CmdArgs);
  }

  if (Args.hasFlag(options::OPT_pedantic, options::OPT_no_pedantic, false))
    CmdArgs.push_back("-pedantic");
  Args.AddLastArg(CmdArgs, options::OPT_pedantic_errors);
  Args.AddLastArg(CmdArgs, options::OPT_w);

  // Fixed point flags
  if (Args.hasFlag(options::OPT_ffixed_point, options::OPT_fno_fixed_point,
                   /*Default=*/false))
    Args.AddLastArg(CmdArgs, options::OPT_ffixed_point);

  if (Arg *A = Args.getLastArg(options::OPT_fcxx_abi_EQ))
    A->render(Args, CmdArgs);

  Args.AddLastArg(CmdArgs, options::OPT_fexperimental_relative_cxx_abi_vtables,
                  options::OPT_fno_experimental_relative_cxx_abi_vtables);

  if (Arg *A = Args.getLastArg(options::OPT_ffuchsia_api_level_EQ))
    A->render(Args, CmdArgs);

  // Handle -{std, ansi, trigraphs} -- take the last of -{std, ansi}
  // (-ansi is equivalent to -std=c89 or -std=c++98).
  //
  // If a std is supplied, only add -trigraphs if it follows the
  // option.
  bool ImplyVCPPCVer = false;
  bool ImplyVCPPCXXVer = false;
  const Arg *Std = Args.getLastArg(options::OPT_std_EQ, options::OPT_ansi);
  if (Std) {
    if (Std->getOption().matches(options::OPT_ansi))
      if (types::isCXX(InputType))
        CmdArgs.push_back("-std=c++98");
      else
        CmdArgs.push_back("-std=c89");
    else {
      if (Args.hasArg(options::OPT_fsycl)) {
        // Use of -std= with 'C' is not supported for SYCL.
        const LangStandard *LangStd =
            LangStandard::getLangStandardForName(Std->getValue());
        if (LangStd && LangStd->getLanguage() == Language::C)
          D.Diag(diag::err_drv_argument_not_allowed_with)
              << Std->getAsString(Args) << "-fsycl";
      }
      Std->render(Args, CmdArgs);
    }

    // If -f(no-)trigraphs appears after the language standard flag, honor it.
    if (Arg *A = Args.getLastArg(options::OPT_std_EQ, options::OPT_ansi,
                                 options::OPT_ftrigraphs,
                                 options::OPT_fno_trigraphs))
      if (A != Std)
        A->render(Args, CmdArgs);
  } else {
    // Honor -std-default.
    //
    // FIXME: Clang doesn't correctly handle -std= when the input language
    // doesn't match. For the time being just ignore this for C++ inputs;
    // eventually we want to do all the standard defaulting here instead of
    // splitting it between the driver and clang -cc1.
    if (!types::isCXX(InputType)) {
      if (!Args.hasArg(options::OPT__SLASH_std)) {
        Args.AddAllArgsTranslated(CmdArgs, options::OPT_std_default_EQ, "-std=",
                                  /*Joined=*/true);
      } else
        ImplyVCPPCVer = true;
    }
    else if (IsWindowsMSVC)
      ImplyVCPPCXXVer = true;

    if (IsSYCL && types::isCXX(InputType) &&
        !Args.hasArg(options::OPT__SLASH_std))
      // For DPC++, we default to -std=c++17 for all compilations.  Use of -std
      // on the command line will override.
      CmdArgs.push_back("-std=c++17");

    Args.AddLastArg(CmdArgs, options::OPT_ftrigraphs,
                    options::OPT_fno_trigraphs);

    // HIP headers has minimum C++ standard requirements. Therefore set the
    // default language standard.
    if (IsHIP)
      CmdArgs.push_back(IsWindowsMSVC ? "-std=c++14" : "-std=c++11");
  }

  // GCC's behavior for -Wwrite-strings is a bit strange:
  //  * In C, this "warning flag" changes the types of string literals from
  //    'char[N]' to 'const char[N]', and thus triggers an unrelated warning
  //    for the discarded qualifier.
  //  * In C++, this is just a normal warning flag.
  //
  // Implementing this warning correctly in C is hard, so we follow GCC's
  // behavior for now. FIXME: Directly diagnose uses of a string literal as
  // a non-const char* in C, rather than using this crude hack.
  if (!types::isCXX(InputType)) {
    // FIXME: This should behave just like a warning flag, and thus should also
    // respect -Weverything, -Wno-everything, -Werror=write-strings, and so on.
    Arg *WriteStrings =
        Args.getLastArg(options::OPT_Wwrite_strings,
                        options::OPT_Wno_write_strings, options::OPT_w);
    if (WriteStrings &&
        WriteStrings->getOption().matches(options::OPT_Wwrite_strings))
      CmdArgs.push_back("-fconst-strings");
  }

  // GCC provides a macro definition '__DEPRECATED' when -Wdeprecated is active
  // during C++ compilation, which it is by default. GCC keeps this define even
  // in the presence of '-w', match this behavior bug-for-bug.
  if (types::isCXX(InputType) &&
      Args.hasFlag(options::OPT_Wdeprecated, options::OPT_Wno_deprecated,
                   true)) {
    CmdArgs.push_back("-fdeprecated-macro");
  }

  // Translate GCC's misnamer '-fasm' arguments to '-fgnu-keywords'.
  if (Arg *Asm = Args.getLastArg(options::OPT_fasm, options::OPT_fno_asm)) {
    if (Asm->getOption().matches(options::OPT_fasm))
      CmdArgs.push_back("-fgnu-keywords");
    else
      CmdArgs.push_back("-fno-gnu-keywords");
  }

  if (!ShouldEnableAutolink(Args, TC, JA))
    CmdArgs.push_back("-fno-autolink");

  // Add in -fdebug-compilation-dir if necessary.
  const char *DebugCompilationDir =
      addDebugCompDirArg(Args, CmdArgs, D.getVFS());

  addDebugPrefixMapArg(D, TC, Args, CmdArgs);

  if (Arg *A = Args.getLastArg(options::OPT_ftemplate_depth_,
                               options::OPT_ftemplate_depth_EQ)) {
    CmdArgs.push_back("-ftemplate-depth");
    CmdArgs.push_back(A->getValue());
  }

  if (Arg *A = Args.getLastArg(options::OPT_foperator_arrow_depth_EQ)) {
    CmdArgs.push_back("-foperator-arrow-depth");
    CmdArgs.push_back(A->getValue());
  }

  if (Arg *A = Args.getLastArg(options::OPT_fconstexpr_depth_EQ)) {
    CmdArgs.push_back("-fconstexpr-depth");
    CmdArgs.push_back(A->getValue());
  }

  if (Arg *A = Args.getLastArg(options::OPT_fconstexpr_steps_EQ)) {
    CmdArgs.push_back("-fconstexpr-steps");
    CmdArgs.push_back(A->getValue());
  }

  Args.AddLastArg(CmdArgs, options::OPT_fexperimental_library);

  if (Args.hasArg(options::OPT_fexperimental_new_constant_interpreter))
    CmdArgs.push_back("-fexperimental-new-constant-interpreter");

  if (Arg *A = Args.getLastArg(options::OPT_fbracket_depth_EQ)) {
    CmdArgs.push_back("-fbracket-depth");
    CmdArgs.push_back(A->getValue());
  }

  if (Arg *A = Args.getLastArg(options::OPT_Wlarge_by_value_copy_EQ,
                               options::OPT_Wlarge_by_value_copy_def)) {
    if (A->getNumValues()) {
      StringRef bytes = A->getValue();
      CmdArgs.push_back(Args.MakeArgString("-Wlarge-by-value-copy=" + bytes));
    } else
      CmdArgs.push_back("-Wlarge-by-value-copy=64"); // default value
  }

  if (Args.hasArg(options::OPT_relocatable_pch))
    CmdArgs.push_back("-relocatable-pch");

  if (const Arg *A = Args.getLastArg(options::OPT_fcf_runtime_abi_EQ)) {
    static const char *kCFABIs[] = {
      "standalone", "objc", "swift", "swift-5.0", "swift-4.2", "swift-4.1",
    };

    if (!llvm::is_contained(kCFABIs, StringRef(A->getValue())))
      D.Diag(diag::err_drv_invalid_cf_runtime_abi) << A->getValue();
    else
      A->render(Args, CmdArgs);
  }

  if (Arg *A = Args.getLastArg(options::OPT_fconstant_string_class_EQ)) {
    CmdArgs.push_back("-fconstant-string-class");
    CmdArgs.push_back(A->getValue());
  }

  if (Arg *A = Args.getLastArg(options::OPT_ftabstop_EQ)) {
    CmdArgs.push_back("-ftabstop");
    CmdArgs.push_back(A->getValue());
  }

  Args.addOptInFlag(CmdArgs, options::OPT_fstack_size_section,
                    options::OPT_fno_stack_size_section);

  if (Args.hasArg(options::OPT_fstack_usage)) {
    CmdArgs.push_back("-stack-usage-file");

    if (Arg *OutputOpt = Args.getLastArg(options::OPT_o)) {
      SmallString<128> OutputFilename(OutputOpt->getValue());
      llvm::sys::path::replace_extension(OutputFilename, "su");
      CmdArgs.push_back(Args.MakeArgString(OutputFilename));
    } else
      CmdArgs.push_back(
          Args.MakeArgString(Twine(getBaseInputStem(Args, Inputs)) + ".su"));
  }

  CmdArgs.push_back("-ferror-limit");
  if (Arg *A = Args.getLastArg(options::OPT_ferror_limit_EQ))
    CmdArgs.push_back(A->getValue());
  else
    CmdArgs.push_back("19");

  if (Arg *A = Args.getLastArg(options::OPT_fmacro_backtrace_limit_EQ)) {
    CmdArgs.push_back("-fmacro-backtrace-limit");
    CmdArgs.push_back(A->getValue());
  }

  if (Arg *A = Args.getLastArg(options::OPT_ftemplate_backtrace_limit_EQ)) {
    CmdArgs.push_back("-ftemplate-backtrace-limit");
    CmdArgs.push_back(A->getValue());
  }

  if (Arg *A = Args.getLastArg(options::OPT_fconstexpr_backtrace_limit_EQ)) {
    CmdArgs.push_back("-fconstexpr-backtrace-limit");
    CmdArgs.push_back(A->getValue());
  }

  if (Arg *A = Args.getLastArg(options::OPT_fspell_checking_limit_EQ)) {
    CmdArgs.push_back("-fspell-checking-limit");
    CmdArgs.push_back(A->getValue());
  }

  // Pass -fmessage-length=.
  unsigned MessageLength = 0;
  if (Arg *A = Args.getLastArg(options::OPT_fmessage_length_EQ)) {
    StringRef V(A->getValue());
    if (V.getAsInteger(0, MessageLength))
      D.Diag(diag::err_drv_invalid_argument_to_option)
          << V << A->getOption().getName();
  } else {
    // If -fmessage-length=N was not specified, determine whether this is a
    // terminal and, if so, implicitly define -fmessage-length appropriately.
    MessageLength = llvm::sys::Process::StandardErrColumns();
  }
  if (MessageLength != 0)
    CmdArgs.push_back(
        Args.MakeArgString("-fmessage-length=" + Twine(MessageLength)));

  if (Arg *A = Args.getLastArg(options::OPT_frandomize_layout_seed_EQ))
    CmdArgs.push_back(
        Args.MakeArgString("-frandomize-layout-seed=" + Twine(A->getValue(0))));

  if (Arg *A = Args.getLastArg(options::OPT_frandomize_layout_seed_file_EQ))
    CmdArgs.push_back(Args.MakeArgString("-frandomize-layout-seed-file=" +
                                         Twine(A->getValue(0))));

  // -fvisibility= and -fvisibility-ms-compat are of a piece.
  if (const Arg *A = Args.getLastArg(options::OPT_fvisibility_EQ,
                                     options::OPT_fvisibility_ms_compat)) {
    if (A->getOption().matches(options::OPT_fvisibility_EQ)) {
      A->render(Args, CmdArgs);
    } else {
      assert(A->getOption().matches(options::OPT_fvisibility_ms_compat));
      CmdArgs.push_back("-fvisibility=hidden");
      CmdArgs.push_back("-ftype-visibility=default");
    }
  } else if (IsOpenMPDevice) {
    // When compiling for the OpenMP device we want protected visibility by
    // default. This prevents the device from accidentally preempting code on
    // the host, makes the system more robust, and improves performance.
    CmdArgs.push_back("-fvisibility=protected");
  }

  if (!RawTriple.isPS4())
    if (const Arg *A =
            Args.getLastArg(options::OPT_fvisibility_from_dllstorageclass,
                            options::OPT_fno_visibility_from_dllstorageclass)) {
      if (A->getOption().matches(
              options::OPT_fvisibility_from_dllstorageclass)) {
        CmdArgs.push_back("-fvisibility-from-dllstorageclass");
        Args.AddLastArg(CmdArgs, options::OPT_fvisibility_dllexport_EQ);
        Args.AddLastArg(CmdArgs, options::OPT_fvisibility_nodllstorageclass_EQ);
        Args.AddLastArg(CmdArgs, options::OPT_fvisibility_externs_dllimport_EQ);
        Args.AddLastArg(CmdArgs,
                        options::OPT_fvisibility_externs_nodllstorageclass_EQ);
      }
    }

  if (const Arg *A = Args.getLastArg(options::OPT_mignore_xcoff_visibility)) {
    if (Triple.isOSAIX())
      CmdArgs.push_back("-mignore-xcoff-visibility");
    else
      D.Diag(diag::err_drv_unsupported_opt_for_target)
          << A->getAsString(Args) << TripleStr;
  }

  if (const Arg *A =
          Args.getLastArg(options::OPT_mdefault_visibility_export_mapping_EQ)) {
    if (Triple.isOSAIX())
      A->render(Args, CmdArgs);
    else
      D.Diag(diag::err_drv_unsupported_opt_for_target)
          << A->getAsString(Args) << TripleStr;
  }

  if (Args.hasFlag(options::OPT_fvisibility_inlines_hidden,
                    options::OPT_fno_visibility_inlines_hidden, false))
    CmdArgs.push_back("-fvisibility-inlines-hidden");

  Args.AddLastArg(CmdArgs, options::OPT_fvisibility_inlines_hidden_static_local_var,
                           options::OPT_fno_visibility_inlines_hidden_static_local_var);
  Args.AddLastArg(CmdArgs, options::OPT_fvisibility_global_new_delete_hidden);
  Args.AddLastArg(CmdArgs, options::OPT_ftlsmodel_EQ);

  if (Args.hasFlag(options::OPT_fnew_infallible,
                   options::OPT_fno_new_infallible, false))
    CmdArgs.push_back("-fnew-infallible");

  if (Args.hasFlag(options::OPT_fno_operator_names,
                   options::OPT_foperator_names, false))
    CmdArgs.push_back("-fno-operator-names");

  // Forward -f (flag) options which we can pass directly.
  Args.AddLastArg(CmdArgs, options::OPT_femit_all_decls);
  Args.AddLastArg(CmdArgs, options::OPT_fheinous_gnu_extensions);
  Args.AddLastArg(CmdArgs, options::OPT_fdigraphs, options::OPT_fno_digraphs);
  Args.AddLastArg(CmdArgs, options::OPT_femulated_tls,
                  options::OPT_fno_emulated_tls);
  Args.AddLastArg(CmdArgs, options::OPT_fzero_call_used_regs_EQ);

  if (Arg *A = Args.getLastArg(options::OPT_fzero_call_used_regs_EQ)) {
    // FIXME: There's no reason for this to be restricted to X86. The backend
    // code needs to be changed to include the appropriate function calls
    // automatically.
    if (!Triple.isX86() && !Triple.isAArch64())
      D.Diag(diag::err_drv_unsupported_opt_for_target)
          << A->getAsString(Args) << TripleStr;
  }

  // AltiVec-like language extensions aren't relevant for assembling.
  if (!isa<PreprocessJobAction>(JA) || Output.getType() != types::TY_PP_Asm)
    Args.AddLastArg(CmdArgs, options::OPT_fzvector);

  Args.AddLastArg(CmdArgs, options::OPT_fdiagnostics_show_template_tree);
  Args.AddLastArg(CmdArgs, options::OPT_fno_elide_type);

  // Forward flags for OpenMP. We don't do this if the current action is an
  // device offloading action other than OpenMP.
  if (Args.hasFlag(options::OPT_fopenmp, options::OPT_fopenmp_EQ,
                   options::OPT_fno_openmp, false) &&
      (JA.isDeviceOffloading(Action::OFK_None) ||
       JA.isDeviceOffloading(Action::OFK_OpenMP))) {
    switch (D.getOpenMPRuntime(Args)) {
    case Driver::OMPRT_OMP:
    case Driver::OMPRT_IOMP5:
      // Clang can generate useful OpenMP code for these two runtime libraries.
      CmdArgs.push_back("-fopenmp");

      // If no option regarding the use of TLS in OpenMP codegeneration is
      // given, decide a default based on the target. Otherwise rely on the
      // options and pass the right information to the frontend.
      if (!Args.hasFlag(options::OPT_fopenmp_use_tls,
                        options::OPT_fnoopenmp_use_tls, /*Default=*/true))
        CmdArgs.push_back("-fnoopenmp-use-tls");
      Args.AddLastArg(CmdArgs, options::OPT_fopenmp_simd,
                      options::OPT_fno_openmp_simd);
      Args.AddAllArgs(CmdArgs, options::OPT_fopenmp_enable_irbuilder);
      Args.AddAllArgs(CmdArgs, options::OPT_fopenmp_version_EQ);
      if (!Args.hasFlag(options::OPT_fopenmp_extensions,
                        options::OPT_fno_openmp_extensions, /*Default=*/true))
        CmdArgs.push_back("-fno-openmp-extensions");
      Args.AddAllArgs(CmdArgs, options::OPT_fopenmp_cuda_number_of_sm_EQ);
      Args.AddAllArgs(CmdArgs, options::OPT_fopenmp_cuda_blocks_per_sm_EQ);
      Args.AddAllArgs(CmdArgs,
                      options::OPT_fopenmp_cuda_teams_reduction_recs_num_EQ);
      if (Args.hasFlag(options::OPT_fopenmp_optimistic_collapse,
                       options::OPT_fno_openmp_optimistic_collapse,
                       /*Default=*/false))
        CmdArgs.push_back("-fopenmp-optimistic-collapse");

      // When in OpenMP offloading mode with NVPTX target, forward
      // cuda-mode flag
      if (Args.hasFlag(options::OPT_fopenmp_cuda_mode,
                       options::OPT_fno_openmp_cuda_mode, /*Default=*/false))
        CmdArgs.push_back("-fopenmp-cuda-mode");

      // When in OpenMP offloading mode, enable debugging on the device.
      Args.AddAllArgs(CmdArgs, options::OPT_fopenmp_target_debug_EQ);
      if (Args.hasFlag(options::OPT_fopenmp_target_debug,
                       options::OPT_fno_openmp_target_debug, /*Default=*/false))
        CmdArgs.push_back("-fopenmp-target-debug");

      // When in OpenMP offloading mode, forward assumptions information about
      // thread and team counts in the device.
      if (Args.hasFlag(options::OPT_fopenmp_assume_teams_oversubscription,
                       options::OPT_fno_openmp_assume_teams_oversubscription,
                       /*Default=*/false))
        CmdArgs.push_back("-fopenmp-assume-teams-oversubscription");
      if (Args.hasFlag(options::OPT_fopenmp_assume_threads_oversubscription,
                       options::OPT_fno_openmp_assume_threads_oversubscription,
                       /*Default=*/false))
        CmdArgs.push_back("-fopenmp-assume-threads-oversubscription");
      if (Args.hasArg(options::OPT_fopenmp_assume_no_thread_state))
        CmdArgs.push_back("-fopenmp-assume-no-thread-state");
      if (Args.hasArg(options::OPT_fopenmp_assume_no_nested_parallelism))
        CmdArgs.push_back("-fopenmp-assume-no-nested-parallelism");
      if (Args.hasArg(options::OPT_fopenmp_offload_mandatory))
        CmdArgs.push_back("-fopenmp-offload-mandatory");
      break;
    default:
      // By default, if Clang doesn't know how to generate useful OpenMP code
      // for a specific runtime library, we just don't pass the '-fopenmp' flag
      // down to the actual compilation.
      // FIXME: It would be better to have a mode which *only* omits IR
      // generation based on the OpenMP support so that we get consistent
      // semantic analysis, etc.
      break;
    }
  } else {
    if (!JA.isDeviceOffloading(Action::OFK_SYCL))
      Args.AddLastArg(CmdArgs, options::OPT_fopenmp_simd,
                      options::OPT_fno_openmp_simd);
    Args.AddAllArgs(CmdArgs, options::OPT_fopenmp_version_EQ);
    Args.addOptOutFlag(CmdArgs, options::OPT_fopenmp_extensions,
                       options::OPT_fno_openmp_extensions);
  }

  // Forward the new driver to change offloading code generation.
  if (Args.hasArg(options::OPT_offload_new_driver))
    CmdArgs.push_back("--offload-new-driver");

  SanitizeArgs.addArgs(TC, Args, CmdArgs, InputType);

  const XRayArgs &XRay = TC.getXRayArgs();
  XRay.addArgs(TC, Args, CmdArgs, InputType);

  for (const auto &Filename :
       Args.getAllArgValues(options::OPT_fprofile_list_EQ)) {
    if (D.getVFS().exists(Filename))
      CmdArgs.push_back(Args.MakeArgString("-fprofile-list=" + Filename));
    else
      D.Diag(clang::diag::err_drv_no_such_file) << Filename;
  }

  if (Arg *A = Args.getLastArg(options::OPT_fpatchable_function_entry_EQ)) {
    StringRef S0 = A->getValue(), S = S0;
    unsigned Size, Offset = 0;
    if (!Triple.isAArch64() && !Triple.isRISCV() && !Triple.isX86())
      D.Diag(diag::err_drv_unsupported_opt_for_target)
          << A->getAsString(Args) << TripleStr;
    else if (S.consumeInteger(10, Size) ||
             (!S.empty() && (!S.consume_front(",") ||
                             S.consumeInteger(10, Offset) || !S.empty())))
      D.Diag(diag::err_drv_invalid_argument_to_option)
          << S0 << A->getOption().getName();
    else if (Size < Offset)
      D.Diag(diag::err_drv_unsupported_fpatchable_function_entry_argument);
    else {
      CmdArgs.push_back(Args.MakeArgString(A->getSpelling() + Twine(Size)));
      CmdArgs.push_back(Args.MakeArgString(
          "-fpatchable-function-entry-offset=" + Twine(Offset)));
    }
  }

  Args.AddLastArg(CmdArgs, options::OPT_fms_hotpatch);

  if (TC.SupportsProfiling()) {
    Args.AddLastArg(CmdArgs, options::OPT_pg);

    llvm::Triple::ArchType Arch = TC.getArch();
    if (Arg *A = Args.getLastArg(options::OPT_mfentry)) {
      if (Arch == llvm::Triple::systemz || TC.getTriple().isX86())
        A->render(Args, CmdArgs);
      else
        D.Diag(diag::err_drv_unsupported_opt_for_target)
            << A->getAsString(Args) << TripleStr;
    }
    if (Arg *A = Args.getLastArg(options::OPT_mnop_mcount)) {
      if (Arch == llvm::Triple::systemz)
        A->render(Args, CmdArgs);
      else
        D.Diag(diag::err_drv_unsupported_opt_for_target)
            << A->getAsString(Args) << TripleStr;
    }
    if (Arg *A = Args.getLastArg(options::OPT_mrecord_mcount)) {
      if (Arch == llvm::Triple::systemz)
        A->render(Args, CmdArgs);
      else
        D.Diag(diag::err_drv_unsupported_opt_for_target)
            << A->getAsString(Args) << TripleStr;
    }
  }

  if (Args.getLastArg(options::OPT_fapple_kext) ||
      (Args.hasArg(options::OPT_mkernel) && types::isCXX(InputType)))
    CmdArgs.push_back("-fapple-kext");

  Args.AddLastArg(CmdArgs, options::OPT_altivec_src_compat);
  Args.AddLastArg(CmdArgs, options::OPT_flax_vector_conversions_EQ);
  Args.AddLastArg(CmdArgs, options::OPT_fobjc_sender_dependent_dispatch);
  Args.AddLastArg(CmdArgs, options::OPT_fdiagnostics_print_source_range_info);
  Args.AddLastArg(CmdArgs, options::OPT_fdiagnostics_parseable_fixits);
  Args.AddLastArg(CmdArgs, options::OPT_ftime_report);
  Args.AddLastArg(CmdArgs, options::OPT_ftime_report_EQ);
  Args.AddLastArg(CmdArgs, options::OPT_ftime_trace);
  Args.AddLastArg(CmdArgs, options::OPT_ftime_trace_granularity_EQ);
  Args.AddLastArg(CmdArgs, options::OPT_ftime_trace_EQ);
  Args.AddLastArg(CmdArgs, options::OPT_ftrapv);
  Args.AddLastArg(CmdArgs, options::OPT_malign_double);
  Args.AddLastArg(CmdArgs, options::OPT_fno_temp_file);

  if (Arg *A = Args.getLastArg(options::OPT_ftrapv_handler_EQ)) {
    CmdArgs.push_back("-ftrapv-handler");
    CmdArgs.push_back(A->getValue());
  }

  Args.AddLastArg(CmdArgs, options::OPT_ftrap_function_EQ);

  // -fno-strict-overflow implies -fwrapv if it isn't disabled, but
  // -fstrict-overflow won't turn off an explicitly enabled -fwrapv.
  if (Arg *A = Args.getLastArg(options::OPT_fwrapv, options::OPT_fno_wrapv)) {
    if (A->getOption().matches(options::OPT_fwrapv))
      CmdArgs.push_back("-fwrapv");
  } else if (Arg *A = Args.getLastArg(options::OPT_fstrict_overflow,
                                      options::OPT_fno_strict_overflow)) {
    if (A->getOption().matches(options::OPT_fno_strict_overflow))
      CmdArgs.push_back("-fwrapv");
  }

  if (Arg *A = Args.getLastArg(options::OPT_freroll_loops,
                               options::OPT_fno_reroll_loops))
    if (A->getOption().matches(options::OPT_freroll_loops))
      CmdArgs.push_back("-freroll-loops");

  Args.AddLastArg(CmdArgs, options::OPT_ffinite_loops,
                  options::OPT_fno_finite_loops);

  Args.AddLastArg(CmdArgs, options::OPT_fwritable_strings);
  Args.AddLastArg(CmdArgs, options::OPT_funroll_loops,
                  options::OPT_fno_unroll_loops);

  Args.AddLastArg(CmdArgs, options::OPT_fstrict_flex_arrays_EQ);

  Args.AddLastArg(CmdArgs, options::OPT_pthread);

  Args.addOptInFlag(CmdArgs, options::OPT_mspeculative_load_hardening,
                    options::OPT_mno_speculative_load_hardening);

  RenderSSPOptions(D, TC, Args, CmdArgs, KernelOrKext);
  RenderSCPOptions(TC, Args, CmdArgs);
  RenderTrivialAutoVarInitOptions(D, TC, Args, CmdArgs);

  Args.AddLastArg(CmdArgs, options::OPT_fswift_async_fp_EQ);

  Args.addOptInFlag(CmdArgs, options::OPT_mstackrealign,
                    options::OPT_mno_stackrealign);

  if (Args.hasArg(options::OPT_mstack_alignment)) {
    StringRef alignment = Args.getLastArgValue(options::OPT_mstack_alignment);
    CmdArgs.push_back(Args.MakeArgString("-mstack-alignment=" + alignment));
  }

  if (Args.hasArg(options::OPT_mstack_probe_size)) {
    StringRef Size = Args.getLastArgValue(options::OPT_mstack_probe_size);

    if (!Size.empty())
      CmdArgs.push_back(Args.MakeArgString("-mstack-probe-size=" + Size));
    else
      CmdArgs.push_back("-mstack-probe-size=0");
  }

  Args.addOptOutFlag(CmdArgs, options::OPT_mstack_arg_probe,
                     options::OPT_mno_stack_arg_probe);

  if (Arg *A = Args.getLastArg(options::OPT_mrestrict_it,
                               options::OPT_mno_restrict_it)) {
    if (A->getOption().matches(options::OPT_mrestrict_it)) {
      CmdArgs.push_back("-mllvm");
      CmdArgs.push_back("-arm-restrict-it");
    } else {
      CmdArgs.push_back("-mllvm");
      CmdArgs.push_back("-arm-default-it");
    }
  }

  // Forward -cl options to -cc1
  RenderOpenCLOptions(Args, CmdArgs, InputType);

  // Forward hlsl options to -cc1
  if (C.getDriver().IsDXCMode())
    RenderHLSLOptions(Args, CmdArgs, InputType);

  if (IsHIP) {
    if (Args.hasFlag(options::OPT_fhip_new_launch_api,
                     options::OPT_fno_hip_new_launch_api, true))
      CmdArgs.push_back("-fhip-new-launch-api");
    if (Args.hasFlag(options::OPT_fgpu_allow_device_init,
                     options::OPT_fno_gpu_allow_device_init, false))
      CmdArgs.push_back("-fgpu-allow-device-init");
    Args.addOptInFlag(CmdArgs, options::OPT_fhip_kernel_arg_name,
                      options::OPT_fno_hip_kernel_arg_name);
  }

  if (IsCuda || IsHIP) {
    if (IsRDCMode)
      CmdArgs.push_back("-fgpu-rdc");
    if (Args.hasFlag(options::OPT_fgpu_defer_diag,
                     options::OPT_fno_gpu_defer_diag, false))
      CmdArgs.push_back("-fgpu-defer-diag");
    if (Args.hasFlag(options::OPT_fgpu_exclude_wrong_side_overloads,
                     options::OPT_fno_gpu_exclude_wrong_side_overloads,
                     false)) {
      CmdArgs.push_back("-fgpu-exclude-wrong-side-overloads");
      CmdArgs.push_back("-fgpu-defer-diag");
    }
  }

  // Forward -nogpulib to -cc1.
  if (Args.hasArg(options::OPT_nogpulib))
    CmdArgs.push_back("-nogpulib");

  if (Arg *A = Args.getLastArg(options::OPT_fcf_protection_EQ)) {
    CmdArgs.push_back(
        Args.MakeArgString(Twine("-fcf-protection=") + A->getValue()));
  }

  if (IsUsingLTO)
    Args.AddLastArg(CmdArgs, options::OPT_mibt_seal);

  if (Arg *A = Args.getLastArg(options::OPT_mfunction_return_EQ))
    CmdArgs.push_back(
        Args.MakeArgString(Twine("-mfunction-return=") + A->getValue()));

  Args.AddLastArg(CmdArgs, options::OPT_mindirect_branch_cs_prefix);

  // Forward -f options with positive and negative forms; we translate these by
  // hand.  Do not propagate PGO options to the GPU-side compilations as the
  // profile info is for the host-side compilation only.
  if (!(IsCudaDevice || IsHIPDevice)) {
    if (Arg *A = getLastProfileSampleUseArg(Args)) {
      auto *PGOArg = Args.getLastArg(
          options::OPT_fprofile_generate, options::OPT_fprofile_generate_EQ,
          options::OPT_fcs_profile_generate,
          options::OPT_fcs_profile_generate_EQ, options::OPT_fprofile_use,
          options::OPT_fprofile_use_EQ);
      if (PGOArg)
        D.Diag(diag::err_drv_argument_not_allowed_with)
            << "SampleUse with PGO options";

      StringRef fname = A->getValue();
      if (!llvm::sys::fs::exists(fname))
        D.Diag(diag::err_drv_no_such_file) << fname;
      else
        A->render(Args, CmdArgs);
    }
    Args.AddLastArg(CmdArgs, options::OPT_fprofile_remapping_file_EQ);

    if (Args.hasFlag(options::OPT_fpseudo_probe_for_profiling,
                     options::OPT_fno_pseudo_probe_for_profiling, false)) {
      CmdArgs.push_back("-fpseudo-probe-for-profiling");
      // Enforce -funique-internal-linkage-names if it's not explicitly turned
      // off.
      if (Args.hasFlag(options::OPT_funique_internal_linkage_names,
                       options::OPT_fno_unique_internal_linkage_names, true))
        CmdArgs.push_back("-funique-internal-linkage-names");
    }
  }
  RenderBuiltinOptions(TC, RawTriple, Args, CmdArgs);

  Args.addOptOutFlag(CmdArgs, options::OPT_fassume_sane_operator_new,
                     options::OPT_fno_assume_sane_operator_new);

  // -fblocks=0 is default.
  if (Args.hasFlag(options::OPT_fblocks, options::OPT_fno_blocks,
                   TC.IsBlocksDefault()) ||
      (Args.hasArg(options::OPT_fgnu_runtime) &&
       Args.hasArg(options::OPT_fobjc_nonfragile_abi) &&
       !Args.hasArg(options::OPT_fno_blocks))) {
    CmdArgs.push_back("-fblocks");

    if (!Args.hasArg(options::OPT_fgnu_runtime) && !TC.hasBlocksRuntime())
      CmdArgs.push_back("-fblocks-runtime-optional");
  }

  // -fencode-extended-block-signature=1 is default.
  if (TC.IsEncodeExtendedBlockSignatureDefault())
    CmdArgs.push_back("-fencode-extended-block-signature");

  if (Args.hasFlag(options::OPT_fcoroutines_ts, options::OPT_fno_coroutines_ts,
                   false) &&
      types::isCXX(InputType)) {
    CmdArgs.push_back("-fcoroutines-ts");
  }

  Args.AddLastArg(CmdArgs, options::OPT_fdouble_square_bracket_attributes,
                  options::OPT_fno_double_square_bracket_attributes);

  Args.addOptOutFlag(CmdArgs, options::OPT_faccess_control,
                     options::OPT_fno_access_control);
  Args.addOptOutFlag(CmdArgs, options::OPT_felide_constructors,
                     options::OPT_fno_elide_constructors);

  ToolChain::RTTIMode RTTIMode = TC.getRTTIMode();

  if (KernelOrKext || (types::isCXX(InputType) &&
                       (RTTIMode == ToolChain::RM_Disabled)))
    CmdArgs.push_back("-fno-rtti");

  // -fshort-enums=0 is default for all architectures except Hexagon and z/OS.
  if (Args.hasFlag(options::OPT_fshort_enums, options::OPT_fno_short_enums,
                   TC.getArch() == llvm::Triple::hexagon || Triple.isOSzOS()))
    CmdArgs.push_back("-fshort-enums");

  RenderCharacterOptions(Args, AuxTriple ? *AuxTriple : RawTriple, CmdArgs);

  // -fuse-cxa-atexit is default.
  if (!Args.hasFlag(
          options::OPT_fuse_cxa_atexit, options::OPT_fno_use_cxa_atexit,
          !RawTriple.isOSAIX() && !RawTriple.isOSWindows() &&
              ((RawTriple.getVendor() != llvm::Triple::MipsTechnologies) ||
               RawTriple.hasEnvironment())) ||
      KernelOrKext)
    CmdArgs.push_back("-fno-use-cxa-atexit");

  if (Args.hasFlag(options::OPT_fregister_global_dtors_with_atexit,
                   options::OPT_fno_register_global_dtors_with_atexit,
                   RawTriple.isOSDarwin() && !KernelOrKext))
    CmdArgs.push_back("-fregister-global-dtors-with-atexit");

  Args.addOptInFlag(CmdArgs, options::OPT_fuse_line_directives,
                    options::OPT_fno_use_line_directives);

  // -fno-minimize-whitespace is default.
  if (Args.hasFlag(options::OPT_fminimize_whitespace,
                   options::OPT_fno_minimize_whitespace, false)) {
    types::ID InputType = Inputs[0].getType();
    if (!isDerivedFromC(InputType))
      D.Diag(diag::err_drv_minws_unsupported_input_type)
          << types::getTypeName(InputType);
    CmdArgs.push_back("-fminimize-whitespace");
  }

  // -fms-extensions=0 is default.
  if (Args.hasFlag(options::OPT_fms_extensions, options::OPT_fno_ms_extensions,
                   IsWindowsMSVC))
    CmdArgs.push_back("-fms-extensions");

  // -fms-compatibility=0 is default.
  bool IsMSVCCompat = Args.hasFlag(
      options::OPT_fms_compatibility, options::OPT_fno_ms_compatibility,
      (IsWindowsMSVC && Args.hasFlag(options::OPT_fms_extensions,
                                     options::OPT_fno_ms_extensions, true)));
  if (IsMSVCCompat)
    CmdArgs.push_back("-fms-compatibility");

  // Handle -fgcc-version, if present.
  VersionTuple GNUCVer;
  if (Arg *A = Args.getLastArg(options::OPT_fgnuc_version_EQ)) {
    // Check that the version has 1 to 3 components and the minor and patch
    // versions fit in two decimal digits.
    StringRef Val = A->getValue();
    Val = Val.empty() ? "0" : Val; // Treat "" as 0 or disable.
    bool Invalid = GNUCVer.tryParse(Val);
    unsigned Minor = GNUCVer.getMinor().value_or(0);
    unsigned Patch = GNUCVer.getSubminor().value_or(0);
    if (Invalid || GNUCVer.getBuild() || Minor >= 100 || Patch >= 100) {
      D.Diag(diag::err_drv_invalid_value)
          << A->getAsString(Args) << A->getValue();
    }
  } else if (!IsMSVCCompat) {
    // Imitate GCC 4.2.1 by default if -fms-compatibility is not in effect.
    GNUCVer = VersionTuple(4, 2, 1);
  }
  if (!GNUCVer.empty()) {
    CmdArgs.push_back(
        Args.MakeArgString("-fgnuc-version=" + GNUCVer.getAsString()));
  }

  VersionTuple MSVT = TC.computeMSVCVersion(&D, Args);
  if (!MSVT.empty())
    CmdArgs.push_back(
        Args.MakeArgString("-fms-compatibility-version=" + MSVT.getAsString()));

  bool IsMSVC2015Compatible = MSVT.getMajor() >= 19;
  if (ImplyVCPPCVer) {
    StringRef LanguageStandard;
    if (const Arg *StdArg = Args.getLastArg(options::OPT__SLASH_std)) {
      Std = StdArg;
      LanguageStandard = llvm::StringSwitch<StringRef>(StdArg->getValue())
                             .Case("c11", "-std=c11")
                             .Case("c17", "-std=c17")
                             .Default("");
      if (LanguageStandard.empty())
        D.Diag(clang::diag::warn_drv_unused_argument)
            << StdArg->getAsString(Args);
    }
    CmdArgs.push_back(LanguageStandard.data());
  }
  if (ImplyVCPPCXXVer) {
    StringRef LanguageStandard;
    if (const Arg *StdArg = Args.getLastArg(options::OPT__SLASH_std)) {
      Std = StdArg;
      LanguageStandard = llvm::StringSwitch<StringRef>(StdArg->getValue())
                             .Case("c++14", "-std=c++14")
                             .Case("c++17", "-std=c++17")
                             .Case("c++20", "-std=c++20")
                             .Case("c++latest", "-std=c++2b")
                             .Default("");
      if (LanguageStandard.empty())
        D.Diag(clang::diag::warn_drv_unused_argument)
            << StdArg->getAsString(Args);
    }

    if (LanguageStandard.empty()) {
      if (IsSYCL)
        // For DPC++, C++17 is the default.
        LanguageStandard = "-std=c++17";
      else if (IsMSVC2015Compatible)
        LanguageStandard = "-std=c++14";
      else
        LanguageStandard = "-std=c++11";
    }

    CmdArgs.push_back(LanguageStandard.data());
  }

  Args.addOptInFlag(CmdArgs, options::OPT_fborland_extensions,
                    options::OPT_fno_borland_extensions);

  // -fno-declspec is default, except for PS4/PS5.
  if (Args.hasFlag(options::OPT_fdeclspec, options::OPT_fno_declspec,
                   RawTriple.isPS()))
    CmdArgs.push_back("-fdeclspec");
  else if (Args.hasArg(options::OPT_fno_declspec))
    CmdArgs.push_back("-fno-declspec"); // Explicitly disabling __declspec.

  // -fthreadsafe-static is default, except for MSVC compatibility versions less
  // than 19.
  if (!Args.hasFlag(options::OPT_fthreadsafe_statics,
                    options::OPT_fno_threadsafe_statics,
                    !types::isOpenCL(InputType) &&
                        (!IsWindowsMSVC || IsMSVC2015Compatible)))
    CmdArgs.push_back("-fno-threadsafe-statics");

  // -fno-delayed-template-parsing is default, except when targeting MSVC.
  // Many old Windows SDK versions require this to parse.
  // FIXME: MSVC introduced /Zc:twoPhase- to disable this behavior in their
  // compiler. We should be able to disable this by default at some point.
  if (Args.hasFlag(options::OPT_fdelayed_template_parsing,
                   options::OPT_fno_delayed_template_parsing, IsWindowsMSVC))
    CmdArgs.push_back("-fdelayed-template-parsing");

  // -fgnu-keywords default varies depending on language; only pass if
  // specified.
  Args.AddLastArg(CmdArgs, options::OPT_fgnu_keywords,
                  options::OPT_fno_gnu_keywords);

  Args.addOptInFlag(CmdArgs, options::OPT_fgnu89_inline,
                    options::OPT_fno_gnu89_inline);

  const Arg *InlineArg = Args.getLastArg(options::OPT_finline_functions,
                                         options::OPT_finline_hint_functions,
                                         options::OPT_fno_inline_functions);
  if (Arg *A = Args.getLastArg(options::OPT_finline, options::OPT_fno_inline)) {
    if (A->getOption().matches(options::OPT_fno_inline))
      A->render(Args, CmdArgs);
  } else if (InlineArg) {
    InlineArg->render(Args, CmdArgs);
  }

  Args.AddLastArg(CmdArgs, options::OPT_finline_max_stacksize_EQ);

  // FIXME: Find a better way to determine whether the language has modules
  // support by default, or just assume that all languages do.
  bool HaveModules =
      Std && (Std->containsValue("c++2a") || Std->containsValue("c++20") ||
              Std->containsValue("c++2b") || Std->containsValue("c++latest"));
  RenderModulesOptions(C, D, Args, Input, Output, CmdArgs, HaveModules);

  if (Args.hasFlag(options::OPT_fpch_validate_input_files_content,
                   options::OPT_fno_pch_validate_input_files_content, false))
    CmdArgs.push_back("-fvalidate-ast-input-files-content");
  if (Args.hasFlag(options::OPT_fpch_instantiate_templates,
                   options::OPT_fno_pch_instantiate_templates, false))
    CmdArgs.push_back("-fpch-instantiate-templates");
  if (Args.hasFlag(options::OPT_fpch_codegen, options::OPT_fno_pch_codegen,
                   false))
    CmdArgs.push_back("-fmodules-codegen");
  if (Args.hasFlag(options::OPT_fpch_debuginfo, options::OPT_fno_pch_debuginfo,
                   false))
    CmdArgs.push_back("-fmodules-debuginfo");

  if (!CLANG_ENABLE_OPAQUE_POINTERS_INTERNAL)
    CmdArgs.push_back("-no-opaque-pointers");

  ObjCRuntime Runtime = AddObjCRuntimeArgs(Args, Inputs, CmdArgs, rewriteKind);
  RenderObjCOptions(TC, D, RawTriple, Args, Runtime, rewriteKind != RK_None,
                    Input, CmdArgs);

  if (types::isObjC(Input.getType()) &&
      Args.hasFlag(options::OPT_fobjc_encode_cxx_class_template_spec,
                   options::OPT_fno_objc_encode_cxx_class_template_spec,
                   !Runtime.isNeXTFamily()))
    CmdArgs.push_back("-fobjc-encode-cxx-class-template-spec");

  if (Args.hasFlag(options::OPT_fapplication_extension,
                   options::OPT_fno_application_extension, false))
    CmdArgs.push_back("-fapplication-extension");

  // Handle GCC-style exception args.
  bool EH = false;
  if (!C.getDriver().IsCLMode())
    EH = addExceptionArgs(Args, InputType, TC, KernelOrKext, Runtime, CmdArgs);

  // Handle exception personalities
  Arg *A = Args.getLastArg(
      options::OPT_fsjlj_exceptions, options::OPT_fseh_exceptions,
      options::OPT_fdwarf_exceptions, options::OPT_fwasm_exceptions);
  if (A) {
    const Option &Opt = A->getOption();
    if (Opt.matches(options::OPT_fsjlj_exceptions))
      CmdArgs.push_back("-exception-model=sjlj");
    if (Opt.matches(options::OPT_fseh_exceptions))
      CmdArgs.push_back("-exception-model=seh");
    if (Opt.matches(options::OPT_fdwarf_exceptions))
      CmdArgs.push_back("-exception-model=dwarf");
    if (Opt.matches(options::OPT_fwasm_exceptions))
      CmdArgs.push_back("-exception-model=wasm");
  } else {
    switch (TC.GetExceptionModel(Args)) {
    default:
      break;
    case llvm::ExceptionHandling::DwarfCFI:
      CmdArgs.push_back("-exception-model=dwarf");
      break;
    case llvm::ExceptionHandling::SjLj:
      CmdArgs.push_back("-exception-model=sjlj");
      break;
    case llvm::ExceptionHandling::WinEH:
      CmdArgs.push_back("-exception-model=seh");
      break;
    }
  }

  // C++ "sane" operator new.
  Args.addOptOutFlag(CmdArgs, options::OPT_fassume_sane_operator_new,
                     options::OPT_fno_assume_sane_operator_new);

  // -frelaxed-template-template-args is off by default, as it is a severe
  // breaking change until a corresponding change to template partial ordering
  // is provided.
  Args.addOptInFlag(CmdArgs, options::OPT_frelaxed_template_template_args,
                    options::OPT_fno_relaxed_template_template_args);

  // -fsized-deallocation is off by default, as it is an ABI-breaking change for
  // most platforms.
  Args.addOptInFlag(CmdArgs, options::OPT_fsized_deallocation,
                    options::OPT_fno_sized_deallocation);

  // -faligned-allocation is on by default in C++17 onwards and otherwise off
  // by default.
  if (Arg *A = Args.getLastArg(options::OPT_faligned_allocation,
                               options::OPT_fno_aligned_allocation,
                               options::OPT_faligned_new_EQ)) {
    if (A->getOption().matches(options::OPT_fno_aligned_allocation))
      CmdArgs.push_back("-fno-aligned-allocation");
    else
      CmdArgs.push_back("-faligned-allocation");
  }

  // The default new alignment can be specified using a dedicated option or via
  // a GCC-compatible option that also turns on aligned allocation.
  if (Arg *A = Args.getLastArg(options::OPT_fnew_alignment_EQ,
                               options::OPT_faligned_new_EQ))
    CmdArgs.push_back(
        Args.MakeArgString(Twine("-fnew-alignment=") + A->getValue()));

  // -fconstant-cfstrings is default, and may be subject to argument translation
  // on Darwin.
  if (!Args.hasFlag(options::OPT_fconstant_cfstrings,
                    options::OPT_fno_constant_cfstrings, true) ||
      !Args.hasFlag(options::OPT_mconstant_cfstrings,
                    options::OPT_mno_constant_cfstrings, true))
    CmdArgs.push_back("-fno-constant-cfstrings");

  Args.addOptInFlag(CmdArgs, options::OPT_fpascal_strings,
                    options::OPT_fno_pascal_strings);

  // Honor -fpack-struct= and -fpack-struct, if given. Note that
  // -fno-pack-struct doesn't apply to -fpack-struct=.
  if (Arg *A = Args.getLastArg(options::OPT_fpack_struct_EQ)) {
    std::string PackStructStr = "-fpack-struct=";
    PackStructStr += A->getValue();
    CmdArgs.push_back(Args.MakeArgString(PackStructStr));
  } else if (Args.hasFlag(options::OPT_fpack_struct,
                          options::OPT_fno_pack_struct, false)) {
    CmdArgs.push_back("-fpack-struct=1");
  }

  // Handle -fmax-type-align=N and -fno-type-align
  bool SkipMaxTypeAlign = Args.hasArg(options::OPT_fno_max_type_align);
  if (Arg *A = Args.getLastArg(options::OPT_fmax_type_align_EQ)) {
    if (!SkipMaxTypeAlign) {
      std::string MaxTypeAlignStr = "-fmax-type-align=";
      MaxTypeAlignStr += A->getValue();
      CmdArgs.push_back(Args.MakeArgString(MaxTypeAlignStr));
    }
  } else if (RawTriple.isOSDarwin()) {
    if (!SkipMaxTypeAlign) {
      std::string MaxTypeAlignStr = "-fmax-type-align=16";
      CmdArgs.push_back(Args.MakeArgString(MaxTypeAlignStr));
    }
  }

  if (!Args.hasFlag(options::OPT_Qy, options::OPT_Qn, true))
    CmdArgs.push_back("-Qn");

  // -fno-common is the default, set -fcommon only when that flag is set.
  Args.addOptInFlag(CmdArgs, options::OPT_fcommon, options::OPT_fno_common);

  // -fsigned-bitfields is default, and clang doesn't yet support
  // -funsigned-bitfields.
  if (!Args.hasFlag(options::OPT_fsigned_bitfields,
                    options::OPT_funsigned_bitfields, true))
    D.Diag(diag::warn_drv_clang_unsupported)
        << Args.getLastArg(options::OPT_funsigned_bitfields)->getAsString(Args);

  // -fsigned-bitfields is default, and clang doesn't support -fno-for-scope.
  if (!Args.hasFlag(options::OPT_ffor_scope, options::OPT_fno_for_scope, true))
    D.Diag(diag::err_drv_clang_unsupported)
        << Args.getLastArg(options::OPT_fno_for_scope)->getAsString(Args);

  // -finput_charset=UTF-8 is default. Reject others
  if (Arg *inputCharset = Args.getLastArg(options::OPT_finput_charset_EQ)) {
    StringRef value = inputCharset->getValue();
    if (!value.equals_insensitive("utf-8"))
      D.Diag(diag::err_drv_invalid_value) << inputCharset->getAsString(Args)
                                          << value;
  }

  // -fexec_charset=UTF-8 is default. Reject others
  if (Arg *execCharset = Args.getLastArg(options::OPT_fexec_charset_EQ)) {
    StringRef value = execCharset->getValue();
    if (!value.equals_insensitive("utf-8"))
      D.Diag(diag::err_drv_invalid_value) << execCharset->getAsString(Args)
                                          << value;
  }

  RenderDiagnosticsOptions(D, Args, CmdArgs);

  Args.addOptInFlag(CmdArgs, options::OPT_fasm_blocks,
                    options::OPT_fno_asm_blocks);

  Args.addOptOutFlag(CmdArgs, options::OPT_fgnu_inline_asm,
                     options::OPT_fno_gnu_inline_asm);

  // Enable vectorization per default according to the optimization level
  // selected. For optimization levels that want vectorization we use the alias
  // option to simplify the hasFlag logic.
  bool EnableVec = shouldEnableVectorizerAtOLevel(Args, false);
  OptSpecifier VectorizeAliasOption =
      EnableVec ? options::OPT_O_Group : options::OPT_fvectorize;
  if (Args.hasFlag(options::OPT_fvectorize, VectorizeAliasOption,
                   options::OPT_fno_vectorize, EnableVec))
    CmdArgs.push_back("-vectorize-loops");

  // -fslp-vectorize is enabled based on the optimization level selected.
  bool EnableSLPVec = shouldEnableVectorizerAtOLevel(Args, true);
  OptSpecifier SLPVectAliasOption =
      EnableSLPVec ? options::OPT_O_Group : options::OPT_fslp_vectorize;
  if (Args.hasFlag(options::OPT_fslp_vectorize, SLPVectAliasOption,
                   options::OPT_fno_slp_vectorize, EnableSLPVec))
    CmdArgs.push_back("-vectorize-slp");

  ParseMPreferVectorWidth(D, Args, CmdArgs);

  Args.AddLastArg(CmdArgs, options::OPT_fshow_overloads_EQ);
  Args.AddLastArg(CmdArgs,
                  options::OPT_fsanitize_undefined_strip_path_components_EQ);

  // -fdollars-in-identifiers default varies depending on platform and
  // language; only pass if specified.
  if (Arg *A = Args.getLastArg(options::OPT_fdollars_in_identifiers,
                               options::OPT_fno_dollars_in_identifiers)) {
    if (A->getOption().matches(options::OPT_fdollars_in_identifiers))
      CmdArgs.push_back("-fdollars-in-identifiers");
    else
      CmdArgs.push_back("-fno-dollars-in-identifiers");
  }

  Args.addOptInFlag(CmdArgs, options::OPT_fapple_pragma_pack,
                    options::OPT_fno_apple_pragma_pack);

  if (Args.hasFlag(options::OPT_fxl_pragma_pack,
                   options::OPT_fno_xl_pragma_pack, RawTriple.isOSAIX()))
    CmdArgs.push_back("-fxl-pragma-pack");

  // Remarks can be enabled with any of the `-f.*optimization-record.*` flags.
  if (willEmitRemarks(Args) && checkRemarksOptions(D, Args, Triple))
    renderRemarksOptions(Args, CmdArgs, Triple, Input, Output, JA);

  bool RewriteImports = Args.hasFlag(options::OPT_frewrite_imports,
                                     options::OPT_fno_rewrite_imports, false);
  if (RewriteImports)
    CmdArgs.push_back("-frewrite-imports");

  Args.addOptInFlag(CmdArgs, options::OPT_fdirectives_only,
                    options::OPT_fno_directives_only);

  // Enable rewrite includes if the user's asked for it or if we're generating
  // diagnostics.
  // TODO: Once -module-dependency-dir works with -frewrite-includes it'd be
  // nice to enable this when doing a crashdump for modules as well.
  if (Args.hasFlag(options::OPT_frewrite_includes,
                   options::OPT_fno_rewrite_includes, false) ||
      (C.isForDiagnostics() && !HaveModules))
    CmdArgs.push_back("-frewrite-includes");

  // Only allow -traditional or -traditional-cpp outside in preprocessing modes.
  if (Arg *A = Args.getLastArg(options::OPT_traditional,
                               options::OPT_traditional_cpp)) {
    if (isa<PreprocessJobAction>(JA))
      CmdArgs.push_back("-traditional-cpp");
    else
      D.Diag(diag::err_drv_clang_unsupported) << A->getAsString(Args);
  }

  Args.AddLastArg(CmdArgs, options::OPT_dM);
  Args.AddLastArg(CmdArgs, options::OPT_dD);
  Args.AddLastArg(CmdArgs, options::OPT_dI);

  Args.AddLastArg(CmdArgs, options::OPT_fmax_tokens_EQ);

  // Handle serialized diagnostics.
  if (Arg *A = Args.getLastArg(options::OPT__serialize_diags)) {
    CmdArgs.push_back("-serialize-diagnostic-file");
    CmdArgs.push_back(Args.MakeArgString(A->getValue()));
  }

  if (Args.hasArg(options::OPT_fretain_comments_from_system_headers))
    CmdArgs.push_back("-fretain-comments-from-system-headers");

  // Forward -fcomment-block-commands to -cc1.
  Args.AddAllArgs(CmdArgs, options::OPT_fcomment_block_commands);
  // Forward -fparse-all-comments to -cc1.
  Args.AddAllArgs(CmdArgs, options::OPT_fparse_all_comments);

  // Turn -fplugin=name.so into -load name.so
  for (const Arg *A : Args.filtered(options::OPT_fplugin_EQ)) {
    CmdArgs.push_back("-load");
    CmdArgs.push_back(A->getValue());
    A->claim();
  }

  // Turn -fplugin-arg-pluginname-key=value into
  // -plugin-arg-pluginname key=value
  // GCC has an actual plugin_argument struct with key/value pairs that it
  // passes to its plugins, but we don't, so just pass it on as-is.
  //
  // The syntax for -fplugin-arg- is ambiguous if both plugin name and
  // argument key are allowed to contain dashes. GCC therefore only
  // allows dashes in the key. We do the same.
  for (const Arg *A : Args.filtered(options::OPT_fplugin_arg)) {
    auto ArgValue = StringRef(A->getValue());
    auto FirstDashIndex = ArgValue.find('-');
    StringRef PluginName = ArgValue.substr(0, FirstDashIndex);
    StringRef Arg = ArgValue.substr(FirstDashIndex + 1);

    A->claim();
    if (FirstDashIndex == StringRef::npos || Arg.empty()) {
      if (PluginName.empty()) {
        D.Diag(diag::warn_drv_missing_plugin_name) << A->getAsString(Args);
      } else {
        D.Diag(diag::warn_drv_missing_plugin_arg)
            << PluginName << A->getAsString(Args);
      }
      continue;
    }

    CmdArgs.push_back(Args.MakeArgString(Twine("-plugin-arg-") + PluginName));
    CmdArgs.push_back(Args.MakeArgString(Arg));
  }

  // Forward -fpass-plugin=name.so to -cc1.
  for (const Arg *A : Args.filtered(options::OPT_fpass_plugin_EQ)) {
    CmdArgs.push_back(
        Args.MakeArgString(Twine("-fpass-plugin=") + A->getValue()));
    A->claim();
  }

  // Setup statistics file output.
  SmallString<128> StatsFile = getStatsFileName(Args, Output, Input, D);
  if (!StatsFile.empty())
    CmdArgs.push_back(Args.MakeArgString(Twine("-stats-file=") + StatsFile));

  // Forward -Xclang arguments to -cc1, and -mllvm arguments to the LLVM option
  // parser.
  // -finclude-default-header flag is for preprocessor,
  // do not pass it to other cc1 commands when save-temps is enabled
  if (C.getDriver().isSaveTempsEnabled() &&
      !isa<PreprocessJobAction>(JA)) {
    for (auto *Arg : Args.filtered(options::OPT_Xclang)) {
      Arg->claim();
      if (StringRef(Arg->getValue()) != "-finclude-default-header")
        CmdArgs.push_back(Arg->getValue());
    }
  }
  else {
    Args.AddAllArgValues(CmdArgs, options::OPT_Xclang);
  }
  for (const Arg *A : Args.filtered(options::OPT_mllvm)) {
    A->claim();

    // We translate this by hand to the -cc1 argument, since nightly test uses
    // it and developers have been trained to spell it with -mllvm. Both
    // spellings are now deprecated and should be removed.
    if (StringRef(A->getValue(0)) == "-disable-llvm-optzns") {
      CmdArgs.push_back("-disable-llvm-optzns");
    } else {
      A->render(Args, CmdArgs);
    }
  }

  // With -save-temps, we want to save the unoptimized bitcode output from the
  // CompileJobAction, use -disable-llvm-passes to get pristine IR generated
  // by the frontend.
  // When -fembed-bitcode is enabled, optimized bitcode is emitted because it
  // has slightly different breakdown between stages.
  // When generating IR for -fsycl device compilations, optimized bitcode is
  // emitted as we want the -save-temps values to match regular compilation.
  // FIXME: -fembed-bitcode -save-temps will save optimized bitcode instead of
  // pristine IR generated by the frontend. Ideally, a new compile action should
  // be added so both IR can be captured.
  if ((C.getDriver().isSaveTempsEnabled() ||
       JA.isHostOffloading(Action::OFK_OpenMP)) &&
      !(C.getDriver().embedBitcodeInObject() && !IsUsingLTO) &&
      !IsSYCLOffloadDevice && isa<CompileJobAction>(JA))
    CmdArgs.push_back("-disable-llvm-passes");

  Args.AddAllArgs(CmdArgs, options::OPT_undef);

  const char *Exec = D.getClangProgramPath();

  // Optionally embed the -cc1 level arguments into the debug info or a
  // section, for build analysis.
  // Also record command line arguments into the debug info if
  // -grecord-gcc-switches options is set on.
  // By default, -gno-record-gcc-switches is set on and no recording.
  auto GRecordSwitches =
      Args.hasFlag(options::OPT_grecord_command_line,
                   options::OPT_gno_record_command_line, false);
  auto FRecordSwitches =
      Args.hasFlag(options::OPT_frecord_command_line,
                   options::OPT_fno_record_command_line, false);
  if (FRecordSwitches && !Triple.isOSBinFormatELF())
    D.Diag(diag::err_drv_unsupported_opt_for_target)
        << Args.getLastArg(options::OPT_frecord_command_line)->getAsString(Args)
        << TripleStr;
  if (TC.UseDwarfDebugFlags() || GRecordSwitches || FRecordSwitches) {
    ArgStringList OriginalArgs;
    for (const auto &Arg : Args)
      Arg->render(Args, OriginalArgs);

    SmallString<256> Flags;
    EscapeSpacesAndBackslashes(Exec, Flags);
    for (const char *OriginalArg : OriginalArgs) {
      SmallString<128> EscapedArg;
      EscapeSpacesAndBackslashes(OriginalArg, EscapedArg);
      Flags += " ";
      Flags += EscapedArg;
    }
    auto FlagsArgString = Args.MakeArgString(Flags);
    if (TC.UseDwarfDebugFlags() || GRecordSwitches) {
      CmdArgs.push_back("-dwarf-debug-flags");
      CmdArgs.push_back(FlagsArgString);
    }
    if (FRecordSwitches) {
      CmdArgs.push_back("-record-command-line");
      CmdArgs.push_back(FlagsArgString);
    }
  }

  // Host-side offloading compilation receives all device-side outputs. Include
  // them in the host compilation depending on the target. If the host inputs
  // are not empty we use the new-driver scheme, otherwise use the old scheme.
  if ((IsCuda || IsHIP) && CudaDeviceInput) {
    CmdArgs.push_back("-fcuda-include-gpubinary");
    CmdArgs.push_back(CudaDeviceInput->getFilename());
  } else if (!HostOffloadingInputs.empty()) {
    if ((IsCuda || IsHIP) && !IsRDCMode) {
      assert(HostOffloadingInputs.size() == 1 && "Only one input expected");
      CmdArgs.push_back("-fcuda-include-gpubinary");
      CmdArgs.push_back(HostOffloadingInputs.front().getFilename());
    } else {
      for (const InputInfo Input : HostOffloadingInputs)
        CmdArgs.push_back(Args.MakeArgString("-fembed-offload-object=" +
                                             TC.getInputFilename(Input)));
    }
  }

  if (IsCuda) {
    if (Args.hasFlag(options::OPT_fcuda_short_ptr,
                     options::OPT_fno_cuda_short_ptr, false))
      CmdArgs.push_back("-fcuda-short-ptr");
  }

  if (IsCuda || IsHIP) {
    // Determine the original source input.
    const Action *SourceAction = &JA;
    while (SourceAction->getKind() != Action::InputClass) {
      assert(!SourceAction->getInputs().empty() && "unexpected root action!");
      SourceAction = SourceAction->getInputs()[0];
    }
    auto CUID = cast<InputAction>(SourceAction)->getId();
    if (!CUID.empty())
      CmdArgs.push_back(Args.MakeArgString(Twine("-cuid=") + Twine(CUID)));
  }

  if (IsHIP) {
    CmdArgs.push_back("-fcuda-allow-variadic-functions");
    Args.AddLastArg(CmdArgs, options::OPT_fgpu_default_stream_EQ);
  }

  if (IsCudaDevice || IsHIPDevice || IsSYCLOffloadDevice) {
    StringRef InlineThresh =
        Args.getLastArgValue(options::OPT_fgpu_inline_threshold_EQ);
    if (!InlineThresh.empty()) {
      std::string ArgStr =
          std::string("-inline-threshold=") + InlineThresh.str();
      CmdArgs.append({"-mllvm", Args.MakeArgStringRef(ArgStr)});
    }
  }

  // OpenMP offloading device jobs take the argument -fopenmp-host-ir-file-path
  // to specify the result of the compile phase on the host, so the meaningful
  // device declarations can be identified. Also, -fopenmp-is-device is passed
  // along to tell the frontend that it is generating code for a device, so that
  // only the relevant declarations are emitted.
  if (IsOpenMPDevice) {
    CmdArgs.push_back("-fopenmp-is-device");
    if (OpenMPDeviceInput) {
      CmdArgs.push_back("-fopenmp-host-ir-file-path");
      CmdArgs.push_back(Args.MakeArgString(OpenMPDeviceInput->getFilename()));
    }
  }

  if (Triple.isAMDGPU()) {
    handleAMDGPUCodeObjectVersionOptions(D, Args, CmdArgs);

    Args.addOptInFlag(CmdArgs, options::OPT_munsafe_fp_atomics,
                      options::OPT_mno_unsafe_fp_atomics);
  }

  // For all the host OpenMP offloading compile jobs we need to pass the targets
  // information using -fopenmp-targets= option.
  if (JA.isHostOffloading(Action::OFK_OpenMP)) {
    SmallString<128> Targets("-fopenmp-targets=");

    SmallVector<std::string, 4> Triples;
    auto TCRange = C.getOffloadToolChains<Action::OFK_OpenMP>();
    std::transform(TCRange.first, TCRange.second, std::back_inserter(Triples),
                   [](auto TC) { return TC.second->getTripleString(); });
    CmdArgs.push_back(Args.MakeArgString(Targets + llvm::join(Triples, ",")));
  }

  // For all the host SYCL offloading compile jobs we need to pass the targets
  // information using -fsycl-targets= option.
  if (isa<CompileJobAction>(JA) && JA.isHostOffloading(Action::OFK_SYCL)) {
    SmallString<128> TargetInfo("-fsycl-targets=");

    if (Arg *Tgts = Args.getLastArg(options::OPT_fsycl_targets_EQ)) {
      for (unsigned i = 0; i < Tgts->getNumValues(); ++i) {
        if (i)
          TargetInfo += ',';
        // We need to get the string from the triple because it may be not
        // exactly the same as the one we get directly from the arguments.
        llvm::Triple T(Tgts->getValue(i));
        TargetInfo += T.getTriple();
      }
    } else
      // Use the default.
      TargetInfo += C.getDriver().MakeSYCLDeviceTriple().normalize();
    CmdArgs.push_back(Args.MakeArgString(TargetInfo.str()));
  }

  bool VirtualFunctionElimination =
      Args.hasFlag(options::OPT_fvirtual_function_elimination,
                   options::OPT_fno_virtual_function_elimination, false);
  if (VirtualFunctionElimination) {
    // VFE requires full LTO (currently, this might be relaxed to allow ThinLTO
    // in the future).
    if (LTOMode != LTOK_Full)
      D.Diag(diag::err_drv_argument_only_allowed_with)
          << "-fvirtual-function-elimination"
          << "-flto=full";

    CmdArgs.push_back("-fvirtual-function-elimination");
  }

  // VFE requires whole-program-vtables, and enables it by default.
  bool WholeProgramVTables = Args.hasFlag(
      options::OPT_fwhole_program_vtables,
      options::OPT_fno_whole_program_vtables, VirtualFunctionElimination);
  if (VirtualFunctionElimination && !WholeProgramVTables) {
    D.Diag(diag::err_drv_argument_not_allowed_with)
        << "-fno-whole-program-vtables"
        << "-fvirtual-function-elimination";
  }

  if (WholeProgramVTables) {
    // Propagate -fwhole-program-vtables if this is an LTO compile.
    if (IsUsingLTO)
      CmdArgs.push_back("-fwhole-program-vtables");
    // Check if we passed LTO options but they were suppressed because this is a
    // device offloading action, or we passed device offload LTO options which
    // were suppressed because this is not the device offload action.
    // Otherwise, issue an error.
    else if (!D.isUsingLTO(!IsDeviceOffloadAction))
      D.Diag(diag::err_drv_argument_only_allowed_with)
          << "-fwhole-program-vtables"
          << "-flto";
  }

  bool DefaultsSplitLTOUnit =
      (WholeProgramVTables || SanitizeArgs.needsLTO()) &&
      (LTOMode == LTOK_Full || TC.canSplitThinLTOUnit());
  bool SplitLTOUnit =
      Args.hasFlag(options::OPT_fsplit_lto_unit,
                   options::OPT_fno_split_lto_unit, DefaultsSplitLTOUnit);
  if (SanitizeArgs.needsLTO() && !SplitLTOUnit)
    D.Diag(diag::err_drv_argument_not_allowed_with) << "-fno-split-lto-unit"
                                                    << "-fsanitize=cfi";
  if (SplitLTOUnit)
    CmdArgs.push_back("-fsplit-lto-unit");

  if (Arg *A = Args.getLastArg(options::OPT_fglobal_isel,
                               options::OPT_fno_global_isel)) {
    CmdArgs.push_back("-mllvm");
    if (A->getOption().matches(options::OPT_fglobal_isel)) {
      CmdArgs.push_back("-global-isel=1");

      // GISel is on by default on AArch64 -O0, so don't bother adding
      // the fallback remarks for it. Other combinations will add a warning of
      // some kind.
      bool IsArchSupported = Triple.getArch() == llvm::Triple::aarch64;
      bool IsOptLevelSupported = false;

      Arg *A = Args.getLastArg(options::OPT_O_Group);
      if (Triple.getArch() == llvm::Triple::aarch64) {
        if (!A || A->getOption().matches(options::OPT_O0))
          IsOptLevelSupported = true;
      }
      if (!IsArchSupported || !IsOptLevelSupported) {
        CmdArgs.push_back("-mllvm");
        CmdArgs.push_back("-global-isel-abort=2");

        if (!IsArchSupported)
          D.Diag(diag::warn_drv_global_isel_incomplete) << Triple.getArchName();
        else
          D.Diag(diag::warn_drv_global_isel_incomplete_opt);
      }
    } else {
      CmdArgs.push_back("-global-isel=0");
    }
  }

  if (Args.hasArg(options::OPT_forder_file_instrumentation)) {
     CmdArgs.push_back("-forder-file-instrumentation");
     // Enable order file instrumentation when ThinLTO is not on. When ThinLTO is
     // on, we need to pass these flags as linker flags and that will be handled
     // outside of the compiler.
     if (!IsUsingLTO) {
       CmdArgs.push_back("-mllvm");
       CmdArgs.push_back("-enable-order-file-instrumentation");
     }
  }

  if (Arg *A = Args.getLastArg(options::OPT_fforce_enable_int128,
                               options::OPT_fno_force_enable_int128)) {
    if (A->getOption().matches(options::OPT_fforce_enable_int128))
      CmdArgs.push_back("-fforce-enable-int128");
  }

  Args.addOptInFlag(CmdArgs, options::OPT_fkeep_static_consts,
                    options::OPT_fno_keep_static_consts);
  Args.addOptInFlag(CmdArgs, options::OPT_fcomplete_member_pointers,
                    options::OPT_fno_complete_member_pointers);
  Args.addOptOutFlag(CmdArgs, options::OPT_fcxx_static_destructors,
                     options::OPT_fno_cxx_static_destructors);

  addMachineOutlinerArgs(D, Args, CmdArgs, Triple, /*IsLTO=*/false);

  if (Arg *A = Args.getLastArg(options::OPT_moutline_atomics,
                               options::OPT_mno_outline_atomics)) {
    // Option -moutline-atomics supported for AArch64 target only.
    if (!Triple.isAArch64()) {
      D.Diag(diag::warn_drv_moutline_atomics_unsupported_opt)
          << Triple.getArchName() << A->getOption().getName();
    } else {
      if (A->getOption().matches(options::OPT_moutline_atomics)) {
        CmdArgs.push_back("-target-feature");
        CmdArgs.push_back("+outline-atomics");
      } else {
        CmdArgs.push_back("-target-feature");
        CmdArgs.push_back("-outline-atomics");
      }
    }
  } else if (Triple.isAArch64() &&
             getToolChain().IsAArch64OutlineAtomicsDefault(Args)) {
    CmdArgs.push_back("-target-feature");
    CmdArgs.push_back("+outline-atomics");
  }

  if (Args.hasFlag(options::OPT_faddrsig, options::OPT_fno_addrsig,
                   (TC.getTriple().isOSBinFormatELF() ||
                    TC.getTriple().isOSBinFormatCOFF()) &&
                       !TC.getTriple().isPS4() && !TC.getTriple().isVE() &&
                       !TC.getTriple().isOSNetBSD() &&
                       !Distro(D.getVFS(), TC.getTriple()).IsGentoo() &&
                       !TC.getTriple().isAndroid() && TC.useIntegratedAs()))
    CmdArgs.push_back("-faddrsig");

  if ((Triple.isOSBinFormatELF() || Triple.isOSBinFormatMachO()) &&
      (EH || AsyncUnwindTables || UnwindTables ||
       DebugInfoKind != codegenoptions::NoDebugInfo))
    CmdArgs.push_back("-D__GCC_HAVE_DWARF2_CFI_ASM=1");

  if (Arg *A = Args.getLastArg(options::OPT_fsymbol_partition_EQ)) {
    std::string Str = A->getAsString(Args);
    if (!TC.getTriple().isOSBinFormatELF())
      D.Diag(diag::err_drv_unsupported_opt_for_target)
          << Str << TC.getTripleString();
    CmdArgs.push_back(Args.MakeArgString(Str));
  }

  // Add the output path to the object file for CodeView debug infos.
  if (EmitCodeView && Output.isFilename())
    addDebugObjectName(Args, CmdArgs, DebugCompilationDir,
                       Output.getFilename());

  // Add the "-o out -x type src.c" flags last. This is done primarily to make
  // the -cc1 command easier to edit when reproducing compiler crashes.
  if (Output.getType() == types::TY_Dependencies) {
    // Handled with other dependency code.
  } else if (Output.isFilename()) {
    if (Output.getType() == clang::driver::types::TY_IFS_CPP ||
        Output.getType() == clang::driver::types::TY_IFS) {
      SmallString<128> OutputFilename(Output.getFilename());
      llvm::sys::path::replace_extension(OutputFilename, "ifs");
      CmdArgs.push_back("-o");
      CmdArgs.push_back(Args.MakeArgString(OutputFilename));
    } else {
      CmdArgs.push_back("-o");
      CmdArgs.push_back(Output.getFilename());
    }
  } else {
    assert(Output.isNothing() && "Invalid output.");
  }

  addDashXForInput(Args, Input, CmdArgs);

  ArrayRef<InputInfo> FrontendInputs = Input;
  if (IsHeaderModulePrecompile)
    FrontendInputs = ModuleHeaderInputs;
  else if (IsExtractAPI)
    FrontendInputs = ExtractAPIInputs;
  else if (Input.isNothing())
    FrontendInputs = {};

  for (const InputInfo &Input : FrontendInputs) {
    if (Input.isFilename())
      CmdArgs.push_back(Input.getFilename());
    else
      Input.getInputArg().renderAsInput(Args, CmdArgs);
  }

  if (D.CC1Main && !D.CCGenDiagnostics) {
    // Invoke the CC1 directly in this process
    C.addCommand(std::make_unique<CC1Command>(JA, *this,
                                              ResponseFileSupport::AtFileUTF8(),
                                              Exec, CmdArgs, Inputs, Output));
  } else {
    C.addCommand(std::make_unique<Command>(JA, *this,
                                           ResponseFileSupport::AtFileUTF8(),
                                           Exec, CmdArgs, Inputs, Output));
  }

  // Make the compile command echo its inputs for /showFilenames.
  if (Output.getType() == types::TY_Object &&
      Args.hasFlag(options::OPT__SLASH_showFilenames,
                   options::OPT__SLASH_showFilenames_, false)) {
    C.getJobs().getJobs().back()->PrintInputFilenames = true;
  }

  if (Arg *A = Args.getLastArg(options::OPT_pg))
    if (FPKeepKind == CodeGenOptions::FramePointerKind::None &&
        !Args.hasArg(options::OPT_mfentry))
      D.Diag(diag::err_drv_argument_not_allowed_with) << "-fomit-frame-pointer"
                                                      << A->getAsString(Args);

  // Claim some arguments which clang supports automatically.

  // -fpch-preprocess is used with gcc to add a special marker in the output to
  // include the PCH file.
  Args.ClaimAllArgs(options::OPT_fpch_preprocess);

  // Claim some arguments which clang doesn't support, but we don't
  // care to warn the user about.
  Args.ClaimAllArgs(options::OPT_clang_ignored_f_Group);
  Args.ClaimAllArgs(options::OPT_clang_ignored_m_Group);

  // Disable warnings for clang -E -emit-llvm foo.c
  Args.ClaimAllArgs(options::OPT_emit_llvm);
}

Clang::Clang(const ToolChain &TC, bool HasIntegratedBackend)
    // CAUTION! The first constructor argument ("clang") is not arbitrary,
    // as it is for other tools. Some operations on a Tool actually test
    // whether that tool is Clang based on the Tool's Name as a string.
    : Tool("clang", "clang frontend", TC), HasBackend(HasIntegratedBackend) {}

Clang::~Clang() {}

/// Add options related to the Objective-C runtime/ABI.
///
/// Returns true if the runtime is non-fragile.
ObjCRuntime Clang::AddObjCRuntimeArgs(const ArgList &args,
                                      const InputInfoList &inputs,
                                      ArgStringList &cmdArgs,
                                      RewriteKind rewriteKind) const {
  // Look for the controlling runtime option.
  Arg *runtimeArg =
      args.getLastArg(options::OPT_fnext_runtime, options::OPT_fgnu_runtime,
                      options::OPT_fobjc_runtime_EQ);

  // Just forward -fobjc-runtime= to the frontend.  This supercedes
  // options about fragility.
  if (runtimeArg &&
      runtimeArg->getOption().matches(options::OPT_fobjc_runtime_EQ)) {
    ObjCRuntime runtime;
    StringRef value = runtimeArg->getValue();
    if (runtime.tryParse(value)) {
      getToolChain().getDriver().Diag(diag::err_drv_unknown_objc_runtime)
          << value;
    }
    if ((runtime.getKind() == ObjCRuntime::GNUstep) &&
        (runtime.getVersion() >= VersionTuple(2, 0)))
      if (!getToolChain().getTriple().isOSBinFormatELF() &&
          !getToolChain().getTriple().isOSBinFormatCOFF()) {
        getToolChain().getDriver().Diag(
            diag::err_drv_gnustep_objc_runtime_incompatible_binary)
          << runtime.getVersion().getMajor();
      }

    runtimeArg->render(args, cmdArgs);
    return runtime;
  }

  // Otherwise, we'll need the ABI "version".  Version numbers are
  // slightly confusing for historical reasons:
  //   1 - Traditional "fragile" ABI
  //   2 - Non-fragile ABI, version 1
  //   3 - Non-fragile ABI, version 2
  unsigned objcABIVersion = 1;
  // If -fobjc-abi-version= is present, use that to set the version.
  if (Arg *abiArg = args.getLastArg(options::OPT_fobjc_abi_version_EQ)) {
    StringRef value = abiArg->getValue();
    if (value == "1")
      objcABIVersion = 1;
    else if (value == "2")
      objcABIVersion = 2;
    else if (value == "3")
      objcABIVersion = 3;
    else
      getToolChain().getDriver().Diag(diag::err_drv_clang_unsupported) << value;
  } else {
    // Otherwise, determine if we are using the non-fragile ABI.
    bool nonFragileABIIsDefault =
        (rewriteKind == RK_NonFragile ||
         (rewriteKind == RK_None &&
          getToolChain().IsObjCNonFragileABIDefault()));
    if (args.hasFlag(options::OPT_fobjc_nonfragile_abi,
                     options::OPT_fno_objc_nonfragile_abi,
                     nonFragileABIIsDefault)) {
// Determine the non-fragile ABI version to use.
#ifdef DISABLE_DEFAULT_NONFRAGILEABI_TWO
      unsigned nonFragileABIVersion = 1;
#else
      unsigned nonFragileABIVersion = 2;
#endif

      if (Arg *abiArg =
              args.getLastArg(options::OPT_fobjc_nonfragile_abi_version_EQ)) {
        StringRef value = abiArg->getValue();
        if (value == "1")
          nonFragileABIVersion = 1;
        else if (value == "2")
          nonFragileABIVersion = 2;
        else
          getToolChain().getDriver().Diag(diag::err_drv_clang_unsupported)
              << value;
      }

      objcABIVersion = 1 + nonFragileABIVersion;
    } else {
      objcABIVersion = 1;
    }
  }

  // We don't actually care about the ABI version other than whether
  // it's non-fragile.
  bool isNonFragile = objcABIVersion != 1;

  // If we have no runtime argument, ask the toolchain for its default runtime.
  // However, the rewriter only really supports the Mac runtime, so assume that.
  ObjCRuntime runtime;
  if (!runtimeArg) {
    switch (rewriteKind) {
    case RK_None:
      runtime = getToolChain().getDefaultObjCRuntime(isNonFragile);
      break;
    case RK_Fragile:
      runtime = ObjCRuntime(ObjCRuntime::FragileMacOSX, VersionTuple());
      break;
    case RK_NonFragile:
      runtime = ObjCRuntime(ObjCRuntime::MacOSX, VersionTuple());
      break;
    }

    // -fnext-runtime
  } else if (runtimeArg->getOption().matches(options::OPT_fnext_runtime)) {
    // On Darwin, make this use the default behavior for the toolchain.
    if (getToolChain().getTriple().isOSDarwin()) {
      runtime = getToolChain().getDefaultObjCRuntime(isNonFragile);

      // Otherwise, build for a generic macosx port.
    } else {
      runtime = ObjCRuntime(ObjCRuntime::MacOSX, VersionTuple());
    }

    // -fgnu-runtime
  } else {
    assert(runtimeArg->getOption().matches(options::OPT_fgnu_runtime));
    // Legacy behaviour is to target the gnustep runtime if we are in
    // non-fragile mode or the GCC runtime in fragile mode.
    if (isNonFragile)
      runtime = ObjCRuntime(ObjCRuntime::GNUstep, VersionTuple(2, 0));
    else
      runtime = ObjCRuntime(ObjCRuntime::GCC, VersionTuple());
  }

  if (llvm::any_of(inputs, [](const InputInfo &input) {
        return types::isObjC(input.getType());
      }))
    cmdArgs.push_back(
        args.MakeArgString("-fobjc-runtime=" + runtime.getAsString()));
  return runtime;
}

static bool maybeConsumeDash(const std::string &EH, size_t &I) {
  bool HaveDash = (I + 1 < EH.size() && EH[I + 1] == '-');
  I += HaveDash;
  return !HaveDash;
}

namespace {
struct EHFlags {
  bool Synch = false;
  bool Asynch = false;
  bool NoUnwindC = false;
};
} // end anonymous namespace

/// /EH controls whether to run destructor cleanups when exceptions are
/// thrown.  There are three modifiers:
/// - s: Cleanup after "synchronous" exceptions, aka C++ exceptions.
/// - a: Cleanup after "asynchronous" exceptions, aka structured exceptions.
///      The 'a' modifier is unimplemented and fundamentally hard in LLVM IR.
/// - c: Assume that extern "C" functions are implicitly nounwind.
/// The default is /EHs-c-, meaning cleanups are disabled.
static EHFlags parseClangCLEHFlags(const Driver &D, const ArgList &Args) {
  EHFlags EH;

  std::vector<std::string> EHArgs =
      Args.getAllArgValues(options::OPT__SLASH_EH);
  for (auto EHVal : EHArgs) {
    for (size_t I = 0, E = EHVal.size(); I != E; ++I) {
      switch (EHVal[I]) {
      case 'a':
        EH.Asynch = maybeConsumeDash(EHVal, I);
        if (EH.Asynch)
          EH.Synch = false;
        continue;
      case 'c':
        EH.NoUnwindC = maybeConsumeDash(EHVal, I);
        continue;
      case 's':
        EH.Synch = maybeConsumeDash(EHVal, I);
        if (EH.Synch)
          EH.Asynch = false;
        continue;
      default:
        break;
      }
      D.Diag(clang::diag::err_drv_invalid_value) << "/EH" << EHVal;
      break;
    }
  }
  // The /GX, /GX- flags are only processed if there are not /EH flags.
  // The default is that /GX is not specified.
  if (EHArgs.empty() &&
      Args.hasFlag(options::OPT__SLASH_GX, options::OPT__SLASH_GX_,
                   /*Default=*/false)) {
    EH.Synch = true;
    EH.NoUnwindC = true;
  }

  if (Args.hasArg(options::OPT__SLASH_kernel)) {
    EH.Synch = false;
    EH.NoUnwindC = false;
    EH.Asynch = false;
  }

  return EH;
}

void Clang::AddClangCLArgs(const ArgList &Args, types::ID InputType,
                           ArgStringList &CmdArgs,
                           codegenoptions::DebugInfoKind *DebugInfoKind,
                           bool *EmitCodeView) const {
  unsigned RTOptionID = options::OPT__SLASH_MT;
  bool isNVPTX = getToolChain().getTriple().isNVPTX();
  bool isSPIR = getToolChain().getTriple().isSPIR();
  // FIXME: isSYCL should not be enabled by "isSPIR"
  bool isSYCL = Args.hasArg(options::OPT_fsycl) || isSPIR;
  // For SYCL Windows, /MD is the default.
  if (isSYCL)
    RTOptionID = options::OPT__SLASH_MD;

  if (Args.hasArg(options::OPT__SLASH_LDd))
    // The /LDd option implies /MTd (/MDd for SYCL). The dependent lib part
    // can be overridden but defining _DEBUG is sticky.
    RTOptionID = isSYCL ? options::OPT__SLASH_MDd : options::OPT__SLASH_MTd;

  if (Arg *A = Args.getLastArg(options::OPT__SLASH_M_Group)) {
    RTOptionID = A->getOption().getID();
    if (isSYCL && !isSPIR &&
        (RTOptionID == options::OPT__SLASH_MT ||
         RTOptionID == options::OPT__SLASH_MTd))
      // Use of /MT or /MTd is not supported for SYCL.
      getToolChain().getDriver().Diag(diag::err_drv_unsupported_opt_dpcpp)
          << A->getOption().getName();
  }

  enum { addDEBUG = 0x1, addMT = 0x2, addDLL = 0x4 };
  auto addPreDefines = [&](unsigned Defines) {
    if (Defines & addDEBUG)
      CmdArgs.push_back("-D_DEBUG");
    if (Defines & addMT && !isSPIR)
      CmdArgs.push_back("-D_MT");
    if (Defines & addDLL && !isSPIR)
      CmdArgs.push_back("-D_DLL");
  };
  StringRef FlagForCRT;
  switch (RTOptionID) {
  case options::OPT__SLASH_MD:
    addPreDefines((Args.hasArg(options::OPT__SLASH_LDd) ? addDEBUG : 0x0) |
                  addMT | addDLL);
    FlagForCRT = "--dependent-lib=msvcrt";
    break;
  case options::OPT__SLASH_MDd:
    addPreDefines(addDEBUG | addMT | addDLL);
    FlagForCRT = "--dependent-lib=msvcrtd";
    break;
  case options::OPT__SLASH_MT:
    addPreDefines((Args.hasArg(options::OPT__SLASH_LDd) ? addDEBUG : 0x0) |
                  addMT);
    CmdArgs.push_back("-flto-visibility-public-std");
    FlagForCRT = "--dependent-lib=libcmt";
    break;
  case options::OPT__SLASH_MTd:
    addPreDefines(addDEBUG | addMT);
    CmdArgs.push_back("-flto-visibility-public-std");
    FlagForCRT = "--dependent-lib=libcmtd";
    break;
  default:
    llvm_unreachable("Unexpected option ID.");
  }

  if (Args.hasArg(options::OPT__SLASH_Zl)) {
    CmdArgs.push_back("-D_VC_NODEFAULTLIB");
  } else {
    CmdArgs.push_back(FlagForCRT.data());

    // This provides POSIX compatibility (maps 'open' to '_open'), which most
    // users want.  The /Za flag to cl.exe turns this off, but it's not
    // implemented in clang.
    CmdArgs.push_back("--dependent-lib=oldnames");

    // Add SYCL dependent library
    if (Args.hasArg(options::OPT_fsycl) &&
        !Args.hasArg(options::OPT_nolibsycl)) {
      if (RTOptionID == options::OPT__SLASH_MDd)
        CmdArgs.push_back("--dependent-lib=sycl" SYCL_MAJOR_VERSION "d");
      else
        CmdArgs.push_back("--dependent-lib=sycl" SYCL_MAJOR_VERSION);
      CmdArgs.push_back("--dependent-lib=sycl-devicelib-host");
    }
  }

  if (Arg *ShowIncludes =
          Args.getLastArg(options::OPT__SLASH_showIncludes,
                          options::OPT__SLASH_showIncludes_user)) {
    CmdArgs.push_back("--show-includes");
    if (ShowIncludes->getOption().matches(options::OPT__SLASH_showIncludes))
      CmdArgs.push_back("-sys-header-deps");
  }

  // This controls whether or not we emit RTTI data for polymorphic types.
  if (Args.hasFlag(options::OPT__SLASH_GR_, options::OPT__SLASH_GR,
                   /*Default=*/false))
    CmdArgs.push_back("-fno-rtti-data");

  // This controls whether or not we emit stack-protector instrumentation.
  // In MSVC, Buffer Security Check (/GS) is on by default.
  if (!isNVPTX && Args.hasFlag(options::OPT__SLASH_GS, options::OPT__SLASH_GS_,
                               /*Default=*/true)) {
    CmdArgs.push_back("-stack-protector");
    CmdArgs.push_back(Args.MakeArgString(Twine(LangOptions::SSPStrong)));
  }

  // Emit CodeView if -Z7 or -gline-tables-only are present.
  if (Arg *DebugInfoArg = Args.getLastArg(options::OPT__SLASH_Z7,
                                          options::OPT_gline_tables_only)) {
    *EmitCodeView = true;
    if (DebugInfoArg->getOption().matches(options::OPT__SLASH_Z7))
      *DebugInfoKind = codegenoptions::DebugInfoConstructor;
    else
      *DebugInfoKind = codegenoptions::DebugLineTablesOnly;
  } else {
    *EmitCodeView = false;
  }

  const Driver &D = getToolChain().getDriver();

  // This controls whether or not we perform JustMyCode instrumentation.
  if (Args.hasFlag(options::OPT__SLASH_JMC, options::OPT__SLASH_JMC_,
                   /*Default=*/false)) {
    if (*EmitCodeView && *DebugInfoKind >= codegenoptions::DebugInfoConstructor)
      CmdArgs.push_back("-fjmc");
    else
      D.Diag(clang::diag::warn_drv_jmc_requires_debuginfo) << "/JMC"
                                                           << "'/Zi', '/Z7'";
  }

  EHFlags EH = parseClangCLEHFlags(D, Args);
  if (!isNVPTX && (EH.Synch || EH.Asynch)) {
    if (types::isCXX(InputType))
      CmdArgs.push_back("-fcxx-exceptions");
    CmdArgs.push_back("-fexceptions");
  }
  if (types::isCXX(InputType) && EH.Synch && EH.NoUnwindC)
    CmdArgs.push_back("-fexternc-nounwind");

  // /EP should expand to -E -P.
  if (Args.hasArg(options::OPT__SLASH_EP)) {
    CmdArgs.push_back("-E");
    CmdArgs.push_back("-P");
  }

  unsigned VolatileOptionID;
  if (getToolChain().getTriple().isX86())
    VolatileOptionID = options::OPT__SLASH_volatile_ms;
  else
    VolatileOptionID = options::OPT__SLASH_volatile_iso;

  if (Arg *A = Args.getLastArg(options::OPT__SLASH_volatile_Group))
    VolatileOptionID = A->getOption().getID();

  if (VolatileOptionID == options::OPT__SLASH_volatile_ms)
    CmdArgs.push_back("-fms-volatile");

 if (Args.hasFlag(options::OPT__SLASH_Zc_dllexportInlines_,
                  options::OPT__SLASH_Zc_dllexportInlines,
                  false)) {
  CmdArgs.push_back("-fno-dllexport-inlines");
 }

 if (Args.hasFlag(options::OPT__SLASH_Zc_wchar_t_,
                  options::OPT__SLASH_Zc_wchar_t, false)) {
   CmdArgs.push_back("-fno-wchar");
 }

 if (Args.hasArg(options::OPT__SLASH_kernel)) {
   llvm::Triple::ArchType Arch = getToolChain().getArch();
   std::vector<std::string> Values =
       Args.getAllArgValues(options::OPT__SLASH_arch);
   if (!Values.empty()) {
     llvm::SmallSet<std::string, 4> SupportedArches;
     if (Arch == llvm::Triple::x86)
       SupportedArches.insert("IA32");

     for (auto &V : Values)
       if (!SupportedArches.contains(V))
         D.Diag(diag::err_drv_argument_not_allowed_with)
             << std::string("/arch:").append(V) << "/kernel";
   }

   CmdArgs.push_back("-fno-rtti");
   if (Args.hasFlag(options::OPT__SLASH_GR, options::OPT__SLASH_GR_, false))
     D.Diag(diag::err_drv_argument_not_allowed_with) << "/GR"
                                                     << "/kernel";
 }

  Arg *MostGeneralArg = Args.getLastArg(options::OPT__SLASH_vmg);
  Arg *BestCaseArg = Args.getLastArg(options::OPT__SLASH_vmb);
  if (MostGeneralArg && BestCaseArg)
    D.Diag(clang::diag::err_drv_argument_not_allowed_with)
        << MostGeneralArg->getAsString(Args) << BestCaseArg->getAsString(Args);

  if (MostGeneralArg) {
    Arg *SingleArg = Args.getLastArg(options::OPT__SLASH_vms);
    Arg *MultipleArg = Args.getLastArg(options::OPT__SLASH_vmm);
    Arg *VirtualArg = Args.getLastArg(options::OPT__SLASH_vmv);

    Arg *FirstConflict = SingleArg ? SingleArg : MultipleArg;
    Arg *SecondConflict = VirtualArg ? VirtualArg : MultipleArg;
    if (FirstConflict && SecondConflict && FirstConflict != SecondConflict)
      D.Diag(clang::diag::err_drv_argument_not_allowed_with)
          << FirstConflict->getAsString(Args)
          << SecondConflict->getAsString(Args);

    if (SingleArg)
      CmdArgs.push_back("-fms-memptr-rep=single");
    else if (MultipleArg)
      CmdArgs.push_back("-fms-memptr-rep=multiple");
    else
      CmdArgs.push_back("-fms-memptr-rep=virtual");
  }

  // Parse the default calling convention options.
  if (Arg *CCArg =
          Args.getLastArg(options::OPT__SLASH_Gd, options::OPT__SLASH_Gr,
                          options::OPT__SLASH_Gz, options::OPT__SLASH_Gv,
                          options::OPT__SLASH_Gregcall)) {
    unsigned DCCOptId = CCArg->getOption().getID();
    const char *DCCFlag = nullptr;
    bool ArchSupported = !isNVPTX;
    llvm::Triple::ArchType Arch = getToolChain().getArch();
    switch (DCCOptId) {
    case options::OPT__SLASH_Gd:
      DCCFlag = "-fdefault-calling-conv=cdecl";
      break;
    case options::OPT__SLASH_Gr:
      ArchSupported = Arch == llvm::Triple::x86;
      DCCFlag = "-fdefault-calling-conv=fastcall";
      break;
    case options::OPT__SLASH_Gz:
      ArchSupported = Arch == llvm::Triple::x86;
      DCCFlag = "-fdefault-calling-conv=stdcall";
      break;
    case options::OPT__SLASH_Gv:
      ArchSupported = Arch == llvm::Triple::x86 || Arch == llvm::Triple::x86_64;
      DCCFlag = "-fdefault-calling-conv=vectorcall";
      break;
    case options::OPT__SLASH_Gregcall:
      ArchSupported = Arch == llvm::Triple::x86 || Arch == llvm::Triple::x86_64;
      DCCFlag = "-fdefault-calling-conv=regcall";
      break;
    }

    // MSVC doesn't warn if /Gr or /Gz is used on x64, so we don't either.
    if (ArchSupported && DCCFlag)
      CmdArgs.push_back(DCCFlag);
  }

  Args.AddLastArg(CmdArgs, options::OPT_vtordisp_mode_EQ);

  if (!Args.hasArg(options::OPT_fdiagnostics_format_EQ)) {
    CmdArgs.push_back("-fdiagnostics-format");
    CmdArgs.push_back("msvc");
  }

  if (Args.hasArg(options::OPT__SLASH_kernel))
    CmdArgs.push_back("-fms-kernel");

  if (Arg *A = Args.getLastArg(options::OPT__SLASH_guard)) {
    StringRef GuardArgs = A->getValue();
    // The only valid options are "cf", "cf,nochecks", "cf-", "ehcont" and
    // "ehcont-".
    if (GuardArgs.equals_insensitive("cf")) {
      // Emit CFG instrumentation and the table of address-taken functions.
      CmdArgs.push_back("-cfguard");
    } else if (GuardArgs.equals_insensitive("cf,nochecks")) {
      // Emit only the table of address-taken functions.
      CmdArgs.push_back("-cfguard-no-checks");
    } else if (GuardArgs.equals_insensitive("ehcont")) {
      // Emit EH continuation table.
      CmdArgs.push_back("-ehcontguard");
    } else if (GuardArgs.equals_insensitive("cf-") ||
               GuardArgs.equals_insensitive("ehcont-")) {
      // Do nothing, but we might want to emit a security warning in future.
    } else {
      D.Diag(diag::err_drv_invalid_value) << A->getSpelling() << GuardArgs;
    }
  }
}

const char *Clang::getBaseInputName(const ArgList &Args,
                                    const InputInfo &Input) {
  return Args.MakeArgString(llvm::sys::path::filename(Input.getBaseInput()));
}

const char *Clang::getBaseInputStem(const ArgList &Args,
                                    const InputInfoList &Inputs) {
  const char *Str = getBaseInputName(Args, Inputs[0]);

  if (const char *End = strrchr(Str, '.'))
    return Args.MakeArgString(std::string(Str, End));

  return Str;
}

const char *Clang::getDependencyFileName(const ArgList &Args,
                                         const InputInfoList &Inputs) {
  // FIXME: Think about this more.

  if (Arg *OutputOpt =
          Args.getLastArg(options::OPT_o, options::OPT__SLASH_Fo)) {
    SmallString<128> OutputArgument(OutputOpt->getValue());
    if (llvm::sys::path::is_separator(OutputArgument.back()))
      // If the argument is a directory, output to BaseName in that dir.
      llvm::sys::path::append(OutputArgument, getBaseInputStem(Args, Inputs));
    llvm::sys::path::replace_extension(OutputArgument, llvm::Twine('d'));
    return Args.MakeArgString(OutputArgument);
  }

  return Args.MakeArgString(Twine(getBaseInputStem(Args, Inputs)) + ".d");
}

// Begin ClangAs

void ClangAs::AddMIPSTargetArgs(const ArgList &Args,
                                ArgStringList &CmdArgs) const {
  StringRef CPUName;
  StringRef ABIName;
  const llvm::Triple &Triple = getToolChain().getTriple();
  mips::getMipsCPUAndABI(Args, Triple, CPUName, ABIName);

  CmdArgs.push_back("-target-abi");
  CmdArgs.push_back(ABIName.data());
}

void ClangAs::AddX86TargetArgs(const ArgList &Args,
                               ArgStringList &CmdArgs) const {
  addX86AlignBranchArgs(getToolChain().getDriver(), Args, CmdArgs,
                        /*IsLTO=*/false);

  if (Arg *A = Args.getLastArg(options::OPT_masm_EQ)) {
    StringRef Value = A->getValue();
    if (Value == "intel" || Value == "att") {
      CmdArgs.push_back("-mllvm");
      CmdArgs.push_back(Args.MakeArgString("-x86-asm-syntax=" + Value));
    } else {
      getToolChain().getDriver().Diag(diag::err_drv_unsupported_option_argument)
          << A->getOption().getName() << Value;
    }
  }
}

void ClangAs::AddRISCVTargetArgs(const ArgList &Args,
                               ArgStringList &CmdArgs) const {
  const llvm::Triple &Triple = getToolChain().getTriple();
  StringRef ABIName = riscv::getRISCVABI(Args, Triple);

  CmdArgs.push_back("-target-abi");
  CmdArgs.push_back(ABIName.data());
}

void ClangAs::ConstructJob(Compilation &C, const JobAction &JA,
                           const InputInfo &Output, const InputInfoList &Inputs,
                           const ArgList &Args,
                           const char *LinkingOutput) const {
  ArgStringList CmdArgs;

  assert(Inputs.size() == 1 && "Unexpected number of inputs.");
  const InputInfo &Input = Inputs[0];

  const llvm::Triple &Triple = getToolChain().getEffectiveTriple();
  const std::string &TripleStr = Triple.getTriple();
  const Optional<llvm::Triple> TargetVariantTriple =
      getToolChain().getTargetVariantTriple();
  const auto &D = getToolChain().getDriver();

  // Don't warn about "clang -w -c foo.s"
  Args.ClaimAllArgs(options::OPT_w);
  // and "clang -emit-llvm -c foo.s"
  Args.ClaimAllArgs(options::OPT_emit_llvm);

  claimNoWarnArgs(Args);

  // Invoke ourselves in -cc1as mode.
  //
  // FIXME: Implement custom jobs for internal actions.
  CmdArgs.push_back("-cc1as");

  // Add the "effective" target triple.
  CmdArgs.push_back("-triple");
  CmdArgs.push_back(Args.MakeArgString(TripleStr));
  if (TargetVariantTriple) {
    CmdArgs.push_back("-darwin-target-variant-triple");
    CmdArgs.push_back(Args.MakeArgString(TargetVariantTriple->getTriple()));
  }

  // Set the output mode, we currently only expect to be used as a real
  // assembler.
  CmdArgs.push_back("-filetype");
  CmdArgs.push_back("obj");

  // Set the main file name, so that debug info works even with
  // -save-temps or preprocessed assembly.
  CmdArgs.push_back("-main-file-name");
  CmdArgs.push_back(Clang::getBaseInputName(Args, Input));

  // Add the target cpu
  std::string CPU = getCPUName(D, Args, Triple, /*FromAs*/ true);
  if (!CPU.empty()) {
    CmdArgs.push_back("-target-cpu");
    CmdArgs.push_back(Args.MakeArgString(CPU));
  }

  // Add the target features
  getTargetFeatures(D, Triple, Args, CmdArgs, true);

  // Ignore explicit -force_cpusubtype_ALL option.
  (void)Args.hasArg(options::OPT_force__cpusubtype__ALL);

  // Pass along any -I options so we get proper .include search paths.
  Args.AddAllArgs(CmdArgs, options::OPT_I_Group);

  // Determine the original source input.
  auto FindSource = [](const Action *S) -> const Action * {
    while (S->getKind() != Action::InputClass) {
      assert(!S->getInputs().empty() && "unexpected root action!");
      S = S->getInputs()[0];
    }
    return S;
  };
  const Action *SourceAction = FindSource(&JA);

  // Forward -g and handle debug info related flags, assuming we are dealing
  // with an actual assembly file.
  bool WantDebug = false;
  Args.ClaimAllArgs(options::OPT_g_Group);
  if (Arg *A = Args.getLastArg(options::OPT_g_Group))
    WantDebug = !A->getOption().matches(options::OPT_g0) &&
                !A->getOption().matches(options::OPT_ggdb0);

  unsigned DwarfVersion = ParseDebugDefaultVersion(getToolChain(), Args);
  if (const Arg *GDwarfN = getDwarfNArg(Args))
    DwarfVersion = DwarfVersionNum(GDwarfN->getSpelling());

  if (DwarfVersion == 0)
    DwarfVersion = getToolChain().GetDefaultDwarfVersion();

  codegenoptions::DebugInfoKind DebugInfoKind = codegenoptions::NoDebugInfo;

  // Add the -fdebug-compilation-dir flag if needed.
  const char *DebugCompilationDir =
      addDebugCompDirArg(Args, CmdArgs, C.getDriver().getVFS());

  if (SourceAction->getType() == types::TY_Asm ||
      SourceAction->getType() == types::TY_PP_Asm) {
    // You might think that it would be ok to set DebugInfoKind outside of
    // the guard for source type, however there is a test which asserts
    // that some assembler invocation receives no -debug-info-kind,
    // and it's not clear whether that test is just overly restrictive.
    DebugInfoKind = (WantDebug ? codegenoptions::DebugInfoConstructor
                               : codegenoptions::NoDebugInfo);

    addDebugPrefixMapArg(getToolChain().getDriver(), getToolChain(), Args,
                         CmdArgs);

    // Set the AT_producer to the clang version when using the integrated
    // assembler on assembly source files.
    CmdArgs.push_back("-dwarf-debug-producer");
    CmdArgs.push_back(Args.MakeArgString(getClangFullVersion()));

    // And pass along -I options
    Args.AddAllArgs(CmdArgs, options::OPT_I);
  }
  RenderDebugEnablingArgs(Args, CmdArgs, DebugInfoKind, DwarfVersion,
                          llvm::DebuggerKind::Default);
  renderDwarfFormat(D, Triple, Args, CmdArgs, DwarfVersion);
  RenderDebugInfoCompressionArgs(Args, CmdArgs, D, getToolChain());

  // Handle -fPIC et al -- the relocation-model affects the assembler
  // for some targets.
  llvm::Reloc::Model RelocationModel;
  unsigned PICLevel;
  bool IsPIE;
  std::tie(RelocationModel, PICLevel, IsPIE) =
      ParsePICArgs(getToolChain(), Args);

  const char *RMName = RelocationModelName(RelocationModel);
  if (RMName) {
    CmdArgs.push_back("-mrelocation-model");
    CmdArgs.push_back(RMName);
  }

  // Optionally embed the -cc1as level arguments into the debug info, for build
  // analysis.
  if (getToolChain().UseDwarfDebugFlags()) {
    ArgStringList OriginalArgs;
    for (const auto &Arg : Args)
      Arg->render(Args, OriginalArgs);

    SmallString<256> Flags;
    const char *Exec = getToolChain().getDriver().getClangProgramPath();
    EscapeSpacesAndBackslashes(Exec, Flags);
    for (const char *OriginalArg : OriginalArgs) {
      SmallString<128> EscapedArg;
      EscapeSpacesAndBackslashes(OriginalArg, EscapedArg);
      Flags += " ";
      Flags += EscapedArg;
    }
    CmdArgs.push_back("-dwarf-debug-flags");
    CmdArgs.push_back(Args.MakeArgString(Flags));
  }

  // FIXME: Add -static support, once we have it.

  // Add target specific flags.
  switch (getToolChain().getArch()) {
  default:
    break;

  case llvm::Triple::mips:
  case llvm::Triple::mipsel:
  case llvm::Triple::mips64:
  case llvm::Triple::mips64el:
    AddMIPSTargetArgs(Args, CmdArgs);
    break;

  case llvm::Triple::x86:
  case llvm::Triple::x86_64:
    AddX86TargetArgs(Args, CmdArgs);
    break;

  case llvm::Triple::arm:
  case llvm::Triple::armeb:
  case llvm::Triple::thumb:
  case llvm::Triple::thumbeb:
    // This isn't in AddARMTargetArgs because we want to do this for assembly
    // only, not C/C++.
    if (Args.hasFlag(options::OPT_mdefault_build_attributes,
                     options::OPT_mno_default_build_attributes, true)) {
        CmdArgs.push_back("-mllvm");
        CmdArgs.push_back("-arm-add-build-attributes");
    }
    break;

  case llvm::Triple::aarch64:
  case llvm::Triple::aarch64_32:
  case llvm::Triple::aarch64_be:
    if (Args.hasArg(options::OPT_mmark_bti_property)) {
      CmdArgs.push_back("-mllvm");
      CmdArgs.push_back("-aarch64-mark-bti-property");
    }
    break;

  case llvm::Triple::riscv32:
  case llvm::Triple::riscv64:
    AddRISCVTargetArgs(Args, CmdArgs);
    break;
  }

  // Consume all the warning flags. Usually this would be handled more
  // gracefully by -cc1 (warning about unknown warning flags, etc) but -cc1as
  // doesn't handle that so rather than warning about unused flags that are
  // actually used, we'll lie by omission instead.
  // FIXME: Stop lying and consume only the appropriate driver flags
  Args.ClaimAllArgs(options::OPT_W_Group);

  CollectArgsForIntegratedAssembler(C, Args, CmdArgs,
                                    getToolChain().getDriver());

  Args.AddAllArgs(CmdArgs, options::OPT_mllvm);

  if (DebugInfoKind > codegenoptions::NoDebugInfo && Output.isFilename())
    addDebugObjectName(Args, CmdArgs, DebugCompilationDir,
                       Output.getFilename());

  // Fixup any previous commands that use -object-file-name because when we
  // generated them, the final .obj name wasn't yet known.
  for (Command &J : C.getJobs()) {
    if (SourceAction != FindSource(&J.getSource()))
      continue;
    auto &JArgs = J.getArguments();
    for (unsigned I = 0; I < JArgs.size(); ++I) {
      if (StringRef(JArgs[I]).startswith("-object-file-name=") &&
          Output.isFilename()) {
        ArgStringList NewArgs(JArgs.begin(), JArgs.begin() + I);
        addDebugObjectName(Args, NewArgs, DebugCompilationDir,
                           Output.getFilename());
        NewArgs.append(JArgs.begin() + I + 1, JArgs.end());
        J.replaceArguments(NewArgs);
        break;
      }
    }
  }

  assert(Output.isFilename() && "Unexpected lipo output.");
  CmdArgs.push_back("-o");
  CmdArgs.push_back(Output.getFilename());

  const llvm::Triple &T = getToolChain().getTriple();
  Arg *A;
  if (getDebugFissionKind(D, Args, A) == DwarfFissionKind::Split &&
      T.isOSBinFormatELF()) {
    CmdArgs.push_back("-split-dwarf-output");
    CmdArgs.push_back(SplitDebugName(JA, Args, Input, Output));
  }

  if (Triple.isAMDGPU())
    handleAMDGPUCodeObjectVersionOptions(D, Args, CmdArgs, /*IsCC1As=*/true);

  assert(Input.isFilename() && "Invalid input.");
  CmdArgs.push_back(Input.getFilename());

  const char *Exec = getToolChain().getDriver().getClangProgramPath();
  if (D.CC1Main && !D.CCGenDiagnostics) {
    // Invoke cc1as directly in this process.
    C.addCommand(std::make_unique<CC1Command>(JA, *this,
                                              ResponseFileSupport::AtFileUTF8(),
                                              Exec, CmdArgs, Inputs, Output));
  } else {
    C.addCommand(std::make_unique<Command>(JA, *this,
                                           ResponseFileSupport::AtFileUTF8(),
                                           Exec, CmdArgs, Inputs, Output));
  }
}

// Begin OffloadBundler

void OffloadBundler::ConstructJob(Compilation &C, const JobAction &JA,
                                  const InputInfo &Output,
                                  const InputInfoList &Inputs,
                                  const llvm::opt::ArgList &TCArgs,
                                  const char *LinkingOutput) const {
  // The version with only one output is expected to refer to a bundling job.
  assert(isa<OffloadBundlingJobAction>(JA) && "Expecting bundling job!");

  // The bundling command looks like this:
  // clang-offload-bundler -type=bc
  //   -targets=host-triple,openmp-triple1,openmp-triple2
  //   -output=output_file
  //   -input=unbundle_file_host
  //   -input=unbundle_file_tgt1
  //   -input=unbundle_file_tgt2

  ArgStringList CmdArgs;

  // Get the type.
  CmdArgs.push_back(TCArgs.MakeArgString(
      Twine("-type=") + types::getTypeTempSuffix(Output.getType())));

  assert(JA.getInputs().size() == Inputs.size() &&
         "Not have inputs for all dependence actions??");

  // Get the targets.
  SmallString<128> Triples;
  Triples += "-targets=";
  for (unsigned I = 0; I < Inputs.size(); ++I) {
    if (I)
      Triples += ',';

    // Find ToolChain for this input.
    Action::OffloadKind CurKind = Action::OFK_Host;
    const ToolChain *CurTC = &getToolChain();
    const Action *CurDep = JA.getInputs()[I];

    if (const auto *OA = dyn_cast<OffloadAction>(CurDep)) {
      CurTC = nullptr;
      OA->doOnEachDependence([&](Action *A, const ToolChain *TC, const char *) {
        assert(CurTC == nullptr && "Expected one dependence!");
        CurKind = A->getOffloadingDeviceKind();
        CurTC = TC;
      });
    }

    bool IsSYCL =
        TCArgs.hasFlag(options::OPT_fsycl, options::OPT_fno_sycl, false);
    Triples += (IsSYCL && (CurKind == Action::OFK_Cuda))
                   ? Action::GetOffloadKindName(Action::OFK_SYCL)
                   : Action::GetOffloadKindName(CurKind);
    Triples += '-';
    Triples += CurTC->getTriple().normalize();
    if ((CurKind == Action::OFK_HIP || CurKind == Action::OFK_OpenMP ||
         CurKind == Action::OFK_Cuda || CurKind == Action::OFK_SYCL) &&
        !StringRef(CurDep->getOffloadingArch()).empty() &&
        !TCArgs.hasArg(options::OPT_fno_bundle_offload_arch)) {
      Triples += '-';
      Triples += CurDep->getOffloadingArch();
    }

    // TODO: Replace parsing of -march flag. Can be done by storing GPUArch
    //       with each toolchain.
    StringRef GPUArchName;
    if (CurKind == Action::OFK_OpenMP) {
      // Extract GPUArch from -march argument in TC argument list.
      for (unsigned ArgIndex = 0; ArgIndex < TCArgs.size(); ArgIndex++) {
        auto ArchStr = StringRef(TCArgs.getArgString(ArgIndex));
        auto Arch = ArchStr.startswith_insensitive("-march=");
        if (Arch) {
          GPUArchName = ArchStr.substr(7);
          Triples += "-";
          break;
        }
      }
      Triples += GPUArchName.str();
    }
  }
  // If we see we are bundling for FPGA using -fintelfpga, add the
  // dependency bundle
  bool IsFPGADepBundle = TCArgs.hasArg(options::OPT_fintelfpga) &&
                         Output.getType() == types::TY_Object;

  // For spir64_fpga target, when bundling objects we also want to bundle up the
  // named dependency file.
  // TODO - We are currently using the target triple inputs to slot a location
  // of the dependency information into the bundle.  It would be good to
  // separate this out to an explicit option in the bundler for the dependency
  // file as it does not match the type being bundled.
  if (IsFPGADepBundle) {
    Triples += ',';
    Triples += Action::GetOffloadKindName(Action::OFK_SYCL);
    Triples += '-';
    Triples += types::getTypeName(types::TY_FPGA_Dependencies);
  }
  CmdArgs.push_back(TCArgs.MakeArgString(Triples));

  // Get bundled file command.
  CmdArgs.push_back(
      TCArgs.MakeArgString(Twine("-output=") + Output.getFilename()));

  // Get unbundled files command.
  for (unsigned I = 0; I < Inputs.size(); ++I) {
    SmallString<128> UB;
    UB += "-input=";

    // Find ToolChain for this input.
    const ToolChain *CurTC = &getToolChain();
    if (const auto *OA = dyn_cast<OffloadAction>(JA.getInputs()[I])) {
      CurTC = nullptr;
      OA->doOnEachDependence([&](Action *, const ToolChain *TC, const char *) {
        assert(CurTC == nullptr && "Expected one dependence!");
        CurTC = TC;
      });
      UB += C.addTempFile(
          C.getArgs().MakeArgString(CurTC->getInputFilename(Inputs[I])));
    } else {
      UB += CurTC->getInputFilename(Inputs[I]);
    }
    CmdArgs.push_back(TCArgs.MakeArgString(UB));
  }
  // For -fintelfpga, when bundling objects we also want to bundle up the
  // named dependency file.
  if (IsFPGADepBundle) {
    const char *BaseName = Clang::getBaseInputName(TCArgs, Inputs[0]);
    SmallString<128> DepFile(C.getDriver().getFPGATempDepFile(BaseName));
    if (!DepFile.empty())
      CmdArgs.push_back(TCArgs.MakeArgString("-input=" + DepFile));
  }
  // All the inputs are encoded as commands.
  C.addCommand(std::make_unique<Command>(
      JA, *this, ResponseFileSupport::None(),
      TCArgs.MakeArgString(getToolChain().GetProgramPath(getShortName())),
      CmdArgs, None, Output));
}

void OffloadBundler::ConstructJobMultipleOutputs(
    Compilation &C, const JobAction &JA, const InputInfoList &Outputs,
    const InputInfoList &Inputs, const llvm::opt::ArgList &TCArgs,
    const char *LinkingOutput) const {
  // The version with multiple outputs is expected to refer to a unbundling job.
  auto &UA = cast<OffloadUnbundlingJobAction>(JA);

  // The unbundling command looks like this:
  // clang-offload-bundler -type=bc
  //   -targets=host-triple,openmp-triple1,openmp-triple2
  //   -input=input_file
  //   -output=unbundle_file_host
  //   -output=unbundle_file_tgt1
  //   -output=unbundle_file_tgt2
  //   -unbundle

  ArgStringList CmdArgs;
  InputInfo Input = Inputs.front();
  const char *TypeArg = types::getTypeTempSuffix(Input.getType());
  const char *InputFileName = Input.getFilename();
  types::ID InputType(Input.getType());
  bool IsFPGADepUnbundle = JA.getType() == types::TY_FPGA_Dependencies;
  bool IsFPGADepLibUnbundle = JA.getType() == types::TY_FPGA_Dependencies_List;

  if (InputType == types::TY_FPGA_AOCX || InputType == types::TY_FPGA_AOCR ||
      InputType == types::TY_FPGA_AOCR_EMU) {
    // Override type with AOCX/AOCR which will unbundle to a list containing
    // binaries with the appropriate file extension (.aocx/.aocr).
    // TODO - representation of the output file from the unbundle for these
    // types (aocx/aocr) are always list files.  We should represent this
    // better in the output extension and type for improved understanding
    // of file contents and debuggability.
    TypeArg = (InputType == types::TY_FPGA_AOCX) ? "aocx" : "aocr";
    if (!getToolChain().getTriple().isSPIR())
      TypeArg = "aoo";
  }
  if (InputType == types::TY_FPGA_AOCO || IsFPGADepLibUnbundle)
    TypeArg = "aoo";
  if (IsFPGADepUnbundle)
    TypeArg = "o";

  bool HasSPIRTarget = false;
  auto SYCLTCRange = C.getOffloadToolChains<Action::OFK_SYCL>();
  for (auto TI = SYCLTCRange.first, TE = SYCLTCRange.second; TI != TE; ++TI)
    HasSPIRTarget |= TI->second->getTriple().isSPIR();
  if (InputType == types::TY_Archive && HasSPIRTarget)
    TypeArg = "aoo";

  // Get the type.
  CmdArgs.push_back(TCArgs.MakeArgString(Twine("-type=") + TypeArg));

  // Get the targets.
  SmallString<128> Triples;
  Triples += "-targets=";
  auto DepInfo = UA.getDependentActionsInfo();
  for (unsigned I = 0, J = 0; I < DepInfo.size(); ++I) {
    auto &Dep = DepInfo[I];
    // FPGA device triples are 'transformed' for the bundler when creating
    // aocx or aocr type bundles.  Also, we only do a specific target
    // unbundling, skipping the host side or device side.
    if (types::isFPGA(InputType)) {
      if (getToolChain().getTriple().isSPIR()) {
        if (Dep.DependentToolChain->getTriple().getSubArch() ==
            llvm::Triple::SPIRSubArch_fpga) {
          if (J++)
            Triples += ',';
          llvm::Triple TT;
          TT.setArchName(types::getTypeName(InputType));
          TT.setVendorName("intel");
          TT.setOS(getToolChain().getTriple().getOS());
          Triples += "sycl-";
          Triples += TT.normalize();
          continue;
        } else if (Dep.DependentOffloadKind == Action::OFK_Host) {
          // No host unbundle for FPGA binaries.
          continue;
        }
      } else if (Dep.DependentOffloadKind == Action::OFK_SYCL)
        continue;
    } else if (InputType == types::TY_Archive ||
               (getToolChain().getTriple().getSubArch() ==
                    llvm::Triple::SPIRSubArch_fpga &&
                TCArgs.hasArg(options::OPT_fsycl_link_EQ))) {
      // Do not extract host part if we are unbundling archive on Windows
      // because it is not needed. Static offload libraries are added to the
      // host link command just as normal libraries.  Do not extract the host
      // part from FPGA -fsycl-link unbundles either, as the full obj
      // is used in the final link
      if (Dep.DependentOffloadKind == Action::OFK_Host)
        continue;
    }
    if (J++)
      Triples += ',';
    Triples += Action::GetOffloadKindName(Dep.DependentOffloadKind);
    Triples += '-';
    // When -fsycl-force-target is used, this value overrides the expected
    // output type we are unbundling.
    if (Dep.DependentOffloadKind == Action::OFK_SYCL &&
        TCArgs.hasArg(options::OPT_fsycl_force_target_EQ)) {
      StringRef Val(
          TCArgs.getLastArg(options::OPT_fsycl_force_target_EQ)->getValue());
      llvm::Triple TT(C.getDriver().MakeSYCLDeviceTriple(Val));
      Triples += TT.normalize();
    } else
      Triples += Dep.DependentToolChain->getTriple().normalize();
    if ((Dep.DependentOffloadKind == Action::OFK_HIP ||
         Dep.DependentOffloadKind == Action::OFK_OpenMP ||
         Dep.DependentOffloadKind == Action::OFK_Cuda ||
         Dep.DependentOffloadKind == Action::OFK_SYCL) &&
        !Dep.DependentBoundArch.empty() &&
        !TCArgs.hasArg(options::OPT_fno_bundle_offload_arch)) {
      Triples += '-';
      Triples += Dep.DependentBoundArch;
    }
    // TODO: Replace parsing of -march flag. Can be done by storing GPUArch
    //       with each toolchain.
    StringRef GPUArchName;
    if (Dep.DependentOffloadKind == Action::OFK_OpenMP) {
      // Extract GPUArch from -march argument in TC argument list.
      for (unsigned ArgIndex = 0; ArgIndex < TCArgs.size(); ArgIndex++) {
        StringRef ArchStr = StringRef(TCArgs.getArgString(ArgIndex));
        auto Arch = ArchStr.startswith_insensitive("-march=");
        if (Arch) {
          GPUArchName = ArchStr.substr(7);
          Triples += "-";
          break;
        }
      }
      Triples += GPUArchName.str();
    }
  }
  if (IsFPGADepUnbundle || IsFPGADepLibUnbundle) {
    // TODO - We are currently using the target triple inputs to slot a location
    // of the dependency information into the bundle.  It would be good to
    // separate this out to an explicit option in the bundler for the dependency
    // file as it does not match the type being bundled.
    Triples += Action::GetOffloadKindName(Action::OFK_SYCL);
    Triples += '-';
    Triples += types::getTypeName(types::TY_FPGA_Dependencies);
  }
  CmdArgs.push_back(TCArgs.MakeArgString(Triples));

  // Get bundled file command.
  CmdArgs.push_back(
      TCArgs.MakeArgString(Twine("-input=") + InputFileName));

  // Get unbundled files command.
  // When dealing with -fintelfpga, there is an additional unbundle step
  // that occurs for the dependency file.  In that case, do not use the
  // dependent information, but just the output file.
  if (IsFPGADepUnbundle || IsFPGADepLibUnbundle) {
    SmallString<128> UB;
    UB += "-output=";
    UB += Outputs[0].getFilename();
    CmdArgs.push_back(TCArgs.MakeArgString(UB));
  } else {
    for (unsigned I = 0; I < Outputs.size(); ++I) {
      SmallString<128> UB;
      UB += "-output=";
      UB += DepInfo[I].DependentToolChain->getInputFilename(Outputs[I]);
      CmdArgs.push_back(TCArgs.MakeArgString(UB));
    }
  }
  CmdArgs.push_back("-unbundle");
  CmdArgs.push_back("-allow-missing-bundles");

  // All the inputs are encoded as commands.
  C.addCommand(std::make_unique<Command>(
      JA, *this, ResponseFileSupport::None(),
      TCArgs.MakeArgString(getToolChain().GetProgramPath(getShortName())),
      CmdArgs, None, Outputs));
}

// Begin OffloadWrapper

void OffloadWrapper::ConstructJob(Compilation &C, const JobAction &JA,
                                  const InputInfo &Output,
                                  const InputInfoList &Inputs,
                                  const llvm::opt::ArgList &TCArgs,
                                  const char *LinkingOutput) const {
  // Construct offload-wrapper command.  Also calls llc to generate the
  // object that is fed to the linker from the wrapper generated bc file
  assert(isa<OffloadWrapperJobAction>(JA) && "Expecting wrapping job!");

  Action::OffloadKind OffloadingKind = JA.getOffloadingDeviceKind();
  if (OffloadingKind == Action::OFK_SYCL) {
    // The wrapper command looks like this:
    // clang-offload-wrapper
    //   -o=<outputfile>.bc
    //   -host=x86_64-pc-linux-gnu -kind=sycl
    //   -format=spirv <inputfile1>.spv <manifest1>(optional)
    //   -format=spirv <inputfile2>.spv <manifest2>(optional)
    //  ...
    ArgStringList WrapperArgs;

    std::string OutTmpName = C.getDriver().GetTemporaryPath("wrapper", "bc");
    const char *WrapperFileName =
        C.addTempFile(C.getArgs().MakeArgString(OutTmpName));
    SmallString<128> OutOpt("-o=");
    OutOpt += WrapperFileName;
    WrapperArgs.push_back(C.getArgs().MakeArgString(OutOpt));

    SmallString<128> HostTripleOpt("-host=");
    HostTripleOpt += getToolChain().getAuxTriple()->str();
    WrapperArgs.push_back(C.getArgs().MakeArgString(HostTripleOpt));

    llvm::Triple TT = getToolChain().getTriple();
    SmallString<128> TargetTripleOpt = TT.getArchName();
    // When wrapping an FPGA device binary, we need to be sure to apply the
    // appropriate triple that corresponds (fpga_aoc[xr]-intel-<os>)
    // to the target triple setting.
    if (TT.getSubArch() == llvm::Triple::SPIRSubArch_fpga &&
        TCArgs.hasArg(options::OPT_fsycl_link_EQ)) {
      SmallString<16> FPGAArch("fpga_");
      auto *A = C.getInputArgs().getLastArg(options::OPT_fsycl_link_EQ);
      bool Early = (A->getValue() == StringRef("early"));
      FPGAArch += Early ? "aocr" : "aocx";
      if (C.getDriver().isFPGAEmulationMode() && Early)
        FPGAArch += "_emu";
      TT.setArchName(FPGAArch);
      TT.setVendorName("intel");
      TargetTripleOpt = TT.str();
      // When wrapping an FPGA aocx binary to archive, do not emit registration
      // functions
      if (A->getValue() == StringRef("image"))
        WrapperArgs.push_back(C.getArgs().MakeArgString("--emit-reg-funcs=0"));
    }
    // Grab any Target specific options that need to be added to the wrapper
    // information.
    ArgStringList BuildArgs;
    auto createArgString = [&](const char *Opt) {
      if (BuildArgs.empty())
        return;
      SmallString<128> AL;
      for (const char *A : BuildArgs) {
        if (AL.empty()) {
          AL = A;
          continue;
        }
        AL += " ";
        AL += A;
      }
      WrapperArgs.push_back(C.getArgs().MakeArgString(Twine(Opt) + AL));
    };
    const toolchains::SYCLToolChain &TC =
              static_cast<const toolchains::SYCLToolChain &>(getToolChain());
    // TODO: Consider separating the mechanisms for:
    // - passing standard-defined options to AOT/JIT compilation steps;
    // - passing AOT-compiler specific options.
    // This would allow retaining standard language options in the
    // image descriptor, while excluding tool-specific options that
    // have been known to confuse RT implementations.
    if (TC.getTriple().getSubArch() == llvm::Triple::NoSubArch) {
      // Only store compile/link opts in the image descriptor for the SPIR-V
      // target; AOT compilation has already been performed otherwise.
      TC.AddImpliedTargetArgs(TT, TCArgs, BuildArgs);
      TC.TranslateBackendTargetArgs(TT, TCArgs, BuildArgs);
      createArgString("-compile-opts=");
      BuildArgs.clear();
      TC.TranslateLinkerTargetArgs(TT, TCArgs, BuildArgs);
      createArgString("-link-opts=");
    }

    WrapperArgs.push_back(
        C.getArgs().MakeArgString(Twine("-target=") + TargetTripleOpt));

    // TODO forcing offload kind is a simplification which assumes wrapper used
    // only with SYCL. Device binary format (-format=xxx) option should also
    // come from the command line and/or the native compiler. Should be fixed
    // together with supporting AOT in the driver. If format is not set, the
    // default is "none" which means runtime must try to determine it
    // automatically.
    StringRef Kind = Action::GetOffloadKindName(OffloadingKind);
    WrapperArgs.push_back(
        C.getArgs().MakeArgString(Twine("-kind=") + Twine(Kind)));

    assert((Inputs.size() > 0) && "no inputs for clang-offload-wrapper");
    assert(((Inputs[0].getType() != types::TY_Tempfiletable) ||
            (Inputs.size() == 1)) &&
           "wrong usage of clang-offload-wrapper with SYCL");
    const InputInfo &I = Inputs[0];
    assert(I.isFilename() && "Invalid input.");

    if (I.getType() == types::TY_Tempfiletable ||
        I.getType() == types::TY_Tempfilelist)
      // wrapper actual input files are passed via the batch job file table:
      WrapperArgs.push_back(C.getArgs().MakeArgString("-batch"));
    WrapperArgs.push_back(C.getArgs().MakeArgString(I.getFilename()));

    auto Cmd = std::make_unique<Command>(
        JA, *this, ResponseFileSupport::None(),
        TCArgs.MakeArgString(getToolChain().GetProgramPath(getShortName())),
        WrapperArgs, None);
    C.addCommand(std::move(Cmd));

    // Construct llc command.
    // The output is an object file
    ArgStringList LlcArgs{"-filetype=obj", "-o", Output.getFilename(),
                          WrapperFileName};
    llvm::Reloc::Model RelocationModel;
    unsigned PICLevel;
    bool IsPIE;
    std::tie(RelocationModel, PICLevel, IsPIE) =
        ParsePICArgs(getToolChain(), TCArgs);
    if (PICLevel > 0 || TCArgs.hasArg(options::OPT_shared)) {
      LlcArgs.push_back("-relocation-model=pic");
    }
    if (Arg *A = C.getArgs().getLastArg(options::OPT_mcmodel_EQ))
      LlcArgs.push_back(
          TCArgs.MakeArgString(Twine("--code-model=") + A->getValue()));

    SmallString<128> LlcPath(C.getDriver().Dir);
    llvm::sys::path::append(LlcPath, "llc");
    const char *Llc = C.getArgs().MakeArgString(LlcPath);
    C.addCommand(std::make_unique<Command>(
         JA, *this, ResponseFileSupport::None(), Llc, LlcArgs, None));
    return;
  } // end of SYCL flavor of offload wrapper command creation

  ArgStringList CmdArgs;

  const llvm::Triple &Triple = getToolChain().getEffectiveTriple();

  // Add the "effective" target triple.
  CmdArgs.push_back("-host");
  CmdArgs.push_back(TCArgs.MakeArgString(Triple.getTriple()));

  // Add the output file name.
  assert(Output.isFilename() && "Invalid output.");
  CmdArgs.push_back("-o");
  CmdArgs.push_back(TCArgs.MakeArgString(Output.getFilename()));

  assert(JA.getInputs().size() == Inputs.size() &&
         "Not have inputs for all dependence actions??");

  // For FPGA, we wrap the host objects before archiving them when using
  // -fsycl-link.  This allows for better extraction control from the
  // archive when we need the host objects for subsequent compilations.
  if (OffloadingKind == Action::OFK_None &&
      C.getArgs().hasArg(options::OPT_fintelfpga) &&
      C.getArgs().hasArg(options::OPT_fsycl_link_EQ)) {

    // Add offload targets and inputs.
    CmdArgs.push_back(C.getArgs().MakeArgString(
        Twine("-kind=") + Action::GetOffloadKindName(OffloadingKind)));
    CmdArgs.push_back(
        TCArgs.MakeArgString(Twine("-target=") + Triple.getTriple()));

    // Add input.
    assert(Inputs[0].isFilename() && "Invalid input.");
    CmdArgs.push_back(TCArgs.MakeArgString(Inputs[0].getFilename()));

    C.addCommand(std::make_unique<Command>(
        JA, *this, ResponseFileSupport::None(),
        TCArgs.MakeArgString(getToolChain().GetProgramPath(getShortName())),
        CmdArgs, Inputs));
    return;
  }

  // Add offload targets and inputs.
  for (unsigned I = 0; I < Inputs.size(); ++I) {
    // Get input's Offload Kind and ToolChain.
    const auto *OA = cast<OffloadAction>(JA.getInputs()[I]);
    assert(OA->hasSingleDeviceDependence(/*DoNotConsiderHostActions=*/true) &&
           "Expected one device dependence!");
    Action::OffloadKind DeviceKind = Action::OFK_None;
    const ToolChain *DeviceTC = nullptr;
    OA->doOnEachDependence([&](Action *A, const ToolChain *TC, const char *) {
      DeviceKind = A->getOffloadingDeviceKind();
      DeviceTC = TC;
    });

    // And add it to the offload targets.
    CmdArgs.push_back(C.getArgs().MakeArgString(
        Twine("-kind=") + Action::GetOffloadKindName(DeviceKind)));
    CmdArgs.push_back(TCArgs.MakeArgString(Twine("-target=") +
                                           DeviceTC->getTriple().normalize()));

    // Add input.
    assert(Inputs[I].isFilename() && "Invalid input.");
    CmdArgs.push_back(TCArgs.MakeArgString(Inputs[I].getFilename()));
  }

  C.addCommand(std::make_unique<Command>(
      JA, *this, ResponseFileSupport::None(),
      TCArgs.MakeArgString(getToolChain().GetProgramPath(getShortName())),
      CmdArgs, Inputs));
}

void OffloadPackager::ConstructJob(Compilation &C, const JobAction &JA,
                                   const InputInfo &Output,
                                   const InputInfoList &Inputs,
                                   const llvm::opt::ArgList &Args,
                                   const char *LinkingOutput) const {
  ArgStringList CmdArgs;

  // Add the output file name.
  assert(Output.isFilename() && "Invalid output.");
  CmdArgs.push_back("-o");
  CmdArgs.push_back(Output.getFilename());

  // Create the inputs to bundle the needed metadata.
  for (const InputInfo &Input : Inputs) {
    const Action *OffloadAction = Input.getAction();
    const ToolChain *TC = OffloadAction->getOffloadingToolChain();
    const ArgList &TCArgs =
        C.getArgsForToolChain(TC, OffloadAction->getOffloadingArch(),
                              OffloadAction->getOffloadingDeviceKind());
    StringRef File = C.getArgs().MakeArgString(TC->getInputFilename(Input));
    StringRef Arch = (OffloadAction->getOffloadingArch())
                         ? OffloadAction->getOffloadingArch()
                         : TCArgs.getLastArgValue(options::OPT_march_EQ);
    StringRef Kind =
      Action::GetOffloadKindName(OffloadAction->getOffloadingDeviceKind());

    ArgStringList Features;
    SmallVector<StringRef> FeatureArgs;
    getTargetFeatures(TC->getDriver(), TC->getTriple(), TCArgs, Features,
                      false);
    llvm::copy_if(Features, std::back_inserter(FeatureArgs),
                  [](StringRef Arg) { return !Arg.startswith("-target"); });

    SmallVector<std::string> Parts{
        "file=" + File.str(),
        "triple=" + TC->getTripleString(),
        "arch=" + Arch.str(),
        "kind=" + Kind.str(),
    };

    if (TC->getDriver().isUsingLTO(/* IsOffload */ true))
      for (StringRef Feature : FeatureArgs)
        Parts.emplace_back("feature=" + Feature.str());

    CmdArgs.push_back(Args.MakeArgString("--image=" + llvm::join(Parts, ",")));
  }

  C.addCommand(std::make_unique<Command>(
      JA, *this, ResponseFileSupport::None(),
      Args.MakeArgString(getToolChain().GetProgramPath(getShortName())),
      CmdArgs, Inputs, Output));
}

// Begin OffloadDeps

void OffloadDeps::constructJob(Compilation &C, const JobAction &JA,
                               ArrayRef<InputInfo> Outputs,
                               ArrayRef<InputInfo> Inputs,
                               const llvm::opt::ArgList &TCArgs,
                               const char *LinkingOutput) const {
  auto &DA = cast<OffloadDepsJobAction>(JA);

  ArgStringList CmdArgs;

  // Get the targets.
  SmallString<128> Targets{"-targets="};
  auto DepInfo = DA.getDependentActionsInfo();
  for (unsigned I = 0; I < DepInfo.size(); ++I) {
    auto &Dep = DepInfo[I];
    if (I)
      Targets += ',';
    Targets += Action::GetOffloadKindName(Dep.DependentOffloadKind);
    Targets += '-';
    std::string NormalizedTriple =
        Dep.DependentToolChain->getTriple().normalize();
    Targets += NormalizedTriple;
    if ((Dep.DependentOffloadKind == Action::OFK_HIP ||
         Dep.DependentOffloadKind == Action::OFK_SYCL) &&
        !Dep.DependentBoundArch.empty()) {
      Targets += '-';
      Targets += Dep.DependentBoundArch;
    }
  }
  CmdArgs.push_back(TCArgs.MakeArgString(Targets));

  // Prepare outputs.
  SmallString<128> Outs{"-outputs="};
  for (unsigned I = 0; I < Outputs.size(); ++I) {
    if (I)
      Outs += ',';
    Outs += DepInfo[I].DependentToolChain->getInputFilename(Outputs[I]);
  }
  CmdArgs.push_back(TCArgs.MakeArgString(Outs));

  // Add input file.
  CmdArgs.push_back(Inputs.front().getFilename());

  // All the inputs are encoded as commands.
  C.addCommand(std::make_unique<Command>(
      JA, *this, ResponseFileSupport::None(),
      TCArgs.MakeArgString(getToolChain().GetProgramPath(getShortName())),
      CmdArgs, None, Outputs));
}

void OffloadDeps::ConstructJob(Compilation &C, const JobAction &JA,
                               const InputInfo &Output,
                               const InputInfoList &Inputs,
                               const llvm::opt::ArgList &TCArgs,
                               const char *LinkingOutput) const {
  constructJob(C, JA, Output, Inputs, TCArgs, LinkingOutput);
}

void OffloadDeps::ConstructJobMultipleOutputs(Compilation &C,
                                              const JobAction &JA,
                                              const InputInfoList &Outputs,
                                              const InputInfoList &Inputs,
                                              const llvm::opt::ArgList &TCArgs,
                                              const char *LinkingOutput) const {
  constructJob(C, JA, Outputs, Inputs, TCArgs, LinkingOutput);
}

// Begin SPIRVTranslator

void SPIRVTranslator::ConstructJob(Compilation &C, const JobAction &JA,
                                  const InputInfo &Output,
                                  const InputInfoList &Inputs,
                                  const llvm::opt::ArgList &TCArgs,
                                  const char *LinkingOutput) const {
  // Construct llvm-spirv command.
  assert(isa<SPIRVTranslatorJobAction>(JA) && "Expecting Translator job!");

  // The translator command looks like this:
  // llvm-spirv -o <file>.spv <file>.bc
  ArgStringList ForeachArgs;
  ArgStringList TranslatorArgs;

  TranslatorArgs.push_back("-o");
  TranslatorArgs.push_back(Output.getFilename());
  if (JA.isDeviceOffloading(Action::OFK_SYCL)) {
    TranslatorArgs.push_back("-spirv-max-version=1.4");
    TranslatorArgs.push_back("-spirv-debug-info-version=ocl-100");
    // Prevent crash in the translator if input IR contains DIExpression
    // operations which don't have mapping to OpenCL.DebugInfo.100 spec.
    TranslatorArgs.push_back("-spirv-allow-extra-diexpressions");
    TranslatorArgs.push_back("-spirv-allow-unknown-intrinsics=llvm.genx.");

    // Disable all the extensions by default
    std::string ExtArg("-spirv-ext=-all");
    std::string DefaultExtArg =
        ",+SPV_EXT_shader_atomic_float_add,+SPV_EXT_shader_atomic_float_min_max"
        ",+SPV_KHR_no_integer_wrap_decoration,+SPV_KHR_float_controls"
        ",+SPV_KHR_expect_assume,+SPV_KHR_linkonce_odr";
    std::string INTELExtArg =
        ",+SPV_INTEL_subgroups,+SPV_INTEL_media_block_io"
        ",+SPV_INTEL_device_side_avc_motion_estimation"
        ",+SPV_INTEL_fpga_loop_controls,+SPV_INTEL_unstructured_loop_controls"
        ",+SPV_INTEL_fpga_reg,+SPV_INTEL_blocking_pipes"
        ",+SPV_INTEL_function_pointers,+SPV_INTEL_kernel_attributes"
        ",+SPV_INTEL_io_pipes,+SPV_INTEL_inline_assembly"
        ",+SPV_INTEL_arbitrary_precision_integers"
        ",+SPV_INTEL_float_controls2,+SPV_INTEL_vector_compute"
        ",+SPV_INTEL_fast_composite"
        ",+SPV_INTEL_arbitrary_precision_fixed_point"
        ",+SPV_INTEL_arbitrary_precision_floating_point"
        ",+SPV_INTEL_variable_length_array,+SPV_INTEL_fp_fast_math_mode"
        ",+SPV_INTEL_long_constant_composite"
        ",+SPV_INTEL_arithmetic_fence"
        ",+SPV_INTEL_global_variable_decorations";
    ExtArg = ExtArg + DefaultExtArg + INTELExtArg;
    if (!C.getDriver().isFPGAEmulationMode())
      // Enable several extensions on FPGA H/W exclusively
      ExtArg += ",+SPV_INTEL_usm_storage_classes,+SPV_INTEL_runtime_aligned"
                ",+SPV_INTEL_fpga_cluster_attributes,+SPV_INTEL_loop_fuse"
                ",+SPV_INTEL_fpga_buffer_location"
                ",+SPV_INTEL_fpga_invocation_pipelining_attributes"
                ",+SPV_INTEL_fpga_dsp_control,+SPV_INTEL_fpga_memory_accesses"
                ",+SPV_INTEL_fpga_memory_attributes";
    else
      // Don't enable several freshly added extensions on FPGA H/W
      ExtArg += ",+SPV_INTEL_token_type"
                ",+SPV_INTEL_bfloat16_conversion"
                ",+SPV_INTEL_joint_matrix"
                ",+SPV_INTEL_hw_thread_queries"
                ",+SPV_KHR_uniform_group_instructions";
    TranslatorArgs.push_back(TCArgs.MakeArgString(ExtArg));
  }
  for (auto I : Inputs) {
    std::string Filename(I.getFilename());
    if (I.getType() == types::TY_Tempfilelist) {
      ForeachArgs.push_back(
          C.getArgs().MakeArgString("--in-file-list=" + Filename));
      ForeachArgs.push_back(
          C.getArgs().MakeArgString("--in-replace=" + Filename));
      ForeachArgs.push_back(
          C.getArgs().MakeArgString("--out-ext=spv"));
    }
    TranslatorArgs.push_back(C.getArgs().MakeArgString(Filename));
  }

  auto Cmd = std::make_unique<Command>(JA, *this, ResponseFileSupport::None(),
      TCArgs.MakeArgString(getToolChain().GetProgramPath(getShortName())),
      TranslatorArgs, None);

  if (!ForeachArgs.empty()) {
    // Construct llvm-foreach command.
    // The llvm-foreach command looks like this:
    // llvm-foreach a.list --out-replace=out "cp {} out"
    // --out-file-list=list
    std::string OutputFileName(Output.getFilename());
    ForeachArgs.push_back(
        TCArgs.MakeArgString("--out-file-list=" + OutputFileName));
    ForeachArgs.push_back(
        TCArgs.MakeArgString("--out-replace=" + OutputFileName));
    StringRef ParallelJobs =
        TCArgs.getLastArgValue(options::OPT_fsycl_max_parallel_jobs_EQ);
    if (!ParallelJobs.empty())
      ForeachArgs.push_back(TCArgs.MakeArgString("--jobs=" + ParallelJobs));

    ForeachArgs.push_back(TCArgs.MakeArgString("--"));
    ForeachArgs.push_back(TCArgs.MakeArgString(Cmd->getExecutable()));

    for (auto &Arg : Cmd->getArguments())
      ForeachArgs.push_back(Arg);

    SmallString<128> ForeachPath(C.getDriver().Dir);
    llvm::sys::path::append(ForeachPath, "llvm-foreach");
    const char *Foreach = C.getArgs().MakeArgString(ForeachPath);
    C.addCommand(std::make_unique<Command>(
        JA, *this, ResponseFileSupport::None(), Foreach, ForeachArgs, None));
  } else
    C.addCommand(std::move(Cmd));
}

void SPIRCheck::ConstructJob(Compilation &C, const JobAction &JA,
                             const InputInfo &Output,
                             const InputInfoList &Inputs,
                             const llvm::opt::ArgList &TCArgs,
                             const char *LinkingOutput) const {
  // Construct llvm-no-spir-kernel command.
  assert(isa<SPIRCheckJobAction>(JA) && "Expecting SPIR Check job!");

  // The spir check command looks like this:
  // llvm-no-spir-kernel <file>.bc
  // Upon success, we just move ahead.  Error means the check failed and
  // we need to exit.  The expected output is the input as this is just an
  // intermediate check with no functional change.
  ArgStringList CheckArgs;
  assert(Inputs.size() == 1 && "Unexpected number of inputs to the tool");
  const InputInfo &InputFile = Inputs.front();
  CheckArgs.push_back(InputFile.getFilename());

  // Add output file, which is just a copy of the input to better fit in the
  // toolchain flow.
  CheckArgs.push_back("-o");
  CheckArgs.push_back(Output.getFilename());
  auto Cmd = std::make_unique<Command>(
      JA, *this, ResponseFileSupport::None(),
      TCArgs.MakeArgString(getToolChain().GetProgramPath(getShortName())),
      CheckArgs, None);

  if (getToolChain().getTriple().getSubArch() ==
      llvm::Triple::SPIRSubArch_fpga) {
    const char *Msg = TCArgs.MakeArgString(
        Twine("The FPGA image does not include all device kernels from ") +
        Twine(InputFile.getBaseInput()) +
        Twine(". Please re-generate the image"));
    Cmd->addDiagForErrorCode(/*ErrorCode*/ 1, Msg);
  }

  C.addCommand(std::move(Cmd));
}

static void addArgs(ArgStringList &DstArgs, const llvm::opt::ArgList &Alloc,
                    ArrayRef<StringRef> SrcArgs) {
  for (const auto Arg : SrcArgs) {
    DstArgs.push_back(Alloc.MakeArgString(Arg));
  }
}

// Partially copied from clang/lib/Frontend/CompilerInvocation.cpp
static std::string getSYCLPostLinkOptimizationLevel(const ArgList &Args) {
  if (Arg *A = Args.getLastArg(options::OPT_O_Group)) {
    if (A->getOption().matches(options::OPT_O0))
      return "-O0";

    if (A->getOption().matches(options::OPT_Ofast))
      return "-O3";

    assert(A->getOption().matches(options::OPT_O));

    StringRef S(A->getValue());
    if (S == "g")
      return "-O1";

    // Options -O[1|2|3|s|z] are passed as they are. '-O0' is handled earlier.
    std::array<char, 5> AcceptedOptions = {'1', '2', '3', 's', 'z'};
    if (std::any_of(AcceptedOptions.begin(), AcceptedOptions.end(),
                    [=](char c) { return c == S[0]; }))
      return std::string("-O") + S[0];
  }

  // The default for SYCL device code optimization
  return "-O2";
}

// sycl-post-link tool normally outputs a file table (see the tool sources for
// format description) which lists all the other output files associated with
// the device LLVMIR bitcode. This is basically a triple of bitcode, symbols
// and specialization constant files. Single LLVM IR output can be generated as
// well under an option.
//
void SYCLPostLink::ConstructJob(Compilation &C, const JobAction &JA,
                             const InputInfo &Output,
                             const InputInfoList &Inputs,
                             const llvm::opt::ArgList &TCArgs,
                             const char *LinkingOutput) const {
  const SYCLPostLinkJobAction *SYCLPostLink =
      dyn_cast<SYCLPostLinkJobAction>(&JA);
  // Construct sycl-post-link command.
  assert(SYCLPostLink && "Expecting SYCL post link job!");
  ArgStringList CmdArgs;

  // See if device code splitting is requested
  if (Arg *A = TCArgs.getLastArg(options::OPT_fsycl_device_code_split_EQ)) {
    auto CodeSplitValue = StringRef(A->getValue());
    if (CodeSplitValue == "per_kernel")
      addArgs(CmdArgs, TCArgs, {"-split=kernel"});
    else if (CodeSplitValue == "per_source")
      addArgs(CmdArgs, TCArgs, {"-split=source"});
    else if (CodeSplitValue == "auto")
      addArgs(CmdArgs, TCArgs, {"-split=auto"});
    else { // Device code split is off
    }
  } else if (getToolChain().getTriple().getArchName() != "spir64_fpga") {
    // for FPGA targets, off is the default split mode,
    // otherwise auto is the default split mode
    addArgs(CmdArgs, TCArgs, {"-split=auto"});
  }

  // On FPGA target we don't need non-kernel functions as entry points, because
  // it only increases amount of code for device compiler to handle, without any
  // actual benefits.
  if (getToolChain().getTriple().getArchName() == "spir64_fpga")
    addArgs(CmdArgs, TCArgs, {"-emit-only-kernels-as-entry-points"});

  // OPT_fsycl_device_code_split is not checked as it is an alias to
  // -fsycl-device-code-split=auto

  if (!(getToolChain().getTriple().isAMDGCN()))
    addArgs(CmdArgs, TCArgs, {"-emit-param-info"});
  // Enable PI program metadata
  if (getToolChain().getTriple().isNVPTX())
    addArgs(CmdArgs, TCArgs, {"-emit-program-metadata"});
  if (SYCLPostLink->getTrueType() == types::TY_LLVM_BC) {
    // single file output requested - this means only perform necessary IR
    // transformations (like specialization constant intrinsic lowering) and
    // output LLVMIR
    addArgs(CmdArgs, TCArgs, {"-ir-output-only"});
  } else {
    assert(SYCLPostLink->getTrueType() == types::TY_Tempfiletable);
    bool SplitEsimdByDefault = getToolChain().getTriple().isSPIR();
    bool SplitEsimd = TCArgs.hasFlag(
        options::OPT_fsycl_device_code_split_esimd,
        options::OPT_fno_sycl_device_code_split_esimd, SplitEsimdByDefault);
    // Symbol file and specialization constant info generation is mandatory -
    // add options unconditionally
    addArgs(CmdArgs, TCArgs, {"-symbols"});
    addArgs(CmdArgs, TCArgs, {"-emit-exported-symbols"});
    if (SplitEsimd)
      addArgs(CmdArgs, TCArgs, {"-split-esimd"});
    addArgs(CmdArgs, TCArgs, {"-lower-esimd"});
  }
  addArgs(CmdArgs, TCArgs,
          {StringRef(getSYCLPostLinkOptimizationLevel(TCArgs))});
  // specialization constants processing is mandatory
  if (SYCLPostLink->getRTSetsSpecConstants())
    addArgs(CmdArgs, TCArgs, {"-spec-const=rt"});
  else
    addArgs(CmdArgs, TCArgs, {"-spec-const=default"});

  // Process device-globals.
  addArgs(CmdArgs, TCArgs, {"-device-globals"});

  // Make ESIMD accessors use stateless memory accesses.
  if (TCArgs.hasFlag(options::OPT_fsycl_esimd_force_stateless_mem,
                     options::OPT_fno_sycl_esimd_force_stateless_mem, false))
    addArgs(CmdArgs, TCArgs, {"-lower-esimd-force-stateless-mem"});

  // Add output file table file option
  assert(Output.isFilename() && "output must be a filename");
  addArgs(CmdArgs, TCArgs, {"-o", Output.getFilename()});

  // Add input file
  assert(Inputs.size() == 1 && Inputs.front().isFilename() &&
         "single input file expected");
  addArgs(CmdArgs, TCArgs, {Inputs.front().getFilename()});
  std::string OutputFileName(Output.getFilename());

  // All the inputs are encoded as commands.
  C.addCommand(std::make_unique<Command>(
      JA, *this, ResponseFileSupport::None(),
      TCArgs.MakeArgString(getToolChain().GetProgramPath(getShortName())),
      CmdArgs, Inputs, Output));
}

// Transforms the abstract representation (JA + Inputs + Outputs) of a file
// table transformation action to concrete command line (job) with actual
// inputs/outputs/options, and adds it to given compilation object.
void FileTableTform::ConstructJob(Compilation &C, const JobAction &JA,
                                  const InputInfo &Output,
                                  const InputInfoList &Inputs,
                                  const llvm::opt::ArgList &TCArgs,
                                  const char *LinkingOutput) const {

  const auto &TformJob = *llvm::dyn_cast<FileTableTformJobAction>(&JA);
  ArgStringList CmdArgs;

  // don't try to assert here whether the number of inputs is OK, argumnets are
  // OK, etc. - better invoke the tool and see good error diagnostics

  // 1) add transformations
  for (const auto &Tf : TformJob.getTforms()) {
    switch (Tf.TheKind) {
    case FileTableTformJobAction::Tform::EXTRACT:
    case FileTableTformJobAction::Tform::EXTRACT_DROP_TITLE: {
      SmallString<128> Arg("-extract=");
      Arg += Tf.TheArgs[0];

      for (unsigned I = 1; I < Tf.TheArgs.size(); ++I) {
        Arg += ",";
        Arg += Tf.TheArgs[I];
      }
      addArgs(CmdArgs, TCArgs, {Arg});

      if (Tf.TheKind == FileTableTformJobAction::Tform::EXTRACT_DROP_TITLE)
        addArgs(CmdArgs, TCArgs, {"-drop_titles"});
      break;
    }
    case FileTableTformJobAction::Tform::REPLACE: {
      assert(Tf.TheArgs.size() == 2 && "from/to column names expected");
      SmallString<128> Arg("-replace=");
      Arg += Tf.TheArgs[0];
      Arg += ",";
      Arg += Tf.TheArgs[1];
      addArgs(CmdArgs, TCArgs, {Arg});
      break;
    }
    case FileTableTformJobAction::Tform::REPLACE_CELL: {
      assert(Tf.TheArgs.size() == 2 && "column name and row id expected");
      SmallString<128> Arg("-replace_cell=");
      Arg += Tf.TheArgs[0];
      Arg += ",";
      Arg += Tf.TheArgs[1];
      addArgs(CmdArgs, TCArgs, {Arg});
      break;
    }
    case FileTableTformJobAction::Tform::RENAME: {
      assert(Tf.TheArgs.size() == 2 && "from/to names expected");
      SmallString<128> Arg("-rename=");
      Arg += Tf.TheArgs[0];
      Arg += ",";
      Arg += Tf.TheArgs[1];
      addArgs(CmdArgs, TCArgs, {Arg});
      break;
    }
    case FileTableTformJobAction::Tform::COPY_SINGLE_FILE: {
      assert(Tf.TheArgs.size() == 2 && "column name and row id expected");
      SmallString<128> Arg("-copy_single_file=");
      Arg += Tf.TheArgs[0];
      Arg += ",";
      Arg += Tf.TheArgs[1];
      addArgs(CmdArgs, TCArgs, {Arg});
      break;
    }
    }
  }

  // 2) add output option
  assert(Output.isFilename() && "table tform output must be a file");
  addArgs(CmdArgs, TCArgs, {"-o", Output.getFilename()});

  // 3) add inputs
  for (const auto &Input : Inputs) {
    assert(Input.isFilename() && "table tform input must be a file");
    addArgs(CmdArgs, TCArgs, {Input.getFilename()});
  }
  // 4) finally construct and add a command to the compilation
  C.addCommand(std::make_unique<Command>(
      JA, *this, ResponseFileSupport::None(),
      TCArgs.MakeArgString(getToolChain().GetProgramPath(getShortName())),
      CmdArgs, Inputs));
}

void AppendFooter::ConstructJob(Compilation &C, const JobAction &JA,
                                const InputInfo &Output,
                                const InputInfoList &Inputs,
                                const llvm::opt::ArgList &TCArgs,
                                const char *LinkingOutput) const {
  ArgStringList CmdArgs;

  // Input File
  addArgs(CmdArgs, TCArgs, {Inputs[0].getFilename()});

  // Integration Footer
  StringRef Footer(
      C.getDriver().getIntegrationFooter(Inputs[0].getBaseInput()));
  if (!Footer.empty()) {
    SmallString<128> AppendOpt("--append=");
    AppendOpt.append(Footer);
    addArgs(CmdArgs, TCArgs, {AppendOpt});
  }

  // Name of original source file passed in to be prepended to the newly
  // modified file as a #line directive.
  SmallString<128> PrependOpt("--orig-filename=");
  PrependOpt.append(
      llvm::sys::path::convert_to_slash(Inputs[0].getBaseInput()));
  addArgs(CmdArgs, TCArgs, {PrependOpt});

  SmallString<128> OutputOpt("--output=");
  OutputOpt.append(Output.getFilename());
  addArgs(CmdArgs, TCArgs, {OutputOpt});

  // Use #include to pull in footer
  addArgs(CmdArgs, TCArgs, {"--use-include"});

  C.addCommand(std::make_unique<Command>(
      JA, *this, ResponseFileSupport::None(),
      TCArgs.MakeArgString(getToolChain().GetProgramPath(getShortName())),
      CmdArgs, None));
}

void SpirvToIrWrapper::ConstructJob(Compilation &C, const JobAction &JA,
                                    const InputInfo &Output,
                                    const InputInfoList &Inputs,
                                    const llvm::opt::ArgList &TCArgs,
                                    const char *LinkingOutput) const {
  InputInfoList ForeachInputs;
  ArgStringList CmdArgs;

  assert(Inputs.size() == 1 &&
         "Only one input expected to spirv-to-ir-wrapper");

  // Input File
  for (const auto &I : Inputs) {
    if (I.getType() == types::TY_Tempfilelist)
      ForeachInputs.push_back(I);
    addArgs(CmdArgs, TCArgs, {I.getFilename()});
  }

  // Output File
  addArgs(CmdArgs, TCArgs, {"-o", Output.getFilename()});

  auto Cmd = std::make_unique<Command>(
      JA, *this, ResponseFileSupport::None(),
      TCArgs.MakeArgString(getToolChain().GetProgramPath(getShortName())),
      CmdArgs, None);
  if (!ForeachInputs.empty()) {
    StringRef ParallelJobs =
        TCArgs.getLastArgValue(options::OPT_fsycl_max_parallel_jobs_EQ);
    tools::SYCL::constructLLVMForeachCommand(
        C, JA, std::move(Cmd), ForeachInputs, Output, this, "",
        types::getTypeTempSuffix(types::TY_Tempfilelist), ParallelJobs);
  } else
    C.addCommand(std::move(Cmd));
}

void LinkerWrapper::ConstructJob(Compilation &C, const JobAction &JA,
                                 const InputInfo &Output,
                                 const InputInfoList &Inputs,
                                 const ArgList &Args,
                                 const char *LinkingOutput) const {
  const Driver &D = getToolChain().getDriver();
  const llvm::Triple TheTriple = getToolChain().getTriple();
  ArgStringList CmdArgs;

  // Pass the CUDA path to the linker wrapper tool.
  for (Action::OffloadKind Kind : {Action::OFK_Cuda, Action::OFK_OpenMP}) {
    auto TCRange = C.getOffloadToolChains(Kind);
    for (auto &I : llvm::make_range(TCRange.first, TCRange.second)) {
      const ToolChain *TC = I.second;
      if (TC->getTriple().isNVPTX()) {
        CudaInstallationDetector CudaInstallation(D, TheTriple, Args);
        if (CudaInstallation.isValid())
          CmdArgs.push_back(Args.MakeArgString(
              "--cuda-path=" + CudaInstallation.getInstallPath()));
        break;
      }
    }
  }

<<<<<<< HEAD
=======
  // Get the AMDGPU math libraries.
  // FIXME: This method is bad, remove once AMDGPU has a proper math library
  // (see AMDGCN::OpenMPLinker::constructLLVMLinkCommand).
  for (auto &I : llvm::make_range(OpenMPTCRange.first, OpenMPTCRange.second)) {
    const ToolChain *TC = I.second;

    if (!TC->getTriple().isAMDGPU() || Args.hasArg(options::OPT_nogpulib))
      continue;

    const ArgList &TCArgs = C.getArgsForToolChain(TC, "", Action::OFK_OpenMP);
    StringRef Arch = TCArgs.getLastArgValue(options::OPT_march_EQ);
    const toolchains::ROCMToolChain RocmTC(TC->getDriver(), TC->getTriple(),
                                           TCArgs);

    SmallVector<std::string, 12> BCLibs =
        RocmTC.getCommonDeviceLibNames(TCArgs, Arch.str(), Action::OFK_OpenMP);

    for (StringRef LibName : BCLibs)
      CmdArgs.push_back(Args.MakeArgString(
          "--bitcode-library=" +
          Action::GetOffloadKindName(Action::OFK_OpenMP) + "-" +
          TC->getTripleString() + "-" + Arch + "=" + LibName));
  }

>>>>>>> 0f579bae
  if (D.isUsingLTO(/* IsOffload */ true)) {
    // Pass in the optimization level to use for LTO.
    if (const Arg *A = Args.getLastArg(options::OPT_O_Group)) {
      StringRef OOpt;
      if (A->getOption().matches(options::OPT_O4) ||
          A->getOption().matches(options::OPT_Ofast))
        OOpt = "3";
      else if (A->getOption().matches(options::OPT_O)) {
        OOpt = A->getValue();
        if (OOpt == "g")
          OOpt = "1";
        else if (OOpt == "s" || OOpt == "z")
          OOpt = "2";
      } else if (A->getOption().matches(options::OPT_O0))
        OOpt = "0";
      if (!OOpt.empty())
        CmdArgs.push_back(Args.MakeArgString(Twine("--opt-level=O") + OOpt));
    }
  }

  CmdArgs.push_back(
      Args.MakeArgString("--host-triple=" + TheTriple.getTriple()));
  if (Args.hasArg(options::OPT_v))
    CmdArgs.push_back("--wrapper-verbose");

  if (const Arg *A = Args.getLastArg(options::OPT_g_Group)) {
    if (!A->getOption().matches(options::OPT_g0))
      CmdArgs.push_back("--device-debug");
  }

  for (const auto &A : Args.getAllArgValues(options::OPT_Xcuda_ptxas))
    CmdArgs.push_back(Args.MakeArgString("--ptxas-args=" + A));

  // Forward remarks passes to the LLVM backend in the wrapper.
  if (const Arg *A = Args.getLastArg(options::OPT_Rpass_EQ))
    CmdArgs.push_back(Args.MakeArgString(Twine("--offload-opt=-pass-remarks=") +
                                         A->getValue()));
  if (const Arg *A = Args.getLastArg(options::OPT_Rpass_missed_EQ))
    CmdArgs.push_back(Args.MakeArgString(
        Twine("--offload-opt=-pass-remarks-missed=") + A->getValue()));
  if (const Arg *A = Args.getLastArg(options::OPT_Rpass_analysis_EQ))
    CmdArgs.push_back(Args.MakeArgString(
        Twine("--offload-opt=-pass-remarks-analysis=") + A->getValue()));
  if (Args.getLastArg(options::OPT_save_temps_EQ))
    CmdArgs.push_back("--save-temps");

  // Construct the link job so we can wrap around it.
  Linker->ConstructJob(C, JA, Output, Inputs, Args, LinkingOutput);
  const auto &LinkCommand = C.getJobs().getJobs().back();

  // Forward -Xoffload-linker<-triple> arguments to the device link job.
  for (Arg *A : Args.filtered(options::OPT_Xoffload_linker)) {
    StringRef Val = A->getValue(0);
    if (Val.empty())
      CmdArgs.push_back(
          Args.MakeArgString(Twine("--device-linker=") + A->getValue(1)));
    else
      CmdArgs.push_back(Args.MakeArgString(
          "--device-linker=" +
          ToolChain::getOpenMPTriple(Val.drop_front()).getTriple() + "=" +
          A->getValue(1)));
  }
  Args.ClaimAllArgs(options::OPT_Xoffload_linker);

  // Forward `-mllvm` arguments to the LLVM invocations if present.
  for (Arg *A : Args.filtered(options::OPT_mllvm)) {
    CmdArgs.push_back("-mllvm");
    CmdArgs.push_back(A->getValue());
    A->claim();
  }

  // Add the linker arguments to be forwarded by the wrapper.
  CmdArgs.push_back(Args.MakeArgString(Twine("--linker-path=") +
                                       LinkCommand->getExecutable()));
  CmdArgs.push_back("--");
  for (const char *LinkArg : LinkCommand->getArguments())
    CmdArgs.push_back(LinkArg);

  const char *Exec =
      Args.MakeArgString(getToolChain().GetProgramPath("clang-linker-wrapper"));

  // Replace the executable and arguments of the link job with the
  // wrapper.
  LinkCommand->replaceExecutable(Exec);
  LinkCommand->replaceArguments(CmdArgs);
}<|MERGE_RESOLUTION|>--- conflicted
+++ resolved
@@ -5254,11 +5254,7 @@
 
     if (IsUsingLTO) {
       // Only AMDGPU supports device-side LTO.
-<<<<<<< HEAD
       if (IsDeviceOffloadAction && !JA.isDeviceOffloading(Action::OFK_OpenMP) &&
-=======
-      if (IsDeviceOffloadAction && !JA.isHostOffloading(Action::OFK_OpenMP) &&
->>>>>>> 0f579bae
           !Args.hasFlag(options::OPT_offload_new_driver,
                         options::OPT_no_offload_new_driver, false) &&
           !Triple.isAMDGPU()) {
@@ -9800,33 +9796,6 @@
     }
   }
 
-<<<<<<< HEAD
-=======
-  // Get the AMDGPU math libraries.
-  // FIXME: This method is bad, remove once AMDGPU has a proper math library
-  // (see AMDGCN::OpenMPLinker::constructLLVMLinkCommand).
-  for (auto &I : llvm::make_range(OpenMPTCRange.first, OpenMPTCRange.second)) {
-    const ToolChain *TC = I.second;
-
-    if (!TC->getTriple().isAMDGPU() || Args.hasArg(options::OPT_nogpulib))
-      continue;
-
-    const ArgList &TCArgs = C.getArgsForToolChain(TC, "", Action::OFK_OpenMP);
-    StringRef Arch = TCArgs.getLastArgValue(options::OPT_march_EQ);
-    const toolchains::ROCMToolChain RocmTC(TC->getDriver(), TC->getTriple(),
-                                           TCArgs);
-
-    SmallVector<std::string, 12> BCLibs =
-        RocmTC.getCommonDeviceLibNames(TCArgs, Arch.str(), Action::OFK_OpenMP);
-
-    for (StringRef LibName : BCLibs)
-      CmdArgs.push_back(Args.MakeArgString(
-          "--bitcode-library=" +
-          Action::GetOffloadKindName(Action::OFK_OpenMP) + "-" +
-          TC->getTripleString() + "-" + Arch + "=" + LibName));
-  }
-
->>>>>>> 0f579bae
   if (D.isUsingLTO(/* IsOffload */ true)) {
     // Pass in the optimization level to use for LTO.
     if (const Arg *A = Args.getLastArg(options::OPT_O_Group)) {
