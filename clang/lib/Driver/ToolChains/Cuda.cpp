--- conflicted
+++ resolved
@@ -201,33 +201,6 @@
     if (CheckLibDevice && !FS.exists(LibDevicePath))
       continue;
 
-<<<<<<< HEAD
-    if (HostTriple.isOSWindows()) {
-      if (HostTriple.isArch64Bit() && FS.exists(InstallPath + "/lib/x64"))
-        LibPath = InstallPath + "/lib/x64";
-      else if (FS.exists(InstallPath + "/lib/Win32"))
-        LibPath = InstallPath + "/lib/Win32";
-      else if (FS.exists(InstallPath + "/lib"))
-        LibPath = InstallPath + "/lib";
-      else
-        continue;
-    } else {
-      // On Linux, we have both lib and lib64 directories, and we need to choose
-      // based on our triple.  On MacOS, we have only a lib directory.
-      //
-      // It's sufficient for our purposes to be flexible: If both lib and lib64
-      // exist, we choose whichever one matches our triple.  Otherwise, if only
-      // lib exists, we use it.
-      if (HostTriple.isArch64Bit() && FS.exists(InstallPath + "/lib64"))
-        LibPath = InstallPath + "/lib64";
-      else if (FS.exists(InstallPath + "/lib"))
-        LibPath = InstallPath + "/lib";
-      else
-        continue;
-    }
-
-=======
->>>>>>> 4921b0a2
     Version = CudaVersion::UNKNOWN;
     if (auto CudaHFile = FS.getBufferForFile(InstallPath + "/include/cuda.h"))
       Version = parseCudaHFile((*CudaHFile)->getBuffer());
