# This file sets up a CMakeCache for the second stage of a Fuchsia toolchain build.

option(FUCHSIA_ENABLE_LLDB "Enable LLDB")

set(LLVM_TARGETS_TO_BUILD X86;ARM;AArch64;RISCV CACHE STRING "")

set(PACKAGE_VENDOR Fuchsia CACHE STRING "")

set(_FUCHSIA_ENABLE_PROJECTS "bolt;clang;clang-tools-extra;libc;lld;llvm;polly")
set(LLVM_ENABLE_RUNTIMES "compiler-rt;libcxx;libcxxabi;libunwind" CACHE STRING "")

set(LLVM_ENABLE_BACKTRACES OFF CACHE BOOL "")
set(LLVM_ENABLE_DIA_SDK OFF CACHE BOOL "")
set(LLVM_ENABLE_FATLTO ON CACHE BOOL "")
set(LLVM_ENABLE_HTTPLIB ON CACHE BOOL "")
set(LLVM_ENABLE_LIBCXX ON CACHE BOOL "")
set(LLVM_ENABLE_LIBEDIT OFF CACHE BOOL "")
set(LLVM_ENABLE_LLD ON CACHE BOOL "")
set(LLVM_ENABLE_LTO ON CACHE BOOL "")
set(LLVM_ENABLE_PER_TARGET_RUNTIME_DIR ON CACHE BOOL "")
set(LLVM_ENABLE_PLUGINS OFF CACHE BOOL "")
set(LLVM_ENABLE_UNWIND_TABLES OFF CACHE BOOL "")
set(LLVM_ENABLE_Z3_SOLVER OFF CACHE BOOL "")
set(LLVM_ENABLE_ZLIB ON CACHE BOOL "")
set(LLVM_FORCE_BUILD_RUNTIME ON CACHE BOOL "")
set(LLVM_INCLUDE_DOCS OFF CACHE BOOL "")
set(LLVM_INCLUDE_EXAMPLES OFF CACHE BOOL "")
set(LLVM_LIBC_FULL_BUILD ON CACHE BOOL "")
set(LIBC_HDRGEN_ONLY ON CACHE BOOL "")
set(LLVM_STATIC_LINK_CXX_STDLIB ON CACHE BOOL "")
set(LLVM_USE_RELATIVE_PATHS_IN_FILES ON CACHE BOOL "")
set(LLDB_ENABLE_CURSES OFF CACHE BOOL "")
set(LLDB_ENABLE_LIBEDIT OFF CACHE BOOL "")

if(WIN32)
  set(FUCHSIA_DISABLE_DRIVER_BUILD ON)
endif()

if (NOT FUCHSIA_DISABLE_DRIVER_BUILD)
  set(LLVM_TOOL_LLVM_DRIVER_BUILD ON CACHE BOOL "")
  set(LLVM_DRIVER_TARGET llvm-driver)
endif()

set(CLANG_DEFAULT_CXX_STDLIB libc++ CACHE STRING "")
set(CLANG_DEFAULT_LINKER lld CACHE STRING "")
set(CLANG_DEFAULT_OBJCOPY llvm-objcopy CACHE STRING "")
set(CLANG_DEFAULT_RTLIB compiler-rt CACHE STRING "")
set(CLANG_DEFAULT_UNWINDLIB libunwind CACHE STRING "")
set(CLANG_ENABLE_ARCMT OFF CACHE BOOL "")
set(CLANG_ENABLE_STATIC_ANALYZER ON CACHE BOOL "")
set(CLANG_PLUGIN_SUPPORT OFF CACHE BOOL "")

set(ENABLE_LINKER_BUILD_ID ON CACHE BOOL "")
set(ENABLE_X86_RELAX_RELOCATIONS ON CACHE BOOL "")

# TODO(#67176): relative-vtables doesn't play well with different default
# visibilities. Making everything hidden visibility causes other complications
# let's choose default visibility for our entire toolchain.
set(CMAKE_C_VISIBILITY_PRESET default CACHE STRING "")
set(CMAKE_CXX_VISIBILITY_PRESET default CACHE STRING "")

set(CMAKE_BUILD_TYPE Release CACHE STRING "")
if (APPLE)
  set(CMAKE_OSX_DEPLOYMENT_TARGET "10.13" CACHE STRING "")
elseif(WIN32)
  set(CMAKE_MSVC_RUNTIME_LIBRARY "MultiThreaded" CACHE STRING "")
endif()

if(APPLE)
  list(APPEND BUILTIN_TARGETS "default")
  list(APPEND RUNTIME_TARGETS "default")

  set(COMPILER_RT_ENABLE_TVOS OFF CACHE BOOL "")
  set(COMPILER_RT_ENABLE_WATCHOS OFF CACHE BOOL "")
  set(COMPILER_RT_USE_BUILTINS_LIBRARY ON CACHE BOOL "")

  set(LIBUNWIND_ENABLE_SHARED OFF CACHE BOOL "")
  set(LIBUNWIND_USE_COMPILER_RT ON CACHE BOOL "")
  set(LIBCXXABI_ENABLE_SHARED OFF CACHE BOOL "")
  set(LIBCXXABI_ENABLE_STATIC_UNWINDER ON CACHE BOOL "")
  set(LIBCXXABI_INSTALL_LIBRARY OFF CACHE BOOL "")
  set(LIBCXXABI_USE_COMPILER_RT ON CACHE BOOL "")
  set(LIBCXXABI_USE_LLVM_UNWINDER ON CACHE BOOL "")
  set(LIBCXX_ABI_VERSION 2 CACHE STRING "")
  set(LIBCXX_ENABLE_SHARED OFF CACHE BOOL "")
  set(LIBCXX_ENABLE_STATIC_ABI_LIBRARY ON CACHE BOOL "")
  set(LIBCXX_HARDENING_MODE "none" CACHE STRING "")
  set(LIBCXX_USE_COMPILER_RT ON CACHE BOOL "")
  set(RUNTIMES_CMAKE_ARGS "-DCMAKE_OSX_DEPLOYMENT_TARGET=10.13;-DCMAKE_OSX_ARCHITECTURES=arm64|x86_64" CACHE STRING "")
endif()

if(WIN32 OR LLVM_WINSYSROOT)
  if((NOT WIN32) AND (NOT LLVM_VFSOVERLAY))
    message(FATAL_ERROR "LLVM_VFSOVERLAY should be defined.")
  endif()
  set(target "x86_64-pc-windows-msvc")

  if (LLVM_WINSYSROOT)
    set(WINDOWS_COMPILER_FLAGS
      -Xclang
      -ivfsoverlay
      -Xclang
      ${LLVM_VFSOVERLAY}
      # TODO: /winsysroot should be set by HandleLLVMOptions.cmake automatically
      # but it current has a bug that prevents it from working under cross
      # compilation. Set this flag manually for now.
      /winsysroot
      ${LLVM_WINSYSROOT})
    string(REPLACE ";" " " WINDOWS_COMPILER_FLAGS "${WINDOWS_COMPILER_FLAGS}")
    set(WINDOWS_LINK_FLAGS
      # TODO: lld-link has a bug that it cannot infer the machine type
      # correctly when /winsysroot is set while Windows libraries search paths
      # are not explicitly defined.
      # Explicitly set the machine type for now.
      /machine:X64
      /vfsoverlay:${LLVM_VFSOVERLAY}
      /winsysroot:${LLVM_WINSYSROOT})
    string(REPLACE ";" " " WINDOWS_LINK_FLAGS "${WINDOWS_LINK_FLAGS}")
  endif()

  list(APPEND BUILTIN_TARGETS "${target}")
  set(BUILTINS_${target}_CMAKE_SYSTEM_NAME Windows CACHE STRING "")
  set(BUILTINS_${target}_CMAKE_BUILD_TYPE RelWithDebInfo CACHE STRING "")
  set(BUILTINS_${target}_CMAKE_C_FLAGS ${WINDOWS_COMPILER_FLAGS} CACHE STRING "")
  set(BUILTINS_${target}_CMAKE_CXX_FLAGS ${WINDOWS_COMPILER_FLAGS} CACHE STRING "")
  set(BUILTINS_${target}_CMAKE_EXE_LINKER_FLAGS ${WINDOWS_LINK_FLAGS} CACHE STRING "")
  set(BUILTINS_${target}_CMAKE_SHARED_LINKER_FLAGS ${WINDOWS_LINK_FLAGS} CACHE STRING "")
  set(BUILTINS_${target}_CMAKE_MODULE_LINKER_FLAGS ${WINDOWS_LINK_FLAGS} CACHE STRING "")

  list(APPEND RUNTIME_TARGETS "${target}")
  set(RUNTIMES_${target}_CMAKE_SYSTEM_NAME Windows CACHE STRING "")
  set(RUNTIMES_${target}_CMAKE_BUILD_TYPE RelWithDebInfo CACHE STRING "")
  set(RUNTIMES_${target}_LIBCXX_ABI_VERSION 2 CACHE STRING "")
  set(RUNTIMES_${target}_LIBCXX_ENABLE_ABI_LINKER_SCRIPT OFF CACHE BOOL "")
  set(RUNTIMES_${target}_LIBCXX_ENABLE_SHARED OFF CACHE BOOL "")
  set(RUNTIMES_${target}_LLVM_ENABLE_RUNTIMES "compiler-rt;libcxx" CACHE STRING "")
  set(RUNTIMES_${target}_CMAKE_C_FLAGS ${WINDOWS_COMPILER_FLAGS} CACHE STRING "")
  set(RUNTIMES_${target}_CMAKE_CXX_FLAGS ${WINDOWS_COMPILER_FLAGS} CACHE STRING "")
  set(RUNTIMES_${target}_CMAKE_EXE_LINKER_FLAGS ${WINDOWS_LINK_FLAGS} CACHE STRING "")
  set(RUNTIMES_${target}_CMAKE_SHARED_LINKER_FLAGS ${WINDOWS_LINK_FLAGS} CACHE STRING "")
  set(RUNTIMES_${target}_CMAKE_MODULE_LINKER_FLAGS ${WINDOWS_LINK_FLAGS} CACHE STRING "")
endif()

foreach(target aarch64-unknown-linux-gnu;armv7-unknown-linux-gnueabihf;i386-unknown-linux-gnu;riscv64-unknown-linux-gnu;x86_64-unknown-linux-gnu)
  if(LINUX_${target}_SYSROOT)
    # Set the per-target builtins options.
    list(APPEND BUILTIN_TARGETS "${target}")
    set(BUILTINS_${target}_CMAKE_SYSTEM_NAME Linux CACHE STRING "")
    set(BUILTINS_${target}_CMAKE_BUILD_TYPE RelWithDebInfo CACHE STRING "")
    set(BUILTINS_${target}_CMAKE_C_FLAGS "--target=${target}" CACHE STRING "")
    set(BUILTINS_${target}_CMAKE_CXX_FLAGS "--target=${target}" CACHE STRING "")
    set(BUILTINS_${target}_CMAKE_ASM_FLAGS "--target=${target}" CACHE STRING "")
    set(BUILTINS_${target}_CMAKE_SYSROOT ${LINUX_${target}_SYSROOT} CACHE STRING "")
    set(BUILTINS_${target}_CMAKE_SHARED_LINKER_FLAGS "-fuse-ld=lld" CACHE STRING "")
    set(BUILTINS_${target}_CMAKE_MODULE_LINKER_FLAGS "-fuse-ld=lld" CACHE STRING "")
    set(BUILTINS_${target}_CMAKE_EXE_LINKER_FLAG "-fuse-ld=lld" CACHE STRING "")
    set(BUILTINS_${target}_COMPILER_RT_BUILD_STANDALONE_LIBATOMIC ON CACHE BOOL "")

    # Set the per-target runtimes options.
    list(APPEND RUNTIME_TARGETS "${target}")
    set(RUNTIMES_${target}_CMAKE_SYSTEM_NAME Linux CACHE STRING "")
    set(RUNTIMES_${target}_CMAKE_BUILD_TYPE RelWithDebInfo CACHE STRING "")
    set(RUNTIMES_${target}_CMAKE_C_FLAGS "--target=${target}" CACHE STRING "")
    set(RUNTIMES_${target}_CMAKE_CXX_FLAGS "--target=${target}" CACHE STRING "")
    set(RUNTIMES_${target}_CMAKE_ASM_FLAGS "--target=${target}" CACHE STRING "")
    set(RUNTIMES_${target}_CMAKE_SYSROOT ${LINUX_${target}_SYSROOT} CACHE STRING "")
    set(RUNTIMES_${target}_CMAKE_SHARED_LINKER_FLAGS "-fuse-ld=lld" CACHE STRING "")
    set(RUNTIMES_${target}_CMAKE_MODULE_LINKER_FLAGS "-fuse-ld=lld" CACHE STRING "")
    set(RUNTIMES_${target}_CMAKE_EXE_LINKER_FLAGS "-fuse-ld=lld" CACHE STRING "")
    set(RUNTIMES_${target}_COMPILER_RT_CXX_LIBRARY "libcxx" CACHE STRING "")
    set(RUNTIMES_${target}_COMPILER_RT_USE_BUILTINS_LIBRARY ON CACHE BOOL "")
    set(RUNTIMES_${target}_COMPILER_RT_USE_LLVM_UNWINDER ON CACHE BOOL "")
    set(RUNTIMES_${target}_COMPILER_RT_CAN_EXECUTE_TESTS ON CACHE BOOL "")
    set(RUNTIMES_${target}_COMPILER_RT_BUILD_STANDALONE_LIBATOMIC ON CACHE BOOL "")
    set(RUNTIMES_${target}_LIBUNWIND_ENABLE_SHARED OFF CACHE BOOL "")
    set(RUNTIMES_${target}_LIBUNWIND_USE_COMPILER_RT ON CACHE BOOL "")
    set(RUNTIMES_${target}_LIBCXXABI_USE_COMPILER_RT ON CACHE BOOL "")
    set(RUNTIMES_${target}_LIBCXXABI_ENABLE_SHARED OFF CACHE BOOL "")
    set(RUNTIMES_${target}_LIBCXXABI_USE_LLVM_UNWINDER ON CACHE BOOL "")
    set(RUNTIMES_${target}_LIBCXXABI_INSTALL_LIBRARY OFF CACHE BOOL "")
    set(RUNTIMES_${target}_LIBCXX_USE_COMPILER_RT ON CACHE BOOL "")
    set(RUNTIMES_${target}_LIBCXX_ENABLE_SHARED OFF CACHE BOOL "")
    set(RUNTIMES_${target}_LIBCXX_ENABLE_STATIC_ABI_LIBRARY ON CACHE BOOL "")
    set(RUNTIMES_${target}_LIBCXX_ABI_VERSION 2 CACHE STRING "")
    set(RUNTIMES_${target}_LLVM_ENABLE_ASSERTIONS OFF CACHE BOOL "")
    set(RUNTIMES_${target}_SANITIZER_CXX_ABI "libc++" CACHE STRING "")
    set(RUNTIMES_${target}_SANITIZER_CXX_ABI_INTREE ON CACHE BOOL "")
    set(RUNTIMES_${target}_SANITIZER_TEST_CXX "libc++" CACHE STRING "")
    set(RUNTIMES_${target}_SANITIZER_TEST_CXX_INTREE ON CACHE BOOL "")
    set(RUNTIMES_${target}_LLVM_TOOLS_DIR "${CMAKE_BINARY_DIR}/bin" CACHE BOOL "")
    set(RUNTIMES_${target}_LLVM_ENABLE_RUNTIMES "compiler-rt;libcxx;libcxxabi;libunwind" CACHE STRING "")

    # Use .build-id link.
    list(APPEND RUNTIME_BUILD_ID_LINK "${target}")
  endif()
endforeach()

if(FUCHSIA_SDK)
  set(FUCHSIA_aarch64-unknown-fuchsia_NAME arm64)
  set(FUCHSIA_i386-unknown-fuchsia_NAME x64)
  set(FUCHSIA_x86_64-unknown-fuchsia_NAME x64)
  set(FUCHSIA_riscv64-unknown-fuchsia_NAME riscv64)
  foreach(target i386-unknown-fuchsia;x86_64-unknown-fuchsia;aarch64-unknown-fuchsia;riscv64-unknown-fuchsia)
    set(FUCHSIA_${target}_COMPILER_FLAGS "--target=${target} -I${FUCHSIA_SDK}/pkg/sync/include -I${FUCHSIA_SDK}/pkg/fdio/include")
    set(FUCHSIA_${target}_LINKER_FLAGS "-L${FUCHSIA_SDK}/arch/${FUCHSIA_${target}_NAME}/lib")
    set(FUCHSIA_${target}_SYSROOT "${FUCHSIA_SDK}/arch/${FUCHSIA_${target}_NAME}/sysroot")
  endforeach()

  foreach(target i386-unknown-fuchsia;x86_64-unknown-fuchsia;aarch64-unknown-fuchsia;riscv64-unknown-fuchsia)
    # Set the per-target builtins options.
    list(APPEND BUILTIN_TARGETS "${target}")
    set(BUILTINS_${target}_CMAKE_SYSTEM_NAME Fuchsia CACHE STRING "")
    set(BUILTINS_${target}_CMAKE_BUILD_TYPE RelWithDebInfo CACHE STRING "")
    set(BUILTINS_${target}_CMAKE_ASM_FLAGS ${FUCHSIA_${target}_COMPILER_FLAGS} CACHE STRING "")
    set(BUILTINS_${target}_CMAKE_C_FLAGS ${FUCHSIA_${target}_COMPILER_FLAGS} CACHE STRING "")
    set(BUILTINS_${target}_CMAKE_CXX_FLAGS ${FUCHSIA_${target}_COMPILER_FLAGS} CACHE STRING "")
    set(BUILTINS_${target}_CMAKE_SHARED_LINKER_FLAGS ${FUCHSIA_${target}_LINKER_FLAGS} CACHE STRING "")
    set(BUILTINS_${target}_CMAKE_MODULE_LINKER_FLAGS ${FUCHSIA_${target}_LINKER_FLAGS} CACHE STRING "")
    set(BUILTINS_${target}_CMAKE_EXE_LINKER_FLAGS ${FUCHSIA_${target}_LINKER_FLAGS} CACHE STRING "")
    set(BUILTINS_${target}_CMAKE_SYSROOT ${FUCHSIA_${target}_SYSROOT} CACHE PATH "")
  endforeach()

  foreach(target x86_64-unknown-fuchsia;aarch64-unknown-fuchsia;riscv64-unknown-fuchsia)
    # Set the per-target runtimes options.
    list(APPEND RUNTIME_TARGETS "${target}")
    set(RUNTIMES_${target}_CMAKE_SYSTEM_NAME Fuchsia CACHE STRING "")
    set(RUNTIMES_${target}_CMAKE_BUILD_TYPE RelWithDebInfo CACHE STRING "")
    set(RUNTIMES_${target}_CMAKE_BUILD_WITH_INSTALL_RPATH ON CACHE BOOL "")
    set(RUNTIMES_${target}_CMAKE_ASM_FLAGS ${FUCHSIA_${target}_COMPILER_FLAGS} CACHE STRING "")
    set(RUNTIMES_${target}_CMAKE_C_FLAGS ${FUCHSIA_${target}_COMPILER_FLAGS} CACHE STRING "")
    set(RUNTIMES_${target}_CMAKE_CXX_FLAGS ${FUCHSIA_${target}_COMPILER_FLAGS} CACHE STRING "")
    set(RUNTIMES_${target}_CMAKE_SHARED_LINKER_FLAGS ${FUCHSIA_${target}_LINKER_FLAGS} CACHE STRING "")
    set(RUNTIMES_${target}_CMAKE_MODULE_LINKER_FLAGS ${FUCHSIA_${target}_LINKER_FLAGS} CACHE STRING "")
    set(RUNTIMES_${target}_CMAKE_EXE_LINKER_FLAGS ${FUCHSIA_${target}_LINKER_FLAGS} CACHE STRING "")
    set(RUNTIMES_${target}_CMAKE_SYSROOT ${FUCHSIA_${target}_SYSROOT} CACHE PATH "")
    set(RUNTIMES_${target}_COMPILER_RT_CXX_LIBRARY "libcxx" CACHE STRING "")
    set(RUNTIMES_${target}_COMPILER_RT_USE_BUILTINS_LIBRARY ON CACHE BOOL "")
    set(RUNTIMES_${target}_COMPILER_RT_USE_LLVM_UNWINDER ON CACHE BOOL "")
    set(RUNTIMES_${target}_LIBUNWIND_USE_COMPILER_RT ON CACHE BOOL "")
    set(RUNTIMES_${target}_LIBUNWIND_HIDE_SYMBOLS ON CACHE BOOL "")
    set(RUNTIMES_${target}_LIBCXXABI_USE_COMPILER_RT ON CACHE BOOL "")
    set(RUNTIMES_${target}_LIBCXXABI_USE_LLVM_UNWINDER ON CACHE BOOL "")
    set(RUNTIMES_${target}_LIBCXXABI_HERMETIC_STATIC_LIBRARY ON CACHE BOOL "")
    set(RUNTIMES_${target}_LIBCXXABI_INSTALL_STATIC_LIBRARY OFF CACHE BOOL "")
    set(RUNTIMES_${target}_LIBCXX_USE_COMPILER_RT ON CACHE BOOL "")
    set(RUNTIMES_${target}_LIBCXX_ENABLE_STATIC_ABI_LIBRARY ON CACHE BOOL "")
    set(RUNTIMES_${target}_LIBCXX_HERMETIC_STATIC_LIBRARY ON CACHE BOOL "")
    set(RUNTIMES_${target}_LIBCXX_STATICALLY_LINK_ABI_IN_SHARED_LIBRARY OFF CACHE BOOL "")
    set(RUNTIMES_${target}_LIBCXX_ABI_VERSION 2 CACHE STRING "")
    set(RUNTIMES_${target}_LLVM_ENABLE_ASSERTIONS OFF CACHE BOOL "")
    set(RUNTIMES_${target}_LLVM_ENABLE_RUNTIMES "compiler-rt;libcxx;libcxxabi;libunwind" CACHE STRING "")

    # Compat multilibs.
    set(RUNTIMES_${target}+compat_LLVM_BUILD_COMPILER_RT OFF CACHE BOOL "")
    set(RUNTIMES_${target}+compat_LIBCXXABI_ENABLE_EXCEPTIONS OFF CACHE BOOL "")
    set(RUNTIMES_${target}+compat_LIBCXX_ENABLE_EXCEPTIONS OFF CACHE BOOL "")
    set(RUNTIMES_${target}+compat_CMAKE_CXX_FLAGS "${FUCHSIA_${target}_COMPILER_FLAGS} -fc++-abi=itanium" CACHE STRING "")

    set(RUNTIMES_${target}+asan_LLVM_BUILD_COMPILER_RT OFF CACHE BOOL "")
    set(RUNTIMES_${target}+asan_LLVM_USE_SANITIZER "Address" CACHE STRING "")
    set(RUNTIMES_${target}+asan_LIBCXXABI_ENABLE_NEW_DELETE_DEFINITIONS OFF CACHE BOOL "")
    set(RUNTIMES_${target}+asan_LIBCXX_ENABLE_NEW_DELETE_DEFINITIONS OFF CACHE BOOL "")

    set(RUNTIMES_${target}+noexcept_LLVM_BUILD_COMPILER_RT OFF CACHE BOOL "")
    set(RUNTIMES_${target}+noexcept_LIBCXXABI_ENABLE_EXCEPTIONS OFF CACHE BOOL "")
    set(RUNTIMES_${target}+noexcept_LIBCXX_ENABLE_EXCEPTIONS OFF CACHE BOOL "")

    set(RUNTIMES_${target}+asan+noexcept_LLVM_BUILD_COMPILER_RT OFF CACHE BOOL "")
    set(RUNTIMES_${target}+asan+noexcept_LLVM_USE_SANITIZER "Address" CACHE STRING "")
    set(RUNTIMES_${target}+asan+noexcept_LIBCXXABI_ENABLE_NEW_DELETE_DEFINITIONS OFF CACHE BOOL "")
    set(RUNTIMES_${target}+asan+noexcept_LIBCXX_ENABLE_NEW_DELETE_DEFINITIONS OFF CACHE BOOL "")
    set(RUNTIMES_${target}+asan+noexcept_LIBCXXABI_ENABLE_EXCEPTIONS OFF CACHE BOOL "")
    set(RUNTIMES_${target}+asan+noexcept_LIBCXX_ENABLE_EXCEPTIONS OFF CACHE BOOL "")

    # Use .build-id link.
    list(APPEND RUNTIME_BUILD_ID_LINK "${target}")
  endforeach()

  # HWAsan
  set(RUNTIMES_aarch64-unknown-fuchsia+hwasan_LLVM_BUILD_COMPILER_RT OFF CACHE BOOL "")
  set(RUNTIMES_aarch64-unknown-fuchsia+hwasan_LLVM_USE_SANITIZER "HWAddress" CACHE STRING "")
  set(RUNTIMES_aarch64-unknown-fuchsia+hwasan_LIBCXXABI_ENABLE_NEW_DELETE_DEFINITIONS OFF CACHE BOOL "")
  set(RUNTIMES_aarch64-unknown-fuchsia+hwasan_LIBCXX_ENABLE_NEW_DELETE_DEFINITIONS OFF CACHE BOOL "")

  # HWASan+noexcept
  set(RUNTIMES_aarch64-unknown-fuchsia+hwasan+noexcept_LLVM_BUILD_COMPILER_RT OFF CACHE BOOL "")
  set(RUNTIMES_aarch64-unknown-fuchsia+hwasan+noexcept_LLVM_USE_SANITIZER "HWAddress" CACHE STRING "")
  set(RUNTIMES_aarch64-unknown-fuchsia+hwasan+noexcept_LIBCXXABI_ENABLE_NEW_DELETE_DEFINITIONS OFF CACHE BOOL "")
  set(RUNTIMES_aarch64-unknown-fuchsia+hwasan+noexcept_LIBCXX_ENABLE_NEW_DELETE_DEFINITIONS OFF CACHE BOOL "")
  set(RUNTIMES_aarch64-unknown-fuchsia+hwasan+noexcept_LIBCXXABI_ENABLE_EXCEPTIONS OFF CACHE BOOL "")
  set(RUNTIMES_aarch64-unknown-fuchsia+hwasan+noexcept_LIBCXX_ENABLE_EXCEPTIONS OFF CACHE BOOL "")

  set(LLVM_RUNTIME_MULTILIBS "asan;noexcept;compat;asan+noexcept;hwasan;hwasan+noexcept" CACHE STRING "")

  set(LLVM_RUNTIME_MULTILIB_asan_TARGETS "x86_64-unknown-fuchsia;aarch64-unknown-fuchsia;riscv64-unknown-fuchsia" CACHE STRING "")
  set(LLVM_RUNTIME_MULTILIB_noexcept_TARGETS "x86_64-unknown-fuchsia;aarch64-unknown-fuchsia;riscv64-unknown-fuchsia" CACHE STRING "")
  set(LLVM_RUNTIME_MULTILIB_compat_TARGETS "x86_64-unknown-fuchsia;aarch64-unknown-fuchsia;riscv64-unknown-fuchsia" CACHE STRING "")
  set(LLVM_RUNTIME_MULTILIB_asan+noexcept_TARGETS "x86_64-unknown-fuchsia;aarch64-unknown-fuchsia;riscv64-unknown-fuchsia" CACHE STRING "")
  set(LLVM_RUNTIME_MULTILIB_hwasan_TARGETS "aarch64-unknown-fuchsia;riscv64-unknown-fuchsia" CACHE STRING "")
  set(LLVM_RUNTIME_MULTILIB_hwasan+noexcept_TARGETS "aarch64-unknown-fuchsia;riscv64-unknown-fuchsia" CACHE STRING "")
endif()

foreach(target armv6m-unknown-eabi;armv7m-unknown-eabi;armv8m.main-unknown-eabi)
  list(APPEND BUILTIN_TARGETS "${target}")
  set(BUILTINS_${target}_CMAKE_SYSTEM_NAME Generic CACHE STRING "")
  set(BUILTINS_${target}_CMAKE_SYSTEM_PROCESSOR arm CACHE STRING "")
  set(BUILTINS_${target}_CMAKE_SYSROOT "" CACHE STRING "")
  set(BUILTINS_${target}_CMAKE_BUILD_TYPE MinSizeRel CACHE STRING "")
  foreach(lang C;CXX;ASM)
    set(BUILTINS_${target}_CMAKE_${lang}_local_flags "--target=${target} -mthumb")
    if(${target} STREQUAL "armv8m.main-unknown-eabi")
<<<<<<< HEAD
      set(BUILTINS_${target}_CMAKE_${lang}_local_flags "${BUILTINS_${target}_CMAKE_${lang}_local_flags} -mfloat-abi=hard -march=armv8m.main+fp+dsp -mcpu=cortex-m33" CACHE STRING "")
=======
      set(BUILTINS_${target}_CMAKE_${lang}_local_flags "${BUILTINS_${target}_CMAKE_${lang}_local_flags} -mfloat-abi=softfp -march=armv8m.main+fp+dsp -mcpu=cortex-m33" CACHE STRING "")
>>>>>>> 9c4aab8c
    endif()
    set(BUILTINS_${target}_CMAKE_${lang}_FLAGS "${BUILTINS_${target}_CMAKE_${lang}_local_flags}" CACHE STRING "")
  endforeach()
  foreach(type SHARED;MODULE;EXE)
    set(BUILTINS_${target}_CMAKE_${type}_LINKER_FLAGS "-fuse-ld=lld" CACHE STRING "")
  endforeach()
  set(BUILTINS_${target}_COMPILER_RT_BAREMETAL_BUILD ON CACHE BOOL "")

  list(APPEND RUNTIME_TARGETS "${target}")
  set(RUNTIMES_${target}_CMAKE_SYSTEM_NAME Generic CACHE STRING "")
  set(RUNTIMES_${target}_CMAKE_SYSTEM_PROCESSOR arm CACHE STRING "")
  set(RUNTIMES_${target}_CMAKE_SYSROOT "" CACHE STRING "")
  set(RUNTIMES_${target}_CMAKE_BUILD_TYPE MinSizeRel CACHE STRING "")
  set(RUNTIMES_${target}_CMAKE_TRY_COMPILE_TARGET_TYPE STATIC_LIBRARY CACHE STRING "")
  foreach(lang C;CXX;ASM)
    # TODO: The preprocessor defines workaround various issues in libc and libc++ integration.
    # These should be addressed and removed over time.
<<<<<<< HEAD
    set(RUNTIMES_${target}_CMAKE_${lang}_FLAGS "--target=${target} -mthumb -Wno-atomic-alignment \"-Dvfprintf(stream, format, vlist)=vprintf(format, vlist)\" \"-Dfprintf(stream, format, ...)=printf(format)\" \"-Dtimeval=struct timeval{int tv_sec; int tv_usec;}\" \"-Dgettimeofday(tv, tz)\" -D_LIBCPP_PRINT=1" CACHE STRING "")
=======
    set(RUNTIMES_${target}_CMAKE_${lang}_local_flags "--target=${target} -mthumb -Wno-atomic-alignment \"-Dvfprintf(stream, format, vlist)=vprintf(format, vlist)\" \"-Dfprintf(stream, format, ...)=printf(format)\" \"-Dtimeval=struct timeval{int tv_sec; int tv_usec;}\" \"-Dgettimeofday(tv, tz)\" -D_LIBCPP_PRINT=1")
    if(${target} STREQUAL "armv8m.main-unknown-eabi")
      set(RUNTIMES_${target}_CMAKE_${lang}_local_flags "${RUNTIMES_${target}_CMAKE_${lang}_local_flags} -mfloat-abi=softfp -march=armv8m.main+fp+dsp -mcpu=cortex-m33" CACHE STRING "")
    endif()
    set(RUNTIMES_${target}_CMAKE_${lang}_FLAGS "${RUNTIMES_${target}_CMAKE_${lang}_local_flags}" CACHE STRING "")
>>>>>>> 9c4aab8c
  endforeach()
  foreach(type SHARED;MODULE;EXE)
    set(RUNTIMES_${target}_CMAKE_${type}_LINKER_FLAGS "-fuse-ld=lld" CACHE STRING "")
  endforeach()
  set(RUNTIMES_${target}_LLVM_LIBC_FULL_BUILD ON CACHE BOOL "")
  set(RUNTIMES_${target}_LIBC_ENABLE_USE_BY_CLANG ON CACHE BOOL "")
  set(RUNTIMES_${target}_LIBC_USE_NEW_HEADER_GEN OFF CACHE BOOL "")
  set(RUNTIMES_${target}_LIBCXX_ABI_VERSION 2 CACHE STRING "")
  set(RUNTIMES_${target}_LIBCXX_CXX_ABI none CACHE STRING "")
  set(RUNTIMES_${target}_LIBCXX_ENABLE_SHARED OFF CACHE BOOL "")
  set(RUNTIMES_${target}_LIBCXX_ENABLE_STATIC ON CACHE BOOL "")
  set(RUNTIMES_${target}_LIBCXX_ENABLE_NEW_DELETE_DEFINITIONS ON CACHE BOOL "")
<<<<<<< HEAD
=======
  set(RUNTIMES_${target}_LIBCXX_LIBC "llvm-libc" CACHE STRING "")
>>>>>>> 9c4aab8c
  set(RUNTIMES_${target}_LIBCXX_ENABLE_FILESYSTEM OFF CACHE BOOL "")
  set(RUNTIMES_${target}_LIBCXX_ENABLE_RANDOM_DEVICE OFF CACHE BOOL "")
  set(RUNTIMES_${target}_LIBCXX_ENABLE_LOCALIZATION OFF CACHE BOOL "")
  set(RUNTIMES_${target}_LIBCXX_ENABLE_UNICODE OFF CACHE BOOL "")
  set(RUNTIMES_${target}_LIBCXX_ENABLE_WIDE_CHARACTERS OFF CACHE BOOL "")
  set(RUNTIMES_${target}_LIBCXX_ENABLE_EXCEPTIONS OFF CACHE BOOL "")
  set(RUNTIMES_${target}_LIBCXX_ENABLE_RTTI OFF CACHE BOOL "")
  set(RUNTIMES_${target}_LIBCXX_ENABLE_THREADS OFF CACHE BOOL "")
  set(RUNTIMES_${target}_LIBCXX_ENABLE_MONOTONIC_CLOCK OFF CACHE BOOL "")
  set(RUNTIMES_${target}_LIBCXX_USE_COMPILER_RT ON CACHE BOOL "")
  set(RUNTIMES_${target}_LLVM_INCLUDE_TESTS OFF CACHE BOOL "")
  set(RUNTIMES_${target}_LLVM_ENABLE_ASSERTIONS OFF CACHE BOOL "")
  set(RUNTIMES_${target}_LLVM_ENABLE_RUNTIMES "libc;libcxx" CACHE STRING "")
endforeach()

foreach(target riscv32-unknown-elf)
  list(APPEND BUILTIN_TARGETS "${target}")
  set(BUILTINS_${target}_CMAKE_SYSTEM_NAME Generic CACHE STRING "")
  set(BUILTINS_${target}_CMAKE_SYSTEM_PROCESSOR RISCV CACHE STRING "")
  set(BUILTINS_${target}_CMAKE_SYSROOT "" CACHE STRING "")
  set(BUILTINS_${target}_CMAKE_BUILD_TYPE MinSizeRel CACHE STRING "")
  foreach(lang C;CXX;ASM)
    set(BUILTINS_${target}_CMAKE_${lang}_FLAGS "--target=${target} -march=rv32imafc -mabi=ilp32f" CACHE STRING "")
  endforeach()
  foreach(type SHARED;MODULE;EXE)
    set(BUILTINS_${target}_CMAKE_${type}_LINKER_FLAGS "-fuse-ld=lld" CACHE STRING "")
  endforeach()
  set(BUILTINS_${target}_COMPILER_RT_BAREMETAL_BUILD ON CACHE BOOL "")

  list(APPEND RUNTIME_TARGETS "${target}")
  set(RUNTIMES_${target}_CMAKE_SYSTEM_NAME Generic CACHE STRING "")
  set(RUNTIMES_${target}_CMAKE_SYSTEM_PROCESSOR RISCV CACHE STRING "")
  set(RUNTIMES_${target}_CMAKE_SYSROOT "" CACHE STRING "")
  set(RUNTIMES_${target}_CMAKE_BUILD_TYPE MinSizeRel CACHE STRING "")
  set(RUNTIMES_${target}_CMAKE_TRY_COMPILE_TARGET_TYPE STATIC_LIBRARY CACHE STRING "")
  foreach(lang C;CXX;ASM)
    # TODO: The preprocessor defines workaround various issues in libc and libc++ integration.
    # These should be addressed and removed over time.
    set(RUNTIMES_${target}_CMAKE_${lang}_FLAGS "--target=${target} -march=rv32imafc -mabi=ilp32f \"-Dvfprintf(stream, format, vlist)=vprintf(format, vlist)\" \"-Dfprintf(stream, format, ...)=printf(format)\" \"-Dtimeval=struct timeval{int tv_sec; int tv_usec;}\" \"-Dgettimeofday(tv, tz)\" -D_LIBCPP_PRINT=1" CACHE STRING "")
  endforeach()
  foreach(type SHARED;MODULE;EXE)
    set(RUNTIMES_${target}_CMAKE_${type}_LINKER_FLAGS "-fuse-ld=lld" CACHE STRING "")
  endforeach()
  set(RUNTIMES_${target}_LLVM_LIBC_FULL_BUILD ON CACHE BOOL "")
  set(RUNTIMES_${target}_LIBC_ENABLE_USE_BY_CLANG ON CACHE BOOL "")
  set(RUNTIMES_${target}_LIBC_USE_NEW_HEADER_GEN OFF CACHE BOOL "")
  set(RUNTIMES_${target}_LIBCXX_ABI_VERSION 2 CACHE STRING "")
  set(RUNTIMES_${target}_LIBCXX_CXX_ABI none CACHE STRING "")
  set(RUNTIMES_${target}_LIBCXX_ENABLE_SHARED OFF CACHE BOOL "")
  set(RUNTIMES_${target}_LIBCXX_ENABLE_STATIC ON CACHE BOOL "")
  set(RUNTIMES_${target}_LIBCXX_ENABLE_NEW_DELETE_DEFINITIONS ON CACHE BOOL "")
<<<<<<< HEAD
=======
  set(RUNTIMES_${target}_LIBCXX_LIBC "llvm-libc" CACHE STRING "")
>>>>>>> 9c4aab8c
  set(RUNTIMES_${target}_LIBCXX_ENABLE_FILESYSTEM OFF CACHE BOOL "")
  set(RUNTIMES_${target}_LIBCXX_ENABLE_RANDOM_DEVICE OFF CACHE BOOL "")
  set(RUNTIMES_${target}_LIBCXX_ENABLE_LOCALIZATION OFF CACHE BOOL "")
  set(RUNTIMES_${target}_LIBCXX_ENABLE_UNICODE OFF CACHE BOOL "")
  set(RUNTIMES_${target}_LIBCXX_ENABLE_WIDE_CHARACTERS OFF CACHE BOOL "")
  set(RUNTIMES_${target}_LIBCXX_ENABLE_EXCEPTIONS OFF CACHE BOOL "")
  set(RUNTIMES_${target}_LIBCXX_ENABLE_RTTI OFF CACHE BOOL "")
  set(RUNTIMES_${target}_LIBCXX_ENABLE_THREADS OFF CACHE BOOL "")
  set(RUNTIMES_${target}_LIBCXX_ENABLE_MONOTONIC_CLOCK OFF CACHE BOOL "")
  set(RUNTIMES_${target}_LIBCXX_USE_COMPILER_RT ON CACHE BOOL "")
  set(RUNTIMES_${target}_LLVM_INCLUDE_TESTS OFF CACHE BOOL "")
  set(RUNTIMES_${target}_LLVM_ENABLE_ASSERTIONS OFF CACHE BOOL "")
  set(RUNTIMES_${target}_LLVM_ENABLE_RUNTIMES "libc;libcxx" CACHE STRING "")
endforeach()

set(LLVM_BUILTIN_TARGETS "${BUILTIN_TARGETS}" CACHE STRING "")
set(LLVM_RUNTIME_TARGETS "${RUNTIME_TARGETS}" CACHE STRING "")

# Setup toolchain.
set(LLVM_INSTALL_TOOLCHAIN_ONLY ON CACHE BOOL "")
set(LLVM_TOOLCHAIN_TOOLS
  dsymutil
  llvm-ar
  llvm-cov
  llvm-cxxfilt
  llvm-debuginfod
  llvm-debuginfod-find
  llvm-dlltool
  ${LLVM_DRIVER_TARGET}
  llvm-dwarfdump
  llvm-dwp
  llvm-ifs
  llvm-gsymutil
  llvm-lib
  llvm-libtool-darwin
  llvm-lipo
  llvm-ml
  llvm-mt
  llvm-nm
  llvm-objcopy
  llvm-objdump
  llvm-otool
  llvm-pdbutil
  llvm-profdata
  llvm-rc
  llvm-ranlib
  llvm-readelf
  llvm-readobj
  llvm-size
  llvm-strings
  llvm-strip
  llvm-symbolizer
  llvm-undname
  llvm-xray
  opt-viewer
  sancov
  scan-build-py
  CACHE STRING "")

set(LLVM_Toolchain_DISTRIBUTION_COMPONENTS
  bolt
  clang
  lld
  clang-apply-replacements
  clang-doc
  clang-format
  clang-resource-headers
  clang-include-fixer
  clang-refactor
  clang-scan-deps
  clang-tidy
  clangd
  find-all-symbols
  builtins
  runtimes
  ${LLVM_TOOLCHAIN_TOOLS}
  CACHE STRING "")

set(_FUCHSIA_DISTRIBUTIONS Toolchain)

if(FUCHSIA_ENABLE_LLDB)
  list(APPEND _FUCHSIA_ENABLE_PROJECTS lldb)
  list(APPEND _FUCHSIA_DISTRIBUTIONS Debugger)
  set(_FUCHSIA_LLDB_COMPONENTS
    lldb
    liblldb
    lldb-server
    lldb-argdumper
    lldb-dap
  )
  if(LLDB_ENABLE_PYTHON)
    list(APPEND _FUCHSIA_LLDB_COMPONENTS lldb-python-scripts)
  endif()
  set(LLVM_Debugger_DISTRIBUTION_COMPONENTS ${_FUCHSIA_LLDB_COMPONENTS} CACHE STRING "")
endif()

set(LLVM_DISTRIBUTIONS ${_FUCHSIA_DISTRIBUTIONS} CACHE STRING "")
set(LLVM_ENABLE_PROJECTS ${_FUCHSIA_ENABLE_PROJECTS} CACHE STRING "")<|MERGE_RESOLUTION|>--- conflicted
+++ resolved
@@ -309,11 +309,7 @@
   foreach(lang C;CXX;ASM)
     set(BUILTINS_${target}_CMAKE_${lang}_local_flags "--target=${target} -mthumb")
     if(${target} STREQUAL "armv8m.main-unknown-eabi")
-<<<<<<< HEAD
-      set(BUILTINS_${target}_CMAKE_${lang}_local_flags "${BUILTINS_${target}_CMAKE_${lang}_local_flags} -mfloat-abi=hard -march=armv8m.main+fp+dsp -mcpu=cortex-m33" CACHE STRING "")
-=======
       set(BUILTINS_${target}_CMAKE_${lang}_local_flags "${BUILTINS_${target}_CMAKE_${lang}_local_flags} -mfloat-abi=softfp -march=armv8m.main+fp+dsp -mcpu=cortex-m33" CACHE STRING "")
->>>>>>> 9c4aab8c
     endif()
     set(BUILTINS_${target}_CMAKE_${lang}_FLAGS "${BUILTINS_${target}_CMAKE_${lang}_local_flags}" CACHE STRING "")
   endforeach()
@@ -331,15 +327,11 @@
   foreach(lang C;CXX;ASM)
     # TODO: The preprocessor defines workaround various issues in libc and libc++ integration.
     # These should be addressed and removed over time.
-<<<<<<< HEAD
-    set(RUNTIMES_${target}_CMAKE_${lang}_FLAGS "--target=${target} -mthumb -Wno-atomic-alignment \"-Dvfprintf(stream, format, vlist)=vprintf(format, vlist)\" \"-Dfprintf(stream, format, ...)=printf(format)\" \"-Dtimeval=struct timeval{int tv_sec; int tv_usec;}\" \"-Dgettimeofday(tv, tz)\" -D_LIBCPP_PRINT=1" CACHE STRING "")
-=======
     set(RUNTIMES_${target}_CMAKE_${lang}_local_flags "--target=${target} -mthumb -Wno-atomic-alignment \"-Dvfprintf(stream, format, vlist)=vprintf(format, vlist)\" \"-Dfprintf(stream, format, ...)=printf(format)\" \"-Dtimeval=struct timeval{int tv_sec; int tv_usec;}\" \"-Dgettimeofday(tv, tz)\" -D_LIBCPP_PRINT=1")
     if(${target} STREQUAL "armv8m.main-unknown-eabi")
       set(RUNTIMES_${target}_CMAKE_${lang}_local_flags "${RUNTIMES_${target}_CMAKE_${lang}_local_flags} -mfloat-abi=softfp -march=armv8m.main+fp+dsp -mcpu=cortex-m33" CACHE STRING "")
     endif()
     set(RUNTIMES_${target}_CMAKE_${lang}_FLAGS "${RUNTIMES_${target}_CMAKE_${lang}_local_flags}" CACHE STRING "")
->>>>>>> 9c4aab8c
   endforeach()
   foreach(type SHARED;MODULE;EXE)
     set(RUNTIMES_${target}_CMAKE_${type}_LINKER_FLAGS "-fuse-ld=lld" CACHE STRING "")
@@ -352,10 +344,7 @@
   set(RUNTIMES_${target}_LIBCXX_ENABLE_SHARED OFF CACHE BOOL "")
   set(RUNTIMES_${target}_LIBCXX_ENABLE_STATIC ON CACHE BOOL "")
   set(RUNTIMES_${target}_LIBCXX_ENABLE_NEW_DELETE_DEFINITIONS ON CACHE BOOL "")
-<<<<<<< HEAD
-=======
   set(RUNTIMES_${target}_LIBCXX_LIBC "llvm-libc" CACHE STRING "")
->>>>>>> 9c4aab8c
   set(RUNTIMES_${target}_LIBCXX_ENABLE_FILESYSTEM OFF CACHE BOOL "")
   set(RUNTIMES_${target}_LIBCXX_ENABLE_RANDOM_DEVICE OFF CACHE BOOL "")
   set(RUNTIMES_${target}_LIBCXX_ENABLE_LOCALIZATION OFF CACHE BOOL "")
@@ -407,10 +396,7 @@
   set(RUNTIMES_${target}_LIBCXX_ENABLE_SHARED OFF CACHE BOOL "")
   set(RUNTIMES_${target}_LIBCXX_ENABLE_STATIC ON CACHE BOOL "")
   set(RUNTIMES_${target}_LIBCXX_ENABLE_NEW_DELETE_DEFINITIONS ON CACHE BOOL "")
-<<<<<<< HEAD
-=======
   set(RUNTIMES_${target}_LIBCXX_LIBC "llvm-libc" CACHE STRING "")
->>>>>>> 9c4aab8c
   set(RUNTIMES_${target}_LIBCXX_ENABLE_FILESYSTEM OFF CACHE BOOL "")
   set(RUNTIMES_${target}_LIBCXX_ENABLE_RANDOM_DEVICE OFF CACHE BOOL "")
   set(RUNTIMES_${target}_LIBCXX_ENABLE_LOCALIZATION OFF CACHE BOOL "")
