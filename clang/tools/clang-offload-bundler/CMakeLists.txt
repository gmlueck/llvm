set(LLVM_LINK_COMPONENTS
<<<<<<< HEAD
  AllTargetsAsmParsers
  AllTargetsDescs
  AllTargetsInfos
  BitWriter
  Core
  IRReader
  Object
  Support
=======
  Object
  Support
  TargetParser
>>>>>>> f09cf34d
  )

add_clang_tool(clang-offload-bundler
  ClangOffloadBundler.cpp

  DEPENDS
  intrinsics_gen
  )

set(CLANG_OFFLOAD_BUNDLER_LIB_DEPS
  clangBasic
  clangDriver
  )

add_dependencies(clang clang-offload-bundler)

# A standalone clang build uses a pre-installed llvm-objcopy
if (NOT CLANG_BUILT_STANDALONE)
  add_dependencies(clang-offload-bundler llvm-objcopy)
endif()

clang_target_link_libraries(clang-offload-bundler
  PRIVATE
  ${CLANG_OFFLOAD_BUNDLER_LIB_DEPS}
  )<|MERGE_RESOLUTION|>--- conflicted
+++ resolved
@@ -1,5 +1,4 @@
 set(LLVM_LINK_COMPONENTS
-<<<<<<< HEAD
   AllTargetsAsmParsers
   AllTargetsDescs
   AllTargetsInfos
@@ -8,11 +7,7 @@
   IRReader
   Object
   Support
-=======
-  Object
-  Support
   TargetParser
->>>>>>> f09cf34d
   )
 
 add_clang_tool(clang-offload-bundler
