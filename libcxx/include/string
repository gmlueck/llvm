// -*- C++ -*-
//===--------------------------- string -----------------------------------===//
//
// Part of the LLVM Project, under the Apache License v2.0 with LLVM Exceptions.
// See https://llvm.org/LICENSE.txt for license information.
// SPDX-License-Identifier: Apache-2.0 WITH LLVM-exception
//
//===----------------------------------------------------------------------===//

#ifndef _LIBCPP_STRING
#define _LIBCPP_STRING

/*
    string synopsis

namespace std
{

template <class stateT>
class fpos
{
private:
    stateT st;
public:
    fpos(streamoff = streamoff());

    operator streamoff() const;

    stateT state() const;
    void state(stateT);

    fpos& operator+=(streamoff);
    fpos  operator+ (streamoff) const;
    fpos& operator-=(streamoff);
    fpos  operator- (streamoff) const;
};

template <class stateT> streamoff operator-(const fpos<stateT>& x, const fpos<stateT>& y);

template <class stateT> bool operator==(const fpos<stateT>& x, const fpos<stateT>& y);
template <class stateT> bool operator!=(const fpos<stateT>& x, const fpos<stateT>& y);

template <class charT>
struct char_traits
{
    typedef charT     char_type;
    typedef ...       int_type;
    typedef streamoff off_type;
    typedef streampos pos_type;
    typedef mbstate_t state_type;

    static void assign(char_type& c1, const char_type& c2) noexcept;
    static constexpr bool eq(char_type c1, char_type c2) noexcept;
    static constexpr bool lt(char_type c1, char_type c2) noexcept;

    static int              compare(const char_type* s1, const char_type* s2, size_t n);
    static size_t           length(const char_type* s);
    static const char_type* find(const char_type* s, size_t n, const char_type& a);
    static char_type*       move(char_type* s1, const char_type* s2, size_t n);
    static char_type*       copy(char_type* s1, const char_type* s2, size_t n);
    static char_type*       assign(char_type* s, size_t n, char_type a);

    static constexpr int_type  not_eof(int_type c) noexcept;
    static constexpr char_type to_char_type(int_type c) noexcept;
    static constexpr int_type  to_int_type(char_type c) noexcept;
    static constexpr bool      eq_int_type(int_type c1, int_type c2) noexcept;
    static constexpr int_type  eof() noexcept;
};

template <> struct char_traits<char>;
template <> struct char_traits<wchar_t>;
template <> struct char_traits<char8_t>;  // C++20
template <> struct char_traits<char16_t>;
template <> struct char_traits<char32_t>;

template<class charT, class traits = char_traits<charT>, class Allocator = allocator<charT> >
class basic_string
{
public:
// types:
    typedef traits traits_type;
    typedef typename traits_type::char_type value_type;
    typedef Allocator allocator_type;
    typedef typename allocator_type::size_type size_type;
    typedef typename allocator_type::difference_type difference_type;
    typedef typename allocator_type::reference reference;
    typedef typename allocator_type::const_reference const_reference;
    typedef typename allocator_type::pointer pointer;
    typedef typename allocator_type::const_pointer const_pointer;
    typedef implementation-defined iterator;
    typedef implementation-defined const_iterator;
    typedef std::reverse_iterator<iterator> reverse_iterator;
    typedef std::reverse_iterator<const_iterator> const_reverse_iterator;

    static const size_type npos = -1;

    basic_string()
        noexcept(is_nothrow_default_constructible<allocator_type>::value);
    explicit basic_string(const allocator_type& a);
    basic_string(const basic_string& str);
    basic_string(basic_string&& str)
        noexcept(is_nothrow_move_constructible<allocator_type>::value);
    basic_string(const basic_string& str, size_type pos,
                 const allocator_type& a = allocator_type());
    basic_string(const basic_string& str, size_type pos, size_type n,
                 const Allocator& a = Allocator());
    template<class T>
        basic_string(const T& t, size_type pos, size_type n, const Allocator& a = Allocator()); // C++17
    template <class T>
        explicit basic_string(const T& t, const Allocator& a = Allocator()); // C++17
    basic_string(const value_type* s, const allocator_type& a = allocator_type());
    basic_string(const value_type* s, size_type n, const allocator_type& a = allocator_type());
    basic_string(size_type n, value_type c, const allocator_type& a = allocator_type());
    template<class InputIterator>
        basic_string(InputIterator begin, InputIterator end,
                     const allocator_type& a = allocator_type());
    basic_string(initializer_list<value_type>, const Allocator& = Allocator());
    basic_string(const basic_string&, const Allocator&);
    basic_string(basic_string&&, const Allocator&);

    ~basic_string();

    operator basic_string_view<charT, traits>() const noexcept;

    basic_string& operator=(const basic_string& str);
    template <class T>
        basic_string& operator=(const T& t); // C++17
    basic_string& operator=(basic_string&& str)
        noexcept(
             allocator_type::propagate_on_container_move_assignment::value ||
             allocator_type::is_always_equal::value ); // C++17
    basic_string& operator=(const value_type* s);
    basic_string& operator=(value_type c);
    basic_string& operator=(initializer_list<value_type>);

    iterator       begin() noexcept;
    const_iterator begin() const noexcept;
    iterator       end() noexcept;
    const_iterator end() const noexcept;

    reverse_iterator       rbegin() noexcept;
    const_reverse_iterator rbegin() const noexcept;
    reverse_iterator       rend() noexcept;
    const_reverse_iterator rend() const noexcept;

    const_iterator         cbegin() const noexcept;
    const_iterator         cend() const noexcept;
    const_reverse_iterator crbegin() const noexcept;
    const_reverse_iterator crend() const noexcept;

    size_type size() const noexcept;
    size_type length() const noexcept;
    size_type max_size() const noexcept;
    size_type capacity() const noexcept;

    void resize(size_type n, value_type c);
    void resize(size_type n);

    void reserve(size_type res_arg);
    void reserve(); // deprecated in C++20
    void shrink_to_fit();
    void clear() noexcept;
    bool empty() const noexcept;

    const_reference operator[](size_type pos) const;
    reference       operator[](size_type pos);

    const_reference at(size_type n) const;
    reference       at(size_type n);

    basic_string& operator+=(const basic_string& str);
    template <class T>
        basic_string& operator+=(const T& t);              // C++17
    basic_string& operator+=(const value_type* s);
    basic_string& operator+=(value_type c);
    basic_string& operator+=(initializer_list<value_type>);

    basic_string& append(const basic_string& str);
    template <class T>
        basic_string& append(const T& t);                 // C++17
    basic_string& append(const basic_string& str, size_type pos, size_type n=npos); //C++14
    template <class T>
        basic_string& append(const T& t, size_type pos, size_type n=npos); // C++17
    basic_string& append(const value_type* s, size_type n);
    basic_string& append(const value_type* s);
    basic_string& append(size_type n, value_type c);
    template<class InputIterator>
        basic_string& append(InputIterator first, InputIterator last);
    basic_string& append(initializer_list<value_type>);

    void push_back(value_type c);
    void pop_back();
    reference       front();
    const_reference front() const;
    reference       back();
    const_reference back() const;

    basic_string& assign(const basic_string& str);
    template <class T>
        basic_string& assign(const T& t);  // C++17
    basic_string& assign(basic_string&& str);
    basic_string& assign(const basic_string& str, size_type pos, size_type n=npos); // C++14
    template <class T>
        basic_string& assign(const T& t, size_type pos, size_type n=npos); // C++17
    basic_string& assign(const value_type* s, size_type n);
    basic_string& assign(const value_type* s);
    basic_string& assign(size_type n, value_type c);
    template<class InputIterator>
        basic_string& assign(InputIterator first, InputIterator last);
    basic_string& assign(initializer_list<value_type>);

    basic_string& insert(size_type pos1, const basic_string& str);
    template <class T>
        basic_string& insert(size_type pos1, const T& t);
    basic_string& insert(size_type pos1, const basic_string& str,
                         size_type pos2, size_type n);
    template <class T>
        basic_string& insert(size_type pos1, const T& t, size_type pos2, size_type n); // C++17
    basic_string& insert(size_type pos, const value_type* s, size_type n=npos); //C++14
    basic_string& insert(size_type pos, const value_type* s);
    basic_string& insert(size_type pos, size_type n, value_type c);
    iterator      insert(const_iterator p, value_type c);
    iterator      insert(const_iterator p, size_type n, value_type c);
    template<class InputIterator>
        iterator insert(const_iterator p, InputIterator first, InputIterator last);
    iterator      insert(const_iterator p, initializer_list<value_type>);

    basic_string& erase(size_type pos = 0, size_type n = npos);
    iterator      erase(const_iterator position);
    iterator      erase(const_iterator first, const_iterator last);

    basic_string& replace(size_type pos1, size_type n1, const basic_string& str);
    template <class T>
    basic_string& replace(size_type pos1, size_type n1, const T& t);  // C++17
    basic_string& replace(size_type pos1, size_type n1, const basic_string& str,
                          size_type pos2, size_type n2=npos); // C++14
    template <class T>
        basic_string& replace(size_type pos1, size_type n1, const T& t,
                              size_type pos2, size_type n); // C++17
    basic_string& replace(size_type pos, size_type n1, const value_type* s, size_type n2);
    basic_string& replace(size_type pos, size_type n1, const value_type* s);
    basic_string& replace(size_type pos, size_type n1, size_type n2, value_type c);
    basic_string& replace(const_iterator i1, const_iterator i2, const basic_string& str);
    template <class T>
        basic_string& replace(const_iterator i1, const_iterator i2, const T& t);  // C++17
    basic_string& replace(const_iterator i1, const_iterator i2, const value_type* s, size_type n);
    basic_string& replace(const_iterator i1, const_iterator i2, const value_type* s);
    basic_string& replace(const_iterator i1, const_iterator i2, size_type n, value_type c);
    template<class InputIterator>
        basic_string& replace(const_iterator i1, const_iterator i2, InputIterator j1, InputIterator j2);
    basic_string& replace(const_iterator i1, const_iterator i2, initializer_list<value_type>);

    size_type copy(value_type* s, size_type n, size_type pos = 0) const;
    basic_string substr(size_type pos = 0, size_type n = npos) const;

    void swap(basic_string& str)
        noexcept(allocator_traits<allocator_type>::propagate_on_container_swap::value ||
                 allocator_traits<allocator_type>::is_always_equal::value);  // C++17

    const value_type* c_str() const noexcept;
    const value_type* data() const noexcept;
          value_type* data()       noexcept;   // C++17

    allocator_type get_allocator() const noexcept;

    size_type find(const basic_string& str, size_type pos = 0) const noexcept;
    template <class T>
        size_type find(const T& t, size_type pos = 0) const noexcept; // C++17, noexcept as an extension
    size_type find(const value_type* s, size_type pos, size_type n) const noexcept;
    size_type find(const value_type* s, size_type pos = 0) const noexcept;
    size_type find(value_type c, size_type pos = 0) const noexcept;

    size_type rfind(const basic_string& str, size_type pos = npos) const noexcept;
    template <class T>
        size_type rfind(const T& t, size_type pos = npos) const noexcept; // C++17, noexcept as an extension
    size_type rfind(const value_type* s, size_type pos, size_type n) const noexcept;
    size_type rfind(const value_type* s, size_type pos = npos) const noexcept;
    size_type rfind(value_type c, size_type pos = npos) const noexcept;

    size_type find_first_of(const basic_string& str, size_type pos = 0) const noexcept;
    template <class T>
        size_type find_first_of(const T& t, size_type pos = 0) const noexcept; // C++17, noexcept as an extension
    size_type find_first_of(const value_type* s, size_type pos, size_type n) const noexcept;
    size_type find_first_of(const value_type* s, size_type pos = 0) const noexcept;
    size_type find_first_of(value_type c, size_type pos = 0) const noexcept;

    size_type find_last_of(const basic_string& str, size_type pos = npos) const noexcept;
    template <class T>
        size_type find_last_of(const T& t, size_type pos = npos) const noexcept noexcept; // C++17, noexcept as an extension
    size_type find_last_of(const value_type* s, size_type pos, size_type n) const noexcept;
    size_type find_last_of(const value_type* s, size_type pos = npos) const noexcept;
    size_type find_last_of(value_type c, size_type pos = npos) const noexcept;

    size_type find_first_not_of(const basic_string& str, size_type pos = 0) const noexcept;
    template <class T>
        size_type find_first_not_of(const T& t, size_type pos = 0) const noexcept; // C++17, noexcept as an extension
    size_type find_first_not_of(const value_type* s, size_type pos, size_type n) const noexcept;
    size_type find_first_not_of(const value_type* s, size_type pos = 0) const noexcept;
    size_type find_first_not_of(value_type c, size_type pos = 0) const noexcept;

    size_type find_last_not_of(const basic_string& str, size_type pos = npos) const noexcept;
    template <class T>
        size_type find_last_not_of(const T& t, size_type pos = npos) const noexcept; // C++17, noexcept as an extension
    size_type find_last_not_of(const value_type* s, size_type pos, size_type n) const noexcept;
    size_type find_last_not_of(const value_type* s, size_type pos = npos) const noexcept;
    size_type find_last_not_of(value_type c, size_type pos = npos) const noexcept;

    int compare(const basic_string& str) const noexcept;
    template <class T>
        int compare(const T& t) const noexcept;  // C++17, noexcept as an extension
    int compare(size_type pos1, size_type n1, const basic_string& str) const;
    template <class T>
        int compare(size_type pos1, size_type n1, const T& t) const;  // C++17
    int compare(size_type pos1, size_type n1, const basic_string& str,
                size_type pos2, size_type n2=npos) const; // C++14
    template <class T>
        int compare(size_type pos1, size_type n1, const T& t,
                    size_type pos2, size_type n2=npos) const; // C++17
    int compare(const value_type* s) const noexcept;
    int compare(size_type pos1, size_type n1, const value_type* s) const;
    int compare(size_type pos1, size_type n1, const value_type* s, size_type n2) const;

    bool starts_with(basic_string_view<charT, traits> sv) const noexcept; // C++20
    bool starts_with(charT c) const noexcept;                             // C++20
    bool starts_with(const charT* s) const;                               // C++20
    bool ends_with(basic_string_view<charT, traits> sv) const noexcept;   // C++20
    bool ends_with(charT c) const noexcept;                               // C++20
    bool ends_with(const charT* s) const;                                 // C++20

    constexpr bool contains(basic_string_view<charT, traits> sv) const noexcept; // C++2b
    constexpr bool contains(charT c) const noexcept;                             // C++2b
    constexpr bool contains(const charT* s) const;                               // C++2b

    bool __invariants() const;
};

template<class InputIterator,
         class Allocator = allocator<typename iterator_traits<InputIterator>::value_type>>
basic_string(InputIterator, InputIterator, Allocator = Allocator())
   -> basic_string<typename iterator_traits<InputIterator>::value_type,
                  char_traits<typename iterator_traits<InputIterator>::value_type>,
                  Allocator>;   // C++17

template<class charT, class traits, class Allocator>
basic_string<charT, traits, Allocator>
operator+(const basic_string<charT, traits, Allocator>& lhs,
          const basic_string<charT, traits, Allocator>& rhs);

template<class charT, class traits, class Allocator>
basic_string<charT, traits, Allocator>
operator+(const charT* lhs , const basic_string<charT,traits,Allocator>&rhs);

template<class charT, class traits, class Allocator>
basic_string<charT, traits, Allocator>
operator+(charT lhs, const basic_string<charT,traits,Allocator>& rhs);

template<class charT, class traits, class Allocator>
basic_string<charT, traits, Allocator>
operator+(const basic_string<charT, traits, Allocator>& lhs, const charT* rhs);

template<class charT, class traits, class Allocator>
basic_string<charT, traits, Allocator>
operator+(const basic_string<charT, traits, Allocator>& lhs, charT rhs);

template<class charT, class traits, class Allocator>
bool operator==(const basic_string<charT, traits, Allocator>& lhs,
                const basic_string<charT, traits, Allocator>& rhs) noexcept;

template<class charT, class traits, class Allocator>
bool operator==(const charT* lhs, const basic_string<charT, traits, Allocator>& rhs) noexcept;

template<class charT, class traits, class Allocator>
bool operator==(const basic_string<charT,traits,Allocator>& lhs, const charT* rhs) noexcept;

template<class charT, class traits, class Allocator>
bool operator!=(const basic_string<charT,traits,Allocator>& lhs,
                const basic_string<charT, traits, Allocator>& rhs) noexcept;

template<class charT, class traits, class Allocator>
bool operator!=(const charT* lhs, const basic_string<charT, traits, Allocator>& rhs) noexcept;

template<class charT, class traits, class Allocator>
bool operator!=(const basic_string<charT, traits, Allocator>& lhs, const charT* rhs) noexcept;

template<class charT, class traits, class Allocator>
bool operator< (const basic_string<charT, traits, Allocator>& lhs,
                const basic_string<charT, traits, Allocator>& rhs) noexcept;

template<class charT, class traits, class Allocator>
bool operator< (const basic_string<charT, traits, Allocator>& lhs, const charT* rhs) noexcept;

template<class charT, class traits, class Allocator>
bool operator< (const charT* lhs, const basic_string<charT, traits, Allocator>& rhs) noexcept;

template<class charT, class traits, class Allocator>
bool operator> (const basic_string<charT, traits, Allocator>& lhs,
                const basic_string<charT, traits, Allocator>& rhs) noexcept;

template<class charT, class traits, class Allocator>
bool operator> (const basic_string<charT, traits, Allocator>& lhs, const charT* rhs) noexcept;

template<class charT, class traits, class Allocator>
bool operator> (const charT* lhs, const basic_string<charT, traits, Allocator>& rhs) noexcept;

template<class charT, class traits, class Allocator>
bool operator<=(const basic_string<charT, traits, Allocator>& lhs,
                const basic_string<charT, traits, Allocator>& rhs) noexcept;

template<class charT, class traits, class Allocator>
bool operator<=(const basic_string<charT, traits, Allocator>& lhs, const charT* rhs) noexcept;

template<class charT, class traits, class Allocator>
bool operator<=(const charT* lhs, const basic_string<charT, traits, Allocator>& rhs) noexcept;

template<class charT, class traits, class Allocator>
bool operator>=(const basic_string<charT, traits, Allocator>& lhs,
                const basic_string<charT, traits, Allocator>& rhs) noexcept;

template<class charT, class traits, class Allocator>
bool operator>=(const basic_string<charT, traits, Allocator>& lhs, const charT* rhs) noexcept;

template<class charT, class traits, class Allocator>
bool operator>=(const charT* lhs, const basic_string<charT, traits, Allocator>& rhs) noexcept;

template<class charT, class traits, class Allocator>
void swap(basic_string<charT, traits, Allocator>& lhs,
          basic_string<charT, traits, Allocator>& rhs)
            noexcept(noexcept(lhs.swap(rhs)));

template<class charT, class traits, class Allocator>
basic_istream<charT, traits>&
operator>>(basic_istream<charT, traits>& is, basic_string<charT, traits, Allocator>& str);

template<class charT, class traits, class Allocator>
basic_ostream<charT, traits>&
operator<<(basic_ostream<charT, traits>& os, const basic_string<charT, traits, Allocator>& str);

template<class charT, class traits, class Allocator>
basic_istream<charT, traits>&
getline(basic_istream<charT, traits>& is, basic_string<charT, traits, Allocator>& str,
        charT delim);

template<class charT, class traits, class Allocator>
basic_istream<charT, traits>&
getline(basic_istream<charT, traits>& is, basic_string<charT, traits, Allocator>& str);

template<class charT, class traits, class Allocator, class U>
typename basic_string<charT, traits, Allocator>::size_type
erase(basic_string<charT, traits, Allocator>& c, const U& value);    // C++20
template<class charT, class traits, class Allocator, class Predicate>
typename basic_string<charT, traits, Allocator>::size_type
erase_if(basic_string<charT, traits, Allocator>& c, Predicate pred); // C++20

typedef basic_string<char>    string;
typedef basic_string<wchar_t> wstring;
typedef basic_string<char8_t> u8string; // C++20
typedef basic_string<char16_t> u16string;
typedef basic_string<char32_t> u32string;

int                stoi  (const string& str, size_t* idx = nullptr, int base = 10);
long               stol  (const string& str, size_t* idx = nullptr, int base = 10);
unsigned long      stoul (const string& str, size_t* idx = nullptr, int base = 10);
long long          stoll (const string& str, size_t* idx = nullptr, int base = 10);
unsigned long long stoull(const string& str, size_t* idx = nullptr, int base = 10);

float       stof (const string& str, size_t* idx = nullptr);
double      stod (const string& str, size_t* idx = nullptr);
long double stold(const string& str, size_t* idx = nullptr);

string to_string(int val);
string to_string(unsigned val);
string to_string(long val);
string to_string(unsigned long val);
string to_string(long long val);
string to_string(unsigned long long val);
string to_string(float val);
string to_string(double val);
string to_string(long double val);

int                stoi  (const wstring& str, size_t* idx = nullptr, int base = 10);
long               stol  (const wstring& str, size_t* idx = nullptr, int base = 10);
unsigned long      stoul (const wstring& str, size_t* idx = nullptr, int base = 10);
long long          stoll (const wstring& str, size_t* idx = nullptr, int base = 10);
unsigned long long stoull(const wstring& str, size_t* idx = nullptr, int base = 10);

float       stof (const wstring& str, size_t* idx = nullptr);
double      stod (const wstring& str, size_t* idx = nullptr);
long double stold(const wstring& str, size_t* idx = nullptr);

wstring to_wstring(int val);
wstring to_wstring(unsigned val);
wstring to_wstring(long val);
wstring to_wstring(unsigned long val);
wstring to_wstring(long long val);
wstring to_wstring(unsigned long long val);
wstring to_wstring(float val);
wstring to_wstring(double val);
wstring to_wstring(long double val);

template <> struct hash<string>;
template <> struct hash<u8string>; // C++20
template <> struct hash<u16string>;
template <> struct hash<u32string>;
template <> struct hash<wstring>;

basic_string<char>     operator "" s( const char *str,     size_t len ); // C++14
basic_string<wchar_t>  operator "" s( const wchar_t *str,  size_t len ); // C++14
basic_string<char8_t>  operator "" s( const char8_t *str,  size_t len ); // C++20
basic_string<char16_t> operator "" s( const char16_t *str, size_t len ); // C++14
basic_string<char32_t> operator "" s( const char32_t *str, size_t len ); // C++14

}  // std

*/

#include <__config>
#include <compare>
#include <string_view>
#include <iosfwd>
#include <cstring>
#include <cstdio>  // For EOF.
#include <cwchar>
#include <algorithm>
#include <iterator>
#include <utility>
#include <memory>
#include <stdexcept>
#include <type_traits>
#include <initializer_list>
#include <__functional_base>
#include <version>
#ifndef _LIBCPP_HAS_NO_UNICODE_CHARS
#include <cstdint>
#endif

#include <__debug>

#if !defined(_LIBCPP_HAS_NO_PRAGMA_SYSTEM_HEADER)
#pragma GCC system_header
#endif

_LIBCPP_PUSH_MACROS
#include <__undef_macros>


_LIBCPP_BEGIN_NAMESPACE_STD

// fpos

template <class _StateT>
class _LIBCPP_TEMPLATE_VIS fpos
{
private:
    _StateT __st_;
    streamoff __off_;
public:
    _LIBCPP_INLINE_VISIBILITY fpos(streamoff __off = streamoff()) : __st_(), __off_(__off) {}

    _LIBCPP_INLINE_VISIBILITY operator streamoff() const {return __off_;}

    _LIBCPP_INLINE_VISIBILITY _StateT state() const {return __st_;}
    _LIBCPP_INLINE_VISIBILITY void state(_StateT __st) {__st_ = __st;}

    _LIBCPP_INLINE_VISIBILITY fpos& operator+=(streamoff __off) {__off_ += __off; return *this;}
    _LIBCPP_INLINE_VISIBILITY fpos  operator+ (streamoff __off) const {fpos __t(*this); __t += __off; return __t;}
    _LIBCPP_INLINE_VISIBILITY fpos& operator-=(streamoff __off) {__off_ -= __off; return *this;}
    _LIBCPP_INLINE_VISIBILITY fpos  operator- (streamoff __off) const {fpos __t(*this); __t -= __off; return __t;}
};

template <class _StateT>
inline _LIBCPP_INLINE_VISIBILITY
streamoff operator-(const fpos<_StateT>& __x, const fpos<_StateT>& __y)
    {return streamoff(__x) - streamoff(__y);}

template <class _StateT>
inline _LIBCPP_INLINE_VISIBILITY
bool operator==(const fpos<_StateT>& __x, const fpos<_StateT>& __y)
    {return streamoff(__x) == streamoff(__y);}

template <class _StateT>
inline _LIBCPP_INLINE_VISIBILITY
bool operator!=(const fpos<_StateT>& __x, const fpos<_StateT>& __y)
    {return streamoff(__x) != streamoff(__y);}

// basic_string

template<class _CharT, class _Traits, class _Allocator>
basic_string<_CharT, _Traits, _Allocator>
operator+(const basic_string<_CharT, _Traits, _Allocator>& __x,
          const basic_string<_CharT, _Traits, _Allocator>& __y);

template<class _CharT, class _Traits, class _Allocator>
basic_string<_CharT, _Traits, _Allocator>
operator+(const _CharT* __x, const basic_string<_CharT,_Traits,_Allocator>& __y);

template<class _CharT, class _Traits, class _Allocator>
basic_string<_CharT, _Traits, _Allocator>
operator+(_CharT __x, const basic_string<_CharT,_Traits,_Allocator>& __y);

template<class _CharT, class _Traits, class _Allocator>
inline _LIBCPP_INLINE_VISIBILITY
basic_string<_CharT, _Traits, _Allocator>
operator+(const basic_string<_CharT, _Traits, _Allocator>& __x, const _CharT* __y);

template<class _CharT, class _Traits, class _Allocator>
basic_string<_CharT, _Traits, _Allocator>
operator+(const basic_string<_CharT, _Traits, _Allocator>& __x, _CharT __y);

_LIBCPP_EXTERN_TEMPLATE(_LIBCPP_FUNC_VIS string operator+<char, char_traits<char>, allocator<char> >(char const*, string const&))

template <bool>
class _LIBCPP_TEMPLATE_VIS __basic_string_common
{
protected:
    _LIBCPP_NORETURN void __throw_length_error() const;
    _LIBCPP_NORETURN void __throw_out_of_range() const;
};

template <bool __b>
void
__basic_string_common<__b>::__throw_length_error() const
{
    _VSTD::__throw_length_error("basic_string");
}

template <bool __b>
void
__basic_string_common<__b>::__throw_out_of_range() const
{
    _VSTD::__throw_out_of_range("basic_string");
}

_LIBCPP_EXTERN_TEMPLATE(class _LIBCPP_EXTERN_TEMPLATE_TYPE_VIS __basic_string_common<true>)

template <class _Iter>
struct __string_is_trivial_iterator : public false_type {};

template <class _Tp>
struct __string_is_trivial_iterator<_Tp*>
    : public is_arithmetic<_Tp> {};

template <class _Iter>
struct __string_is_trivial_iterator<__wrap_iter<_Iter> >
    : public __string_is_trivial_iterator<_Iter> {};

template <class _CharT, class _Traits, class _Tp>
struct __can_be_converted_to_string_view : public _BoolConstant<
      is_convertible<const _Tp&, basic_string_view<_CharT, _Traits> >::value &&
     !is_convertible<const _Tp&, const _CharT*>::value
    > {};

#ifdef _LIBCPP_ABI_ALTERNATE_STRING_LAYOUT

template <class _CharT, size_t = sizeof(_CharT)>
struct __padding
{
    unsigned char __xx[sizeof(_CharT)-1];
};

template <class _CharT>
struct __padding<_CharT, 1>
{
};

#endif // _LIBCPP_ABI_ALTERNATE_STRING_LAYOUT

#ifndef _LIBCPP_HAS_NO_CHAR8_T
typedef basic_string<char8_t> u8string;
#endif

#ifndef _LIBCPP_HAS_NO_UNICODE_CHARS
typedef basic_string<char16_t> u16string;
typedef basic_string<char32_t> u32string;
#endif // _LIBCPP_HAS_NO_UNICODE_CHARS

template<class _CharT, class _Traits, class _Allocator>
class
    _LIBCPP_TEMPLATE_VIS
#ifndef _LIBCPP_HAS_NO_CHAR8_T
    _LIBCPP_PREFERRED_NAME(u8string)
#endif
#ifndef _LIBCPP_HAS_NO_UNICODE_CHARS
    _LIBCPP_PREFERRED_NAME(u16string)
    _LIBCPP_PREFERRED_NAME(u32string)
#endif
    basic_string
    : private __basic_string_common<true>
{
public:
    typedef basic_string                                 __self;
    typedef basic_string_view<_CharT, _Traits>           __self_view;
    typedef _Traits                                      traits_type;
    typedef _CharT                                       value_type;
    typedef _Allocator                                   allocator_type;
    typedef allocator_traits<allocator_type>             __alloc_traits;
    typedef typename __alloc_traits::size_type           size_type;
    typedef typename __alloc_traits::difference_type     difference_type;
    typedef value_type&                                  reference;
    typedef const value_type&                            const_reference;
    typedef typename __alloc_traits::pointer             pointer;
    typedef typename __alloc_traits::const_pointer       const_pointer;

    static_assert((!is_array<value_type>::value), "Character type of basic_string must not be an array");
    static_assert(( is_standard_layout<value_type>::value), "Character type of basic_string must be standard-layout");
    static_assert(( is_trivial<value_type>::value), "Character type of basic_string must be trivial");
    static_assert(( is_same<_CharT, typename traits_type::char_type>::value),
                  "traits_type::char_type must be the same type as CharT");
    static_assert(( is_same<typename allocator_type::value_type, value_type>::value),
                  "Allocator::value_type must be same type as value_type");

    typedef __wrap_iter<pointer>                         iterator;
    typedef __wrap_iter<const_pointer>                   const_iterator;
    typedef _VSTD::reverse_iterator<iterator>             reverse_iterator;
    typedef _VSTD::reverse_iterator<const_iterator>       const_reverse_iterator;

private:

#ifdef _LIBCPP_ABI_ALTERNATE_STRING_LAYOUT

    struct __long
    {
        pointer   __data_;
        size_type __size_;
        size_type __cap_;
    };

#ifdef _LIBCPP_BIG_ENDIAN
    static const size_type __short_mask = 0x01;
    static const size_type __long_mask  = 0x1ul;
#else  // _LIBCPP_BIG_ENDIAN
    static const size_type __short_mask = 0x80;
    static const size_type __long_mask  = ~(size_type(~0) >> 1);
#endif // _LIBCPP_BIG_ENDIAN

    enum {__min_cap = (sizeof(__long) - 1)/sizeof(value_type) > 2 ?
                      (sizeof(__long) - 1)/sizeof(value_type) : 2};

    struct __short
    {
        value_type __data_[__min_cap];
        struct
            : __padding<value_type>
        {
            unsigned char __size_;
        };
    };

#else

    struct __long
    {
        size_type __cap_;
        size_type __size_;
        pointer   __data_;
    };

#ifdef _LIBCPP_BIG_ENDIAN
    static const size_type __short_mask = 0x80;
    static const size_type __long_mask  = ~(size_type(~0) >> 1);
#else  // _LIBCPP_BIG_ENDIAN
    static const size_type __short_mask = 0x01;
    static const size_type __long_mask  = 0x1ul;
#endif // _LIBCPP_BIG_ENDIAN

    enum {__min_cap = (sizeof(__long) - 1)/sizeof(value_type) > 2 ?
                      (sizeof(__long) - 1)/sizeof(value_type) : 2};

    struct __short
    {
        union
        {
            unsigned char __size_;
            value_type __lx;
        };
        value_type __data_[__min_cap];
    };

#endif // _LIBCPP_ABI_ALTERNATE_STRING_LAYOUT

    union __ulx{__long __lx; __short __lxx;};

    enum {__n_words = sizeof(__ulx) / sizeof(size_type)};

    struct __raw
    {
        size_type __words[__n_words];
    };

    struct __rep
    {
        union
        {
            __long  __l;
            __short __s;
            __raw   __r;
        };
    };

    __compressed_pair<__rep, allocator_type> __r_;

public:
    _LIBCPP_TEMPLATE_DATA_VIS
    static const size_type npos = -1;

    _LIBCPP_INLINE_VISIBILITY basic_string()
        _NOEXCEPT_(is_nothrow_default_constructible<allocator_type>::value);

    _LIBCPP_INLINE_VISIBILITY explicit basic_string(const allocator_type& __a)
#if _LIBCPP_STD_VER <= 14
        _NOEXCEPT_(is_nothrow_copy_constructible<allocator_type>::value);
#else
        _NOEXCEPT;
#endif

    basic_string(const basic_string& __str);
    basic_string(const basic_string& __str, const allocator_type& __a);

#ifndef _LIBCPP_CXX03_LANG
    _LIBCPP_INLINE_VISIBILITY
    basic_string(basic_string&& __str)
#if _LIBCPP_STD_VER <= 14
        _NOEXCEPT_(is_nothrow_move_constructible<allocator_type>::value);
#else
        _NOEXCEPT;
#endif

    _LIBCPP_INLINE_VISIBILITY
    basic_string(basic_string&& __str, const allocator_type& __a);
#endif // _LIBCPP_CXX03_LANG

    template <class = _EnableIf<__is_allocator<_Allocator>::value, nullptr_t> >
    _LIBCPP_INLINE_VISIBILITY
    basic_string(const _CharT* __s) : __r_(__default_init_tag(), __default_init_tag()) {
      _LIBCPP_ASSERT(__s != nullptr, "basic_string(const char*) detected nullptr");
      __init(__s, traits_type::length(__s));
#   if _LIBCPP_DEBUG_LEVEL == 2
      __get_db()->__insert_c(this);
#   endif
    }

    template <class = _EnableIf<__is_allocator<_Allocator>::value, nullptr_t> >
        _LIBCPP_INLINE_VISIBILITY
        basic_string(const _CharT* __s, const _Allocator& __a);

    _LIBCPP_INLINE_VISIBILITY
    basic_string(const _CharT* __s, size_type __n);
    _LIBCPP_INLINE_VISIBILITY
    basic_string(const _CharT* __s, size_type __n, const _Allocator& __a);
    _LIBCPP_INLINE_VISIBILITY
    basic_string(size_type __n, _CharT __c);

    template <class = _EnableIf<__is_allocator<_Allocator>::value, nullptr_t> >
        _LIBCPP_INLINE_VISIBILITY
        basic_string(size_type __n, _CharT __c, const _Allocator& __a);

    basic_string(const basic_string& __str, size_type __pos, size_type __n,
                 const _Allocator& __a = _Allocator());
    _LIBCPP_INLINE_VISIBILITY
    basic_string(const basic_string& __str, size_type __pos,
                 const _Allocator& __a = _Allocator());

    template<class _Tp, class = _EnableIf<__can_be_converted_to_string_view<_CharT, _Traits, _Tp>::value && !__is_same_uncvref<_Tp, basic_string>::value> >
        _LIBCPP_METHOD_TEMPLATE_IMPLICIT_INSTANTIATION_VIS
        basic_string(const _Tp& __t, size_type __pos, size_type __n,
                     const allocator_type& __a = allocator_type());

    template<class _Tp, class = _EnableIf<__can_be_converted_to_string_view<_CharT, _Traits, _Tp>::value &&
                                          !__is_same_uncvref<_Tp, basic_string>::value> >
        _LIBCPP_METHOD_TEMPLATE_IMPLICIT_INSTANTIATION_VIS
        explicit basic_string(const _Tp& __t);

    template<class _Tp, class = _EnableIf<__can_be_converted_to_string_view<_CharT, _Traits, _Tp>::value && !__is_same_uncvref<_Tp, basic_string>::value> >
        _LIBCPP_METHOD_TEMPLATE_IMPLICIT_INSTANTIATION_VIS
        explicit basic_string(const _Tp& __t, const allocator_type& __a);

    template<class _InputIterator, class = _EnableIf<__is_cpp17_input_iterator<_InputIterator>::value> >
        _LIBCPP_INLINE_VISIBILITY
        basic_string(_InputIterator __first, _InputIterator __last);
    template<class _InputIterator, class = _EnableIf<__is_cpp17_input_iterator<_InputIterator>::value> >
        _LIBCPP_INLINE_VISIBILITY
        basic_string(_InputIterator __first, _InputIterator __last, const allocator_type& __a);
#ifndef _LIBCPP_CXX03_LANG
    _LIBCPP_INLINE_VISIBILITY
    basic_string(initializer_list<_CharT> __il);
    _LIBCPP_INLINE_VISIBILITY
    basic_string(initializer_list<_CharT> __il, const _Allocator& __a);
#endif // _LIBCPP_CXX03_LANG

    inline ~basic_string();

    _LIBCPP_INLINE_VISIBILITY
    operator __self_view() const _NOEXCEPT { return __self_view(data(), size()); }

    basic_string& operator=(const basic_string& __str);

    template <class _Tp, class = _EnableIf<__can_be_converted_to_string_view<_CharT, _Traits, _Tp>::value && !__is_same_uncvref<_Tp, basic_string>::value> >
    basic_string& operator=(const _Tp& __t)
        {__self_view __sv = __t; return assign(__sv);}

#ifndef _LIBCPP_CXX03_LANG
    _LIBCPP_INLINE_VISIBILITY
    basic_string& operator=(basic_string&& __str)
        _NOEXCEPT_((__noexcept_move_assign_container<_Allocator, __alloc_traits>::value));
     _LIBCPP_INLINE_VISIBILITY
    basic_string& operator=(initializer_list<value_type> __il) {return assign(__il.begin(), __il.size());}
#endif
    _LIBCPP_INLINE_VISIBILITY basic_string& operator=(const value_type* __s) {return assign(__s);}
    basic_string& operator=(value_type __c);

#if _LIBCPP_DEBUG_LEVEL == 2
    _LIBCPP_INLINE_VISIBILITY
    iterator begin() _NOEXCEPT
        {return iterator(this, __get_pointer());}
    _LIBCPP_INLINE_VISIBILITY
    const_iterator begin() const _NOEXCEPT
        {return const_iterator(this, __get_pointer());}
    _LIBCPP_INLINE_VISIBILITY
    iterator end() _NOEXCEPT
        {return iterator(this, __get_pointer() + size());}
    _LIBCPP_INLINE_VISIBILITY
    const_iterator end() const _NOEXCEPT
        {return const_iterator(this, __get_pointer() + size());}
#else
    _LIBCPP_INLINE_VISIBILITY
    iterator begin() _NOEXCEPT
        {return iterator(__get_pointer());}
    _LIBCPP_INLINE_VISIBILITY
    const_iterator begin() const _NOEXCEPT
        {return const_iterator(__get_pointer());}
    _LIBCPP_INLINE_VISIBILITY
    iterator end() _NOEXCEPT
        {return iterator(__get_pointer() + size());}
    _LIBCPP_INLINE_VISIBILITY
    const_iterator end() const _NOEXCEPT
        {return const_iterator(__get_pointer() + size());}
#endif // _LIBCPP_DEBUG_LEVEL == 2
    _LIBCPP_INLINE_VISIBILITY
    reverse_iterator rbegin() _NOEXCEPT
        {return reverse_iterator(end());}
    _LIBCPP_INLINE_VISIBILITY
    const_reverse_iterator rbegin() const _NOEXCEPT
        {return const_reverse_iterator(end());}
    _LIBCPP_INLINE_VISIBILITY
    reverse_iterator rend() _NOEXCEPT
        {return reverse_iterator(begin());}
    _LIBCPP_INLINE_VISIBILITY
    const_reverse_iterator rend() const _NOEXCEPT
        {return const_reverse_iterator(begin());}

    _LIBCPP_INLINE_VISIBILITY
    const_iterator cbegin() const _NOEXCEPT
        {return begin();}
    _LIBCPP_INLINE_VISIBILITY
    const_iterator cend() const _NOEXCEPT
        {return end();}
    _LIBCPP_INLINE_VISIBILITY
    const_reverse_iterator crbegin() const _NOEXCEPT
        {return rbegin();}
    _LIBCPP_INLINE_VISIBILITY
    const_reverse_iterator crend() const _NOEXCEPT
        {return rend();}

    _LIBCPP_INLINE_VISIBILITY size_type size() const _NOEXCEPT
        {return __is_long() ? __get_long_size() : __get_short_size();}
    _LIBCPP_INLINE_VISIBILITY size_type length() const _NOEXCEPT {return size();}
    _LIBCPP_INLINE_VISIBILITY size_type max_size() const _NOEXCEPT;
    _LIBCPP_INLINE_VISIBILITY size_type capacity() const _NOEXCEPT
        {return (__is_long() ? __get_long_cap()
                             : static_cast<size_type>(__min_cap)) - 1;}

    void resize(size_type __n, value_type __c);
    _LIBCPP_INLINE_VISIBILITY void resize(size_type __n) {resize(__n, value_type());}

    void reserve(size_type __requested_capacity);
    _LIBCPP_INLINE_VISIBILITY void __resize_default_init(size_type __n);

    _LIBCPP_DEPRECATED_IN_CXX20 _LIBCPP_INLINE_VISIBILITY
    void reserve() _NOEXCEPT {shrink_to_fit();}
    _LIBCPP_INLINE_VISIBILITY
    void shrink_to_fit() _NOEXCEPT;
    _LIBCPP_INLINE_VISIBILITY
    void clear() _NOEXCEPT;
    _LIBCPP_NODISCARD_AFTER_CXX17 _LIBCPP_INLINE_VISIBILITY
    bool empty() const _NOEXCEPT {return size() == 0;}

    _LIBCPP_INLINE_VISIBILITY const_reference operator[](size_type __pos) const _NOEXCEPT;
    _LIBCPP_INLINE_VISIBILITY reference       operator[](size_type __pos)       _NOEXCEPT;

    const_reference at(size_type __n) const;
    reference       at(size_type __n);

    _LIBCPP_INLINE_VISIBILITY basic_string& operator+=(const basic_string& __str) {return append(__str);}

    template <class _Tp>
    _LIBCPP_METHOD_TEMPLATE_IMPLICIT_INSTANTIATION_VIS
    _EnableIf
        <
            __can_be_converted_to_string_view<_CharT, _Traits, _Tp>::value
            && !__is_same_uncvref<_Tp, basic_string >::value,
            basic_string&
        >
                                            operator+=(const _Tp& __t)            {__self_view __sv = __t; return append(__sv);}
    _LIBCPP_INLINE_VISIBILITY basic_string& operator+=(const value_type* __s)     {return append(__s);}
    _LIBCPP_INLINE_VISIBILITY basic_string& operator+=(value_type __c)            {push_back(__c); return *this;}
#ifndef _LIBCPP_CXX03_LANG
    _LIBCPP_INLINE_VISIBILITY basic_string& operator+=(initializer_list<value_type> __il) {return append(__il);}
#endif // _LIBCPP_CXX03_LANG

    _LIBCPP_INLINE_VISIBILITY
    basic_string& append(const basic_string& __str);

    template <class _Tp>
    _LIBCPP_METHOD_TEMPLATE_IMPLICIT_INSTANTIATION_VIS
    _EnableIf<
            __can_be_converted_to_string_view<_CharT, _Traits, _Tp>::value
            && !__is_same_uncvref<_Tp, basic_string>::value,
            basic_string&
        >
                  append(const _Tp& __t) { __self_view __sv = __t; return append(__sv.data(), __sv.size()); }
    basic_string& append(const basic_string& __str, size_type __pos, size_type __n=npos);

    template <class _Tp>
    _LIBCPP_METHOD_TEMPLATE_IMPLICIT_INSTANTIATION_VIS
    _EnableIf
        <
            __can_be_converted_to_string_view<_CharT, _Traits, _Tp>::value
            && !__is_same_uncvref<_Tp, basic_string>::value,
            basic_string&
        >
                  append(const _Tp& __t, size_type __pos, size_type __n=npos);
    basic_string& append(const value_type* __s, size_type __n);
    basic_string& append(const value_type* __s);
    basic_string& append(size_type __n, value_type __c);

    _LIBCPP_INLINE_VISIBILITY
    void __append_default_init(size_type __n);

    template<class _InputIterator>
    _LIBCPP_METHOD_TEMPLATE_IMPLICIT_INSTANTIATION_VIS
    _EnableIf
        <
            __is_exactly_cpp17_input_iterator<_InputIterator>::value,
            basic_string&
        >
    _LIBCPP_INLINE_VISIBILITY
    append(_InputIterator __first, _InputIterator __last) {
      const basic_string __temp(__first, __last, __alloc());
      append(__temp.data(), __temp.size());
      return *this;
    }
    template<class _ForwardIterator>
    _LIBCPP_METHOD_TEMPLATE_IMPLICIT_INSTANTIATION_VIS
    _EnableIf
        <
            __is_cpp17_forward_iterator<_ForwardIterator>::value,
            basic_string&
        >
    _LIBCPP_INLINE_VISIBILITY
    append(_ForwardIterator __first, _ForwardIterator __last);

#ifndef _LIBCPP_CXX03_LANG
    _LIBCPP_INLINE_VISIBILITY
    basic_string& append(initializer_list<value_type> __il) {return append(__il.begin(), __il.size());}
#endif // _LIBCPP_CXX03_LANG

    void push_back(value_type __c);
    _LIBCPP_INLINE_VISIBILITY
    void pop_back();
    _LIBCPP_INLINE_VISIBILITY reference       front() _NOEXCEPT;
    _LIBCPP_INLINE_VISIBILITY const_reference front() const _NOEXCEPT;
    _LIBCPP_INLINE_VISIBILITY reference       back() _NOEXCEPT;
    _LIBCPP_INLINE_VISIBILITY const_reference back() const _NOEXCEPT;

    template <class _Tp>
    _LIBCPP_METHOD_TEMPLATE_IMPLICIT_INSTANTIATION_VIS
    _EnableIf
        <
            __can_be_converted_to_string_view<_CharT, _Traits, _Tp>::value,
            basic_string&
        >
                 assign(const _Tp & __t) { __self_view __sv = __t; return assign(__sv.data(), __sv.size()); }
    _LIBCPP_INLINE_VISIBILITY
    basic_string& assign(const basic_string& __str) { return *this = __str; }
#ifndef _LIBCPP_CXX03_LANG
    _LIBCPP_INLINE_VISIBILITY
    basic_string& assign(basic_string&& __str)
        _NOEXCEPT_((__noexcept_move_assign_container<_Allocator, __alloc_traits>::value))
        {*this = _VSTD::move(__str); return *this;}
#endif
    basic_string& assign(const basic_string& __str, size_type __pos, size_type __n=npos);
    template <class _Tp>
    _LIBCPP_METHOD_TEMPLATE_IMPLICIT_INSTANTIATION_VIS
    _EnableIf
        <
            __can_be_converted_to_string_view<_CharT, _Traits, _Tp>::value
            && !__is_same_uncvref<_Tp, basic_string>::value,
            basic_string&
        >
                  assign(const _Tp & __t, size_type __pos, size_type __n=npos);
    basic_string& assign(const value_type* __s, size_type __n);
    basic_string& assign(const value_type* __s);
    basic_string& assign(size_type __n, value_type __c);
    template<class _InputIterator>
    _LIBCPP_METHOD_TEMPLATE_IMPLICIT_INSTANTIATION_VIS
    _EnableIf
        <
            __is_exactly_cpp17_input_iterator<_InputIterator>::value,
            basic_string&
        >
        assign(_InputIterator __first, _InputIterator __last);
    template<class _ForwardIterator>
    _LIBCPP_METHOD_TEMPLATE_IMPLICIT_INSTANTIATION_VIS
    _EnableIf
        <
            __is_cpp17_forward_iterator<_ForwardIterator>::value,
            basic_string&
        >
        assign(_ForwardIterator __first, _ForwardIterator __last);
#ifndef _LIBCPP_CXX03_LANG
    _LIBCPP_INLINE_VISIBILITY
    basic_string& assign(initializer_list<value_type> __il) {return assign(__il.begin(), __il.size());}
#endif // _LIBCPP_CXX03_LANG

    _LIBCPP_INLINE_VISIBILITY
    basic_string& insert(size_type __pos1, const basic_string& __str);

    template <class _Tp>
    _LIBCPP_METHOD_TEMPLATE_IMPLICIT_INSTANTIATION_VIS
    _EnableIf
        <
            __can_be_converted_to_string_view<_CharT, _Traits, _Tp>::value,
            basic_string&
        >
                 insert(size_type __pos1, const _Tp& __t)
    { __self_view __sv = __t; return insert(__pos1, __sv.data(), __sv.size()); }

    template <class _Tp>
    _LIBCPP_METHOD_TEMPLATE_IMPLICIT_INSTANTIATION_VIS
    _EnableIf
        <
            __can_be_converted_to_string_view<_CharT, _Traits, _Tp>::value && !__is_same_uncvref<_Tp, basic_string>::value,
            basic_string&
        >
                  insert(size_type __pos1, const _Tp& __t, size_type __pos2, size_type __n=npos);
    basic_string& insert(size_type __pos1, const basic_string& __str, size_type __pos2, size_type __n=npos);
    basic_string& insert(size_type __pos, const value_type* __s, size_type __n);
    basic_string& insert(size_type __pos, const value_type* __s);
    basic_string& insert(size_type __pos, size_type __n, value_type __c);
    iterator      insert(const_iterator __pos, value_type __c);
    _LIBCPP_INLINE_VISIBILITY
    iterator      insert(const_iterator __pos, size_type __n, value_type __c);
    template<class _InputIterator>
    _LIBCPP_METHOD_TEMPLATE_IMPLICIT_INSTANTIATION_VIS
    _EnableIf
        <
            __is_exactly_cpp17_input_iterator<_InputIterator>::value,
            iterator
        >
        insert(const_iterator __pos, _InputIterator __first, _InputIterator __last);
    template<class _ForwardIterator>
    _LIBCPP_METHOD_TEMPLATE_IMPLICIT_INSTANTIATION_VIS
    _EnableIf
        <
            __is_cpp17_forward_iterator<_ForwardIterator>::value,
            iterator
        >
        insert(const_iterator __pos, _ForwardIterator __first, _ForwardIterator __last);
#ifndef _LIBCPP_CXX03_LANG
    _LIBCPP_INLINE_VISIBILITY
    iterator insert(const_iterator __pos, initializer_list<value_type> __il)
                    {return insert(__pos, __il.begin(), __il.end());}
#endif // _LIBCPP_CXX03_LANG

    basic_string& erase(size_type __pos = 0, size_type __n = npos);
    _LIBCPP_INLINE_VISIBILITY
    iterator      erase(const_iterator __pos);
    _LIBCPP_INLINE_VISIBILITY
    iterator      erase(const_iterator __first, const_iterator __last);

    _LIBCPP_INLINE_VISIBILITY
    basic_string& replace(size_type __pos1, size_type __n1, const basic_string& __str);

    template <class _Tp>
    _LIBCPP_METHOD_TEMPLATE_IMPLICIT_INSTANTIATION_VIS
    _EnableIf
        <
            __can_be_converted_to_string_view<_CharT, _Traits, _Tp>::value,
            basic_string&
        >
                  replace(size_type __pos1, size_type __n1, const _Tp& __t) { __self_view __sv = __t; return replace(__pos1, __n1, __sv.data(), __sv.size()); }
    basic_string& replace(size_type __pos1, size_type __n1, const basic_string& __str, size_type __pos2, size_type __n2=npos);
    template <class _Tp>
    _LIBCPP_METHOD_TEMPLATE_IMPLICIT_INSTANTIATION_VIS
    _EnableIf
        <
            __can_be_converted_to_string_view<_CharT, _Traits, _Tp>::value  && !__is_same_uncvref<_Tp, basic_string>::value,
            basic_string&
        >
                  replace(size_type __pos1, size_type __n1, const _Tp& __t, size_type __pos2, size_type __n2=npos);
    basic_string& replace(size_type __pos, size_type __n1, const value_type* __s, size_type __n2);
    basic_string& replace(size_type __pos, size_type __n1, const value_type* __s);
    basic_string& replace(size_type __pos, size_type __n1, size_type __n2, value_type __c);
    _LIBCPP_INLINE_VISIBILITY
    basic_string& replace(const_iterator __i1, const_iterator __i2, const basic_string& __str);

    template <class _Tp>
    _LIBCPP_METHOD_TEMPLATE_IMPLICIT_INSTANTIATION_VIS
    _EnableIf
        <
            __can_be_converted_to_string_view<_CharT, _Traits, _Tp>::value,
            basic_string&
        >
                  replace(const_iterator __i1, const_iterator __i2, const _Tp& __t) { __self_view __sv = __t; return replace(__i1 - begin(), __i2 - __i1, __sv); }

    _LIBCPP_INLINE_VISIBILITY
    basic_string& replace(const_iterator __i1, const_iterator __i2, const value_type* __s, size_type __n);
    _LIBCPP_INLINE_VISIBILITY
    basic_string& replace(const_iterator __i1, const_iterator __i2, const value_type* __s);
    _LIBCPP_INLINE_VISIBILITY
    basic_string& replace(const_iterator __i1, const_iterator __i2, size_type __n, value_type __c);
    template<class _InputIterator>
    _LIBCPP_METHOD_TEMPLATE_IMPLICIT_INSTANTIATION_VIS
    _EnableIf
        <
            __is_cpp17_input_iterator<_InputIterator>::value,
            basic_string&
        >
        replace(const_iterator __i1, const_iterator __i2, _InputIterator __j1, _InputIterator __j2);
#ifndef _LIBCPP_CXX03_LANG
    _LIBCPP_INLINE_VISIBILITY
    basic_string& replace(const_iterator __i1, const_iterator __i2, initializer_list<value_type> __il)
        {return replace(__i1, __i2, __il.begin(), __il.end());}
#endif // _LIBCPP_CXX03_LANG

    size_type copy(value_type* __s, size_type __n, size_type __pos = 0) const;
    _LIBCPP_INLINE_VISIBILITY
    basic_string substr(size_type __pos = 0, size_type __n = npos) const;

    _LIBCPP_INLINE_VISIBILITY
    void swap(basic_string& __str)
#if _LIBCPP_STD_VER >= 14
        _NOEXCEPT;
#else
        _NOEXCEPT_(!__alloc_traits::propagate_on_container_swap::value ||
                    __is_nothrow_swappable<allocator_type>::value);
#endif

    _LIBCPP_INLINE_VISIBILITY
    const value_type* c_str() const _NOEXCEPT {return data();}
    _LIBCPP_INLINE_VISIBILITY
    const value_type* data() const _NOEXCEPT  {return _VSTD::__to_address(__get_pointer());}
#if _LIBCPP_STD_VER > 14 || defined(_LIBCPP_BUILDING_LIBRARY)
    _LIBCPP_INLINE_VISIBILITY
    value_type* data()             _NOEXCEPT  {return _VSTD::__to_address(__get_pointer());}
#endif

    _LIBCPP_INLINE_VISIBILITY
    allocator_type get_allocator() const _NOEXCEPT {return __alloc();}

    _LIBCPP_INLINE_VISIBILITY
    size_type find(const basic_string& __str, size_type __pos = 0) const _NOEXCEPT;

    template <class _Tp>
    _LIBCPP_METHOD_TEMPLATE_IMPLICIT_INSTANTIATION_VIS
    _EnableIf
        <
            __can_be_converted_to_string_view<_CharT, _Traits, _Tp>::value,
            size_type
        >
              find(const _Tp& __t, size_type __pos = 0) const _NOEXCEPT;
    size_type find(const value_type* __s, size_type __pos, size_type __n) const _NOEXCEPT;
    _LIBCPP_INLINE_VISIBILITY
    size_type find(const value_type* __s, size_type __pos = 0) const _NOEXCEPT;
    size_type find(value_type __c, size_type __pos = 0) const _NOEXCEPT;

    _LIBCPP_INLINE_VISIBILITY
    size_type rfind(const basic_string& __str, size_type __pos = npos) const _NOEXCEPT;

    template <class _Tp>
    _LIBCPP_METHOD_TEMPLATE_IMPLICIT_INSTANTIATION_VIS
    _EnableIf
        <
            __can_be_converted_to_string_view<_CharT, _Traits, _Tp>::value,
            size_type
        >
              rfind(const _Tp& __t, size_type __pos = npos) const _NOEXCEPT;
    size_type rfind(const value_type* __s, size_type __pos, size_type __n) const _NOEXCEPT;
    _LIBCPP_INLINE_VISIBILITY
    size_type rfind(const value_type* __s, size_type __pos = npos) const _NOEXCEPT;
    size_type rfind(value_type __c, size_type __pos = npos) const _NOEXCEPT;

    _LIBCPP_INLINE_VISIBILITY
    size_type find_first_of(const basic_string& __str, size_type __pos = 0) const _NOEXCEPT;

    template <class _Tp>
    _LIBCPP_METHOD_TEMPLATE_IMPLICIT_INSTANTIATION_VIS
    _EnableIf
        <
            __can_be_converted_to_string_view<_CharT, _Traits, _Tp>::value,
            size_type
        >
              find_first_of(const _Tp& __t, size_type __pos = 0) const _NOEXCEPT;
    size_type find_first_of(const value_type* __s, size_type __pos, size_type __n) const _NOEXCEPT;
    _LIBCPP_INLINE_VISIBILITY
    size_type find_first_of(const value_type* __s, size_type __pos = 0) const _NOEXCEPT;
    _LIBCPP_INLINE_VISIBILITY
    size_type find_first_of(value_type __c, size_type __pos = 0) const _NOEXCEPT;

    _LIBCPP_INLINE_VISIBILITY
    size_type find_last_of(const basic_string& __str, size_type __pos = npos) const _NOEXCEPT;

    template <class _Tp>
    _LIBCPP_METHOD_TEMPLATE_IMPLICIT_INSTANTIATION_VIS
    _EnableIf
        <
            __can_be_converted_to_string_view<_CharT, _Traits, _Tp>::value,
            size_type
        >
              find_last_of(const _Tp& __t, size_type __pos = npos) const _NOEXCEPT;
    size_type find_last_of(const value_type* __s, size_type __pos, size_type __n) const _NOEXCEPT;
    _LIBCPP_INLINE_VISIBILITY
    size_type find_last_of(const value_type* __s, size_type __pos = npos) const _NOEXCEPT;
    _LIBCPP_INLINE_VISIBILITY
    size_type find_last_of(value_type __c, size_type __pos = npos) const _NOEXCEPT;

    _LIBCPP_INLINE_VISIBILITY
    size_type find_first_not_of(const basic_string& __str, size_type __pos = 0) const _NOEXCEPT;

    template <class _Tp>
    _LIBCPP_METHOD_TEMPLATE_IMPLICIT_INSTANTIATION_VIS
    _EnableIf
        <
            __can_be_converted_to_string_view<_CharT, _Traits, _Tp>::value,
            size_type
        >
              find_first_not_of(const _Tp &__t, size_type __pos = 0) const _NOEXCEPT;
    size_type find_first_not_of(const value_type* __s, size_type __pos, size_type __n) const _NOEXCEPT;
    _LIBCPP_INLINE_VISIBILITY
    size_type find_first_not_of(const value_type* __s, size_type __pos = 0) const _NOEXCEPT;
    _LIBCPP_INLINE_VISIBILITY
    size_type find_first_not_of(value_type __c, size_type __pos = 0) const _NOEXCEPT;

    _LIBCPP_INLINE_VISIBILITY
    size_type find_last_not_of(const basic_string& __str, size_type __pos = npos) const _NOEXCEPT;

    template <class _Tp>
    _LIBCPP_METHOD_TEMPLATE_IMPLICIT_INSTANTIATION_VIS
    _EnableIf
        <
            __can_be_converted_to_string_view<_CharT, _Traits, _Tp>::value,
            size_type
        >
              find_last_not_of(const _Tp& __t, size_type __pos = npos) const _NOEXCEPT;
    size_type find_last_not_of(const value_type* __s, size_type __pos, size_type __n) const _NOEXCEPT;
    _LIBCPP_INLINE_VISIBILITY
    size_type find_last_not_of(const value_type* __s, size_type __pos = npos) const _NOEXCEPT;
    _LIBCPP_INLINE_VISIBILITY
    size_type find_last_not_of(value_type __c, size_type __pos = npos) const _NOEXCEPT;

    _LIBCPP_INLINE_VISIBILITY
    int compare(const basic_string& __str) const _NOEXCEPT;

    template <class _Tp>
    _LIBCPP_METHOD_TEMPLATE_IMPLICIT_INSTANTIATION_VIS
    _EnableIf
        <
            __can_be_converted_to_string_view<_CharT, _Traits, _Tp>::value,
            int
        >
        compare(const _Tp &__t) const _NOEXCEPT;

    template <class _Tp>
    _LIBCPP_METHOD_TEMPLATE_IMPLICIT_INSTANTIATION_VIS
    _EnableIf
        <
            __can_be_converted_to_string_view<_CharT, _Traits, _Tp>::value,
            int
        >
         compare(size_type __pos1, size_type __n1, const _Tp& __t) const;

    _LIBCPP_INLINE_VISIBILITY
    int compare(size_type __pos1, size_type __n1, const basic_string& __str) const;
    int compare(size_type __pos1, size_type __n1, const basic_string& __str, size_type __pos2, size_type __n2=npos) const;

    template <class _Tp>
    inline _LIBCPP_INLINE_VISIBILITY
        _EnableIf
        <
            __can_be_converted_to_string_view<_CharT, _Traits, _Tp>::value  && !__is_same_uncvref<_Tp, basic_string>::value,
            int
        >
        compare(size_type __pos1, size_type __n1, const _Tp& __t, size_type __pos2, size_type __n2=npos) const;
    int compare(const value_type* __s) const _NOEXCEPT;
    int compare(size_type __pos1, size_type __n1, const value_type* __s) const;
    int compare(size_type __pos1, size_type __n1, const value_type* __s, size_type __n2) const;

#if _LIBCPP_STD_VER > 17
    _LIBCPP_CONSTEXPR_AFTER_CXX11 _LIBCPP_INLINE_VISIBILITY
    bool starts_with(__self_view __sv) const _NOEXCEPT
    { return __self_view(data(), size()).starts_with(__sv); }

    _LIBCPP_CONSTEXPR_AFTER_CXX11 _LIBCPP_INLINE_VISIBILITY
    bool starts_with(value_type __c) const _NOEXCEPT
    { return !empty() && _Traits::eq(front(), __c); }

    _LIBCPP_CONSTEXPR_AFTER_CXX11 _LIBCPP_INLINE_VISIBILITY
    bool starts_with(const value_type* __s) const _NOEXCEPT
    { return starts_with(__self_view(__s)); }

    _LIBCPP_CONSTEXPR_AFTER_CXX11 _LIBCPP_INLINE_VISIBILITY
    bool ends_with(__self_view __sv) const _NOEXCEPT
    { return __self_view(data(), size()).ends_with( __sv); }

    _LIBCPP_CONSTEXPR_AFTER_CXX11 _LIBCPP_INLINE_VISIBILITY
    bool ends_with(value_type __c) const _NOEXCEPT
    { return !empty() && _Traits::eq(back(), __c); }

    _LIBCPP_CONSTEXPR_AFTER_CXX11 _LIBCPP_INLINE_VISIBILITY
    bool ends_with(const value_type* __s) const _NOEXCEPT
    { return ends_with(__self_view(__s)); }
#endif

#if _LIBCPP_STD_VER > 20
    constexpr _LIBCPP_INLINE_VISIBILITY
    bool contains(__self_view __sv) const noexcept
    { return __self_view(data(), size()).contains(__sv); }

    constexpr _LIBCPP_INLINE_VISIBILITY
    bool contains(value_type __c) const noexcept
    { return __self_view(data(), size()).contains(__c); }

    constexpr _LIBCPP_INLINE_VISIBILITY
    bool contains(const value_type* __s) const
    { return __self_view(data(), size()).contains(__s); }
#endif

    _LIBCPP_INLINE_VISIBILITY bool __invariants() const;

    _LIBCPP_INLINE_VISIBILITY void __clear_and_shrink() _NOEXCEPT;

    _LIBCPP_INLINE_VISIBILITY void __shrink_or_extend(size_type __target_capacity);

    _LIBCPP_INLINE_VISIBILITY
    bool __is_long() const _NOEXCEPT
        {return bool(__r_.first().__s.__size_ & __short_mask);}

#if _LIBCPP_DEBUG_LEVEL == 2

    bool __dereferenceable(const const_iterator* __i) const;
    bool __decrementable(const const_iterator* __i) const;
    bool __addable(const const_iterator* __i, ptrdiff_t __n) const;
    bool __subscriptable(const const_iterator* __i, ptrdiff_t __n) const;

#endif // _LIBCPP_DEBUG_LEVEL == 2

private:
    _LIBCPP_INLINE_VISIBILITY
    allocator_type& __alloc() _NOEXCEPT
        {return __r_.second();}
    _LIBCPP_INLINE_VISIBILITY
    const allocator_type& __alloc() const _NOEXCEPT
        {return __r_.second();}

#ifdef _LIBCPP_ABI_ALTERNATE_STRING_LAYOUT

    _LIBCPP_INLINE_VISIBILITY
    void __set_short_size(size_type __s) _NOEXCEPT
#   ifdef _LIBCPP_BIG_ENDIAN
        {__r_.first().__s.__size_ = (unsigned char)(__s << 1);}
#   else
        {__r_.first().__s.__size_ = (unsigned char)(__s);}
#   endif

    _LIBCPP_INLINE_VISIBILITY
    size_type __get_short_size() const _NOEXCEPT
#   ifdef _LIBCPP_BIG_ENDIAN
        {return __r_.first().__s.__size_ >> 1;}
#   else
        {return __r_.first().__s.__size_;}
#   endif

#else  // _LIBCPP_ABI_ALTERNATE_STRING_LAYOUT

    _LIBCPP_INLINE_VISIBILITY
    void __set_short_size(size_type __s) _NOEXCEPT
#   ifdef _LIBCPP_BIG_ENDIAN
        {__r_.first().__s.__size_ = (unsigned char)(__s);}
#   else
        {__r_.first().__s.__size_ = (unsigned char)(__s << 1);}
#   endif

    _LIBCPP_INLINE_VISIBILITY
    size_type __get_short_size() const _NOEXCEPT
#   ifdef _LIBCPP_BIG_ENDIAN
        {return __r_.first().__s.__size_;}
#   else
        {return __r_.first().__s.__size_ >> 1;}
#   endif

#endif // _LIBCPP_ABI_ALTERNATE_STRING_LAYOUT

    _LIBCPP_INLINE_VISIBILITY
    void __set_long_size(size_type __s) _NOEXCEPT
        {__r_.first().__l.__size_ = __s;}
    _LIBCPP_INLINE_VISIBILITY
    size_type __get_long_size() const _NOEXCEPT
        {return __r_.first().__l.__size_;}
    _LIBCPP_INLINE_VISIBILITY
    void __set_size(size_type __s) _NOEXCEPT
        {if (__is_long()) __set_long_size(__s); else __set_short_size(__s);}

    _LIBCPP_INLINE_VISIBILITY
    void __set_long_cap(size_type __s) _NOEXCEPT
        {__r_.first().__l.__cap_  = __long_mask | __s;}
    _LIBCPP_INLINE_VISIBILITY
    size_type __get_long_cap() const _NOEXCEPT
        {return __r_.first().__l.__cap_ & size_type(~__long_mask);}

    _LIBCPP_INLINE_VISIBILITY
    void __set_long_pointer(pointer __p) _NOEXCEPT
        {__r_.first().__l.__data_ = __p;}
    _LIBCPP_INLINE_VISIBILITY
    pointer __get_long_pointer() _NOEXCEPT
        {return __r_.first().__l.__data_;}
    _LIBCPP_INLINE_VISIBILITY
    const_pointer __get_long_pointer() const _NOEXCEPT
        {return __r_.first().__l.__data_;}
    _LIBCPP_INLINE_VISIBILITY
    pointer __get_short_pointer() _NOEXCEPT
        {return pointer_traits<pointer>::pointer_to(__r_.first().__s.__data_[0]);}
    _LIBCPP_INLINE_VISIBILITY
    const_pointer __get_short_pointer() const _NOEXCEPT
        {return pointer_traits<const_pointer>::pointer_to(__r_.first().__s.__data_[0]);}
    _LIBCPP_INLINE_VISIBILITY
    pointer __get_pointer() _NOEXCEPT
        {return __is_long() ? __get_long_pointer() : __get_short_pointer();}
    _LIBCPP_INLINE_VISIBILITY
    const_pointer __get_pointer() const _NOEXCEPT
        {return __is_long() ? __get_long_pointer() : __get_short_pointer();}

    _LIBCPP_INLINE_VISIBILITY
    void __zero() _NOEXCEPT
        {
            size_type (&__a)[__n_words] = __r_.first().__r.__words;
            for (unsigned __i = 0; __i < __n_words; ++__i)
                __a[__i] = 0;
        }

    template <size_type __a> static
        _LIBCPP_INLINE_VISIBILITY
        size_type __align_it(size_type __s) _NOEXCEPT
            {return (__s + (__a-1)) & ~(__a-1);}
    enum {__alignment = 16};
    static _LIBCPP_INLINE_VISIBILITY
    size_type __recommend(size_type __s) _NOEXCEPT
        {
        if (__s < __min_cap) return static_cast<size_type>(__min_cap) - 1;
        size_type __guess = __align_it<sizeof(value_type) < __alignment ?
                     __alignment/sizeof(value_type) : 1 > (__s+1) - 1;
        if (__guess == __min_cap) ++__guess;
        return __guess;
        }

    inline
    void __init(const value_type* __s, size_type __sz, size_type __reserve);
    inline
    void __init(const value_type* __s, size_type __sz);
    inline
    void __init(size_type __n, value_type __c);

    // Slow path for the (inlined) copy constructor for 'long' strings.
    // Always externally instantiated and not inlined.
    // Requires that __s is zero terminated.
    // The main reason for this function to exist is because for unstable, we
    // want to allow inlining of the copy constructor. However, we don't want
    // to call the __init() functions as those are marked as inline which may
    // result in over-aggressive inlining by the compiler, where our aim is
    // to only inline the fast path code directly in the ctor.
    void __init_copy_ctor_external(const value_type* __s, size_type __sz);

    template <class _InputIterator>
    inline
    _EnableIf
    <
        __is_exactly_cpp17_input_iterator<_InputIterator>::value
    >
    __init(_InputIterator __first, _InputIterator __last);

    template <class _ForwardIterator>
    inline
    _EnableIf
    <
        __is_cpp17_forward_iterator<_ForwardIterator>::value
    >
    __init(_ForwardIterator __first, _ForwardIterator __last);

    void __grow_by(size_type __old_cap, size_type __delta_cap, size_type __old_sz,
                   size_type __n_copy,  size_type __n_del,     size_type __n_add = 0);
    void __grow_by_and_replace(size_type __old_cap, size_type __delta_cap, size_type __old_sz,
                               size_type __n_copy,  size_type __n_del,
                               size_type __n_add, const value_type* __p_new_stuff);

    // __assign_no_alias is invoked for assignment operations where we
    // have proof that the input does not alias the current instance.
    // For example, operator=(basic_string) performs a 'self' check.
    template <bool __is_short>
    basic_string& __assign_no_alias(const value_type* __s, size_type __n);

    _LIBCPP_INLINE_VISIBILITY
    void __erase_to_end(size_type __pos);

    // __erase_external_with_move is invoked for erase() invocations where
    // `n ~= npos`, likely requiring memory moves on the string data.
    void __erase_external_with_move(size_type __pos, size_type __n);

    _LIBCPP_INLINE_VISIBILITY
    void __copy_assign_alloc(const basic_string& __str)
        {__copy_assign_alloc(__str, integral_constant<bool,
                      __alloc_traits::propagate_on_container_copy_assignment::value>());}

    _LIBCPP_INLINE_VISIBILITY
    void __copy_assign_alloc(const basic_string& __str, true_type)
        {
            if (__alloc() == __str.__alloc())
                __alloc() = __str.__alloc();
            else
            {
                if (!__str.__is_long())
                {
                    __clear_and_shrink();
                    __alloc() = __str.__alloc();
                }
                else
                {
                    allocator_type __a = __str.__alloc();
                    pointer __p = __alloc_traits::allocate(__a, __str.__get_long_cap());
                    __clear_and_shrink();
                    __alloc() = _VSTD::move(__a);
                    __set_long_pointer(__p);
                    __set_long_cap(__str.__get_long_cap());
                    __set_long_size(__str.size());
                }
            }
        }

    _LIBCPP_INLINE_VISIBILITY
    void __copy_assign_alloc(const basic_string&, false_type) _NOEXCEPT
        {}

#ifndef _LIBCPP_CXX03_LANG
    _LIBCPP_INLINE_VISIBILITY
    void __move_assign(basic_string& __str, false_type)
        _NOEXCEPT_(__alloc_traits::is_always_equal::value);
    _LIBCPP_INLINE_VISIBILITY
    void __move_assign(basic_string& __str, true_type)
#if _LIBCPP_STD_VER > 14
        _NOEXCEPT;
#else
        _NOEXCEPT_(is_nothrow_move_assignable<allocator_type>::value);
#endif
#endif

    _LIBCPP_INLINE_VISIBILITY
    void
    __move_assign_alloc(basic_string& __str)
        _NOEXCEPT_(
            !__alloc_traits::propagate_on_container_move_assignment::value ||
            is_nothrow_move_assignable<allocator_type>::value)
    {__move_assign_alloc(__str, integral_constant<bool,
                      __alloc_traits::propagate_on_container_move_assignment::value>());}

    _LIBCPP_INLINE_VISIBILITY
    void __move_assign_alloc(basic_string& __c, true_type)
        _NOEXCEPT_(is_nothrow_move_assignable<allocator_type>::value)
        {
            __alloc() = _VSTD::move(__c.__alloc());
        }

    _LIBCPP_INLINE_VISIBILITY
    void __move_assign_alloc(basic_string&, false_type)
        _NOEXCEPT
        {}

    basic_string& __assign_external(const value_type* __s);
    basic_string& __assign_external(const value_type* __s, size_type __n);

    // Assigns the value in __s, guaranteed to be __n < __min_cap in length.
    inline basic_string& __assign_short(const value_type* __s, size_type __n) {
      pointer __p = __is_long()
                        ? (__set_long_size(__n), __get_long_pointer())
                        : (__set_short_size(__n), __get_short_pointer());
      traits_type::move(_VSTD::__to_address(__p), __s, __n);
      traits_type::assign(__p[__n], value_type());
      return *this;
    }

    _LIBCPP_INLINE_VISIBILITY void __invalidate_all_iterators();
    _LIBCPP_INLINE_VISIBILITY void __invalidate_iterators_past(size_type);

    template<class _Tp>
    _LIBCPP_INLINE_VISIBILITY
    bool __addr_in_range(_Tp&& __t) const {
        const volatile void *__p = _VSTD::addressof(__t);
        return data() <= __p && __p <= data() + size();
    }

    friend basic_string operator+<>(const basic_string&, const basic_string&);
    friend basic_string operator+<>(const value_type*, const basic_string&);
    friend basic_string operator+<>(value_type, const basic_string&);
    friend basic_string operator+<>(const basic_string&, const value_type*);
    friend basic_string operator+<>(const basic_string&, value_type);
};

// These declarations must appear before any functions are implicitly used
// so that they have the correct visibility specifier.
#ifdef _LIBCPP_ABI_STRING_OPTIMIZED_EXTERNAL_INSTANTIATION
_LIBCPP_STRING_UNSTABLE_EXTERN_TEMPLATE_LIST(_LIBCPP_EXTERN_TEMPLATE, char)
_LIBCPP_STRING_UNSTABLE_EXTERN_TEMPLATE_LIST(_LIBCPP_EXTERN_TEMPLATE, wchar_t)
#else
_LIBCPP_STRING_V1_EXTERN_TEMPLATE_LIST(_LIBCPP_EXTERN_TEMPLATE, char)
_LIBCPP_STRING_V1_EXTERN_TEMPLATE_LIST(_LIBCPP_EXTERN_TEMPLATE, wchar_t)
#endif


#ifndef _LIBCPP_HAS_NO_DEDUCTION_GUIDES
template<class _InputIterator,
         class _CharT = __iter_value_type<_InputIterator>,
         class _Allocator = allocator<_CharT>,
         class = _EnableIf<__is_cpp17_input_iterator<_InputIterator>::value>,
         class = _EnableIf<__is_allocator<_Allocator>::value>
         >
basic_string(_InputIterator, _InputIterator, _Allocator = _Allocator())
  -> basic_string<_CharT, char_traits<_CharT>, _Allocator>;

template<class _CharT,
         class _Traits,
         class _Allocator = allocator<_CharT>,
         class = _EnableIf<__is_allocator<_Allocator>::value>
         >
explicit basic_string(basic_string_view<_CharT, _Traits>, const _Allocator& = _Allocator())
  -> basic_string<_CharT, _Traits, _Allocator>;

template<class _CharT,
         class _Traits,
         class _Allocator = allocator<_CharT>,
         class = _EnableIf<__is_allocator<_Allocator>::value>,
         class _Sz = typename allocator_traits<_Allocator>::size_type
         >
basic_string(basic_string_view<_CharT, _Traits>, _Sz, _Sz, const _Allocator& = _Allocator())
  -> basic_string<_CharT, _Traits, _Allocator>;
#endif

template <class _CharT, class _Traits, class _Allocator>
inline
void
basic_string<_CharT, _Traits, _Allocator>::__invalidate_all_iterators()
{
#if _LIBCPP_DEBUG_LEVEL == 2
    __get_db()->__invalidate_all(this);
#endif
}

template <class _CharT, class _Traits, class _Allocator>
inline
void
basic_string<_CharT, _Traits, _Allocator>::__invalidate_iterators_past(size_type __pos)
{
#if _LIBCPP_DEBUG_LEVEL == 2
    __c_node* __c = __get_db()->__find_c_and_lock(this);
    if (__c)
    {
        const_pointer __new_last = __get_pointer() + __pos;
        for (__i_node** __p = __c->end_; __p != __c->beg_; )
        {
            --__p;
            const_iterator* __i = static_cast<const_iterator*>((*__p)->__i_);
            if (__i->base() > __new_last)
            {
                (*__p)->__c_ = nullptr;
                if (--__c->end_ != __p)
                    _VSTD::memmove(__p, __p+1, (__c->end_ - __p)*sizeof(__i_node*));
            }
        }
        __get_db()->unlock();
    }
#else
    (void)__pos;
#endif // _LIBCPP_DEBUG_LEVEL == 2
}

template <class _CharT, class _Traits, class _Allocator>
inline
basic_string<_CharT, _Traits, _Allocator>::basic_string()
    _NOEXCEPT_(is_nothrow_default_constructible<allocator_type>::value)
     : __r_(__default_init_tag(), __default_init_tag())
{
#if _LIBCPP_DEBUG_LEVEL == 2
    __get_db()->__insert_c(this);
#endif
    __zero();
}

template <class _CharT, class _Traits, class _Allocator>
inline
basic_string<_CharT, _Traits, _Allocator>::basic_string(const allocator_type& __a)
#if _LIBCPP_STD_VER <= 14
        _NOEXCEPT_(is_nothrow_copy_constructible<allocator_type>::value)
#else
        _NOEXCEPT
#endif
: __r_(__default_init_tag(), __a)
{
#if _LIBCPP_DEBUG_LEVEL == 2
    __get_db()->__insert_c(this);
#endif
    __zero();
}

template <class _CharT, class _Traits, class _Allocator>
void basic_string<_CharT, _Traits, _Allocator>::__init(const value_type* __s,
                                                       size_type __sz,
                                                       size_type __reserve)
{
    if (__reserve > max_size())
        this->__throw_length_error();
    pointer __p;
    if (__reserve < __min_cap)
    {
        __set_short_size(__sz);
        __p = __get_short_pointer();
    }
    else
    {
        size_type __cap = __recommend(__reserve);
        __p = __alloc_traits::allocate(__alloc(), __cap+1);
        __set_long_pointer(__p);
        __set_long_cap(__cap+1);
        __set_long_size(__sz);
    }
    traits_type::copy(_VSTD::__to_address(__p), __s, __sz);
    traits_type::assign(__p[__sz], value_type());
}

template <class _CharT, class _Traits, class _Allocator>
void
basic_string<_CharT, _Traits, _Allocator>::__init(const value_type* __s, size_type __sz)
{
    if (__sz > max_size())
        this->__throw_length_error();
    pointer __p;
    if (__sz < __min_cap)
    {
        __set_short_size(__sz);
        __p = __get_short_pointer();
    }
    else
    {
        size_type __cap = __recommend(__sz);
        __p = __alloc_traits::allocate(__alloc(), __cap+1);
        __set_long_pointer(__p);
        __set_long_cap(__cap+1);
        __set_long_size(__sz);
    }
    traits_type::copy(_VSTD::__to_address(__p), __s, __sz);
    traits_type::assign(__p[__sz], value_type());
}

template <class _CharT, class _Traits, class _Allocator>
template <class>
basic_string<_CharT, _Traits, _Allocator>::basic_string(const _CharT* __s, const _Allocator& __a)
    : __r_(__default_init_tag(), __a)
{
    _LIBCPP_ASSERT(__s != nullptr, "basic_string(const char*, allocator) detected nullptr");
    __init(__s, traits_type::length(__s));
#if _LIBCPP_DEBUG_LEVEL == 2
    __get_db()->__insert_c(this);
#endif
}

template <class _CharT, class _Traits, class _Allocator>
inline
basic_string<_CharT, _Traits, _Allocator>::basic_string(const _CharT* __s, size_type __n)
     : __r_(__default_init_tag(), __default_init_tag())
{
    _LIBCPP_ASSERT(__n == 0 || __s != nullptr, "basic_string(const char*, n) detected nullptr");
    __init(__s, __n);
#if _LIBCPP_DEBUG_LEVEL == 2
    __get_db()->__insert_c(this);
#endif
}

template <class _CharT, class _Traits, class _Allocator>
inline
basic_string<_CharT, _Traits, _Allocator>::basic_string(const _CharT* __s, size_type __n, const _Allocator& __a)
    : __r_(__default_init_tag(), __a)
{
    _LIBCPP_ASSERT(__n == 0 || __s != nullptr, "basic_string(const char*, n, allocator) detected nullptr");
    __init(__s, __n);
#if _LIBCPP_DEBUG_LEVEL == 2
    __get_db()->__insert_c(this);
#endif
}

template <class _CharT, class _Traits, class _Allocator>
basic_string<_CharT, _Traits, _Allocator>::basic_string(const basic_string& __str)
    : __r_(__default_init_tag(), __alloc_traits::select_on_container_copy_construction(__str.__alloc()))
{
    if (!__str.__is_long())
        __r_.first().__r = __str.__r_.first().__r;
    else
        __init_copy_ctor_external(_VSTD::__to_address(__str.__get_long_pointer()),
                                  __str.__get_long_size());

#if _LIBCPP_DEBUG_LEVEL == 2
    __get_db()->__insert_c(this);
#endif
}

template <class _CharT, class _Traits, class _Allocator>
basic_string<_CharT, _Traits, _Allocator>::basic_string(
    const basic_string& __str, const allocator_type& __a)
    : __r_(__default_init_tag(), __a)
{
    if (!__str.__is_long())
        __r_.first().__r = __str.__r_.first().__r;
    else
        __init_copy_ctor_external(_VSTD::__to_address(__str.__get_long_pointer()),
                                  __str.__get_long_size());
#if _LIBCPP_DEBUG_LEVEL == 2
    __get_db()->__insert_c(this);
#endif
}

template <class _CharT, class _Traits, class _Allocator>
void basic_string<_CharT, _Traits, _Allocator>::__init_copy_ctor_external(
    const value_type* __s, size_type __sz) {
  pointer __p;
  if (__sz < __min_cap) {
    __p = __get_short_pointer();
    __set_short_size(__sz);
  } else {
    if (__sz > max_size())
      this->__throw_length_error();
    size_t __cap = __recommend(__sz);
    __p = __alloc_traits::allocate(__alloc(), __cap + 1);
    __set_long_pointer(__p);
    __set_long_cap(__cap + 1);
    __set_long_size(__sz);
  }
  traits_type::copy(_VSTD::__to_address(__p), __s, __sz + 1);
}

#ifndef _LIBCPP_CXX03_LANG

template <class _CharT, class _Traits, class _Allocator>
inline
basic_string<_CharT, _Traits, _Allocator>::basic_string(basic_string&& __str)
#if _LIBCPP_STD_VER <= 14
        _NOEXCEPT_(is_nothrow_move_constructible<allocator_type>::value)
#else
        _NOEXCEPT
#endif
    : __r_(_VSTD::move(__str.__r_))
{
    __str.__zero();
#if _LIBCPP_DEBUG_LEVEL == 2
    __get_db()->__insert_c(this);
    if (__is_long())
        __get_db()->swap(this, &__str);
#endif
}

template <class _CharT, class _Traits, class _Allocator>
inline
basic_string<_CharT, _Traits, _Allocator>::basic_string(basic_string&& __str, const allocator_type& __a)
    : __r_(__default_init_tag(), __a)
{
    if (__str.__is_long() && __a != __str.__alloc()) // copy, not move
        __init(_VSTD::__to_address(__str.__get_long_pointer()), __str.__get_long_size());
    else
    {
        __r_.first().__r = __str.__r_.first().__r;
        __str.__zero();
    }
#if _LIBCPP_DEBUG_LEVEL == 2
    __get_db()->__insert_c(this);
    if (__is_long())
        __get_db()->swap(this, &__str);
#endif
}

#endif // _LIBCPP_CXX03_LANG

template <class _CharT, class _Traits, class _Allocator>
void
basic_string<_CharT, _Traits, _Allocator>::__init(size_type __n, value_type __c)
{
    if (__n > max_size())
        this->__throw_length_error();
    pointer __p;
    if (__n < __min_cap)
    {
        __set_short_size(__n);
        __p = __get_short_pointer();
    }
    else
    {
        size_type __cap = __recommend(__n);
        __p = __alloc_traits::allocate(__alloc(), __cap+1);
        __set_long_pointer(__p);
        __set_long_cap(__cap+1);
        __set_long_size(__n);
    }
    traits_type::assign(_VSTD::__to_address(__p), __n, __c);
    traits_type::assign(__p[__n], value_type());
}

template <class _CharT, class _Traits, class _Allocator>
inline
basic_string<_CharT, _Traits, _Allocator>::basic_string(size_type __n, _CharT __c)
     : __r_(__default_init_tag(), __default_init_tag())
{
    __init(__n, __c);
#if _LIBCPP_DEBUG_LEVEL == 2
    __get_db()->__insert_c(this);
#endif
}

template <class _CharT, class _Traits, class _Allocator>
template <class>
basic_string<_CharT, _Traits, _Allocator>::basic_string(size_type __n, _CharT __c, const _Allocator& __a)
    : __r_(__default_init_tag(), __a)
{
    __init(__n, __c);
#if _LIBCPP_DEBUG_LEVEL == 2
    __get_db()->__insert_c(this);
#endif
}

template <class _CharT, class _Traits, class _Allocator>
basic_string<_CharT, _Traits, _Allocator>::basic_string(const basic_string& __str,
                                                        size_type __pos, size_type __n,
                                                        const _Allocator& __a)
    : __r_(__default_init_tag(), __a)
{
    size_type __str_sz = __str.size();
    if (__pos > __str_sz)
        this->__throw_out_of_range();
    __init(__str.data() + __pos, _VSTD::min(__n, __str_sz - __pos));
#if _LIBCPP_DEBUG_LEVEL == 2
    __get_db()->__insert_c(this);
#endif
}

template <class _CharT, class _Traits, class _Allocator>
inline
basic_string<_CharT, _Traits, _Allocator>::basic_string(const basic_string& __str, size_type __pos,
                                                        const _Allocator& __a)
    : __r_(__default_init_tag(), __a)
{
    size_type __str_sz = __str.size();
    if (__pos > __str_sz)
        this->__throw_out_of_range();
    __init(__str.data() + __pos, __str_sz - __pos);
#if _LIBCPP_DEBUG_LEVEL == 2
    __get_db()->__insert_c(this);
#endif
}

template <class _CharT, class _Traits, class _Allocator>
template <class _Tp, class>
basic_string<_CharT, _Traits, _Allocator>::basic_string(
             const _Tp& __t, size_type __pos, size_type __n, const allocator_type& __a)
    : __r_(__default_init_tag(), __a)
{
    __self_view __sv0 = __t;
    __self_view __sv = __sv0.substr(__pos, __n);
    __init(__sv.data(), __sv.size());
#if _LIBCPP_DEBUG_LEVEL == 2
    __get_db()->__insert_c(this);
#endif
}

template <class _CharT, class _Traits, class _Allocator>
template <class _Tp, class>
basic_string<_CharT, _Traits, _Allocator>::basic_string(const _Tp & __t)
     : __r_(__default_init_tag(), __default_init_tag())
{
    __self_view __sv = __t;
    __init(__sv.data(), __sv.size());
#if _LIBCPP_DEBUG_LEVEL == 2
    __get_db()->__insert_c(this);
#endif
}

template <class _CharT, class _Traits, class _Allocator>
template <class _Tp, class>
basic_string<_CharT, _Traits, _Allocator>::basic_string(const _Tp & __t, const _Allocator& __a)
    : __r_(__default_init_tag(), __a)
{
    __self_view __sv = __t;
    __init(__sv.data(), __sv.size());
#if _LIBCPP_DEBUG_LEVEL == 2
    __get_db()->__insert_c(this);
#endif
}

template <class _CharT, class _Traits, class _Allocator>
template <class _InputIterator>
_EnableIf
<
    __is_exactly_cpp17_input_iterator<_InputIterator>::value
>
basic_string<_CharT, _Traits, _Allocator>::__init(_InputIterator __first, _InputIterator __last)
{
    __zero();
#ifndef _LIBCPP_NO_EXCEPTIONS
    try
    {
#endif // _LIBCPP_NO_EXCEPTIONS
    for (; __first != __last; ++__first)
        push_back(*__first);
#ifndef _LIBCPP_NO_EXCEPTIONS
    }
    catch (...)
    {
        if (__is_long())
            __alloc_traits::deallocate(__alloc(), __get_long_pointer(), __get_long_cap());
        throw;
    }
#endif // _LIBCPP_NO_EXCEPTIONS
}

template <class _CharT, class _Traits, class _Allocator>
template <class _ForwardIterator>
_EnableIf
<
    __is_cpp17_forward_iterator<_ForwardIterator>::value
>
basic_string<_CharT, _Traits, _Allocator>::__init(_ForwardIterator __first, _ForwardIterator __last)
{
    size_type __sz = static_cast<size_type>(_VSTD::distance(__first, __last));
    if (__sz > max_size())
        this->__throw_length_error();
    pointer __p;
    if (__sz < __min_cap)
    {
        __set_short_size(__sz);
        __p = __get_short_pointer();
    }
    else
    {
        size_type __cap = __recommend(__sz);
        __p = __alloc_traits::allocate(__alloc(), __cap+1);
        __set_long_pointer(__p);
        __set_long_cap(__cap+1);
        __set_long_size(__sz);
    }

#ifndef _LIBCPP_NO_EXCEPTIONS
    try
    {
#endif  // _LIBCPP_NO_EXCEPTIONS
    for (; __first != __last; ++__first, (void) ++__p)
        traits_type::assign(*__p, *__first);
    traits_type::assign(*__p, value_type());
#ifndef _LIBCPP_NO_EXCEPTIONS
    }
    catch (...)
    {
        if (__is_long())
            __alloc_traits::deallocate(__alloc(), __get_long_pointer(), __get_long_cap());
        throw;
    }
#endif  // _LIBCPP_NO_EXCEPTIONS
}

template <class _CharT, class _Traits, class _Allocator>
template<class _InputIterator, class>
inline
basic_string<_CharT, _Traits, _Allocator>::basic_string(_InputIterator __first, _InputIterator __last)
     : __r_(__default_init_tag(), __default_init_tag())
{
    __init(__first, __last);
#if _LIBCPP_DEBUG_LEVEL == 2
    __get_db()->__insert_c(this);
#endif
}

template <class _CharT, class _Traits, class _Allocator>
template<class _InputIterator, class>
inline
basic_string<_CharT, _Traits, _Allocator>::basic_string(_InputIterator __first, _InputIterator __last,
                                                        const allocator_type& __a)
    : __r_(__default_init_tag(), __a)
{
    __init(__first, __last);
#if _LIBCPP_DEBUG_LEVEL == 2
    __get_db()->__insert_c(this);
#endif
}

#ifndef _LIBCPP_CXX03_LANG

template <class _CharT, class _Traits, class _Allocator>
inline
basic_string<_CharT, _Traits, _Allocator>::basic_string(
    initializer_list<_CharT> __il)
     : __r_(__default_init_tag(), __default_init_tag())
{
    __init(__il.begin(), __il.end());
#if _LIBCPP_DEBUG_LEVEL == 2
    __get_db()->__insert_c(this);
#endif
}

template <class _CharT, class _Traits, class _Allocator>
inline

basic_string<_CharT, _Traits, _Allocator>::basic_string(
    initializer_list<_CharT> __il, const _Allocator& __a)
    : __r_(__default_init_tag(), __a)
{
    __init(__il.begin(), __il.end());
#if _LIBCPP_DEBUG_LEVEL == 2
    __get_db()->__insert_c(this);
#endif
}

#endif // _LIBCPP_CXX03_LANG

template <class _CharT, class _Traits, class _Allocator>
basic_string<_CharT, _Traits, _Allocator>::~basic_string()
{
#if _LIBCPP_DEBUG_LEVEL == 2
    __get_db()->__erase_c(this);
#endif
    if (__is_long())
        __alloc_traits::deallocate(__alloc(), __get_long_pointer(), __get_long_cap());
}

template <class _CharT, class _Traits, class _Allocator>
void
basic_string<_CharT, _Traits, _Allocator>::__grow_by_and_replace
    (size_type __old_cap, size_type __delta_cap, size_type __old_sz,
     size_type __n_copy,  size_type __n_del,     size_type __n_add, const value_type* __p_new_stuff)
{
    size_type __ms = max_size();
    if (__delta_cap > __ms - __old_cap - 1)
        this->__throw_length_error();
    pointer __old_p = __get_pointer();
    size_type __cap = __old_cap < __ms / 2 - __alignment ?
                          __recommend(_VSTD::max(__old_cap + __delta_cap, 2 * __old_cap)) :
                          __ms - 1;
    pointer __p = __alloc_traits::allocate(__alloc(), __cap+1);
    __invalidate_all_iterators();
    if (__n_copy != 0)
        traits_type::copy(_VSTD::__to_address(__p),
                          _VSTD::__to_address(__old_p), __n_copy);
    if (__n_add != 0)
        traits_type::copy(_VSTD::__to_address(__p) + __n_copy, __p_new_stuff, __n_add);
    size_type __sec_cp_sz = __old_sz - __n_del - __n_copy;
    if (__sec_cp_sz != 0)
        traits_type::copy(_VSTD::__to_address(__p) + __n_copy + __n_add,
                          _VSTD::__to_address(__old_p) + __n_copy + __n_del, __sec_cp_sz);
    if (__old_cap+1 != __min_cap)
        __alloc_traits::deallocate(__alloc(), __old_p, __old_cap+1);
    __set_long_pointer(__p);
    __set_long_cap(__cap+1);
    __old_sz = __n_copy + __n_add + __sec_cp_sz;
    __set_long_size(__old_sz);
    traits_type::assign(__p[__old_sz], value_type());
}

template <class _CharT, class _Traits, class _Allocator>
void
basic_string<_CharT, _Traits, _Allocator>::__grow_by(size_type __old_cap, size_type __delta_cap, size_type __old_sz,
                                                     size_type __n_copy,  size_type __n_del,     size_type __n_add)
{
    size_type __ms = max_size();
    if (__delta_cap > __ms - __old_cap)
        this->__throw_length_error();
    pointer __old_p = __get_pointer();
    size_type __cap = __old_cap < __ms / 2 - __alignment ?
                          __recommend(_VSTD::max(__old_cap + __delta_cap, 2 * __old_cap)) :
                          __ms - 1;
    pointer __p = __alloc_traits::allocate(__alloc(), __cap+1);
    __invalidate_all_iterators();
    if (__n_copy != 0)
        traits_type::copy(_VSTD::__to_address(__p),
                          _VSTD::__to_address(__old_p), __n_copy);
    size_type __sec_cp_sz = __old_sz - __n_del - __n_copy;
    if (__sec_cp_sz != 0)
        traits_type::copy(_VSTD::__to_address(__p) + __n_copy + __n_add,
                          _VSTD::__to_address(__old_p) + __n_copy + __n_del,
                          __sec_cp_sz);
    if (__old_cap+1 != __min_cap)
        __alloc_traits::deallocate(__alloc(), __old_p, __old_cap+1);
    __set_long_pointer(__p);
    __set_long_cap(__cap+1);
}

// assign

template <class _CharT, class _Traits, class _Allocator>
template <bool __is_short>
basic_string<_CharT, _Traits, _Allocator>&
basic_string<_CharT, _Traits, _Allocator>::__assign_no_alias(
    const value_type* __s, size_type __n) {
  size_type __cap = __is_short ? __min_cap : __get_long_cap();
  if (__n < __cap) {
    pointer __p = __is_short ? __get_short_pointer() : __get_long_pointer();
    __is_short ? __set_short_size(__n) : __set_long_size(__n);
    traits_type::copy(_VSTD::__to_address(__p), __s, __n);
    traits_type::assign(__p[__n], value_type());
    __invalidate_iterators_past(__n);
  } else {
    size_type __sz = __is_short ? __get_short_size() : __get_long_size();
    __grow_by_and_replace(__cap - 1, __n - __cap + 1, __sz, 0, __sz, __n, __s);
  }
  return *this;
}

template <class _CharT, class _Traits, class _Allocator>
basic_string<_CharT, _Traits, _Allocator>&
basic_string<_CharT, _Traits, _Allocator>::__assign_external(
    const value_type* __s, size_type __n) {
  size_type __cap = capacity();
  if (__cap >= __n) {
    value_type* __p = _VSTD::__to_address(__get_pointer());
    traits_type::move(__p, __s, __n);
    traits_type::assign(__p[__n], value_type());
    __set_size(__n);
    __invalidate_iterators_past(__n);
  } else {
    size_type __sz = size();
    __grow_by_and_replace(__cap, __n - __cap, __sz, 0, __sz, __n, __s);
  }
  return *this;
}

template <class _CharT, class _Traits, class _Allocator>
basic_string<_CharT, _Traits, _Allocator>&
basic_string<_CharT, _Traits, _Allocator>::assign(const value_type* __s, size_type __n)
{
    _LIBCPP_ASSERT(__n == 0 || __s != nullptr, "string::assign received nullptr");
    return (_LIBCPP_BUILTIN_CONSTANT_P(__n) && __n < __min_cap)
               ? __assign_short(__s, __n)
               : __assign_external(__s, __n);
}

template <class _CharT, class _Traits, class _Allocator>
basic_string<_CharT, _Traits, _Allocator>&
basic_string<_CharT, _Traits, _Allocator>::assign(size_type __n, value_type __c)
{
    size_type __cap = capacity();
    if (__cap < __n)
    {
        size_type __sz = size();
        __grow_by(__cap, __n - __cap, __sz, 0, __sz);
    }
    value_type* __p = _VSTD::__to_address(__get_pointer());
    traits_type::assign(__p, __n, __c);
    traits_type::assign(__p[__n], value_type());
    __set_size(__n);
    __invalidate_iterators_past(__n);
    return *this;
}

template <class _CharT, class _Traits, class _Allocator>
basic_string<_CharT, _Traits, _Allocator>&
basic_string<_CharT, _Traits, _Allocator>::operator=(value_type __c)
{
    pointer __p;
    if (__is_long())
    {
        __p = __get_long_pointer();
        __set_long_size(1);
    }
    else
    {
        __p = __get_short_pointer();
        __set_short_size(1);
    }
    traits_type::assign(*__p, __c);
    traits_type::assign(*++__p, value_type());
    __invalidate_iterators_past(1);
    return *this;
}

template <class _CharT, class _Traits, class _Allocator>
basic_string<_CharT, _Traits, _Allocator>&
basic_string<_CharT, _Traits, _Allocator>::operator=(const basic_string& __str)
{
  if (this != &__str) {
    __copy_assign_alloc(__str);
    if (!__is_long()) {
      if (!__str.__is_long()) {
        __r_.first().__r = __str.__r_.first().__r;
      } else {
        return __assign_no_alias<true>(__str.data(), __str.size());
      }
    } else {
      return __assign_no_alias<false>(__str.data(), __str.size());
    }
  }
  return *this;
}

#ifndef _LIBCPP_CXX03_LANG

template <class _CharT, class _Traits, class _Allocator>
inline
void
basic_string<_CharT, _Traits, _Allocator>::__move_assign(basic_string& __str, false_type)
    _NOEXCEPT_(__alloc_traits::is_always_equal::value)
{
    if (__alloc() != __str.__alloc())
        assign(__str);
    else
        __move_assign(__str, true_type());
}

template <class _CharT, class _Traits, class _Allocator>
inline
void
basic_string<_CharT, _Traits, _Allocator>::__move_assign(basic_string& __str, true_type)
#if _LIBCPP_STD_VER > 14
    _NOEXCEPT
#else
    _NOEXCEPT_(is_nothrow_move_assignable<allocator_type>::value)
#endif
{
  if (__is_long()) {
    __alloc_traits::deallocate(__alloc(), __get_long_pointer(),
                               __get_long_cap());
#if _LIBCPP_STD_VER <= 14
    if (!is_nothrow_move_assignable<allocator_type>::value) {
      __set_short_size(0);
      traits_type::assign(__get_short_pointer()[0], value_type());
    }
#endif
  }
  __move_assign_alloc(__str);
  __r_.first() = __str.__r_.first();
  __str.__set_short_size(0);
  traits_type::assign(__str.__get_short_pointer()[0], value_type());
}

template <class _CharT, class _Traits, class _Allocator>
inline
basic_string<_CharT, _Traits, _Allocator>&
basic_string<_CharT, _Traits, _Allocator>::operator=(basic_string&& __str)
    _NOEXCEPT_((__noexcept_move_assign_container<_Allocator, __alloc_traits>::value))
{
    __move_assign(__str, integral_constant<bool,
          __alloc_traits::propagate_on_container_move_assignment::value>());
    return *this;
}

#endif

template <class _CharT, class _Traits, class _Allocator>
template<class _InputIterator>
_EnableIf
<
     __is_exactly_cpp17_input_iterator<_InputIterator>::value,
    basic_string<_CharT, _Traits, _Allocator>&
>
basic_string<_CharT, _Traits, _Allocator>::assign(_InputIterator __first, _InputIterator __last)
{
    const basic_string __temp(__first, __last, __alloc());
    assign(__temp.data(), __temp.size());
    return *this;
}

template <class _CharT, class _Traits, class _Allocator>
template<class _ForwardIterator>
_EnableIf
<
    __is_cpp17_forward_iterator<_ForwardIterator>::value,
    basic_string<_CharT, _Traits, _Allocator>&
>
basic_string<_CharT, _Traits, _Allocator>::assign(_ForwardIterator __first, _ForwardIterator __last)
{
    size_type __cap = capacity();
    size_type __n = __string_is_trivial_iterator<_ForwardIterator>::value ?
        static_cast<size_type>(_VSTD::distance(__first, __last)) : 0;

    if (__string_is_trivial_iterator<_ForwardIterator>::value &&
        (__cap >= __n || !__addr_in_range(*__first)))
    {
        if (__cap < __n)
        {
            size_type __sz = size();
            __grow_by(__cap, __n - __cap, __sz, 0, __sz);
        }
<<<<<<< HEAD
        else
            __invalidate_iterators_past(__n);
=======
>>>>>>> 3f9ee3c9
        pointer __p = __get_pointer();
        for (; __first != __last; ++__first, ++__p)
            traits_type::assign(*__p, *__first);
        traits_type::assign(*__p, value_type());
        __set_size(__n);
<<<<<<< HEAD
=======
        __invalidate_iterators_past(__n);
>>>>>>> 3f9ee3c9
    }
    else
    {
        const basic_string __temp(__first, __last, __alloc());
        assign(__temp.data(), __temp.size());
    }
    return *this;
}

template <class _CharT, class _Traits, class _Allocator>
basic_string<_CharT, _Traits, _Allocator>&
basic_string<_CharT, _Traits, _Allocator>::assign(const basic_string& __str, size_type __pos, size_type __n)
{
    size_type __sz = __str.size();
    if (__pos > __sz)
        this->__throw_out_of_range();
    return assign(__str.data() + __pos, _VSTD::min(__n, __sz - __pos));
}

template <class _CharT, class _Traits, class _Allocator>
template <class _Tp>
_EnableIf
<
    __can_be_converted_to_string_view<_CharT, _Traits, _Tp>::value
    && !__is_same_uncvref<_Tp, basic_string<_CharT, _Traits, _Allocator> >::value,
    basic_string<_CharT, _Traits, _Allocator>&
>
basic_string<_CharT, _Traits, _Allocator>::assign(const _Tp & __t, size_type __pos, size_type __n)
{
    __self_view __sv = __t;
    size_type __sz = __sv.size();
    if (__pos > __sz)
        this->__throw_out_of_range();
    return assign(__sv.data() + __pos, _VSTD::min(__n, __sz - __pos));
}


template <class _CharT, class _Traits, class _Allocator>
basic_string<_CharT, _Traits, _Allocator>&
basic_string<_CharT, _Traits, _Allocator>::__assign_external(const value_type* __s) {
  return __assign_external(__s, traits_type::length(__s));
}

template <class _CharT, class _Traits, class _Allocator>
basic_string<_CharT, _Traits, _Allocator>&
basic_string<_CharT, _Traits, _Allocator>::assign(const value_type* __s)
{
    _LIBCPP_ASSERT(__s != nullptr, "string::assign received nullptr");
    return _LIBCPP_BUILTIN_CONSTANT_P(*__s)
               ? (traits_type::length(__s) < __min_cap
                      ? __assign_short(__s, traits_type::length(__s))
                      : __assign_external(__s, traits_type::length(__s)))
               : __assign_external(__s);
}
// append

template <class _CharT, class _Traits, class _Allocator>
basic_string<_CharT, _Traits, _Allocator>&
basic_string<_CharT, _Traits, _Allocator>::append(const value_type* __s, size_type __n)
{
    _LIBCPP_ASSERT(__n == 0 || __s != nullptr, "string::append received nullptr");
    size_type __cap = capacity();
    size_type __sz = size();
    if (__cap - __sz >= __n)
    {
        if (__n)
        {
            value_type* __p = _VSTD::__to_address(__get_pointer());
            traits_type::copy(__p + __sz, __s, __n);
            __sz += __n;
            __set_size(__sz);
            traits_type::assign(__p[__sz], value_type());
        }
    }
    else
        __grow_by_and_replace(__cap, __sz + __n - __cap, __sz, __sz, 0, __n, __s);
    return *this;
}

template <class _CharT, class _Traits, class _Allocator>
basic_string<_CharT, _Traits, _Allocator>&
basic_string<_CharT, _Traits, _Allocator>::append(size_type __n, value_type __c)
{
    if (__n)
    {
        size_type __cap = capacity();
        size_type __sz = size();
        if (__cap - __sz < __n)
            __grow_by(__cap, __sz + __n - __cap, __sz, __sz, 0);
        pointer __p = __get_pointer();
        traits_type::assign(_VSTD::__to_address(__p) + __sz, __n, __c);
        __sz += __n;
        __set_size(__sz);
        traits_type::assign(__p[__sz], value_type());
    }
    return *this;
}

template <class _CharT, class _Traits, class _Allocator>
inline void
basic_string<_CharT, _Traits, _Allocator>::__append_default_init(size_type __n)
{
    if (__n)
    {
        size_type __cap = capacity();
        size_type __sz = size();
        if (__cap - __sz < __n)
            __grow_by(__cap, __sz + __n - __cap, __sz, __sz, 0);
        pointer __p = __get_pointer();
        __sz += __n;
        __set_size(__sz);
        traits_type::assign(__p[__sz], value_type());
    }
}

template <class _CharT, class _Traits, class _Allocator>
void
basic_string<_CharT, _Traits, _Allocator>::push_back(value_type __c)
{
    bool __is_short = !__is_long();
    size_type __cap;
    size_type __sz;
    if (__is_short)
    {
        __cap = __min_cap - 1;
        __sz = __get_short_size();
    }
    else
    {
        __cap = __get_long_cap() - 1;
        __sz = __get_long_size();
    }
    if (__sz == __cap)
    {
        __grow_by(__cap, 1, __sz, __sz, 0);
        __is_short = !__is_long();
    }
    pointer __p;
    if (__is_short)
    {
        __p = __get_short_pointer() + __sz;
        __set_short_size(__sz+1);
    }
    else
    {
        __p = __get_long_pointer() + __sz;
        __set_long_size(__sz+1);
    }
    traits_type::assign(*__p, __c);
    traits_type::assign(*++__p, value_type());
}

template <class _CharT, class _Traits, class _Allocator>
template<class _ForwardIterator>
_EnableIf
<
    __is_cpp17_forward_iterator<_ForwardIterator>::value,
    basic_string<_CharT, _Traits, _Allocator>&
>
basic_string<_CharT, _Traits, _Allocator>::append(
    _ForwardIterator __first, _ForwardIterator __last)
{
    size_type __sz = size();
    size_type __cap = capacity();
    size_type __n = static_cast<size_type>(_VSTD::distance(__first, __last));
    if (__n)
    {
        if (__string_is_trivial_iterator<_ForwardIterator>::value &&
            !__addr_in_range(*__first))
        {
            if (__cap - __sz < __n)
                __grow_by(__cap, __sz + __n - __cap, __sz, __sz, 0);
            pointer __p = __get_pointer() + __sz;
            for (; __first != __last; ++__p, ++__first)
                traits_type::assign(*__p, *__first);
            traits_type::assign(*__p, value_type());
            __set_size(__sz + __n);
        }
        else
        {
            const basic_string __temp(__first, __last, __alloc());
            append(__temp.data(), __temp.size());
        }
    }
    return *this;
}

template <class _CharT, class _Traits, class _Allocator>
inline
basic_string<_CharT, _Traits, _Allocator>&
basic_string<_CharT, _Traits, _Allocator>::append(const basic_string& __str)
{
    return append(__str.data(), __str.size());
}

template <class _CharT, class _Traits, class _Allocator>
basic_string<_CharT, _Traits, _Allocator>&
basic_string<_CharT, _Traits, _Allocator>::append(const basic_string& __str, size_type __pos, size_type __n)
{
    size_type __sz = __str.size();
    if (__pos > __sz)
        this->__throw_out_of_range();
    return append(__str.data() + __pos, _VSTD::min(__n, __sz - __pos));
}

template <class _CharT, class _Traits, class _Allocator>
template <class _Tp>
    _EnableIf
    <
        __can_be_converted_to_string_view<_CharT, _Traits, _Tp>::value  && !__is_same_uncvref<_Tp, basic_string<_CharT, _Traits, _Allocator> >::value,
        basic_string<_CharT, _Traits, _Allocator>&
    >
basic_string<_CharT, _Traits, _Allocator>::append(const _Tp & __t, size_type __pos, size_type __n)
{
    __self_view __sv = __t;
    size_type __sz = __sv.size();
    if (__pos > __sz)
        this->__throw_out_of_range();
    return append(__sv.data() + __pos, _VSTD::min(__n, __sz - __pos));
}

template <class _CharT, class _Traits, class _Allocator>
basic_string<_CharT, _Traits, _Allocator>&
basic_string<_CharT, _Traits, _Allocator>::append(const value_type* __s)
{
    _LIBCPP_ASSERT(__s != nullptr, "string::append received nullptr");
    return append(__s, traits_type::length(__s));
}

// insert

template <class _CharT, class _Traits, class _Allocator>
basic_string<_CharT, _Traits, _Allocator>&
basic_string<_CharT, _Traits, _Allocator>::insert(size_type __pos, const value_type* __s, size_type __n)
{
    _LIBCPP_ASSERT(__n == 0 || __s != nullptr, "string::insert received nullptr");
    size_type __sz = size();
    if (__pos > __sz)
        this->__throw_out_of_range();
    size_type __cap = capacity();
    if (__cap - __sz >= __n)
    {
        if (__n)
        {
            value_type* __p = _VSTD::__to_address(__get_pointer());
            size_type __n_move = __sz - __pos;
            if (__n_move != 0)
            {
                if (__p + __pos <= __s && __s < __p + __sz)
                    __s += __n;
                traits_type::move(__p + __pos + __n, __p + __pos, __n_move);
            }
            traits_type::move(__p + __pos, __s, __n);
            __sz += __n;
            __set_size(__sz);
            traits_type::assign(__p[__sz], value_type());
        }
    }
    else
        __grow_by_and_replace(__cap, __sz + __n - __cap, __sz, __pos, 0, __n, __s);
    return *this;
}

template <class _CharT, class _Traits, class _Allocator>
basic_string<_CharT, _Traits, _Allocator>&
basic_string<_CharT, _Traits, _Allocator>::insert(size_type __pos, size_type __n, value_type __c)
{
    size_type __sz = size();
    if (__pos > __sz)
        this->__throw_out_of_range();
    if (__n)
    {
        size_type __cap = capacity();
        value_type* __p;
        if (__cap - __sz >= __n)
        {
            __p = _VSTD::__to_address(__get_pointer());
            size_type __n_move = __sz - __pos;
            if (__n_move != 0)
                traits_type::move(__p + __pos + __n, __p + __pos, __n_move);
        }
        else
        {
            __grow_by(__cap, __sz + __n - __cap, __sz, __pos, 0, __n);
            __p = _VSTD::__to_address(__get_long_pointer());
        }
        traits_type::assign(__p + __pos, __n, __c);
        __sz += __n;
        __set_size(__sz);
        traits_type::assign(__p[__sz], value_type());
    }
    return *this;
}

template <class _CharT, class _Traits, class _Allocator>
template<class _InputIterator>
_EnableIf
<
   __is_exactly_cpp17_input_iterator<_InputIterator>::value,
   typename basic_string<_CharT, _Traits, _Allocator>::iterator
>
basic_string<_CharT, _Traits, _Allocator>::insert(const_iterator __pos, _InputIterator __first, _InputIterator __last)
{
#if _LIBCPP_DEBUG_LEVEL == 2
    _LIBCPP_ASSERT(__get_const_db()->__find_c_from_i(&__pos) == this,
        "string::insert(iterator, range) called with an iterator not"
        " referring to this string");
#endif
    const basic_string __temp(__first, __last, __alloc());
    return insert(__pos, __temp.data(), __temp.data() + __temp.size());
}

template <class _CharT, class _Traits, class _Allocator>
template<class _ForwardIterator>
_EnableIf
<
    __is_cpp17_forward_iterator<_ForwardIterator>::value,
    typename basic_string<_CharT, _Traits, _Allocator>::iterator
>
basic_string<_CharT, _Traits, _Allocator>::insert(const_iterator __pos, _ForwardIterator __first, _ForwardIterator __last)
{
#if _LIBCPP_DEBUG_LEVEL == 2
    _LIBCPP_ASSERT(__get_const_db()->__find_c_from_i(&__pos) == this,
        "string::insert(iterator, range) called with an iterator not"
        " referring to this string");
#endif
    size_type __ip = static_cast<size_type>(__pos - begin());
    size_type __n = static_cast<size_type>(_VSTD::distance(__first, __last));
    if (__n)
    {
        if (__string_is_trivial_iterator<_ForwardIterator>::value &&
            !__addr_in_range(*__first))
        {
            size_type __sz = size();
            size_type __cap = capacity();
            value_type* __p;
            if (__cap - __sz >= __n)
            {
                __p = _VSTD::__to_address(__get_pointer());
                size_type __n_move = __sz - __ip;
                if (__n_move != 0)
                    traits_type::move(__p + __ip + __n, __p + __ip, __n_move);
            }
            else
            {
                __grow_by(__cap, __sz + __n - __cap, __sz, __ip, 0, __n);
                __p = _VSTD::__to_address(__get_long_pointer());
            }
            __sz += __n;
            __set_size(__sz);
            traits_type::assign(__p[__sz], value_type());
            for (__p += __ip; __first != __last; ++__p, ++__first)
                traits_type::assign(*__p, *__first);
        }
        else
        {
            const basic_string __temp(__first, __last, __alloc());
            return insert(__pos, __temp.data(), __temp.data() + __temp.size());
        }
    }
    return begin() + __ip;
}

template <class _CharT, class _Traits, class _Allocator>
inline
basic_string<_CharT, _Traits, _Allocator>&
basic_string<_CharT, _Traits, _Allocator>::insert(size_type __pos1, const basic_string& __str)
{
    return insert(__pos1, __str.data(), __str.size());
}

template <class _CharT, class _Traits, class _Allocator>
basic_string<_CharT, _Traits, _Allocator>&
basic_string<_CharT, _Traits, _Allocator>::insert(size_type __pos1, const basic_string& __str,
                                                  size_type __pos2, size_type __n)
{
    size_type __str_sz = __str.size();
    if (__pos2 > __str_sz)
        this->__throw_out_of_range();
    return insert(__pos1, __str.data() + __pos2, _VSTD::min(__n, __str_sz - __pos2));
}

template <class _CharT, class _Traits, class _Allocator>
template <class _Tp>
_EnableIf
<
    __can_be_converted_to_string_view<_CharT, _Traits, _Tp>::value  && !__is_same_uncvref<_Tp, basic_string<_CharT, _Traits, _Allocator> >::value,
    basic_string<_CharT, _Traits, _Allocator>&
>
basic_string<_CharT, _Traits, _Allocator>::insert(size_type __pos1, const _Tp& __t,
                                                  size_type __pos2, size_type __n)
{
    __self_view __sv = __t;
    size_type __str_sz = __sv.size();
    if (__pos2 > __str_sz)
        this->__throw_out_of_range();
    return insert(__pos1, __sv.data() + __pos2, _VSTD::min(__n, __str_sz - __pos2));
}

template <class _CharT, class _Traits, class _Allocator>
basic_string<_CharT, _Traits, _Allocator>&
basic_string<_CharT, _Traits, _Allocator>::insert(size_type __pos, const value_type* __s)
{
    _LIBCPP_ASSERT(__s != nullptr, "string::insert received nullptr");
    return insert(__pos, __s, traits_type::length(__s));
}

template <class _CharT, class _Traits, class _Allocator>
typename basic_string<_CharT, _Traits, _Allocator>::iterator
basic_string<_CharT, _Traits, _Allocator>::insert(const_iterator __pos, value_type __c)
{
    size_type __ip = static_cast<size_type>(__pos - begin());
    size_type __sz = size();
    size_type __cap = capacity();
    value_type* __p;
    if (__cap == __sz)
    {
        __grow_by(__cap, 1, __sz, __ip, 0, 1);
        __p = _VSTD::__to_address(__get_long_pointer());
    }
    else
    {
        __p = _VSTD::__to_address(__get_pointer());
        size_type __n_move = __sz - __ip;
        if (__n_move != 0)
            traits_type::move(__p + __ip + 1, __p + __ip, __n_move);
    }
    traits_type::assign(__p[__ip], __c);
    traits_type::assign(__p[++__sz], value_type());
    __set_size(__sz);
    return begin() + static_cast<difference_type>(__ip);
}

template <class _CharT, class _Traits, class _Allocator>
inline
typename basic_string<_CharT, _Traits, _Allocator>::iterator
basic_string<_CharT, _Traits, _Allocator>::insert(const_iterator __pos, size_type __n, value_type __c)
{
#if _LIBCPP_DEBUG_LEVEL == 2
    _LIBCPP_ASSERT(__get_const_db()->__find_c_from_i(&__pos) == this,
        "string::insert(iterator, n, value) called with an iterator not"
        " referring to this string");
#endif
    difference_type __p = __pos - begin();
    insert(static_cast<size_type>(__p), __n, __c);
    return begin() + __p;
}

// replace

template <class _CharT, class _Traits, class _Allocator>
basic_string<_CharT, _Traits, _Allocator>&
basic_string<_CharT, _Traits, _Allocator>::replace(size_type __pos, size_type __n1, const value_type* __s, size_type __n2)
    _LIBCPP_DISABLE_UBSAN_UNSIGNED_INTEGER_CHECK
{
    _LIBCPP_ASSERT(__n2 == 0 || __s != nullptr, "string::replace received nullptr");
    size_type __sz = size();
    if (__pos > __sz)
        this->__throw_out_of_range();
    __n1 = _VSTD::min(__n1, __sz - __pos);
    size_type __cap = capacity();
    if (__cap - __sz + __n1 >= __n2)
    {
        value_type* __p = _VSTD::__to_address(__get_pointer());
        if (__n1 != __n2)
        {
            size_type __n_move = __sz - __pos - __n1;
            if (__n_move != 0)
            {
                if (__n1 > __n2)
                {
                    traits_type::move(__p + __pos, __s, __n2);
                    traits_type::move(__p + __pos + __n2, __p + __pos + __n1, __n_move);
                    goto __finish;
                }
                if (__p + __pos < __s && __s < __p + __sz)
                {
                    if (__p + __pos + __n1 <= __s)
                        __s += __n2 - __n1;
                    else // __p + __pos < __s < __p + __pos + __n1
                    {
                        traits_type::move(__p + __pos, __s, __n1);
                        __pos += __n1;
                        __s += __n2;
                        __n2 -= __n1;
                        __n1 = 0;
                    }
                }
                traits_type::move(__p + __pos + __n2, __p + __pos + __n1, __n_move);
            }
        }
        traits_type::move(__p + __pos, __s, __n2);
__finish:
// __sz += __n2 - __n1; in this and the below function below can cause unsigned
// integer overflow, but this is a safe operation, so we disable the check.
        __sz += __n2 - __n1;
        __set_size(__sz);
        __invalidate_iterators_past(__sz);
        traits_type::assign(__p[__sz], value_type());
    }
    else
        __grow_by_and_replace(__cap, __sz - __n1 + __n2 - __cap, __sz, __pos, __n1, __n2, __s);
    return *this;
}

template <class _CharT, class _Traits, class _Allocator>
basic_string<_CharT, _Traits, _Allocator>&
basic_string<_CharT, _Traits, _Allocator>::replace(size_type __pos, size_type __n1, size_type __n2, value_type __c)
    _LIBCPP_DISABLE_UBSAN_UNSIGNED_INTEGER_CHECK
{
    size_type __sz = size();
    if (__pos > __sz)
        this->__throw_out_of_range();
    __n1 = _VSTD::min(__n1, __sz - __pos);
    size_type __cap = capacity();
    value_type* __p;
    if (__cap - __sz + __n1 >= __n2)
    {
        __p = _VSTD::__to_address(__get_pointer());
        if (__n1 != __n2)
        {
            size_type __n_move = __sz - __pos - __n1;
            if (__n_move != 0)
                traits_type::move(__p + __pos + __n2, __p + __pos + __n1, __n_move);
        }
    }
    else
    {
        __grow_by(__cap, __sz - __n1 + __n2 - __cap, __sz, __pos, __n1, __n2);
        __p = _VSTD::__to_address(__get_long_pointer());
    }
    traits_type::assign(__p + __pos, __n2, __c);
    __sz += __n2 - __n1;
    __set_size(__sz);
    __invalidate_iterators_past(__sz);
    traits_type::assign(__p[__sz], value_type());
    return *this;
}

template <class _CharT, class _Traits, class _Allocator>
template<class _InputIterator>
_EnableIf
<
    __is_cpp17_input_iterator<_InputIterator>::value,
    basic_string<_CharT, _Traits, _Allocator>&
>
basic_string<_CharT, _Traits, _Allocator>::replace(const_iterator __i1, const_iterator __i2,
                                                   _InputIterator __j1, _InputIterator __j2)
{
    const basic_string __temp(__j1, __j2, __alloc());
    return this->replace(__i1, __i2, __temp);
}

template <class _CharT, class _Traits, class _Allocator>
inline
basic_string<_CharT, _Traits, _Allocator>&
basic_string<_CharT, _Traits, _Allocator>::replace(size_type __pos1, size_type __n1, const basic_string& __str)
{
    return replace(__pos1, __n1, __str.data(), __str.size());
}

template <class _CharT, class _Traits, class _Allocator>
basic_string<_CharT, _Traits, _Allocator>&
basic_string<_CharT, _Traits, _Allocator>::replace(size_type __pos1, size_type __n1, const basic_string& __str,
                                                   size_type __pos2, size_type __n2)
{
    size_type __str_sz = __str.size();
    if (__pos2 > __str_sz)
        this->__throw_out_of_range();
    return replace(__pos1, __n1, __str.data() + __pos2, _VSTD::min(__n2, __str_sz - __pos2));
}

template <class _CharT, class _Traits, class _Allocator>
template <class _Tp>
_EnableIf
<
    __can_be_converted_to_string_view<_CharT, _Traits, _Tp>::value && !__is_same_uncvref<_Tp, basic_string<_CharT, _Traits, _Allocator> >::value,
    basic_string<_CharT, _Traits, _Allocator>&
>
basic_string<_CharT, _Traits, _Allocator>::replace(size_type __pos1, size_type __n1, const _Tp& __t,
                                                   size_type __pos2, size_type __n2)
{
    __self_view __sv = __t;
    size_type __str_sz = __sv.size();
    if (__pos2 > __str_sz)
        this->__throw_out_of_range();
    return replace(__pos1, __n1, __sv.data() + __pos2, _VSTD::min(__n2, __str_sz - __pos2));
}

template <class _CharT, class _Traits, class _Allocator>
basic_string<_CharT, _Traits, _Allocator>&
basic_string<_CharT, _Traits, _Allocator>::replace(size_type __pos, size_type __n1, const value_type* __s)
{
    _LIBCPP_ASSERT(__s != nullptr, "string::replace received nullptr");
    return replace(__pos, __n1, __s, traits_type::length(__s));
}

template <class _CharT, class _Traits, class _Allocator>
inline
basic_string<_CharT, _Traits, _Allocator>&
basic_string<_CharT, _Traits, _Allocator>::replace(const_iterator __i1, const_iterator __i2, const basic_string& __str)
{
    return replace(static_cast<size_type>(__i1 - begin()), static_cast<size_type>(__i2 - __i1),
                   __str.data(), __str.size());
}

template <class _CharT, class _Traits, class _Allocator>
inline
basic_string<_CharT, _Traits, _Allocator>&
basic_string<_CharT, _Traits, _Allocator>::replace(const_iterator __i1, const_iterator __i2, const value_type* __s, size_type __n)
{
    return replace(static_cast<size_type>(__i1 - begin()), static_cast<size_type>(__i2 - __i1), __s, __n);
}

template <class _CharT, class _Traits, class _Allocator>
inline
basic_string<_CharT, _Traits, _Allocator>&
basic_string<_CharT, _Traits, _Allocator>::replace(const_iterator __i1, const_iterator __i2, const value_type* __s)
{
    return replace(static_cast<size_type>(__i1 - begin()), static_cast<size_type>(__i2 - __i1), __s);
}

template <class _CharT, class _Traits, class _Allocator>
inline
basic_string<_CharT, _Traits, _Allocator>&
basic_string<_CharT, _Traits, _Allocator>::replace(const_iterator __i1, const_iterator __i2, size_type __n, value_type __c)
{
    return replace(static_cast<size_type>(__i1 - begin()), static_cast<size_type>(__i2 - __i1), __n, __c);
}

// erase

// 'externally instantiated' erase() implementation, called when __n != npos.
// Does not check __pos against size()
template <class _CharT, class _Traits, class _Allocator>
void
basic_string<_CharT, _Traits, _Allocator>::__erase_external_with_move(
    size_type __pos, size_type __n)
{
    if (__n)
    {
        size_type __sz = size();
        value_type* __p = _VSTD::__to_address(__get_pointer());
        __n = _VSTD::min(__n, __sz - __pos);
        size_type __n_move = __sz - __pos - __n;
        if (__n_move != 0)
            traits_type::move(__p + __pos, __p + __pos + __n, __n_move);
        __sz -= __n;
        __set_size(__sz);
        __invalidate_iterators_past(__sz);
        traits_type::assign(__p[__sz], value_type());
    }
}

template <class _CharT, class _Traits, class _Allocator>
basic_string<_CharT, _Traits, _Allocator>&
basic_string<_CharT, _Traits, _Allocator>::erase(size_type __pos,
                                                 size_type __n) {
  if (__pos > size()) this->__throw_out_of_range();
  if (__n == npos) {
    __erase_to_end(__pos);
  } else {
    __erase_external_with_move(__pos, __n);
  }
  return *this;
}

template <class _CharT, class _Traits, class _Allocator>
inline
typename basic_string<_CharT, _Traits, _Allocator>::iterator
basic_string<_CharT, _Traits, _Allocator>::erase(const_iterator __pos)
{
#if _LIBCPP_DEBUG_LEVEL == 2
    _LIBCPP_ASSERT(__get_const_db()->__find_c_from_i(&__pos) == this,
        "string::erase(iterator) called with an iterator not"
        " referring to this string");
#endif
    _LIBCPP_ASSERT(__pos != end(),
        "string::erase(iterator) called with a non-dereferenceable iterator");
    iterator __b = begin();
    size_type __r = static_cast<size_type>(__pos - __b);
    erase(__r, 1);
    return __b + static_cast<difference_type>(__r);
}

template <class _CharT, class _Traits, class _Allocator>
inline
typename basic_string<_CharT, _Traits, _Allocator>::iterator
basic_string<_CharT, _Traits, _Allocator>::erase(const_iterator __first, const_iterator __last)
{
#if _LIBCPP_DEBUG_LEVEL == 2
    _LIBCPP_ASSERT(__get_const_db()->__find_c_from_i(&__first) == this,
        "string::erase(iterator,  iterator) called with an iterator not"
        " referring to this string");
#endif
    _LIBCPP_ASSERT(__first <= __last, "string::erase(first, last) called with invalid range");
    iterator __b = begin();
    size_type __r = static_cast<size_type>(__first - __b);
    erase(__r, static_cast<size_type>(__last - __first));
    return __b + static_cast<difference_type>(__r);
}

template <class _CharT, class _Traits, class _Allocator>
inline
void
basic_string<_CharT, _Traits, _Allocator>::pop_back()
{
    _LIBCPP_ASSERT(!empty(), "string::pop_back(): string is already empty");
    size_type __sz;
    if (__is_long())
    {
        __sz = __get_long_size() - 1;
        __set_long_size(__sz);
        traits_type::assign(*(__get_long_pointer() + __sz), value_type());
    }
    else
    {
        __sz = __get_short_size() - 1;
        __set_short_size(__sz);
        traits_type::assign(*(__get_short_pointer() + __sz), value_type());
    }
    __invalidate_iterators_past(__sz);
}

template <class _CharT, class _Traits, class _Allocator>
inline
void
basic_string<_CharT, _Traits, _Allocator>::clear() _NOEXCEPT
{
    __invalidate_all_iterators();
    if (__is_long())
    {
        traits_type::assign(*__get_long_pointer(), value_type());
        __set_long_size(0);
    }
    else
    {
        traits_type::assign(*__get_short_pointer(), value_type());
        __set_short_size(0);
    }
}

template <class _CharT, class _Traits, class _Allocator>
inline
void
basic_string<_CharT, _Traits, _Allocator>::__erase_to_end(size_type __pos)
{
    if (__is_long())
    {
        traits_type::assign(*(__get_long_pointer() + __pos), value_type());
        __set_long_size(__pos);
    }
    else
    {
        traits_type::assign(*(__get_short_pointer() + __pos), value_type());
        __set_short_size(__pos);
    }
    __invalidate_iterators_past(__pos);
}

template <class _CharT, class _Traits, class _Allocator>
void
basic_string<_CharT, _Traits, _Allocator>::resize(size_type __n, value_type __c)
{
    size_type __sz = size();
    if (__n > __sz)
        append(__n - __sz, __c);
    else
        __erase_to_end(__n);
}

template <class _CharT, class _Traits, class _Allocator>
inline void
basic_string<_CharT, _Traits, _Allocator>::__resize_default_init(size_type __n)
{
    size_type __sz = size();
    if (__n > __sz) {
       __append_default_init(__n - __sz);
    } else
        __erase_to_end(__n);
}

template <class _CharT, class _Traits, class _Allocator>
inline
typename basic_string<_CharT, _Traits, _Allocator>::size_type
basic_string<_CharT, _Traits, _Allocator>::max_size() const _NOEXCEPT
{
    size_type __m = __alloc_traits::max_size(__alloc());
#ifdef _LIBCPP_BIG_ENDIAN
    return (__m <= ~__long_mask ? __m : __m/2) - __alignment;
#else
    return __m - __alignment;
#endif
}

template <class _CharT, class _Traits, class _Allocator>
void
basic_string<_CharT, _Traits, _Allocator>::reserve(size_type __requested_capacity)
{
    if (__requested_capacity > max_size())
        this->__throw_length_error();

#if _LIBCPP_STD_VER > 17
    // Reserve never shrinks as of C++20.
    if (__requested_capacity <= capacity()) return;
#endif

    size_type __target_capacity = _VSTD::max(__requested_capacity, size());
    __target_capacity = __recommend(__target_capacity);
    if (__target_capacity == capacity()) return;

    __shrink_or_extend(__target_capacity);
}

template <class _CharT, class _Traits, class _Allocator>
void
basic_string<_CharT, _Traits, _Allocator>::shrink_to_fit() _NOEXCEPT
{
    size_type __target_capacity = __recommend(size());
    if (__target_capacity == capacity()) return;

    __shrink_or_extend(__target_capacity);
}

template <class _CharT, class _Traits, class _Allocator>
void
basic_string<_CharT, _Traits, _Allocator>::__shrink_or_extend(size_type __target_capacity)
{
    size_type __cap = capacity();
    size_type __sz = size();

    pointer __new_data, __p;
    bool __was_long, __now_long;
    if (__target_capacity == __min_cap - 1)
    {
        __was_long = true;
        __now_long = false;
        __new_data = __get_short_pointer();
        __p = __get_long_pointer();
    }
    else
    {
        if (__target_capacity > __cap)
            __new_data = __alloc_traits::allocate(__alloc(), __target_capacity+1);
        else
        {
        #ifndef _LIBCPP_NO_EXCEPTIONS
            try
            {
        #endif // _LIBCPP_NO_EXCEPTIONS
                __new_data = __alloc_traits::allocate(__alloc(), __target_capacity+1);
        #ifndef _LIBCPP_NO_EXCEPTIONS
            }
            catch (...)
            {
                return;
            }
        #else  // _LIBCPP_NO_EXCEPTIONS
            if (__new_data == nullptr)
                return;
        #endif // _LIBCPP_NO_EXCEPTIONS
        }
        __now_long = true;
        __was_long = __is_long();
        __p = __get_pointer();
    }
    traits_type::copy(_VSTD::__to_address(__new_data),
                        _VSTD::__to_address(__p), size()+1);
    if (__was_long)
        __alloc_traits::deallocate(__alloc(), __p, __cap+1);
    if (__now_long)
    {
        __set_long_cap(__target_capacity+1);
        __set_long_size(__sz);
        __set_long_pointer(__new_data);
    }
    else
        __set_short_size(__sz);
    __invalidate_all_iterators();
}

template <class _CharT, class _Traits, class _Allocator>
inline
typename basic_string<_CharT, _Traits, _Allocator>::const_reference
basic_string<_CharT, _Traits, _Allocator>::operator[](size_type __pos) const _NOEXCEPT
{
    _LIBCPP_ASSERT(__pos <= size(), "string index out of bounds");
    return *(data() + __pos);
}

template <class _CharT, class _Traits, class _Allocator>
inline
typename basic_string<_CharT, _Traits, _Allocator>::reference
basic_string<_CharT, _Traits, _Allocator>::operator[](size_type __pos) _NOEXCEPT
{
    _LIBCPP_ASSERT(__pos <= size(), "string index out of bounds");
    return *(__get_pointer() + __pos);
}

template <class _CharT, class _Traits, class _Allocator>
typename basic_string<_CharT, _Traits, _Allocator>::const_reference
basic_string<_CharT, _Traits, _Allocator>::at(size_type __n) const
{
    if (__n >= size())
        this->__throw_out_of_range();
    return (*this)[__n];
}

template <class _CharT, class _Traits, class _Allocator>
typename basic_string<_CharT, _Traits, _Allocator>::reference
basic_string<_CharT, _Traits, _Allocator>::at(size_type __n)
{
    if (__n >= size())
        this->__throw_out_of_range();
    return (*this)[__n];
}

template <class _CharT, class _Traits, class _Allocator>
inline
typename basic_string<_CharT, _Traits, _Allocator>::reference
basic_string<_CharT, _Traits, _Allocator>::front() _NOEXCEPT
{
    _LIBCPP_ASSERT(!empty(), "string::front(): string is empty");
    return *__get_pointer();
}

template <class _CharT, class _Traits, class _Allocator>
inline
typename basic_string<_CharT, _Traits, _Allocator>::const_reference
basic_string<_CharT, _Traits, _Allocator>::front() const _NOEXCEPT
{
    _LIBCPP_ASSERT(!empty(), "string::front(): string is empty");
    return *data();
}

template <class _CharT, class _Traits, class _Allocator>
inline
typename basic_string<_CharT, _Traits, _Allocator>::reference
basic_string<_CharT, _Traits, _Allocator>::back() _NOEXCEPT
{
    _LIBCPP_ASSERT(!empty(), "string::back(): string is empty");
    return *(__get_pointer() + size() - 1);
}

template <class _CharT, class _Traits, class _Allocator>
inline
typename basic_string<_CharT, _Traits, _Allocator>::const_reference
basic_string<_CharT, _Traits, _Allocator>::back() const _NOEXCEPT
{
    _LIBCPP_ASSERT(!empty(), "string::back(): string is empty");
    return *(data() + size() - 1);
}

template <class _CharT, class _Traits, class _Allocator>
typename basic_string<_CharT, _Traits, _Allocator>::size_type
basic_string<_CharT, _Traits, _Allocator>::copy(value_type* __s, size_type __n, size_type __pos) const
{
    size_type __sz = size();
    if (__pos > __sz)
        this->__throw_out_of_range();
    size_type __rlen = _VSTD::min(__n, __sz - __pos);
    traits_type::copy(__s, data() + __pos, __rlen);
    return __rlen;
}

template <class _CharT, class _Traits, class _Allocator>
inline
basic_string<_CharT, _Traits, _Allocator>
basic_string<_CharT, _Traits, _Allocator>::substr(size_type __pos, size_type __n) const
{
    return basic_string(*this, __pos, __n, __alloc());
}

template <class _CharT, class _Traits, class _Allocator>
inline
void
basic_string<_CharT, _Traits, _Allocator>::swap(basic_string& __str)
#if _LIBCPP_STD_VER >= 14
        _NOEXCEPT
#else
        _NOEXCEPT_(!__alloc_traits::propagate_on_container_swap::value ||
                    __is_nothrow_swappable<allocator_type>::value)
#endif
{
#if _LIBCPP_DEBUG_LEVEL == 2
    if (!__is_long())
        __get_db()->__invalidate_all(this);
    if (!__str.__is_long())
        __get_db()->__invalidate_all(&__str);
    __get_db()->swap(this, &__str);
#endif
    _LIBCPP_ASSERT(
        __alloc_traits::propagate_on_container_swap::value ||
        __alloc_traits::is_always_equal::value ||
        __alloc() == __str.__alloc(), "swapping non-equal allocators");
    _VSTD::swap(__r_.first(), __str.__r_.first());
    _VSTD::__swap_allocator(__alloc(), __str.__alloc());
}

// find

template <class _Traits>
struct _LIBCPP_HIDDEN __traits_eq
{
    typedef typename _Traits::char_type char_type;
    _LIBCPP_INLINE_VISIBILITY
    bool operator()(const char_type& __x, const char_type& __y) _NOEXCEPT
        {return _Traits::eq(__x, __y);}
};

template<class _CharT, class _Traits, class _Allocator>
typename basic_string<_CharT, _Traits, _Allocator>::size_type
basic_string<_CharT, _Traits, _Allocator>::find(const value_type* __s,
                                                size_type __pos,
                                                size_type __n) const _NOEXCEPT
{
    _LIBCPP_ASSERT(__n == 0 || __s != nullptr, "string::find(): received nullptr");
    return __str_find<value_type, size_type, traits_type, npos>
        (data(), size(), __s, __pos, __n);
}

template<class _CharT, class _Traits, class _Allocator>
inline
typename basic_string<_CharT, _Traits, _Allocator>::size_type
basic_string<_CharT, _Traits, _Allocator>::find(const basic_string& __str,
                                                size_type __pos) const _NOEXCEPT
{
    return __str_find<value_type, size_type, traits_type, npos>
        (data(), size(), __str.data(), __pos, __str.size());
}

template<class _CharT, class _Traits, class _Allocator>
template <class _Tp>
_EnableIf
<
    __can_be_converted_to_string_view<_CharT, _Traits, _Tp>::value,
    typename basic_string<_CharT, _Traits, _Allocator>::size_type
>
basic_string<_CharT, _Traits, _Allocator>::find(const _Tp &__t,
                                                size_type __pos) const _NOEXCEPT
{
    __self_view __sv = __t;
    return __str_find<value_type, size_type, traits_type, npos>
        (data(), size(), __sv.data(), __pos, __sv.size());
}

template<class _CharT, class _Traits, class _Allocator>
inline
typename basic_string<_CharT, _Traits, _Allocator>::size_type
basic_string<_CharT, _Traits, _Allocator>::find(const value_type* __s,
                                                size_type __pos) const _NOEXCEPT
{
    _LIBCPP_ASSERT(__s != nullptr, "string::find(): received nullptr");
    return __str_find<value_type, size_type, traits_type, npos>
        (data(), size(), __s, __pos, traits_type::length(__s));
}

template<class _CharT, class _Traits, class _Allocator>
typename basic_string<_CharT, _Traits, _Allocator>::size_type
basic_string<_CharT, _Traits, _Allocator>::find(value_type __c,
                                                size_type __pos) const _NOEXCEPT
{
    return __str_find<value_type, size_type, traits_type, npos>
        (data(), size(), __c, __pos);
}

// rfind

template<class _CharT, class _Traits, class _Allocator>
typename basic_string<_CharT, _Traits, _Allocator>::size_type
basic_string<_CharT, _Traits, _Allocator>::rfind(const value_type* __s,
                                                 size_type __pos,
                                                 size_type __n) const _NOEXCEPT
{
    _LIBCPP_ASSERT(__n == 0 || __s != nullptr, "string::rfind(): received nullptr");
    return __str_rfind<value_type, size_type, traits_type, npos>
        (data(), size(), __s, __pos, __n);
}

template<class _CharT, class _Traits, class _Allocator>
inline
typename basic_string<_CharT, _Traits, _Allocator>::size_type
basic_string<_CharT, _Traits, _Allocator>::rfind(const basic_string& __str,
                                                 size_type __pos) const _NOEXCEPT
{
    return __str_rfind<value_type, size_type, traits_type, npos>
        (data(), size(), __str.data(), __pos, __str.size());
}

template<class _CharT, class _Traits, class _Allocator>
template <class _Tp>
_EnableIf
<
    __can_be_converted_to_string_view<_CharT, _Traits, _Tp>::value,
    typename basic_string<_CharT, _Traits, _Allocator>::size_type
>
basic_string<_CharT, _Traits, _Allocator>::rfind(const _Tp& __t,
                                                size_type __pos) const _NOEXCEPT
{
    __self_view __sv = __t;
    return __str_rfind<value_type, size_type, traits_type, npos>
        (data(), size(), __sv.data(), __pos, __sv.size());
}

template<class _CharT, class _Traits, class _Allocator>
inline
typename basic_string<_CharT, _Traits, _Allocator>::size_type
basic_string<_CharT, _Traits, _Allocator>::rfind(const value_type* __s,
                                                 size_type __pos) const _NOEXCEPT
{
    _LIBCPP_ASSERT(__s != nullptr, "string::rfind(): received nullptr");
    return __str_rfind<value_type, size_type, traits_type, npos>
        (data(), size(), __s, __pos, traits_type::length(__s));
}

template<class _CharT, class _Traits, class _Allocator>
typename basic_string<_CharT, _Traits, _Allocator>::size_type
basic_string<_CharT, _Traits, _Allocator>::rfind(value_type __c,
                                                 size_type __pos) const _NOEXCEPT
{
    return __str_rfind<value_type, size_type, traits_type, npos>
        (data(), size(), __c, __pos);
}

// find_first_of

template<class _CharT, class _Traits, class _Allocator>
typename basic_string<_CharT, _Traits, _Allocator>::size_type
basic_string<_CharT, _Traits, _Allocator>::find_first_of(const value_type* __s,
                                                         size_type __pos,
                                                         size_type __n) const _NOEXCEPT
{
    _LIBCPP_ASSERT(__n == 0 || __s != nullptr, "string::find_first_of(): received nullptr");
    return __str_find_first_of<value_type, size_type, traits_type, npos>
        (data(), size(), __s, __pos, __n);
}

template<class _CharT, class _Traits, class _Allocator>
inline
typename basic_string<_CharT, _Traits, _Allocator>::size_type
basic_string<_CharT, _Traits, _Allocator>::find_first_of(const basic_string& __str,
                                                         size_type __pos) const _NOEXCEPT
{
    return __str_find_first_of<value_type, size_type, traits_type, npos>
        (data(), size(), __str.data(), __pos, __str.size());
}

template<class _CharT, class _Traits, class _Allocator>
template <class _Tp>
_EnableIf
<
    __can_be_converted_to_string_view<_CharT, _Traits, _Tp>::value,
    typename basic_string<_CharT, _Traits, _Allocator>::size_type
>
basic_string<_CharT, _Traits, _Allocator>::find_first_of(const _Tp& __t,
                                                size_type __pos) const _NOEXCEPT
{
    __self_view __sv = __t;
    return __str_find_first_of<value_type, size_type, traits_type, npos>
        (data(), size(), __sv.data(), __pos, __sv.size());
}

template<class _CharT, class _Traits, class _Allocator>
inline
typename basic_string<_CharT, _Traits, _Allocator>::size_type
basic_string<_CharT, _Traits, _Allocator>::find_first_of(const value_type* __s,
                                                         size_type __pos) const _NOEXCEPT
{
    _LIBCPP_ASSERT(__s != nullptr, "string::find_first_of(): received nullptr");
    return __str_find_first_of<value_type, size_type, traits_type, npos>
        (data(), size(), __s, __pos, traits_type::length(__s));
}

template<class _CharT, class _Traits, class _Allocator>
inline
typename basic_string<_CharT, _Traits, _Allocator>::size_type
basic_string<_CharT, _Traits, _Allocator>::find_first_of(value_type __c,
                                                         size_type __pos) const _NOEXCEPT
{
    return find(__c, __pos);
}

// find_last_of

template<class _CharT, class _Traits, class _Allocator>
typename basic_string<_CharT, _Traits, _Allocator>::size_type
basic_string<_CharT, _Traits, _Allocator>::find_last_of(const value_type* __s,
                                                        size_type __pos,
                                                        size_type __n) const _NOEXCEPT
{
    _LIBCPP_ASSERT(__n == 0 || __s != nullptr, "string::find_last_of(): received nullptr");
    return __str_find_last_of<value_type, size_type, traits_type, npos>
        (data(), size(), __s, __pos, __n);
}

template<class _CharT, class _Traits, class _Allocator>
inline
typename basic_string<_CharT, _Traits, _Allocator>::size_type
basic_string<_CharT, _Traits, _Allocator>::find_last_of(const basic_string& __str,
                                                        size_type __pos) const _NOEXCEPT
{
    return __str_find_last_of<value_type, size_type, traits_type, npos>
        (data(), size(), __str.data(), __pos, __str.size());
}

template<class _CharT, class _Traits, class _Allocator>
template <class _Tp>
_EnableIf
<
    __can_be_converted_to_string_view<_CharT, _Traits, _Tp>::value,
    typename basic_string<_CharT, _Traits, _Allocator>::size_type
>
basic_string<_CharT, _Traits, _Allocator>::find_last_of(const _Tp& __t,
                                                size_type __pos) const _NOEXCEPT
{
    __self_view __sv = __t;
    return __str_find_last_of<value_type, size_type, traits_type, npos>
        (data(), size(), __sv.data(), __pos, __sv.size());
}

template<class _CharT, class _Traits, class _Allocator>
inline
typename basic_string<_CharT, _Traits, _Allocator>::size_type
basic_string<_CharT, _Traits, _Allocator>::find_last_of(const value_type* __s,
                                                        size_type __pos) const _NOEXCEPT
{
    _LIBCPP_ASSERT(__s != nullptr, "string::find_last_of(): received nullptr");
    return __str_find_last_of<value_type, size_type, traits_type, npos>
        (data(), size(), __s, __pos, traits_type::length(__s));
}

template<class _CharT, class _Traits, class _Allocator>
inline
typename basic_string<_CharT, _Traits, _Allocator>::size_type
basic_string<_CharT, _Traits, _Allocator>::find_last_of(value_type __c,
                                                        size_type __pos) const _NOEXCEPT
{
    return rfind(__c, __pos);
}

// find_first_not_of

template<class _CharT, class _Traits, class _Allocator>
typename basic_string<_CharT, _Traits, _Allocator>::size_type
basic_string<_CharT, _Traits, _Allocator>::find_first_not_of(const value_type* __s,
                                                             size_type __pos,
                                                             size_type __n) const _NOEXCEPT
{
    _LIBCPP_ASSERT(__n == 0 || __s != nullptr, "string::find_first_not_of(): received nullptr");
    return __str_find_first_not_of<value_type, size_type, traits_type, npos>
        (data(), size(), __s, __pos, __n);
}

template<class _CharT, class _Traits, class _Allocator>
inline
typename basic_string<_CharT, _Traits, _Allocator>::size_type
basic_string<_CharT, _Traits, _Allocator>::find_first_not_of(const basic_string& __str,
                                                             size_type __pos) const _NOEXCEPT
{
    return __str_find_first_not_of<value_type, size_type, traits_type, npos>
        (data(), size(), __str.data(), __pos, __str.size());
}

template<class _CharT, class _Traits, class _Allocator>
template <class _Tp>
_EnableIf
<
    __can_be_converted_to_string_view<_CharT, _Traits, _Tp>::value,
    typename basic_string<_CharT, _Traits, _Allocator>::size_type
>
basic_string<_CharT, _Traits, _Allocator>::find_first_not_of(const _Tp& __t,
                                                size_type __pos) const _NOEXCEPT
{
    __self_view __sv = __t;
    return __str_find_first_not_of<value_type, size_type, traits_type, npos>
        (data(), size(), __sv.data(), __pos, __sv.size());
}

template<class _CharT, class _Traits, class _Allocator>
inline
typename basic_string<_CharT, _Traits, _Allocator>::size_type
basic_string<_CharT, _Traits, _Allocator>::find_first_not_of(const value_type* __s,
                                                             size_type __pos) const _NOEXCEPT
{
    _LIBCPP_ASSERT(__s != nullptr, "string::find_first_not_of(): received nullptr");
    return __str_find_first_not_of<value_type, size_type, traits_type, npos>
        (data(), size(), __s, __pos, traits_type::length(__s));
}

template<class _CharT, class _Traits, class _Allocator>
inline
typename basic_string<_CharT, _Traits, _Allocator>::size_type
basic_string<_CharT, _Traits, _Allocator>::find_first_not_of(value_type __c,
                                                             size_type __pos) const _NOEXCEPT
{
    return __str_find_first_not_of<value_type, size_type, traits_type, npos>
        (data(), size(), __c, __pos);
}

// find_last_not_of

template<class _CharT, class _Traits, class _Allocator>
typename basic_string<_CharT, _Traits, _Allocator>::size_type
basic_string<_CharT, _Traits, _Allocator>::find_last_not_of(const value_type* __s,
                                                            size_type __pos,
                                                            size_type __n) const _NOEXCEPT
{
    _LIBCPP_ASSERT(__n == 0 || __s != nullptr, "string::find_last_not_of(): received nullptr");
    return __str_find_last_not_of<value_type, size_type, traits_type, npos>
        (data(), size(), __s, __pos, __n);
}

template<class _CharT, class _Traits, class _Allocator>
inline
typename basic_string<_CharT, _Traits, _Allocator>::size_type
basic_string<_CharT, _Traits, _Allocator>::find_last_not_of(const basic_string& __str,
                                                            size_type __pos) const _NOEXCEPT
{
    return __str_find_last_not_of<value_type, size_type, traits_type, npos>
        (data(), size(), __str.data(), __pos, __str.size());
}

template<class _CharT, class _Traits, class _Allocator>
template <class _Tp>
_EnableIf
<
    __can_be_converted_to_string_view<_CharT, _Traits, _Tp>::value,
    typename basic_string<_CharT, _Traits, _Allocator>::size_type
>
basic_string<_CharT, _Traits, _Allocator>::find_last_not_of(const _Tp& __t,
                                                size_type __pos) const _NOEXCEPT
{
    __self_view __sv = __t;
    return __str_find_last_not_of<value_type, size_type, traits_type, npos>
        (data(), size(), __sv.data(), __pos, __sv.size());
}

template<class _CharT, class _Traits, class _Allocator>
inline
typename basic_string<_CharT, _Traits, _Allocator>::size_type
basic_string<_CharT, _Traits, _Allocator>::find_last_not_of(const value_type* __s,
                                                            size_type __pos) const _NOEXCEPT
{
    _LIBCPP_ASSERT(__s != nullptr, "string::find_last_not_of(): received nullptr");
    return __str_find_last_not_of<value_type, size_type, traits_type, npos>
        (data(), size(), __s, __pos, traits_type::length(__s));
}

template<class _CharT, class _Traits, class _Allocator>
inline
typename basic_string<_CharT, _Traits, _Allocator>::size_type
basic_string<_CharT, _Traits, _Allocator>::find_last_not_of(value_type __c,
                                                            size_type __pos) const _NOEXCEPT
{
    return __str_find_last_not_of<value_type, size_type, traits_type, npos>
        (data(), size(), __c, __pos);
}

// compare

template <class _CharT, class _Traits, class _Allocator>
template <class _Tp>
_EnableIf
<
    __can_be_converted_to_string_view<_CharT, _Traits, _Tp>::value,
    int
>
basic_string<_CharT, _Traits, _Allocator>::compare(const _Tp& __t) const _NOEXCEPT
{
    __self_view __sv = __t;
    size_t __lhs_sz = size();
    size_t __rhs_sz = __sv.size();
    int __result = traits_type::compare(data(), __sv.data(),
                                        _VSTD::min(__lhs_sz, __rhs_sz));
    if (__result != 0)
        return __result;
    if (__lhs_sz < __rhs_sz)
        return -1;
    if (__lhs_sz > __rhs_sz)
        return 1;
    return 0;
}

template <class _CharT, class _Traits, class _Allocator>
inline
int
basic_string<_CharT, _Traits, _Allocator>::compare(const basic_string& __str) const _NOEXCEPT
{
    return compare(__self_view(__str));
}

template <class _CharT, class _Traits, class _Allocator>
int
basic_string<_CharT, _Traits, _Allocator>::compare(size_type __pos1,
                                                   size_type __n1,
                                                   const value_type* __s,
                                                   size_type __n2) const
{
    _LIBCPP_ASSERT(__n2 == 0 || __s != nullptr, "string::compare(): received nullptr");
    size_type __sz = size();
    if (__pos1 > __sz || __n2 == npos)
        this->__throw_out_of_range();
    size_type __rlen = _VSTD::min(__n1, __sz - __pos1);
    int __r = traits_type::compare(data() + __pos1, __s, _VSTD::min(__rlen, __n2));
    if (__r == 0)
    {
        if (__rlen < __n2)
            __r = -1;
        else if (__rlen > __n2)
            __r = 1;
    }
    return __r;
}

template <class _CharT, class _Traits, class _Allocator>
template <class _Tp>
_EnableIf
<
    __can_be_converted_to_string_view<_CharT, _Traits, _Tp>::value,
    int
>
basic_string<_CharT, _Traits, _Allocator>::compare(size_type __pos1,
                                                   size_type __n1,
                                                   const _Tp& __t) const
{
    __self_view __sv = __t;
    return compare(__pos1, __n1, __sv.data(), __sv.size());
}

template <class _CharT, class _Traits, class _Allocator>
inline
int
basic_string<_CharT, _Traits, _Allocator>::compare(size_type __pos1,
                                                   size_type __n1,
                                                   const basic_string& __str) const
{
    return compare(__pos1, __n1, __str.data(), __str.size());
}

template <class _CharT, class _Traits, class _Allocator>
template <class _Tp>
_EnableIf
<
    __can_be_converted_to_string_view<_CharT, _Traits, _Tp>::value
    && !__is_same_uncvref<_Tp, basic_string<_CharT, _Traits, _Allocator> >::value,
    int
>
basic_string<_CharT, _Traits, _Allocator>::compare(size_type __pos1,
                                                   size_type __n1,
                                                   const _Tp& __t,
                                                   size_type __pos2,
                                                   size_type __n2) const
{
    __self_view __sv = __t;
    return __self_view(*this).substr(__pos1, __n1).compare(__sv.substr(__pos2, __n2));
}

template <class _CharT, class _Traits, class _Allocator>
int
basic_string<_CharT, _Traits, _Allocator>::compare(size_type __pos1,
                                                   size_type __n1,
                                                   const basic_string& __str,
                                                   size_type __pos2,
                                                   size_type __n2) const
{
        return compare(__pos1, __n1, __self_view(__str), __pos2, __n2);
}

template <class _CharT, class _Traits, class _Allocator>
int
basic_string<_CharT, _Traits, _Allocator>::compare(const value_type* __s) const _NOEXCEPT
{
    _LIBCPP_ASSERT(__s != nullptr, "string::compare(): received nullptr");
    return compare(0, npos, __s, traits_type::length(__s));
}

template <class _CharT, class _Traits, class _Allocator>
int
basic_string<_CharT, _Traits, _Allocator>::compare(size_type __pos1,
                                                   size_type __n1,
                                                   const value_type* __s) const
{
    _LIBCPP_ASSERT(__s != nullptr, "string::compare(): received nullptr");
    return compare(__pos1, __n1, __s, traits_type::length(__s));
}

// __invariants

template<class _CharT, class _Traits, class _Allocator>
inline
bool
basic_string<_CharT, _Traits, _Allocator>::__invariants() const
{
    if (size() > capacity())
        return false;
    if (capacity() < __min_cap - 1)
        return false;
    if (data() == nullptr)
        return false;
    if (data()[size()] != value_type())
        return false;
    return true;
}

// __clear_and_shrink

template<class _CharT, class _Traits, class _Allocator>
inline
void
basic_string<_CharT, _Traits, _Allocator>::__clear_and_shrink() _NOEXCEPT
{
    clear();
    if(__is_long())
    {
        __alloc_traits::deallocate(__alloc(), __get_long_pointer(), capacity() + 1);
        __set_long_cap(0);
        __set_short_size(0);
        traits_type::assign(*__get_short_pointer(), value_type());
    }
}

// operator==

template<class _CharT, class _Traits, class _Allocator>
inline _LIBCPP_INLINE_VISIBILITY
bool
operator==(const basic_string<_CharT, _Traits, _Allocator>& __lhs,
           const basic_string<_CharT, _Traits, _Allocator>& __rhs) _NOEXCEPT
{
    size_t __lhs_sz = __lhs.size();
    return __lhs_sz == __rhs.size() && _Traits::compare(__lhs.data(),
                                                        __rhs.data(),
                                                        __lhs_sz) == 0;
}

template<class _Allocator>
inline _LIBCPP_INLINE_VISIBILITY
bool
operator==(const basic_string<char, char_traits<char>, _Allocator>& __lhs,
           const basic_string<char, char_traits<char>, _Allocator>& __rhs) _NOEXCEPT
{
    size_t __lhs_sz = __lhs.size();
    if (__lhs_sz != __rhs.size())
        return false;
    const char* __lp = __lhs.data();
    const char* __rp = __rhs.data();
    if (__lhs.__is_long())
        return char_traits<char>::compare(__lp, __rp, __lhs_sz) == 0;
    for (; __lhs_sz != 0; --__lhs_sz, ++__lp, ++__rp)
        if (*__lp != *__rp)
            return false;
    return true;
}

template<class _CharT, class _Traits, class _Allocator>
inline _LIBCPP_INLINE_VISIBILITY
bool
operator==(const _CharT* __lhs,
           const basic_string<_CharT, _Traits, _Allocator>& __rhs) _NOEXCEPT
{
    typedef basic_string<_CharT, _Traits, _Allocator> _String;
    _LIBCPP_ASSERT(__lhs != nullptr, "operator==(char*, basic_string): received nullptr");
    size_t __lhs_len = _Traits::length(__lhs);
    if (__lhs_len != __rhs.size()) return false;
    return __rhs.compare(0, _String::npos, __lhs, __lhs_len) == 0;
}

template<class _CharT, class _Traits, class _Allocator>
inline _LIBCPP_INLINE_VISIBILITY
bool
operator==(const basic_string<_CharT,_Traits,_Allocator>& __lhs,
           const _CharT* __rhs) _NOEXCEPT
{
    typedef basic_string<_CharT, _Traits, _Allocator> _String;
    _LIBCPP_ASSERT(__rhs != nullptr, "operator==(basic_string, char*): received nullptr");
    size_t __rhs_len = _Traits::length(__rhs);
    if (__rhs_len != __lhs.size()) return false;
    return __lhs.compare(0, _String::npos, __rhs, __rhs_len) == 0;
}

template<class _CharT, class _Traits, class _Allocator>
inline _LIBCPP_INLINE_VISIBILITY
bool
operator!=(const basic_string<_CharT,_Traits,_Allocator>& __lhs,
           const basic_string<_CharT, _Traits, _Allocator>& __rhs) _NOEXCEPT
{
    return !(__lhs == __rhs);
}

template<class _CharT, class _Traits, class _Allocator>
inline _LIBCPP_INLINE_VISIBILITY
bool
operator!=(const _CharT* __lhs,
           const basic_string<_CharT, _Traits, _Allocator>& __rhs) _NOEXCEPT
{
    return !(__lhs == __rhs);
}

template<class _CharT, class _Traits, class _Allocator>
inline _LIBCPP_INLINE_VISIBILITY
bool
operator!=(const basic_string<_CharT, _Traits, _Allocator>& __lhs,
           const _CharT* __rhs) _NOEXCEPT
{
    return !(__lhs == __rhs);
}

// operator<

template<class _CharT, class _Traits, class _Allocator>
inline _LIBCPP_INLINE_VISIBILITY
bool
operator< (const basic_string<_CharT, _Traits, _Allocator>& __lhs,
           const basic_string<_CharT, _Traits, _Allocator>& __rhs) _NOEXCEPT
{
    return __lhs.compare(__rhs) < 0;
}

template<class _CharT, class _Traits, class _Allocator>
inline _LIBCPP_INLINE_VISIBILITY
bool
operator< (const basic_string<_CharT, _Traits, _Allocator>& __lhs,
           const _CharT* __rhs) _NOEXCEPT
{
    return __lhs.compare(__rhs) < 0;
}

template<class _CharT, class _Traits, class _Allocator>
inline _LIBCPP_INLINE_VISIBILITY
bool
operator< (const _CharT* __lhs,
           const basic_string<_CharT, _Traits, _Allocator>& __rhs) _NOEXCEPT
{
    return __rhs.compare(__lhs) > 0;
}

// operator>

template<class _CharT, class _Traits, class _Allocator>
inline _LIBCPP_INLINE_VISIBILITY
bool
operator> (const basic_string<_CharT, _Traits, _Allocator>& __lhs,
           const basic_string<_CharT, _Traits, _Allocator>& __rhs) _NOEXCEPT
{
    return __rhs < __lhs;
}

template<class _CharT, class _Traits, class _Allocator>
inline _LIBCPP_INLINE_VISIBILITY
bool
operator> (const basic_string<_CharT, _Traits, _Allocator>& __lhs,
           const _CharT* __rhs) _NOEXCEPT
{
    return __rhs < __lhs;
}

template<class _CharT, class _Traits, class _Allocator>
inline _LIBCPP_INLINE_VISIBILITY
bool
operator> (const _CharT* __lhs,
           const basic_string<_CharT, _Traits, _Allocator>& __rhs) _NOEXCEPT
{
    return __rhs < __lhs;
}

// operator<=

template<class _CharT, class _Traits, class _Allocator>
inline _LIBCPP_INLINE_VISIBILITY
bool
operator<=(const basic_string<_CharT, _Traits, _Allocator>& __lhs,
           const basic_string<_CharT, _Traits, _Allocator>& __rhs) _NOEXCEPT
{
    return !(__rhs < __lhs);
}

template<class _CharT, class _Traits, class _Allocator>
inline _LIBCPP_INLINE_VISIBILITY
bool
operator<=(const basic_string<_CharT, _Traits, _Allocator>& __lhs,
           const _CharT* __rhs) _NOEXCEPT
{
    return !(__rhs < __lhs);
}

template<class _CharT, class _Traits, class _Allocator>
inline _LIBCPP_INLINE_VISIBILITY
bool
operator<=(const _CharT* __lhs,
           const basic_string<_CharT, _Traits, _Allocator>& __rhs) _NOEXCEPT
{
    return !(__rhs < __lhs);
}

// operator>=

template<class _CharT, class _Traits, class _Allocator>
inline _LIBCPP_INLINE_VISIBILITY
bool
operator>=(const basic_string<_CharT, _Traits, _Allocator>& __lhs,
           const basic_string<_CharT, _Traits, _Allocator>& __rhs) _NOEXCEPT
{
    return !(__lhs < __rhs);
}

template<class _CharT, class _Traits, class _Allocator>
inline _LIBCPP_INLINE_VISIBILITY
bool
operator>=(const basic_string<_CharT, _Traits, _Allocator>& __lhs,
           const _CharT* __rhs) _NOEXCEPT
{
    return !(__lhs < __rhs);
}

template<class _CharT, class _Traits, class _Allocator>
inline _LIBCPP_INLINE_VISIBILITY
bool
operator>=(const _CharT* __lhs,
           const basic_string<_CharT, _Traits, _Allocator>& __rhs) _NOEXCEPT
{
    return !(__lhs < __rhs);
}

// operator +

template<class _CharT, class _Traits, class _Allocator>
basic_string<_CharT, _Traits, _Allocator>
operator+(const basic_string<_CharT, _Traits, _Allocator>& __lhs,
          const basic_string<_CharT, _Traits, _Allocator>& __rhs)
{
    basic_string<_CharT, _Traits, _Allocator> __r(__lhs.get_allocator());
    typename basic_string<_CharT, _Traits, _Allocator>::size_type __lhs_sz = __lhs.size();
    typename basic_string<_CharT, _Traits, _Allocator>::size_type __rhs_sz = __rhs.size();
    __r.__init(__lhs.data(), __lhs_sz, __lhs_sz + __rhs_sz);
    __r.append(__rhs.data(), __rhs_sz);
    return __r;
}

template<class _CharT, class _Traits, class _Allocator>
basic_string<_CharT, _Traits, _Allocator>
operator+(const _CharT* __lhs , const basic_string<_CharT,_Traits,_Allocator>& __rhs)
{
    basic_string<_CharT, _Traits, _Allocator> __r(__rhs.get_allocator());
    typename basic_string<_CharT, _Traits, _Allocator>::size_type __lhs_sz = _Traits::length(__lhs);
    typename basic_string<_CharT, _Traits, _Allocator>::size_type __rhs_sz = __rhs.size();
    __r.__init(__lhs, __lhs_sz, __lhs_sz + __rhs_sz);
    __r.append(__rhs.data(), __rhs_sz);
    return __r;
}

template<class _CharT, class _Traits, class _Allocator>
basic_string<_CharT, _Traits, _Allocator>
operator+(_CharT __lhs, const basic_string<_CharT,_Traits,_Allocator>& __rhs)
{
    basic_string<_CharT, _Traits, _Allocator> __r(__rhs.get_allocator());
    typename basic_string<_CharT, _Traits, _Allocator>::size_type __rhs_sz = __rhs.size();
    __r.__init(&__lhs, 1, 1 + __rhs_sz);
    __r.append(__rhs.data(), __rhs_sz);
    return __r;
}

template<class _CharT, class _Traits, class _Allocator>
inline
basic_string<_CharT, _Traits, _Allocator>
operator+(const basic_string<_CharT, _Traits, _Allocator>& __lhs, const _CharT* __rhs)
{
    basic_string<_CharT, _Traits, _Allocator> __r(__lhs.get_allocator());
    typename basic_string<_CharT, _Traits, _Allocator>::size_type __lhs_sz = __lhs.size();
    typename basic_string<_CharT, _Traits, _Allocator>::size_type __rhs_sz = _Traits::length(__rhs);
    __r.__init(__lhs.data(), __lhs_sz, __lhs_sz + __rhs_sz);
    __r.append(__rhs, __rhs_sz);
    return __r;
}

template<class _CharT, class _Traits, class _Allocator>
basic_string<_CharT, _Traits, _Allocator>
operator+(const basic_string<_CharT, _Traits, _Allocator>& __lhs, _CharT __rhs)
{
    basic_string<_CharT, _Traits, _Allocator> __r(__lhs.get_allocator());
    typename basic_string<_CharT, _Traits, _Allocator>::size_type __lhs_sz = __lhs.size();
    __r.__init(__lhs.data(), __lhs_sz, __lhs_sz + 1);
    __r.push_back(__rhs);
    return __r;
}

#ifndef _LIBCPP_CXX03_LANG

template<class _CharT, class _Traits, class _Allocator>
inline _LIBCPP_INLINE_VISIBILITY
basic_string<_CharT, _Traits, _Allocator>
operator+(basic_string<_CharT, _Traits, _Allocator>&& __lhs, const basic_string<_CharT, _Traits, _Allocator>& __rhs)
{
    return _VSTD::move(__lhs.append(__rhs));
}

template<class _CharT, class _Traits, class _Allocator>
inline _LIBCPP_INLINE_VISIBILITY
basic_string<_CharT, _Traits, _Allocator>
operator+(const basic_string<_CharT, _Traits, _Allocator>& __lhs, basic_string<_CharT, _Traits, _Allocator>&& __rhs)
{
    return _VSTD::move(__rhs.insert(0, __lhs));
}

template<class _CharT, class _Traits, class _Allocator>
inline _LIBCPP_INLINE_VISIBILITY
basic_string<_CharT, _Traits, _Allocator>
operator+(basic_string<_CharT, _Traits, _Allocator>&& __lhs, basic_string<_CharT, _Traits, _Allocator>&& __rhs)
{
    return _VSTD::move(__lhs.append(__rhs));
}

template<class _CharT, class _Traits, class _Allocator>
inline _LIBCPP_INLINE_VISIBILITY
basic_string<_CharT, _Traits, _Allocator>
operator+(const _CharT* __lhs , basic_string<_CharT,_Traits,_Allocator>&& __rhs)
{
    return _VSTD::move(__rhs.insert(0, __lhs));
}

template<class _CharT, class _Traits, class _Allocator>
inline _LIBCPP_INLINE_VISIBILITY
basic_string<_CharT, _Traits, _Allocator>
operator+(_CharT __lhs, basic_string<_CharT,_Traits,_Allocator>&& __rhs)
{
    __rhs.insert(__rhs.begin(), __lhs);
    return _VSTD::move(__rhs);
}

template<class _CharT, class _Traits, class _Allocator>
inline _LIBCPP_INLINE_VISIBILITY
basic_string<_CharT, _Traits, _Allocator>
operator+(basic_string<_CharT, _Traits, _Allocator>&& __lhs, const _CharT* __rhs)
{
    return _VSTD::move(__lhs.append(__rhs));
}

template<class _CharT, class _Traits, class _Allocator>
inline _LIBCPP_INLINE_VISIBILITY
basic_string<_CharT, _Traits, _Allocator>
operator+(basic_string<_CharT, _Traits, _Allocator>&& __lhs, _CharT __rhs)
{
    __lhs.push_back(__rhs);
    return _VSTD::move(__lhs);
}

#endif // _LIBCPP_CXX03_LANG

// swap

template<class _CharT, class _Traits, class _Allocator>
inline _LIBCPP_INLINE_VISIBILITY
void
swap(basic_string<_CharT, _Traits, _Allocator>& __lhs,
     basic_string<_CharT, _Traits, _Allocator>& __rhs)
     _NOEXCEPT_(_NOEXCEPT_(__lhs.swap(__rhs)))
{
    __lhs.swap(__rhs);
}

_LIBCPP_FUNC_VIS int                stoi  (const string& __str, size_t* __idx = nullptr, int __base = 10);
_LIBCPP_FUNC_VIS long               stol  (const string& __str, size_t* __idx = nullptr, int __base = 10);
_LIBCPP_FUNC_VIS unsigned long      stoul (const string& __str, size_t* __idx = nullptr, int __base = 10);
_LIBCPP_FUNC_VIS long long          stoll (const string& __str, size_t* __idx = nullptr, int __base = 10);
_LIBCPP_FUNC_VIS unsigned long long stoull(const string& __str, size_t* __idx = nullptr, int __base = 10);

_LIBCPP_FUNC_VIS float       stof (const string& __str, size_t* __idx = nullptr);
_LIBCPP_FUNC_VIS double      stod (const string& __str, size_t* __idx = nullptr);
_LIBCPP_FUNC_VIS long double stold(const string& __str, size_t* __idx = nullptr);

_LIBCPP_FUNC_VIS string to_string(int __val);
_LIBCPP_FUNC_VIS string to_string(unsigned __val);
_LIBCPP_FUNC_VIS string to_string(long __val);
_LIBCPP_FUNC_VIS string to_string(unsigned long __val);
_LIBCPP_FUNC_VIS string to_string(long long __val);
_LIBCPP_FUNC_VIS string to_string(unsigned long long __val);
_LIBCPP_FUNC_VIS string to_string(float __val);
_LIBCPP_FUNC_VIS string to_string(double __val);
_LIBCPP_FUNC_VIS string to_string(long double __val);

_LIBCPP_FUNC_VIS int                stoi  (const wstring& __str, size_t* __idx = nullptr, int __base = 10);
_LIBCPP_FUNC_VIS long               stol  (const wstring& __str, size_t* __idx = nullptr, int __base = 10);
_LIBCPP_FUNC_VIS unsigned long      stoul (const wstring& __str, size_t* __idx = nullptr, int __base = 10);
_LIBCPP_FUNC_VIS long long          stoll (const wstring& __str, size_t* __idx = nullptr, int __base = 10);
_LIBCPP_FUNC_VIS unsigned long long stoull(const wstring& __str, size_t* __idx = nullptr, int __base = 10);

_LIBCPP_FUNC_VIS float       stof (const wstring& __str, size_t* __idx = nullptr);
_LIBCPP_FUNC_VIS double      stod (const wstring& __str, size_t* __idx = nullptr);
_LIBCPP_FUNC_VIS long double stold(const wstring& __str, size_t* __idx = nullptr);

_LIBCPP_FUNC_VIS wstring to_wstring(int __val);
_LIBCPP_FUNC_VIS wstring to_wstring(unsigned __val);
_LIBCPP_FUNC_VIS wstring to_wstring(long __val);
_LIBCPP_FUNC_VIS wstring to_wstring(unsigned long __val);
_LIBCPP_FUNC_VIS wstring to_wstring(long long __val);
_LIBCPP_FUNC_VIS wstring to_wstring(unsigned long long __val);
_LIBCPP_FUNC_VIS wstring to_wstring(float __val);
_LIBCPP_FUNC_VIS wstring to_wstring(double __val);
_LIBCPP_FUNC_VIS wstring to_wstring(long double __val);

template<class _CharT, class _Traits, class _Allocator>
_LIBCPP_TEMPLATE_DATA_VIS
const typename basic_string<_CharT, _Traits, _Allocator>::size_type
               basic_string<_CharT, _Traits, _Allocator>::npos;

template <class _CharT, class _Allocator>
struct _LIBCPP_TEMPLATE_VIS
    hash<basic_string<_CharT, char_traits<_CharT>, _Allocator> >
    : public unary_function<
          basic_string<_CharT, char_traits<_CharT>, _Allocator>, size_t>
{
    size_t
    operator()(const basic_string<_CharT, char_traits<_CharT>, _Allocator>& __val) const _NOEXCEPT
    { return __do_string_hash(__val.data(), __val.data() + __val.size()); }
};


template<class _CharT, class _Traits, class _Allocator>
basic_ostream<_CharT, _Traits>&
operator<<(basic_ostream<_CharT, _Traits>& __os,
           const basic_string<_CharT, _Traits, _Allocator>& __str);

template<class _CharT, class _Traits, class _Allocator>
basic_istream<_CharT, _Traits>&
operator>>(basic_istream<_CharT, _Traits>& __is,
           basic_string<_CharT, _Traits, _Allocator>& __str);

template<class _CharT, class _Traits, class _Allocator>
basic_istream<_CharT, _Traits>&
getline(basic_istream<_CharT, _Traits>& __is,
        basic_string<_CharT, _Traits, _Allocator>& __str, _CharT __dlm);

template<class _CharT, class _Traits, class _Allocator>
inline _LIBCPP_INLINE_VISIBILITY
basic_istream<_CharT, _Traits>&
getline(basic_istream<_CharT, _Traits>& __is,
        basic_string<_CharT, _Traits, _Allocator>& __str);

#ifndef _LIBCPP_CXX03_LANG

template<class _CharT, class _Traits, class _Allocator>
inline _LIBCPP_INLINE_VISIBILITY
basic_istream<_CharT, _Traits>&
getline(basic_istream<_CharT, _Traits>&& __is,
        basic_string<_CharT, _Traits, _Allocator>& __str, _CharT __dlm);

template<class _CharT, class _Traits, class _Allocator>
inline _LIBCPP_INLINE_VISIBILITY
basic_istream<_CharT, _Traits>&
getline(basic_istream<_CharT, _Traits>&& __is,
        basic_string<_CharT, _Traits, _Allocator>& __str);

#endif // _LIBCPP_CXX03_LANG

#if _LIBCPP_STD_VER > 17
template <class _CharT, class _Traits, class _Allocator, class _Up>
inline _LIBCPP_INLINE_VISIBILITY
    typename basic_string<_CharT, _Traits, _Allocator>::size_type
    erase(basic_string<_CharT, _Traits, _Allocator>& __str, const _Up& __v) {
  auto __old_size = __str.size();
  __str.erase(_VSTD::remove(__str.begin(), __str.end(), __v), __str.end());
  return __old_size - __str.size();
}

template <class _CharT, class _Traits, class _Allocator, class _Predicate>
inline _LIBCPP_INLINE_VISIBILITY
    typename basic_string<_CharT, _Traits, _Allocator>::size_type
    erase_if(basic_string<_CharT, _Traits, _Allocator>& __str,
             _Predicate __pred) {
  auto __old_size = __str.size();
  __str.erase(_VSTD::remove_if(__str.begin(), __str.end(), __pred),
              __str.end());
  return __old_size - __str.size();
}
#endif

#if _LIBCPP_DEBUG_LEVEL == 2

template<class _CharT, class _Traits, class _Allocator>
bool
basic_string<_CharT, _Traits, _Allocator>::__dereferenceable(const const_iterator* __i) const
{
    return this->data() <= _VSTD::__to_address(__i->base()) &&
           _VSTD::__to_address(__i->base()) < this->data() + this->size();
}

template<class _CharT, class _Traits, class _Allocator>
bool
basic_string<_CharT, _Traits, _Allocator>::__decrementable(const const_iterator* __i) const
{
    return this->data() < _VSTD::__to_address(__i->base()) &&
           _VSTD::__to_address(__i->base()) <= this->data() + this->size();
}

template<class _CharT, class _Traits, class _Allocator>
bool
basic_string<_CharT, _Traits, _Allocator>::__addable(const const_iterator* __i, ptrdiff_t __n) const
{
    const value_type* __p = _VSTD::__to_address(__i->base()) + __n;
    return this->data() <= __p && __p <= this->data() + this->size();
}

template<class _CharT, class _Traits, class _Allocator>
bool
basic_string<_CharT, _Traits, _Allocator>::__subscriptable(const const_iterator* __i, ptrdiff_t __n) const
{
    const value_type* __p = _VSTD::__to_address(__i->base()) + __n;
    return this->data() <= __p && __p < this->data() + this->size();
}

#endif // _LIBCPP_DEBUG_LEVEL == 2

#if _LIBCPP_STD_VER > 11
// Literal suffixes for basic_string [basic.string.literals]
inline namespace literals
{
  inline namespace string_literals
  {
    inline _LIBCPP_INLINE_VISIBILITY
    basic_string<char> operator "" s( const char *__str, size_t __len )
    {
        return basic_string<char> (__str, __len);
    }

    inline _LIBCPP_INLINE_VISIBILITY
    basic_string<wchar_t> operator "" s( const wchar_t *__str, size_t __len )
    {
        return basic_string<wchar_t> (__str, __len);
    }

#ifndef _LIBCPP_HAS_NO_CHAR8_T
    inline _LIBCPP_INLINE_VISIBILITY
    basic_string<char8_t> operator "" s(const char8_t *__str, size_t __len) _NOEXCEPT
    {
        return basic_string<char8_t> (__str, __len);
    }
#endif

    inline _LIBCPP_INLINE_VISIBILITY
    basic_string<char16_t> operator "" s( const char16_t *__str, size_t __len )
    {
        return basic_string<char16_t> (__str, __len);
    }

    inline _LIBCPP_INLINE_VISIBILITY
    basic_string<char32_t> operator "" s( const char32_t *__str, size_t __len )
    {
        return basic_string<char32_t> (__str, __len);
    }
  }
}
#endif

_LIBCPP_END_NAMESPACE_STD

_LIBCPP_POP_MACROS

#endif // _LIBCPP_STRING<|MERGE_RESOLUTION|>--- conflicted
+++ resolved
@@ -2495,20 +2495,12 @@
             size_type __sz = size();
             __grow_by(__cap, __n - __cap, __sz, 0, __sz);
         }
-<<<<<<< HEAD
-        else
-            __invalidate_iterators_past(__n);
-=======
->>>>>>> 3f9ee3c9
         pointer __p = __get_pointer();
         for (; __first != __last; ++__first, ++__p)
             traits_type::assign(*__p, *__first);
         traits_type::assign(*__p, value_type());
         __set_size(__n);
-<<<<<<< HEAD
-=======
         __invalidate_iterators_past(__n);
->>>>>>> 3f9ee3c9
     }
     else
     {
