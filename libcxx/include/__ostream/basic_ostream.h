//===---------------------------------------------------------------------===//
//
// Part of the LLVM Project, under the Apache License v2.0 with LLVM Exceptions.
// See https://llvm.org/LICENSE.txt for license information.
// SPDX-License-Identifier: Apache-2.0 WITH LLVM-exception
//
//===---------------------------------------------------------------------===//

#ifndef _LIBCPP___OSTREAM_BASIC_OSTREAM_H
#define _LIBCPP___OSTREAM_BASIC_OSTREAM_H

#include <__config>

#if !defined(_LIBCPP_HAS_NO_LOCALIZATION)

#  include <__exception/operations.h>
#  include <__memory/shared_ptr.h>
#  include <__memory/unique_ptr.h>
#  include <__system_error/error_code.h>
#  include <__type_traits/conjunction.h>
#  include <__type_traits/enable_if.h>
#  include <__type_traits/is_base_of.h>
#  include <__type_traits/void_t.h>
#  include <__utility/declval.h>
#  include <bitset>
#  include <cstddef>
#  include <ios>
#  include <locale>
#  include <new> // for __throw_bad_alloc
#  include <streambuf>
#  include <string_view>

#  if !defined(_LIBCPP_HAS_NO_PRAGMA_SYSTEM_HEADER)
#    pragma GCC system_header
#  endif

_LIBCPP_PUSH_MACROS
#  include <__undef_macros>

_LIBCPP_BEGIN_NAMESPACE_STD

template <class _CharT, class _Traits>
class _LIBCPP_TEMPLATE_VIS basic_ostream : virtual public basic_ios<_CharT, _Traits> {
public:
  // types (inherited from basic_ios (27.5.4)):
  typedef _CharT char_type;
  typedef _Traits traits_type;
  typedef typename traits_type::int_type int_type;
  typedef typename traits_type::pos_type pos_type;
  typedef typename traits_type::off_type off_type;

  // 27.7.2.2 Constructor/destructor:
  inline _LIBCPP_HIDE_FROM_ABI_AFTER_V1 explicit basic_ostream(basic_streambuf<char_type, traits_type>* __sb) {
    this->init(__sb);
  }
  ~basic_ostream() override;

  basic_ostream(const basic_ostream& __rhs)            = delete;
  basic_ostream& operator=(const basic_ostream& __rhs) = delete;

protected:
  inline _LIBCPP_HIDE_FROM_ABI basic_ostream(basic_ostream&& __rhs);

  // 27.7.2.3 Assign/swap
  inline _LIBCPP_HIDE_FROM_ABI basic_ostream& operator=(basic_ostream&& __rhs);

  inline _LIBCPP_HIDE_FROM_ABI_AFTER_V1 void swap(basic_ostream& __rhs) {
    basic_ios<char_type, traits_type>::swap(__rhs);
  }

public:
  // 27.7.2.4 Prefix/suffix:
  class _LIBCPP_TEMPLATE_VIS sentry;

  // 27.7.2.6 Formatted output:
  inline _LIBCPP_HIDE_FROM_ABI_AFTER_V1 basic_ostream& operator<<(basic_ostream& (*__pf)(basic_ostream&)) {
    return __pf(*this);
  }

  inline _LIBCPP_HIDE_FROM_ABI_AFTER_V1 basic_ostream&
  operator<<(basic_ios<char_type, traits_type>& (*__pf)(basic_ios<char_type, traits_type>&)) {
    __pf(*this);
    return *this;
  }

  inline _LIBCPP_HIDE_FROM_ABI_AFTER_V1 basic_ostream& operator<<(ios_base& (*__pf)(ios_base&)) {
    __pf(*this);
    return *this;
  }

  basic_ostream& operator<<(bool __n);
  basic_ostream& operator<<(short __n);
  basic_ostream& operator<<(unsigned short __n);
  basic_ostream& operator<<(int __n);
  basic_ostream& operator<<(unsigned int __n);
  basic_ostream& operator<<(long __n);
  basic_ostream& operator<<(unsigned long __n);
  basic_ostream& operator<<(long long __n);
  basic_ostream& operator<<(unsigned long long __n);
  basic_ostream& operator<<(float __f);
  basic_ostream& operator<<(double __f);
  basic_ostream& operator<<(long double __f);
  basic_ostream& operator<<(const void* __p);

#  if _LIBCPP_STD_VER >= 23
  _LIBCPP_HIDE_FROM_ABI basic_ostream& operator<<(const volatile void* __p) {
    return operator<<(const_cast<const void*>(__p));
  }
#  endif

  basic_ostream& operator<<(basic_streambuf<char_type, traits_type>* __sb);

#  if _LIBCPP_STD_VER >= 17
  // LWG 2221 - nullptr. This is not backported to older standards modes.
  // See https://reviews.llvm.org/D127033 for more info on the rationale.
  _LIBCPP_HIDE_FROM_ABI basic_ostream& operator<<(nullptr_t) { return *this << "nullptr"; }
#  endif

  // 27.7.2.7 Unformatted output:
  basic_ostream& put(char_type __c);
  basic_ostream& write(const char_type* __s, streamsize __n);
  basic_ostream& flush();

  // 27.7.2.5 seeks:
  inline _LIBCPP_HIDE_FROM_ABI_AFTER_V1 pos_type tellp();
  inline _LIBCPP_HIDE_FROM_ABI_AFTER_V1 basic_ostream& seekp(pos_type __pos);
  inline _LIBCPP_HIDE_FROM_ABI_AFTER_V1 basic_ostream& seekp(off_type __off, ios_base::seekdir __dir);

protected:
  _LIBCPP_HIDE_FROM_ABI basic_ostream() {} // extension, intentially does not initialize
};

template <class _CharT, class _Traits>
class _LIBCPP_TEMPLATE_VIS basic_ostream<_CharT, _Traits>::sentry {
  bool __ok_;
  basic_ostream<_CharT, _Traits>& __os_;

public:
  explicit sentry(basic_ostream<_CharT, _Traits>& __os);
  ~sentry();
  sentry(const sentry&)            = delete;
  sentry& operator=(const sentry&) = delete;

  _LIBCPP_HIDE_FROM_ABI explicit operator bool() const { return __ok_; }
};

template <class _CharT, class _Traits>
basic_ostream<_CharT, _Traits>::sentry::sentry(basic_ostream<_CharT, _Traits>& __os) : __ok_(false), __os_(__os) {
  if (__os.good()) {
    if (__os.tie())
      __os.tie()->flush();
    __ok_ = true;
  }
}

template <class _CharT, class _Traits>
basic_ostream<_CharT, _Traits>::sentry::~sentry() {
  if (__os_.rdbuf() && __os_.good() && (__os_.flags() & ios_base::unitbuf) && uncaught_exceptions() == 0) {
<<<<<<< HEAD
#ifndef _LIBCPP_HAS_NO_EXCEPTIONS
=======
#  ifndef _LIBCPP_HAS_NO_EXCEPTIONS
>>>>>>> 4b409fa5
    try {
#  endif // _LIBCPP_HAS_NO_EXCEPTIONS
      if (__os_.rdbuf()->pubsync() == -1)
        __os_.setstate(ios_base::badbit);
#  ifndef _LIBCPP_HAS_NO_EXCEPTIONS
    } catch (...) {
    }
#  endif // _LIBCPP_HAS_NO_EXCEPTIONS
  }
}

template <class _CharT, class _Traits>
basic_ostream<_CharT, _Traits>::basic_ostream(basic_ostream&& __rhs) {
  this->move(__rhs);
}

template <class _CharT, class _Traits>
basic_ostream<_CharT, _Traits>& basic_ostream<_CharT, _Traits>::operator=(basic_ostream&& __rhs) {
  swap(__rhs);
  return *this;
}

template <class _CharT, class _Traits>
basic_ostream<_CharT, _Traits>::~basic_ostream() {}

template <class _CharT, class _Traits>
basic_ostream<_CharT, _Traits>&
basic_ostream<_CharT, _Traits>::operator<<(basic_streambuf<char_type, traits_type>* __sb) {
#  ifndef _LIBCPP_HAS_NO_EXCEPTIONS
  try {
#  endif // _LIBCPP_HAS_NO_EXCEPTIONS
    sentry __s(*this);
    if (__s) {
      if (__sb) {
#  ifndef _LIBCPP_HAS_NO_EXCEPTIONS
        try {
#  endif // _LIBCPP_HAS_NO_EXCEPTIONS
          typedef istreambuf_iterator<_CharT, _Traits> _Ip;
          typedef ostreambuf_iterator<_CharT, _Traits> _Op;
          _Ip __i(__sb);
          _Ip __eof;
          _Op __o(*this);
          size_t __c = 0;
          for (; __i != __eof; ++__i, ++__o, ++__c) {
            *__o = *__i;
            if (__o.failed())
              break;
          }
          if (__c == 0)
            this->setstate(ios_base::failbit);
#  ifndef _LIBCPP_HAS_NO_EXCEPTIONS
        } catch (...) {
          this->__set_failbit_and_consider_rethrow();
        }
#  endif // _LIBCPP_HAS_NO_EXCEPTIONS
      } else
        this->setstate(ios_base::badbit);
    }
#  ifndef _LIBCPP_HAS_NO_EXCEPTIONS
  } catch (...) {
    this->__set_badbit_and_consider_rethrow();
  }
#  endif // _LIBCPP_HAS_NO_EXCEPTIONS
  return *this;
}

template <class _CharT, class _Traits>
basic_ostream<_CharT, _Traits>& basic_ostream<_CharT, _Traits>::operator<<(bool __n) {
#  ifndef _LIBCPP_HAS_NO_EXCEPTIONS
  try {
#  endif // _LIBCPP_HAS_NO_EXCEPTIONS
    sentry __s(*this);
    if (__s) {
      typedef num_put<char_type, ostreambuf_iterator<char_type, traits_type> > _Fp;
      const _Fp& __f = std::use_facet<_Fp>(this->getloc());
      if (__f.put(*this, *this, this->fill(), __n).failed())
        this->setstate(ios_base::badbit | ios_base::failbit);
    }
#  ifndef _LIBCPP_HAS_NO_EXCEPTIONS
  } catch (...) {
    this->__set_badbit_and_consider_rethrow();
  }
#  endif // _LIBCPP_HAS_NO_EXCEPTIONS
  return *this;
}

template <class _CharT, class _Traits>
basic_ostream<_CharT, _Traits>& basic_ostream<_CharT, _Traits>::operator<<(short __n) {
#  ifndef _LIBCPP_HAS_NO_EXCEPTIONS
  try {
#  endif // _LIBCPP_HAS_NO_EXCEPTIONS
    sentry __s(*this);
    if (__s) {
      ios_base::fmtflags __flags = ios_base::flags() & ios_base::basefield;
      typedef num_put<char_type, ostreambuf_iterator<char_type, traits_type> > _Fp;
      const _Fp& __f = std::use_facet<_Fp>(this->getloc());
      if (__f.put(*this,
                  *this,
                  this->fill(),
                  __flags == ios_base::oct || __flags == ios_base::hex
                      ? static_cast<long>(static_cast<unsigned short>(__n))
                      : static_cast<long>(__n))
              .failed())
        this->setstate(ios_base::badbit | ios_base::failbit);
    }
#  ifndef _LIBCPP_HAS_NO_EXCEPTIONS
  } catch (...) {
    this->__set_badbit_and_consider_rethrow();
  }
#  endif // _LIBCPP_HAS_NO_EXCEPTIONS
  return *this;
}

template <class _CharT, class _Traits>
basic_ostream<_CharT, _Traits>& basic_ostream<_CharT, _Traits>::operator<<(unsigned short __n) {
#  ifndef _LIBCPP_HAS_NO_EXCEPTIONS
  try {
#  endif // _LIBCPP_HAS_NO_EXCEPTIONS
    sentry __s(*this);
    if (__s) {
      typedef num_put<char_type, ostreambuf_iterator<char_type, traits_type> > _Fp;
      const _Fp& __f = std::use_facet<_Fp>(this->getloc());
      if (__f.put(*this, *this, this->fill(), static_cast<unsigned long>(__n)).failed())
        this->setstate(ios_base::badbit | ios_base::failbit);
    }
#  ifndef _LIBCPP_HAS_NO_EXCEPTIONS
  } catch (...) {
    this->__set_badbit_and_consider_rethrow();
  }
#  endif // _LIBCPP_HAS_NO_EXCEPTIONS
  return *this;
}

template <class _CharT, class _Traits>
basic_ostream<_CharT, _Traits>& basic_ostream<_CharT, _Traits>::operator<<(int __n) {
#  ifndef _LIBCPP_HAS_NO_EXCEPTIONS
  try {
#  endif // _LIBCPP_HAS_NO_EXCEPTIONS
    sentry __s(*this);
    if (__s) {
      ios_base::fmtflags __flags = ios_base::flags() & ios_base::basefield;
      typedef num_put<char_type, ostreambuf_iterator<char_type, traits_type> > _Fp;
      const _Fp& __f = std::use_facet<_Fp>(this->getloc());
      if (__f.put(*this,
                  *this,
                  this->fill(),
                  __flags == ios_base::oct || __flags == ios_base::hex
                      ? static_cast<long>(static_cast<unsigned int>(__n))
                      : static_cast<long>(__n))
              .failed())
        this->setstate(ios_base::badbit | ios_base::failbit);
    }
#  ifndef _LIBCPP_HAS_NO_EXCEPTIONS
  } catch (...) {
    this->__set_badbit_and_consider_rethrow();
  }
#  endif // _LIBCPP_HAS_NO_EXCEPTIONS
  return *this;
}

template <class _CharT, class _Traits>
basic_ostream<_CharT, _Traits>& basic_ostream<_CharT, _Traits>::operator<<(unsigned int __n) {
#  ifndef _LIBCPP_HAS_NO_EXCEPTIONS
  try {
#  endif // _LIBCPP_HAS_NO_EXCEPTIONS
    sentry __s(*this);
    if (__s) {
      typedef num_put<char_type, ostreambuf_iterator<char_type, traits_type> > _Fp;
      const _Fp& __f = std::use_facet<_Fp>(this->getloc());
      if (__f.put(*this, *this, this->fill(), static_cast<unsigned long>(__n)).failed())
        this->setstate(ios_base::badbit | ios_base::failbit);
    }
#  ifndef _LIBCPP_HAS_NO_EXCEPTIONS
  } catch (...) {
    this->__set_badbit_and_consider_rethrow();
  }
#  endif // _LIBCPP_HAS_NO_EXCEPTIONS
  return *this;
}

template <class _CharT, class _Traits>
basic_ostream<_CharT, _Traits>& basic_ostream<_CharT, _Traits>::operator<<(long __n) {
#  ifndef _LIBCPP_HAS_NO_EXCEPTIONS
  try {
#  endif // _LIBCPP_HAS_NO_EXCEPTIONS
    sentry __s(*this);
    if (__s) {
      typedef num_put<char_type, ostreambuf_iterator<char_type, traits_type> > _Fp;
      const _Fp& __f = std::use_facet<_Fp>(this->getloc());
      if (__f.put(*this, *this, this->fill(), __n).failed())
        this->setstate(ios_base::badbit | ios_base::failbit);
    }
#  ifndef _LIBCPP_HAS_NO_EXCEPTIONS
  } catch (...) {
    this->__set_badbit_and_consider_rethrow();
  }
#  endif // _LIBCPP_HAS_NO_EXCEPTIONS
  return *this;
}

template <class _CharT, class _Traits>
basic_ostream<_CharT, _Traits>& basic_ostream<_CharT, _Traits>::operator<<(unsigned long __n) {
#  ifndef _LIBCPP_HAS_NO_EXCEPTIONS
  try {
#  endif // _LIBCPP_HAS_NO_EXCEPTIONS
    sentry __s(*this);
    if (__s) {
      typedef num_put<char_type, ostreambuf_iterator<char_type, traits_type> > _Fp;
      const _Fp& __f = std::use_facet<_Fp>(this->getloc());
      if (__f.put(*this, *this, this->fill(), __n).failed())
        this->setstate(ios_base::badbit | ios_base::failbit);
    }
#  ifndef _LIBCPP_HAS_NO_EXCEPTIONS
  } catch (...) {
    this->__set_badbit_and_consider_rethrow();
  }
#  endif // _LIBCPP_HAS_NO_EXCEPTIONS
  return *this;
}

template <class _CharT, class _Traits>
basic_ostream<_CharT, _Traits>& basic_ostream<_CharT, _Traits>::operator<<(long long __n) {
#  ifndef _LIBCPP_HAS_NO_EXCEPTIONS
  try {
#  endif // _LIBCPP_HAS_NO_EXCEPTIONS
    sentry __s(*this);
    if (__s) {
      typedef num_put<char_type, ostreambuf_iterator<char_type, traits_type> > _Fp;
      const _Fp& __f = std::use_facet<_Fp>(this->getloc());
      if (__f.put(*this, *this, this->fill(), __n).failed())
        this->setstate(ios_base::badbit | ios_base::failbit);
    }
#  ifndef _LIBCPP_HAS_NO_EXCEPTIONS
  } catch (...) {
    this->__set_badbit_and_consider_rethrow();
  }
#  endif // _LIBCPP_HAS_NO_EXCEPTIONS
  return *this;
}

template <class _CharT, class _Traits>
basic_ostream<_CharT, _Traits>& basic_ostream<_CharT, _Traits>::operator<<(unsigned long long __n) {
#  ifndef _LIBCPP_HAS_NO_EXCEPTIONS
  try {
#  endif // _LIBCPP_HAS_NO_EXCEPTIONS
    sentry __s(*this);
    if (__s) {
      typedef num_put<char_type, ostreambuf_iterator<char_type, traits_type> > _Fp;
      const _Fp& __f = std::use_facet<_Fp>(this->getloc());
      if (__f.put(*this, *this, this->fill(), __n).failed())
        this->setstate(ios_base::badbit | ios_base::failbit);
    }
#  ifndef _LIBCPP_HAS_NO_EXCEPTIONS
  } catch (...) {
    this->__set_badbit_and_consider_rethrow();
  }
#  endif // _LIBCPP_HAS_NO_EXCEPTIONS
  return *this;
}

template <class _CharT, class _Traits>
basic_ostream<_CharT, _Traits>& basic_ostream<_CharT, _Traits>::operator<<(float __n) {
#  ifndef _LIBCPP_HAS_NO_EXCEPTIONS
  try {
#  endif // _LIBCPP_HAS_NO_EXCEPTIONS
    sentry __s(*this);
    if (__s) {
      typedef num_put<char_type, ostreambuf_iterator<char_type, traits_type> > _Fp;
      const _Fp& __f = std::use_facet<_Fp>(this->getloc());
      if (__f.put(*this, *this, this->fill(), static_cast<double>(__n)).failed())
        this->setstate(ios_base::badbit | ios_base::failbit);
    }
#  ifndef _LIBCPP_HAS_NO_EXCEPTIONS
  } catch (...) {
    this->__set_badbit_and_consider_rethrow();
  }
#  endif // _LIBCPP_HAS_NO_EXCEPTIONS
  return *this;
}

template <class _CharT, class _Traits>
basic_ostream<_CharT, _Traits>& basic_ostream<_CharT, _Traits>::operator<<(double __n) {
#  ifndef _LIBCPP_HAS_NO_EXCEPTIONS
  try {
#  endif // _LIBCPP_HAS_NO_EXCEPTIONS
    sentry __s(*this);
    if (__s) {
      typedef num_put<char_type, ostreambuf_iterator<char_type, traits_type> > _Fp;
      const _Fp& __f = std::use_facet<_Fp>(this->getloc());
      if (__f.put(*this, *this, this->fill(), __n).failed())
        this->setstate(ios_base::badbit | ios_base::failbit);
    }
#  ifndef _LIBCPP_HAS_NO_EXCEPTIONS
  } catch (...) {
    this->__set_badbit_and_consider_rethrow();
  }
#  endif // _LIBCPP_HAS_NO_EXCEPTIONS
  return *this;
}

template <class _CharT, class _Traits>
basic_ostream<_CharT, _Traits>& basic_ostream<_CharT, _Traits>::operator<<(long double __n) {
#  ifndef _LIBCPP_HAS_NO_EXCEPTIONS
  try {
#  endif // _LIBCPP_HAS_NO_EXCEPTIONS
    sentry __s(*this);
    if (__s) {
      typedef num_put<char_type, ostreambuf_iterator<char_type, traits_type> > _Fp;
      const _Fp& __f = std::use_facet<_Fp>(this->getloc());
      if (__f.put(*this, *this, this->fill(), __n).failed())
        this->setstate(ios_base::badbit | ios_base::failbit);
    }
#  ifndef _LIBCPP_HAS_NO_EXCEPTIONS
  } catch (...) {
    this->__set_badbit_and_consider_rethrow();
  }
#  endif // _LIBCPP_HAS_NO_EXCEPTIONS
  return *this;
}

template <class _CharT, class _Traits>
basic_ostream<_CharT, _Traits>& basic_ostream<_CharT, _Traits>::operator<<(const void* __n) {
#  ifndef _LIBCPP_HAS_NO_EXCEPTIONS
  try {
#  endif // _LIBCPP_HAS_NO_EXCEPTIONS
    sentry __s(*this);
    if (__s) {
      typedef num_put<char_type, ostreambuf_iterator<char_type, traits_type> > _Fp;
      const _Fp& __f = std::use_facet<_Fp>(this->getloc());
      if (__f.put(*this, *this, this->fill(), __n).failed())
        this->setstate(ios_base::badbit | ios_base::failbit);
    }
#  ifndef _LIBCPP_HAS_NO_EXCEPTIONS
  } catch (...) {
    this->__set_badbit_and_consider_rethrow();
  }
#  endif // _LIBCPP_HAS_NO_EXCEPTIONS
  return *this;
}

template <class _CharT, class _Traits>
_LIBCPP_HIDE_FROM_ABI basic_ostream<_CharT, _Traits>&
__put_character_sequence(basic_ostream<_CharT, _Traits>& __os, const _CharT* __str, size_t __len) {
#  ifndef _LIBCPP_HAS_NO_EXCEPTIONS
  try {
#  endif // _LIBCPP_HAS_NO_EXCEPTIONS
    typename basic_ostream<_CharT, _Traits>::sentry __s(__os);
    if (__s) {
      typedef ostreambuf_iterator<_CharT, _Traits> _Ip;
      if (std::__pad_and_output(
              _Ip(__os),
              __str,
              (__os.flags() & ios_base::adjustfield) == ios_base::left ? __str + __len : __str,
              __str + __len,
              __os,
              __os.fill())
              .failed())
        __os.setstate(ios_base::badbit | ios_base::failbit);
    }
#  ifndef _LIBCPP_HAS_NO_EXCEPTIONS
  } catch (...) {
    __os.__set_badbit_and_consider_rethrow();
  }
#  endif // _LIBCPP_HAS_NO_EXCEPTIONS
  return __os;
}

template <class _CharT, class _Traits>
_LIBCPP_HIDE_FROM_ABI basic_ostream<_CharT, _Traits>& operator<<(basic_ostream<_CharT, _Traits>& __os, _CharT __c) {
  return std::__put_character_sequence(__os, &__c, 1);
}

template <class _CharT, class _Traits>
_LIBCPP_HIDE_FROM_ABI basic_ostream<_CharT, _Traits>& operator<<(basic_ostream<_CharT, _Traits>& __os, char __cn) {
#  ifndef _LIBCPP_HAS_NO_EXCEPTIONS
  try {
#  endif // _LIBCPP_HAS_NO_EXCEPTIONS
    typename basic_ostream<_CharT, _Traits>::sentry __s(__os);
    if (__s) {
      _CharT __c = __os.widen(__cn);
      typedef ostreambuf_iterator<_CharT, _Traits> _Ip;
      if (std::__pad_and_output(
              _Ip(__os),
              &__c,
              (__os.flags() & ios_base::adjustfield) == ios_base::left ? &__c + 1 : &__c,
              &__c + 1,
              __os,
              __os.fill())
              .failed())
        __os.setstate(ios_base::badbit | ios_base::failbit);
    }
#  ifndef _LIBCPP_HAS_NO_EXCEPTIONS
  } catch (...) {
    __os.__set_badbit_and_consider_rethrow();
  }
#  endif // _LIBCPP_HAS_NO_EXCEPTIONS
  return __os;
}

template <class _Traits>
_LIBCPP_HIDE_FROM_ABI basic_ostream<char, _Traits>& operator<<(basic_ostream<char, _Traits>& __os, char __c) {
  return std::__put_character_sequence(__os, &__c, 1);
}

template <class _Traits>
_LIBCPP_HIDE_FROM_ABI basic_ostream<char, _Traits>& operator<<(basic_ostream<char, _Traits>& __os, signed char __c) {
  return std::__put_character_sequence(__os, (char*)&__c, 1);
}

template <class _Traits>
_LIBCPP_HIDE_FROM_ABI basic_ostream<char, _Traits>& operator<<(basic_ostream<char, _Traits>& __os, unsigned char __c) {
  return std::__put_character_sequence(__os, (char*)&__c, 1);
}

template <class _CharT, class _Traits>
_LIBCPP_HIDE_FROM_ABI basic_ostream<_CharT, _Traits>&
operator<<(basic_ostream<_CharT, _Traits>& __os, const _CharT* __str) {
  return std::__put_character_sequence(__os, __str, _Traits::length(__str));
}

template <class _CharT, class _Traits>
_LIBCPP_HIDE_FROM_ABI basic_ostream<_CharT, _Traits>&
operator<<(basic_ostream<_CharT, _Traits>& __os, const char* __strn) {
#  ifndef _LIBCPP_HAS_NO_EXCEPTIONS
  try {
#  endif // _LIBCPP_HAS_NO_EXCEPTIONS
    typename basic_ostream<_CharT, _Traits>::sentry __s(__os);
    if (__s) {
      typedef ostreambuf_iterator<_CharT, _Traits> _Ip;
      size_t __len   = char_traits<char>::length(__strn);
      const int __bs = 100;
      _CharT __wbb[__bs];
      _CharT* __wb = __wbb;
      unique_ptr<_CharT, void (*)(void*)> __h(0, free);
      if (__len > __bs) {
        __wb = (_CharT*)malloc(__len * sizeof(_CharT));
        if (__wb == 0)
          __throw_bad_alloc();
        __h.reset(__wb);
      }
      for (_CharT* __p = __wb; *__strn != '\0'; ++__strn, ++__p)
        *__p = __os.widen(*__strn);
      if (std::__pad_and_output(
              _Ip(__os),
              __wb,
              (__os.flags() & ios_base::adjustfield) == ios_base::left ? __wb + __len : __wb,
              __wb + __len,
              __os,
              __os.fill())
              .failed())
        __os.setstate(ios_base::badbit | ios_base::failbit);
    }
#  ifndef _LIBCPP_HAS_NO_EXCEPTIONS
  } catch (...) {
    __os.__set_badbit_and_consider_rethrow();
  }
#  endif // _LIBCPP_HAS_NO_EXCEPTIONS
  return __os;
}

template <class _Traits>
_LIBCPP_HIDE_FROM_ABI basic_ostream<char, _Traits>& operator<<(basic_ostream<char, _Traits>& __os, const char* __str) {
  return std::__put_character_sequence(__os, __str, _Traits::length(__str));
}

template <class _Traits>
_LIBCPP_HIDE_FROM_ABI basic_ostream<char, _Traits>&
operator<<(basic_ostream<char, _Traits>& __os, const signed char* __str) {
  const char* __s = (const char*)__str;
  return std::__put_character_sequence(__os, __s, _Traits::length(__s));
}

template <class _Traits>
_LIBCPP_HIDE_FROM_ABI basic_ostream<char, _Traits>&
operator<<(basic_ostream<char, _Traits>& __os, const unsigned char* __str) {
  const char* __s = (const char*)__str;
  return std::__put_character_sequence(__os, __s, _Traits::length(__s));
}

template <class _CharT, class _Traits>
basic_ostream<_CharT, _Traits>& basic_ostream<_CharT, _Traits>::put(char_type __c) {
#  ifndef _LIBCPP_HAS_NO_EXCEPTIONS
  try {
#  endif // _LIBCPP_HAS_NO_EXCEPTIONS
    sentry __s(*this);
    if (__s) {
      typedef ostreambuf_iterator<_CharT, _Traits> _Op;
      _Op __o(*this);
      *__o = __c;
      if (__o.failed())
        this->setstate(ios_base::badbit);
    }
#  ifndef _LIBCPP_HAS_NO_EXCEPTIONS
  } catch (...) {
    this->__set_badbit_and_consider_rethrow();
  }
#  endif // _LIBCPP_HAS_NO_EXCEPTIONS
  return *this;
}

template <class _CharT, class _Traits>
basic_ostream<_CharT, _Traits>& basic_ostream<_CharT, _Traits>::write(const char_type* __s, streamsize __n) {
#  ifndef _LIBCPP_HAS_NO_EXCEPTIONS
  try {
#  endif // _LIBCPP_HAS_NO_EXCEPTIONS
    sentry __sen(*this);
    if (__sen && __n) {
      if (this->rdbuf()->sputn(__s, __n) != __n)
        this->setstate(ios_base::badbit);
    }
#  ifndef _LIBCPP_HAS_NO_EXCEPTIONS
  } catch (...) {
    this->__set_badbit_and_consider_rethrow();
  }
#  endif // _LIBCPP_HAS_NO_EXCEPTIONS
  return *this;
}

template <class _CharT, class _Traits>
basic_ostream<_CharT, _Traits>& basic_ostream<_CharT, _Traits>::flush() {
#  ifndef _LIBCPP_HAS_NO_EXCEPTIONS
  try {
#  endif // _LIBCPP_HAS_NO_EXCEPTIONS
    if (this->rdbuf()) {
      sentry __s(*this);
      if (__s) {
        if (this->rdbuf()->pubsync() == -1)
          this->setstate(ios_base::badbit);
      }
    }
#  ifndef _LIBCPP_HAS_NO_EXCEPTIONS
  } catch (...) {
    this->__set_badbit_and_consider_rethrow();
  }
#  endif // _LIBCPP_HAS_NO_EXCEPTIONS
  return *this;
}

template <class _CharT, class _Traits>
typename basic_ostream<_CharT, _Traits>::pos_type basic_ostream<_CharT, _Traits>::tellp() {
  if (this->fail())
    return pos_type(-1);
  return this->rdbuf()->pubseekoff(0, ios_base::cur, ios_base::out);
}

template <class _CharT, class _Traits>
basic_ostream<_CharT, _Traits>& basic_ostream<_CharT, _Traits>::seekp(pos_type __pos) {
  sentry __s(*this);
  if (!this->fail()) {
    if (this->rdbuf()->pubseekpos(__pos, ios_base::out) == pos_type(-1))
      this->setstate(ios_base::failbit);
  }
  return *this;
}

template <class _CharT, class _Traits>
basic_ostream<_CharT, _Traits>& basic_ostream<_CharT, _Traits>::seekp(off_type __off, ios_base::seekdir __dir) {
  sentry __s(*this);
  if (!this->fail()) {
    if (this->rdbuf()->pubseekoff(__off, __dir, ios_base::out) == pos_type(-1))
      this->setstate(ios_base::failbit);
  }
  return *this;
}

template <class _CharT, class _Traits>
_LIBCPP_HIDE_FROM_ABI inline basic_ostream<_CharT, _Traits>& endl(basic_ostream<_CharT, _Traits>& __os) {
  __os.put(__os.widen('\n'));
  __os.flush();
  return __os;
}

template <class _CharT, class _Traits>
_LIBCPP_HIDE_FROM_ABI inline basic_ostream<_CharT, _Traits>& ends(basic_ostream<_CharT, _Traits>& __os) {
  __os.put(_CharT());
  return __os;
}

template <class _CharT, class _Traits>
_LIBCPP_HIDE_FROM_ABI inline basic_ostream<_CharT, _Traits>& flush(basic_ostream<_CharT, _Traits>& __os) {
  __os.flush();
  return __os;
}

template <class _Stream, class _Tp, class = void>
struct __is_ostreamable : false_type {};

template <class _Stream, class _Tp>
struct __is_ostreamable<_Stream, _Tp, decltype(std::declval<_Stream>() << std::declval<_Tp>(), void())> : true_type {};

template <class _Stream,
          class _Tp,
          __enable_if_t<_And<is_base_of<ios_base, _Stream>, __is_ostreamable<_Stream&, const _Tp&> >::value, int> = 0>
_LIBCPP_HIDE_FROM_ABI _Stream&& operator<<(_Stream&& __os, const _Tp& __x) {
  __os << __x;
  return std::move(__os);
}

template <class _CharT, class _Traits, class _Allocator>
basic_ostream<_CharT, _Traits>&
operator<<(basic_ostream<_CharT, _Traits>& __os, const basic_string<_CharT, _Traits, _Allocator>& __str) {
  return std::__put_character_sequence(__os, __str.data(), __str.size());
}

template <class _CharT, class _Traits>
_LIBCPP_HIDE_FROM_ABI basic_ostream<_CharT, _Traits>&
operator<<(basic_ostream<_CharT, _Traits>& __os, basic_string_view<_CharT, _Traits> __sv) {
  return std::__put_character_sequence(__os, __sv.data(), __sv.size());
}

template <class _CharT, class _Traits>
inline _LIBCPP_HIDE_FROM_ABI basic_ostream<_CharT, _Traits>&
operator<<(basic_ostream<_CharT, _Traits>& __os, const error_code& __ec) {
  return __os << __ec.category().name() << ':' << __ec.value();
}

template <class _CharT, class _Traits, class _Yp>
inline _LIBCPP_HIDE_FROM_ABI basic_ostream<_CharT, _Traits>&
operator<<(basic_ostream<_CharT, _Traits>& __os, shared_ptr<_Yp> const& __p) {
  return __os << __p.get();
}

template <
    class _CharT,
    class _Traits,
    class _Yp,
    class _Dp,
    __enable_if_t<is_same<void,
                          __void_t<decltype((std::declval<basic_ostream<_CharT, _Traits>&>()
                                             << std::declval<typename unique_ptr<_Yp, _Dp>::pointer>()))> >::value,
                  int> = 0>
inline _LIBCPP_HIDE_FROM_ABI basic_ostream<_CharT, _Traits>&
operator<<(basic_ostream<_CharT, _Traits>& __os, unique_ptr<_Yp, _Dp> const& __p) {
  return __os << __p.get();
}

template <class _CharT, class _Traits, size_t _Size>
_LIBCPP_HIDE_FROM_ABI basic_ostream<_CharT, _Traits>&
operator<<(basic_ostream<_CharT, _Traits>& __os, const bitset<_Size>& __x) {
  return __os << __x.template to_string<_CharT, _Traits>(std::use_facet<ctype<_CharT> >(__os.getloc()).widen('0'),
                                                         std::use_facet<ctype<_CharT> >(__os.getloc()).widen('1'));
}

#  if _LIBCPP_STD_VER >= 20

#    ifndef _LIBCPP_HAS_NO_WIDE_CHARACTERS
template <class _Traits>
basic_ostream<char, _Traits>& operator<<(basic_ostream<char, _Traits>&, wchar_t) = delete;

template <class _Traits>
basic_ostream<char, _Traits>& operator<<(basic_ostream<char, _Traits>&, const wchar_t*) = delete;

template <class _Traits>
basic_ostream<wchar_t, _Traits>& operator<<(basic_ostream<wchar_t, _Traits>&, char16_t) = delete;

template <class _Traits>
basic_ostream<wchar_t, _Traits>& operator<<(basic_ostream<wchar_t, _Traits>&, char32_t) = delete;

template <class _Traits>
basic_ostream<wchar_t, _Traits>& operator<<(basic_ostream<wchar_t, _Traits>&, const char16_t*) = delete;

template <class _Traits>
basic_ostream<wchar_t, _Traits>& operator<<(basic_ostream<wchar_t, _Traits>&, const char32_t*) = delete;

#    endif // _LIBCPP_HAS_NO_WIDE_CHARACTERS

#    ifndef _LIBCPP_HAS_NO_CHAR8_T
template <class _Traits>
basic_ostream<char, _Traits>& operator<<(basic_ostream<char, _Traits>&, char8_t) = delete;

template <class _Traits>
basic_ostream<wchar_t, _Traits>& operator<<(basic_ostream<wchar_t, _Traits>&, char8_t) = delete;

template <class _Traits>
basic_ostream<char, _Traits>& operator<<(basic_ostream<char, _Traits>&, const char8_t*) = delete;

template <class _Traits>
basic_ostream<wchar_t, _Traits>& operator<<(basic_ostream<wchar_t, _Traits>&, const char8_t*) = delete;
#    endif

template <class _Traits>
basic_ostream<char, _Traits>& operator<<(basic_ostream<char, _Traits>&, char16_t) = delete;

template <class _Traits>
basic_ostream<char, _Traits>& operator<<(basic_ostream<char, _Traits>&, char32_t) = delete;

template <class _Traits>
basic_ostream<char, _Traits>& operator<<(basic_ostream<char, _Traits>&, const char16_t*) = delete;

template <class _Traits>
basic_ostream<char, _Traits>& operator<<(basic_ostream<char, _Traits>&, const char32_t*) = delete;

#  endif // _LIBCPP_STD_VER >= 20

extern template class _LIBCPP_EXTERN_TEMPLATE_TYPE_VIS basic_ostream<char>;
#  ifndef _LIBCPP_HAS_NO_WIDE_CHARACTERS
extern template class _LIBCPP_EXTERN_TEMPLATE_TYPE_VIS basic_ostream<wchar_t>;
#  endif

_LIBCPP_END_NAMESPACE_STD

_LIBCPP_POP_MACROS

#endif // !defined(_LIBCPP_HAS_NO_LOCALIZATION)

#endif // _LIBCPP___OSTREAM_BASIC_OSTREAM_H<|MERGE_RESOLUTION|>--- conflicted
+++ resolved
@@ -156,11 +156,7 @@
 template <class _CharT, class _Traits>
 basic_ostream<_CharT, _Traits>::sentry::~sentry() {
   if (__os_.rdbuf() && __os_.good() && (__os_.flags() & ios_base::unitbuf) && uncaught_exceptions() == 0) {
-<<<<<<< HEAD
-#ifndef _LIBCPP_HAS_NO_EXCEPTIONS
-=======
-#  ifndef _LIBCPP_HAS_NO_EXCEPTIONS
->>>>>>> 4b409fa5
+#  ifndef _LIBCPP_HAS_NO_EXCEPTIONS
     try {
 #  endif // _LIBCPP_HAS_NO_EXCEPTIONS
       if (__os_.rdbuf()->pubsync() == -1)
