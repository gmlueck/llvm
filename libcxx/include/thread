// -*- C++ -*-
//===----------------------------------------------------------------------===//
//
// Part of the LLVM Project, under the Apache License v2.0 with LLVM Exceptions.
// See https://llvm.org/LICENSE.txt for license information.
// SPDX-License-Identifier: Apache-2.0 WITH LLVM-exception
//
//===----------------------------------------------------------------------===//

#ifndef _LIBCPP_THREAD
#define _LIBCPP_THREAD

/*

    thread synopsis

namespace std
{

class thread
{
public:
    class id;
    typedef pthread_t native_handle_type;

    thread() noexcept;
    template <class F, class ...Args> explicit thread(F&& f, Args&&... args);
    ~thread();

    thread(const thread&) = delete;
    thread(thread&& t) noexcept;

    thread& operator=(const thread&) = delete;
    thread& operator=(thread&& t) noexcept;

    void swap(thread& t) noexcept;

    bool joinable() const noexcept;
    void join();
    void detach();
    id get_id() const noexcept;
    native_handle_type native_handle();

    static unsigned hardware_concurrency() noexcept;
};

void swap(thread& x, thread& y) noexcept;

class thread::id
{
public:
    id() noexcept;
};

bool operator==(thread::id x, thread::id y) noexcept;
bool operator!=(thread::id x, thread::id y) noexcept;
bool operator< (thread::id x, thread::id y) noexcept;
bool operator<=(thread::id x, thread::id y) noexcept;
bool operator> (thread::id x, thread::id y) noexcept;
bool operator>=(thread::id x, thread::id y) noexcept;

template<class charT, class traits>
basic_ostream<charT, traits>&
operator<<(basic_ostream<charT, traits>& out, thread::id id);

namespace this_thread
{

thread::id get_id() noexcept;

void yield() noexcept;

template <class Clock, class Duration>
void sleep_until(const chrono::time_point<Clock, Duration>& abs_time);

template <class Rep, class Period>
void sleep_for(const chrono::duration<Rep, Period>& rel_time);

}  // this_thread

}  // std

*/

#include <__assert> // all public C++ headers provide the assertion handler
#include <__config>
#include <__functional/hash.h>
#include <__mutex_base>
#include <__thread/poll_with_backoff.h>
#include <__thread/timed_backoff_policy.h>
#include <__threading_support>
#include <__utility/forward.h>
#include <cstddef>
#include <iosfwd>
#include <memory>
#include <system_error>
#include <tuple>
#include <type_traits>
#include <version>

<<<<<<< HEAD
=======
#ifndef _LIBCPP_REMOVE_TRANSITIVE_INCLUDES
#  include <chrono>
#  include <functional>
#endif

>>>>>>> 3de04b6d
// standard-mandated includes
#include <compare>

#if !defined(_LIBCPP_HAS_NO_PRAGMA_SYSTEM_HEADER)
#  pragma GCC system_header
#endif

_LIBCPP_PUSH_MACROS
#include <__undef_macros>

#ifdef _LIBCPP_HAS_NO_THREADS
# error "<thread> is not supported since libc++ has been configured without support for threads."
#endif

_LIBCPP_BEGIN_NAMESPACE_STD

template <class _Tp> class __thread_specific_ptr;
class _LIBCPP_TYPE_VIS __thread_struct;
class _LIBCPP_HIDDEN __thread_struct_imp;
class __assoc_sub_state;

_LIBCPP_FUNC_VIS __thread_specific_ptr<__thread_struct>& __thread_local_data();

class _LIBCPP_TYPE_VIS __thread_struct
{
    __thread_struct_imp* __p_;

    __thread_struct(const __thread_struct&);
    __thread_struct& operator=(const __thread_struct&);
public:
    __thread_struct();
    ~__thread_struct();

    void notify_all_at_thread_exit(condition_variable*, mutex*);
    void __make_ready_at_thread_exit(__assoc_sub_state*);
};

template <class _Tp>
class __thread_specific_ptr
{
    __libcpp_tls_key __key_;

     // Only __thread_local_data() may construct a __thread_specific_ptr
     // and only with _Tp == __thread_struct.
    static_assert((is_same<_Tp, __thread_struct>::value), "");
    __thread_specific_ptr();
    friend _LIBCPP_FUNC_VIS __thread_specific_ptr<__thread_struct>& __thread_local_data();

    __thread_specific_ptr(const __thread_specific_ptr&);
    __thread_specific_ptr& operator=(const __thread_specific_ptr&);

    _LIBCPP_HIDDEN static void _LIBCPP_TLS_DESTRUCTOR_CC __at_thread_exit(void*);

public:
    typedef _Tp* pointer;

    ~__thread_specific_ptr();

    _LIBCPP_INLINE_VISIBILITY
    pointer get() const {return static_cast<_Tp*>(__libcpp_tls_get(__key_));}
    _LIBCPP_INLINE_VISIBILITY
    pointer operator*() const {return *get();}
    _LIBCPP_INLINE_VISIBILITY
    pointer operator->() const {return get();}
    void set_pointer(pointer __p);
};

template <class _Tp>
void _LIBCPP_TLS_DESTRUCTOR_CC
__thread_specific_ptr<_Tp>::__at_thread_exit(void* __p)
{
    delete static_cast<pointer>(__p);
}

template <class _Tp>
__thread_specific_ptr<_Tp>::__thread_specific_ptr()
{
  int __ec =
      __libcpp_tls_create(&__key_, &__thread_specific_ptr::__at_thread_exit);
  if (__ec)
    __throw_system_error(__ec, "__thread_specific_ptr construction failed");
}

template <class _Tp>
__thread_specific_ptr<_Tp>::~__thread_specific_ptr()
{
    // __thread_specific_ptr is only created with a static storage duration
    // so this destructor is only invoked during program termination. Invoking
    // pthread_key_delete(__key_) may prevent other threads from deleting their
    // thread local data. For this reason we leak the key.
}

template <class _Tp>
void
__thread_specific_ptr<_Tp>::set_pointer(pointer __p)
{
    _LIBCPP_ASSERT(get() == nullptr,
                   "Attempting to overwrite thread local data");
    __libcpp_tls_set(__key_, __p);
}

template<>
struct _LIBCPP_TEMPLATE_VIS hash<__thread_id>
    : public __unary_function<__thread_id, size_t>
{
    _LIBCPP_INLINE_VISIBILITY
    size_t operator()(__thread_id __v) const _NOEXCEPT
    {
        return hash<__libcpp_thread_id>()(__v.__id_);
    }
};

template<class _CharT, class _Traits>
_LIBCPP_INLINE_VISIBILITY
basic_ostream<_CharT, _Traits>&
operator<<(basic_ostream<_CharT, _Traits>& __os, __thread_id __id)
{return __os << __id.__id_;}

class _LIBCPP_TYPE_VIS thread
{
    __libcpp_thread_t __t_;

    thread(const thread&);
    thread& operator=(const thread&);
public:
    typedef __thread_id id;
    typedef __libcpp_thread_t native_handle_type;

    _LIBCPP_INLINE_VISIBILITY
    thread() _NOEXCEPT : __t_(_LIBCPP_NULL_THREAD) {}
#ifndef _LIBCPP_CXX03_LANG
    template <class _Fp, class ..._Args,
              class = __enable_if_t<!is_same<__uncvref_t<_Fp>, thread>::value> >
        _LIBCPP_METHOD_TEMPLATE_IMPLICIT_INSTANTIATION_VIS
        explicit thread(_Fp&& __f, _Args&&... __args);
#else  // _LIBCPP_CXX03_LANG
    template <class _Fp>
    _LIBCPP_METHOD_TEMPLATE_IMPLICIT_INSTANTIATION_VIS
    explicit thread(_Fp __f);
#endif
    ~thread();

    _LIBCPP_INLINE_VISIBILITY
    thread(thread&& __t) _NOEXCEPT : __t_(__t.__t_) {
        __t.__t_ = _LIBCPP_NULL_THREAD;
    }

    _LIBCPP_INLINE_VISIBILITY
    thread& operator=(thread&& __t) _NOEXCEPT {
        if (!__libcpp_thread_isnull(&__t_))
            terminate();
        __t_ = __t.__t_;
        __t.__t_ = _LIBCPP_NULL_THREAD;
        return *this;
    }

    _LIBCPP_INLINE_VISIBILITY
    void swap(thread& __t) _NOEXCEPT {_VSTD::swap(__t_, __t.__t_);}

    _LIBCPP_INLINE_VISIBILITY
    bool joinable() const _NOEXCEPT {return !__libcpp_thread_isnull(&__t_);}
    void join();
    void detach();
    _LIBCPP_INLINE_VISIBILITY
    id get_id() const _NOEXCEPT {return __libcpp_thread_get_id(&__t_);}
    _LIBCPP_INLINE_VISIBILITY
    native_handle_type native_handle() _NOEXCEPT {return __t_;}

    static unsigned hardware_concurrency() _NOEXCEPT;
};

#ifndef _LIBCPP_CXX03_LANG

template <class _TSp, class _Fp, class ..._Args, size_t ..._Indices>
inline _LIBCPP_INLINE_VISIBILITY
void
__thread_execute(tuple<_TSp, _Fp, _Args...>& __t, __tuple_indices<_Indices...>)
{
    _VSTD::__invoke(_VSTD::move(_VSTD::get<1>(__t)), _VSTD::move(_VSTD::get<_Indices>(__t))...);
}

template <class _Fp>
_LIBCPP_INLINE_VISIBILITY
void* __thread_proxy(void* __vp)
{
    // _Fp = tuple< unique_ptr<__thread_struct>, Functor, Args...>
    unique_ptr<_Fp> __p(static_cast<_Fp*>(__vp));
    __thread_local_data().set_pointer(_VSTD::get<0>(*__p.get()).release());
    typedef typename __make_tuple_indices<tuple_size<_Fp>::value, 2>::type _Index;
    _VSTD::__thread_execute(*__p.get(), _Index());
    return nullptr;
}

template <class _Fp, class ..._Args,
          class
         >
thread::thread(_Fp&& __f, _Args&&... __args)
{
    typedef unique_ptr<__thread_struct> _TSPtr;
    _TSPtr __tsp(new __thread_struct);
    typedef tuple<_TSPtr, typename decay<_Fp>::type, typename decay<_Args>::type...> _Gp;
    unique_ptr<_Gp> __p(
            new _Gp(_VSTD::move(__tsp),
                    _VSTD::forward<_Fp>(__f),
                    _VSTD::forward<_Args>(__args)...));
    int __ec = _VSTD::__libcpp_thread_create(&__t_, &__thread_proxy<_Gp>, __p.get());
    if (__ec == 0)
        __p.release();
    else
        __throw_system_error(__ec, "thread constructor failed");
}

#else  // _LIBCPP_CXX03_LANG

template <class _Fp>
struct __thread_invoke_pair {
    // This type is used to pass memory for thread local storage and a functor
    // to a newly created thread because std::pair doesn't work with
    // std::unique_ptr in C++03.
    __thread_invoke_pair(_Fp& __f) : __tsp_(new __thread_struct), __fn_(__f) {}
    unique_ptr<__thread_struct> __tsp_;
    _Fp __fn_;
};

template <class _Fp>
void* __thread_proxy_cxx03(void* __vp)
{
    unique_ptr<_Fp> __p(static_cast<_Fp*>(__vp));
    __thread_local_data().set_pointer(__p->__tsp_.release());
    (__p->__fn_)();
    return nullptr;
}

template <class _Fp>
thread::thread(_Fp __f)
{

    typedef __thread_invoke_pair<_Fp> _InvokePair;
    typedef unique_ptr<_InvokePair> _PairPtr;
    _PairPtr __pp(new _InvokePair(__f));
    int __ec = _VSTD::__libcpp_thread_create(&__t_, &__thread_proxy_cxx03<_InvokePair>, __pp.get());
    if (__ec == 0)
        __pp.release();
    else
        __throw_system_error(__ec, "thread constructor failed");
}

#endif // _LIBCPP_CXX03_LANG

inline _LIBCPP_INLINE_VISIBILITY
void swap(thread& __x, thread& __y) _NOEXCEPT {__x.swap(__y);}

namespace this_thread
{

_LIBCPP_FUNC_VIS void sleep_for(const chrono::nanoseconds& __ns);

template <class _Rep, class _Period>
void
sleep_for(const chrono::duration<_Rep, _Period>& __d)
{
    if (__d > chrono::duration<_Rep, _Period>::zero())
    {
        // The standard guarantees a 64bit signed integer resolution for nanoseconds,
        // so use INT64_MAX / 1e9 as cut-off point. Use a constant to avoid <climits>
        // and issues with long double folding on PowerPC with GCC.
        _LIBCPP_CONSTEXPR chrono::duration<long double> _Max =
            chrono::duration<long double>(9223372036.0L);
        chrono::nanoseconds __ns;
        if (__d < _Max)
        {
            __ns = chrono::duration_cast<chrono::nanoseconds>(__d);
            if (__ns < __d)
                ++__ns;
        }
        else
            __ns = chrono::nanoseconds::max();
        this_thread::sleep_for(__ns);
    }
}

template <class _Clock, class _Duration>
void
sleep_until(const chrono::time_point<_Clock, _Duration>& __t)
{
    mutex __mut;
    condition_variable __cv;
    unique_lock<mutex> __lk(__mut);
    while (_Clock::now() < __t)
        __cv.wait_until(__lk, __t);
}

template <class _Duration>
inline _LIBCPP_INLINE_VISIBILITY
void
sleep_until(const chrono::time_point<chrono::steady_clock, _Duration>& __t)
{
    this_thread::sleep_for(__t - chrono::steady_clock::now());
}

inline _LIBCPP_INLINE_VISIBILITY
void yield() _NOEXCEPT {__libcpp_thread_yield();}

} // namespace this_thread

_LIBCPP_END_NAMESPACE_STD

_LIBCPP_POP_MACROS

#endif // _LIBCPP_THREAD<|MERGE_RESOLUTION|>--- conflicted
+++ resolved
@@ -98,14 +98,11 @@
 #include <type_traits>
 #include <version>
 
-<<<<<<< HEAD
-=======
 #ifndef _LIBCPP_REMOVE_TRANSITIVE_INCLUDES
 #  include <chrono>
 #  include <functional>
 #endif
 
->>>>>>> 3de04b6d
 // standard-mandated includes
 #include <compare>
 
