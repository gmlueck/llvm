cmake_minimum_required(VERSION 3.20.0)

add_custom_target(libspirv-builtins COMMENT "Build libspirv builtins")
add_custom_target(libclc-builtins COMMENT "Build libclc builtins")

# Add path for custom modules
set(CMAKE_MODULE_PATH
  ${CMAKE_CURRENT_SOURCE_DIR}/cmake
  ${CMAKE_CURRENT_SOURCE_DIR}/cmake/modules
  ${CMAKE_MODULE_PATH})

# If we are not building as a part of LLVM, build libclc as an
# standalone project, using LLVM/Clang as external tools.
if( CMAKE_SOURCE_DIR STREQUAL CMAKE_CURRENT_SOURCE_DIR )
  project( libclc VERSION 0.2.0 LANGUAGES CXX C )

  set( LIBCLC_STANDALONE_BUILD 1 )

  include(HandleOutOfTreeLLVM)
else()
  include(HandleInLLVMTree)
endif()

set(CMAKE_CXX_STANDARD 17)

include( GNUInstallDirs )
set_property(DIRECTORY APPEND PROPERTY CMAKE_CONFIGURE_DEPENDS
  amdgcn-amdhsa/lib/SOURCES;
  amdgcn/lib/SOURCES;
  amdgcn-mesa3d/lib/SOURCES;
  amdgpu/lib/SOURCES;
  clspv/lib/SOURCES;
  clspv64/lib/SOURCES;
  generic/lib/SOURCES;
  ptx/lib/SOURCES;
  ptx-nvidiacl/lib/SOURCES;
  r600/lib/SOURCES;
  spirv/lib/SOURCES;
  spirv64/lib/SOURCES
)

include( AddLibclc )

# List of all targets
set( LIBCLC_TARGETS_ALL
  amdgcn--
  amdgcn--amdhsa
  clspv--
  clspv64--
  r600--
  nvptx--
  nvptx64--
  nvptx--nvidiacl
  nvptx64--nvidiacl
  spirv-mesa3d-
  spirv64-mesa3d-
)
set( LIBCLC_TEST_TARGETS_ALL
  nvptx--nvidiacl
  nvptx64--nvidiacl
  amdgcn--amdhsa
)

set( LIBCLC_ROOT_DIR ${CMAKE_CURRENT_SOURCE_DIR} )
set( LIBCLC_BINARY_DIR ${CMAKE_CURRENT_BINARY_DIR} )

set( LIBCLC_TARGETS_TO_BUILD "all"
    CACHE STRING "Semicolon-separated list of targets to build, or 'all'." )

option( ENABLE_RUNTIME_SUBNORMAL "Enable runtime linking of subnormal support."
OFF )

option( LIBCLC_GENERATE_REMANGLED_VARIANTS
  "Generate remangled variants of enabled libclc targets." OFF )

# mesa3d environment is only available since LLVM 4.0
if( ${LLVM_VERSION} VERSION_GREATER "3.9.0" )
  set( LIBCLC_TARGETS_ALL ${LIBCLC_TARGETS_ALL} amdgcn-mesa-mesa3d )
endif()

if( LIBCLC_TARGETS_TO_BUILD STREQUAL "all" )
  set( LIBCLC_TARGETS_TO_BUILD ${LIBCLC_TARGETS_ALL} )
endif()

set(LIBCLC_TARGET_TO_TEST)

foreach ( t ${LIBCLC_TEST_TARGETS_ALL})
  if( ${t} IN_LIST LIBCLC_TARGETS_TO_BUILD )
    list( APPEND LIBCLC_TARGET_TO_TEST "${t}" )
  endif( ${t} IN_LIST LIBCLC_TARGETS_TO_BUILD )
endforeach(t)

execute_process( COMMAND ${LLVM_CONFIG} "--system-libs"
  OUTPUT_VARIABLE LLVM_SYSTEM_LIBS
  OUTPUT_STRIP_TRAILING_WHITESPACE )
separate_arguments( LLVM_SYSTEM_LIBS )
execute_process( COMMAND ${LLVM_CONFIG} "--libs" "core" "bitreader" "bitwriter"
  OUTPUT_VARIABLE LLVM_LIBS
  OUTPUT_STRIP_TRAILING_WHITESPACE )
separate_arguments( LLVM_LIBS )
execute_process( COMMAND ${LLVM_CONFIG} "--libdir"
  OUTPUT_VARIABLE LLVM_LIBDIR
  OUTPUT_STRIP_TRAILING_WHITESPACE )
execute_process( COMMAND ${LLVM_CONFIG} "--ldflags"
  OUTPUT_VARIABLE LLVM_LD_FLAGS
  OUTPUT_STRIP_TRAILING_WHITESPACE )
execute_process( COMMAND ${LLVM_CONFIG} "--cxxflags"
  OUTPUT_VARIABLE LLVM_CXX_FLAGS
  OUTPUT_STRIP_TRAILING_WHITESPACE )
separate_arguments( LLVM_CXX_FLAGS )
execute_process( COMMAND ${LLVM_CONFIG} "--bindir"
  OUTPUT_VARIABLE LLVM_BINDIR
  OUTPUT_STRIP_TRAILING_WHITESPACE )

# These were not properly reported in early LLVM and we don't need them
list( APPEND LLVM_CXX_FLAGS -fno-rtti -fno-exceptions )

# List containing all the toolchain variables.
list( APPEND BINARY_VARIABLES LLVM_CLANG LLVM_AS LLVM_LINK LLVM_OPT LLVM_SPIRV
      LIBCLC_REMANGLER )
# List containing all the names of toolchain binaries.
# NOTE: both lists (BINARY_VARIABLES and BINARY_NAMES) must be in sync.
list( APPEND BINARY_NAMES clang llvm-as llvm-link opt llvm-spirv
      libclc-remangler )

# find_program needs the variable to be cleared in order to perform a search.
# Make sure that the cached entries are cleared as well.
function( ClearVariables BINARY_VARIABLES_LIST )
  foreach( V ${BINARY_VARIABLES_LIST} )
    unset( ${V} CACHE )
    unset( ${V} PARENT_SCOPE )
  endforeach( V )
endfunction()

# Use find_program to locate toolchain binaries.
function( FindToolBinary BINARY_VARIABLES_LIST BINARY_NAMES_LIST PATH_NAME )
  list( LENGTH BINARY_NAMES_LIST COUNT )
  math( EXPR COUNT "${COUNT}-1" )
  foreach( I RANGE ${COUNT} )
    list( GET BINARY_VARIABLES_LIST ${I} BV )
    list( GET BINARY_NAMES_LIST ${I} BN )
    find_program( ${BV} ${BN} PATHS ${PATH_NAME} NO_DEFAULT_PATH )
  endforeach( I )
endfunction()

# Use custom toolchain to build libclc, this can be useful when dealing with
# debug builds, that do not need libclc bitcode to be built using debug tools.
if ( EXISTS ${LIBCLC_CUSTOM_LLVM_TOOLS_BINARY_DIR} )
  message( WARNING "Using custom LLVM tools to build libclc: "
    "${LIBCLC_CUSTOM_LLVM_TOOLS_BINARY_DIR}, "
    " make sure that the tools are up to date." )

  # First clear the variables,
  ClearVariables( "${BINARY_VARIABLES}" )
  # then set.
  FindToolBinary( "${BINARY_VARIABLES}" "${BINARY_NAMES}"
    ${LIBCLC_CUSTOM_LLVM_TOOLS_BINARY_DIR} )

  if( NOT LLVM_CLANG OR NOT LLVM_OPT OR NOT LLVM_AS OR NOT LLVM_LINK
      OR NOT LIBCLC_REMANGLER )
    message( FATAL_ERROR "Custom toolchain incomplete!" )
  endif()
endif()

# Print LLVM variables
message( "LLVM libdir: ${LLVM_LIBRARY_DIR}" )
message( "LLVM bindir: ${LLVM_TOOLS_BINARY_DIR}" )
message( "LLVM cxx flags: ${LLVM_CXX_FLAGS}" )
message( "" )

# It's OK to call find program again, if the variables have been set in the
# custom location clause, find_program returns immediately.
FindToolBinary( "${BINARY_VARIABLES}" "${BINARY_NAMES}"
  ${LLVM_TOOLS_BINARY_DIR} )

# Print toolchain
message( "clang: ${LLVM_CLANG}" )
message( "llvm-as: ${LLVM_AS}" )
message( "llvm-link: ${LLVM_LINK}" )
message( "opt: ${LLVM_OPT}" )
message( "llvm-spirv: ${LLVM_SPIRV}" )
message( "libclc-remangler: ${LIBCLC_REMANGLER}" )
message( "" )
if( NOT LLVM_CLANG OR NOT LLVM_OPT OR NOT LLVM_AS OR NOT LLVM_LINK
    OR NOT LIBCLC_REMANGLER )
  message( FATAL_ERROR "toolchain incomplete!" )
endif()

list( SORT LIBCLC_TARGETS_TO_BUILD )

if( "spirv-mesa3d-" IN_LIST LIBCLC_TARGETS_TO_BUILD OR "spirv64-mesa3d-" IN_LIST LIBCLC_TARGETS_TO_BUILD )
  if( NOT LLVM_SPIRV )
    message( FATAL_ERROR "SPIR-V targets requested, but spirv-tools is not installed" )
  endif()
endif()

set( CMAKE_CLC_COMPILER ${LLVM_CLANG} )
set( CMAKE_CLC_ARCHIVE ${LLVM_LINK} )
set( CMAKE_LLAsm_PREPROCESSOR ${LLVM_CLANG} )
set( CMAKE_LLAsm_COMPILER ${LLVM_AS} )
set( CMAKE_LLAsm_ARCHIVE ${LLVM_LINK} )

# LLVM 13 enables standard includes by default
if( ${LLVM_VERSION} VERSION_GREATER "12.99.99" )
  set( CMAKE_LLAsm_FLAGS "${CMAKE_LLAsm_FLAGS} -cl-no-stdinc" )
  set( CMAKE_CLC_FLAGS "${CMAKE_CLC_FLAGS} -cl-no-stdinc" )
endif()

enable_language( CLC LLAsm )

# Configure prepare_builtins
add_subdirectory(utils)

# Setup arch devices
set( r600--_devices cedar cypress barts cayman )
set( amdgcn--_devices tahiti )
set( amdgcn-mesa-mesa3d_devices ${amdgcn--_devices} )
set( amdgcn--amdhsa_devices none )
set( clspv--_devices none )
set( clspv64--_devices none )
set( nvptx--_devices none )
set( nvptx64--_devices none )
set( nvptx--nvidiacl_devices none )
set( nvptx64--nvidiacl_devices none )
set( spirv-mesa3d-_devices none )
set( spirv64-mesa3d-_devices none )
# TODO: Does this need to be set for each possible triple?
set( x86_64-unknown-linux-gnu_devices none )

# Setup aliases
set( cedar_aliases palm sumo sumo2 redwood juniper )
set( cypress_aliases hemlock )
set( barts_aliases turks caicos )
set( cayman_aliases aruba )
set( tahiti_aliases pitcairn verde oland hainan bonaire kabini kaveri hawaii
  mullins tonga tongapro iceland carrizo fiji stoney polaris10 polaris11
  gfx602 gfx705 gfx805
  gfx900 gfx902 gfx904 gfx906 gfx908 gfx909 gfx90a gfx90c gfx940 gfx941 gfx942
  gfx1010 gfx1011 gfx1012 gfx1013
  gfx1030 gfx1031 gfx1032 gfx1033 gfx1034 gfx1035 gfx1036
  gfx1100 gfx1101 gfx1102 gfx1103
  gfx1150 gfx1151
  gfx1200 gfx1201
)

# pkg-config file
configure_file( libclc.pc.in libclc.pc @ONLY )
install( FILES ${CMAKE_CURRENT_BINARY_DIR}/libclc.pc DESTINATION "${CMAKE_INSTALL_DATADIR}/pkgconfig" )
install( DIRECTORY generic/include/clc DESTINATION "${CMAKE_INSTALL_INCLUDEDIR}" )

if( ENABLE_RUNTIME_SUBNORMAL )
  add_library( subnormal_use_default STATIC
    generic/libspirv/subnormal_use_default.ll )
  add_library( subnormal_disable STATIC
    generic/libspirv/subnormal_disable.ll )
  install( TARGETS subnormal_use_default subnormal_disable ARCHIVE
    DESTINATION "${CMAKE_INSTALL_DATADIR}/clc" )
endif()

find_package( Python3 REQUIRED COMPONENTS Interpreter )
file( TO_CMAKE_PATH ${CMAKE_CURRENT_SOURCE_DIR}/generic/lib/gen_convert.py clc_script_loc )
file( TO_CMAKE_PATH ${CMAKE_CURRENT_SOURCE_DIR}/generic/libspirv/gen_core_convert.py core_script_loc )
file( TO_CMAKE_PATH ${CMAKE_CURRENT_SOURCE_DIR}/generic/libspirv/gen_convert.py spirv_script_loc )

add_custom_command(
  OUTPUT convert-core.cl
  COMMAND ${Python3_EXECUTABLE} ${core_script_loc} > convert-core.cl
  DEPENDS ${core_script_loc} )
add_custom_target( "generate_convert_core.cl" DEPENDS convert-core.cl )

add_custom_command(
  OUTPUT convert-spirv.cl
  COMMAND ${Python3_EXECUTABLE} ${spirv_script_loc} > convert-spirv.cl
  DEPENDS ${spirv_script_loc} )
add_custom_target( "generate_convert_spirv.cl" DEPENDS convert-spirv.cl )

add_custom_command(
  OUTPUT convert-clc.cl
  COMMAND ${Python3_EXECUTABLE} ${clc_script_loc} > convert-clc.cl
  DEPENDS ${clc_script_loc} )
add_custom_target( "generate_convert_clc.cl" DEPENDS convert-clc.cl )

add_custom_command(
	OUTPUT clspv-convert.cl
	COMMAND ${Python3_EXECUTABLE} ${script_loc} --clspv > clspv-convert.cl
	DEPENDS ${script_loc} )
add_custom_target( "clspv-generate_convert.cl" DEPENDS clspv-convert.cl )

enable_testing()

if (LIBCLC_STANDALONE_BUILD)
  set(LIBCLC_LIBRARY_OUTPUT_INTDIR ${CMAKE_CURRENT_BINARY_DIR}/${CMAKE_CFG_INTDIR}/lib${LLVM_LIBDIR_SUFFIX})
else(LIBCLC_STANDALONE_BUILD)
  set(LIBCLC_LIBRARY_OUTPUT_INTDIR ${LLVM_LIBRARY_OUTPUT_INTDIR})
endif(LIBCLC_STANDALONE_BUILD)
file( TO_CMAKE_PATH ${LIBCLC_LIBRARY_OUTPUT_INTDIR}/clc LIBCLC_LIBRARY_OUTPUT_INTDIR )

foreach( t ${LIBCLC_TARGETS_TO_BUILD} )
<<<<<<< HEAD
	message( "BUILDING ${t}" )
	string( REPLACE "-" ";" TRIPLE  ${t} )
	list( GET TRIPLE 0 ARCH )
	list( GET TRIPLE 1 VENDOR )
	list( GET TRIPLE 2 OS )

	set( dirs )

	if ( NOT ${ARCH} STREQUAL spirv AND NOT ${ARCH} STREQUAL spirv64 AND
			 NOT ${ARCH} STREQUAL clspv AND NOT ${ARCH} STREQUAL clspv64)
		LIST( APPEND dirs generic )
	endif()

	if( ${ARCH} STREQUAL r600 OR ${ARCH} STREQUAL amdgcn )
		list( APPEND dirs amdgpu )
	endif()

	#nvptx is special
	if( ${ARCH} STREQUAL nvptx OR ${ARCH} STREQUAL nvptx64 )
		set( DARCH ptx )
	else()
		set( DARCH ${ARCH} )
	endif()

	set( lib_files )
	libclc_configure_lib_source(lib_files
		LIB_DIR lib
		DIRS ${dirs} ${DARCH} ${DARCH}-${OS} ${DARCH}-${VENDOR}-${OS}
		DEPS convert-clc.cl )
	set( libspirv_files )
	libclc_configure_lib_source(libspirv_files
		LIB_DIR libspirv
		DIRS ${dirs} ${DARCH} ${DARCH}-${OS} ${DARCH}-${VENDOR}-${OS}
		DEPS convert-spirv.cl convert-core.cl)
	# Enumerate SOURCES* files
	set( source_list )
	foreach( l ${dirs} ${DARCH} ${DARCH}-${OS} ${DARCH}-${VENDOR}-${OS} )
		foreach( s "SOURCES" "SOURCES_${LLVM_MAJOR}.${LLVM_MINOR}" )
			file( TO_CMAKE_PATH ${l}/lib/${s} file_loc )
			file( TO_CMAKE_PATH ${CMAKE_SOURCE_DIR}/${file_loc} loc )
			# Prepend the location to give higher priority to
			# specialized implementation
			if( EXISTS ${loc} )
				set( source_list ${file_loc} ${source_list} )
			endif()
		endforeach()
	endforeach()

	# Add the generated convert.cl here to prevent adding
	# the one listed in SOURCES
	if( NOT ${ARCH} STREQUAL "spirv" AND NOT ${ARCH} STREQUAL "spirv64" )
		if( NOT ENABLE_RUNTIME_SUBNORMAL AND NOT ${ARCH} STREQUAL "clspv" AND
		    NOT ${ARCH} STREQUAL "clspv64" )
			set( rel_files convert.cl )
			set( objects convert.cl )
			list( APPEND rel_files generic/lib/subnormal_use_default.ll )
		elseif(${ARCH} STREQUAL "clspv" OR ${ARCH} STREQUAL "clspv64")
			set( rel_files clspv-convert.cl )
			set( objects clspv-convert.cl )
		endif()
	else()
		set( rel_files )
		set( objects )
	endif()

	foreach( l ${source_list} )
		file( READ ${l} file_list )
		string( REPLACE "\n" ";" file_list ${file_list} )
		get_filename_component( dir ${l} DIRECTORY )
		foreach( f ${file_list} )
			list( FIND objects ${f} found )
			if( found EQUAL  -1 )
				list( APPEND objects ${f} )
				list( APPEND rel_files ${dir}/${f} )
				# FIXME: This should really go away
				file( TO_CMAKE_PATH ${CMAKE_SOURCE_DIR}/${dir}/${f} src_loc )
				get_filename_component( fdir ${src_loc} DIRECTORY )

				set_source_files_properties( ${dir}/${f}
					PROPERTIES COMPILE_FLAGS "-I ${fdir}" )
			endif()
		endforeach()
	endforeach()
=======
  message( "BUILDING ${t}" )
  string( REPLACE "-" ";" TRIPLE  ${t} )
  list( GET TRIPLE 0 ARCH )
  list( GET TRIPLE 1 VENDOR )
  list( GET TRIPLE 2 OS )

  set( dirs )

  if ( NOT ${ARCH} STREQUAL spirv AND NOT ${ARCH} STREQUAL spirv64 AND
       NOT ${ARCH} STREQUAL clspv AND NOT ${ARCH} STREQUAL clspv64)
    LIST( APPEND dirs generic )
  endif()

  if( ${ARCH} STREQUAL r600 OR ${ARCH} STREQUAL amdgcn )
    list( APPEND dirs amdgpu )
  endif()

  #nvptx is special
  if( ${ARCH} STREQUAL nvptx OR ${ARCH} STREQUAL nvptx64 )
    set( DARCH ptx )
  else()
    set( DARCH ${ARCH} )
  endif()

  set( lib_files )
  libclc_configure_lib_source(lib_files
    LIB_DIR lib
    DIRS ${dirs} ${DARCH} ${DARCH}-${OS} ${DARCH}-${VENDOR}-${OS}
    DEPS convert-clc.cl )
  set( libspirv_files )
  libclc_configure_lib_source(libspirv_files
    LIB_DIR libspirv
    DIRS ${dirs} ${DARCH} ${DARCH}-${OS} ${DARCH}-${VENDOR}-${OS}
    DEPS convert-spirv.cl convert-core.cl)
  # Enumerate SOURCES* files
  set( source_list )
  foreach( l ${dirs} ${DARCH} ${DARCH}-${OS} ${DARCH}-${VENDOR}-${OS} )
    foreach( s "SOURCES" "SOURCES_${LLVM_MAJOR}.${LLVM_MINOR}" )
      file( TO_CMAKE_PATH ${l}/lib/${s} file_loc )
      file( TO_CMAKE_PATH ${CMAKE_SOURCE_DIR}/${file_loc} loc )
      # Prepend the location to give higher priority to
      # specialized implementation
      if( EXISTS ${loc} )
        set( source_list ${file_loc} ${source_list} )
      endif()
    endforeach()
  endforeach()

  # Add the generated convert.cl here to prevent adding
  # the one listed in SOURCES
  if( NOT ${ARCH} STREQUAL "spirv" AND NOT ${ARCH} STREQUAL "spirv64" )
    set( rel_files convert.cl )
    set( objects convert.cl )
    if( NOT ENABLE_RUNTIME_SUBNORMAL AND NOT ${ARCH} STREQUAL "clspv" AND
        NOT ${ARCH} STREQUAL "clspv64" )
      list( APPEND rel_files generic/lib/subnormal_use_default.ll )
    endif()
  else()
    set( rel_files )
    set( objects )
  endif()

  foreach( l ${source_list} )
    file( READ ${l} file_list )
    string( REPLACE "\n" ";" file_list ${file_list} )
    get_filename_component( dir ${l} DIRECTORY )
    foreach( f ${file_list} )
      list( FIND objects ${f} found )
      if( found EQUAL  -1 )
        list( APPEND objects ${f} )
        list( APPEND rel_files ${dir}/${f} )
        # FIXME: This should really go away
        file( TO_CMAKE_PATH ${CMAKE_SOURCE_DIR}/${dir}/${f} src_loc )
        get_filename_component( fdir ${src_loc} DIRECTORY )

        set_source_files_properties( ${dir}/${f}
          PROPERTIES COMPILE_FLAGS "-I ${fdir}" )
      endif()
    endforeach()
  endforeach()
>>>>>>> feb80bac

        # Please NOTE that variables in the foreach are not local and thus need
        # to be reset every iteration.
  foreach( d ${${t}_devices} )
    # Some targets don't have a specific GPU to target
    if( ${d} STREQUAL "none" OR ${ARCH} STREQUAL "spirv" OR ${ARCH} STREQUAL "spirv64" )
      # FIXME: Ideally we would not be tied to a specific PTX ISA version
      if( ${ARCH} STREQUAL nvptx OR ${ARCH} STREQUAL nvptx64 )
        # Disables NVVM reflection to defer to after linking
        set( flags "SHELL:-Xclang -target-feature" "SHELL:-Xclang +ptx72"
             "SHELL:-march=sm_86" "SHELL:-mllvm --nvvm-reflect-enable=false")
      elseif( ${ARCH} STREQUAL amdgcn )
        # AMDGCN needs libclc to be compiled to high bc version since all atomic
        # clang builtins need to be accessible
        set( flags "SHELL:-mcpu=gfx940")
      elseif( ${ARCH}  STREQUAL x86_64)
        # TODO: This is used by SYCL Native Cpu, we should define an option to set this flags
        set( flags "SHELL:-Xclang -target-feature -Xclang +avx"
            "SHELL:-Xclang -fsycl-is-native-cpu"
            "SHELL:-Xclang -target-feature -Xclang +avx512f")
      else()
        set ( flags )
      endif()
      set( arch_suffix "${t}" )
    else()
      set( flags "-mcpu=${d}" )
      set( arch_suffix "${d}-${t}" )
    endif()
    message( "    DEVICE: ${d} ( ${${d}_aliases} )" )

    if ( ${ARCH} STREQUAL "spirv" OR ${ARCH} STREQUAL "spirv64" )
      if( ${ARCH} STREQUAL "spirv" )
        set( t "spir--" )
      else()
        set( t "spir64--" )
      endif()
      set( build_flags -O0 -finline-hint-functions )
      set( opt_flags -O3 )
      set( spvflags --spirv-max-version=1.1 )
    elseif( ${ARCH} STREQUAL "clspv" )
      set( t "spir--" )
      set( build_flags "-Wno-unknown-assumption")
      set( opt_flags -O3 )
    elseif( ${ARCH} STREQUAL "nvptx" OR ${ARCH} STREQUAL "nvptx64" )
      set( build_flags )
      set( opt_flags -O3 "--nvvm-reflect-enable=false" )
    elseif( ${ARCH} STREQUAL "clspv64" )
      set( t "spir64--" )
      set( build_flags "-Wno-unknown-assumption")
      set( opt_flags -O3 )
    else()
      set( build_flags )
      set( opt_flags -O3 )
    endif()

    # Enable SPIR-V builtin function declarations, so they don't
    # have to be explicity declared in the soruce.
    list( APPEND flags -Xclang -fdeclare-spirv-builtins)

    # OpenCL 3.0 extensions
    list( APPEND flags -cl-std=CL3.0 "SHELL:-Xclang" )
    string(CONCAT CL_3_0_EXTENSIONS
      "-cl-ext="
      "+cl_khr_fp64,"
      "+cl_khr_fp16,"
      "+__opencl_c_3d_image_writes,"
      "+__opencl_c_images,"
      "+cl_khr_3d_image_writes,"
      "+__opencl_c_generic_address_space")
    list( APPEND flags ${CL_3_0_EXTENSIONS})

    # Add platform specific flags
    if(WIN32)
      list(APPEND flags -D_WIN32)
    elseif(${CMAKE_SYSTEM_NAME} MATCHES "Darwin")
      list(APPEND flags -D__APPLE__)
    elseif(${CMAKE_SYSTEM_NAME} MATCHES "Linux")
      list(APPEND flags -D__unix__ -D__linux__)
    else()
      # Assume some UNIX system otherwise
      list(APPEND flags -D__unix__)
    endif()

    add_libclc_builtin_set(libspirv-${arch_suffix}
      TRIPLE ${t}
      TARGET_ENV libspirv
      COMPILE_OPT ${flags}
      OPT_FLAGS ${opt_flags}
      FILES ${libspirv_files}
      ALIASES ${${d}_aliases}
      GENERATE_TARGET "generate_convert_spirv.cl" "generate_convert_core.cl"
      PARENT_TARGET libspirv-builtins)

    add_libclc_builtin_set(clc-${arch_suffix}
      TRIPLE ${t}
      TARGET_ENV clc
      COMPILE_OPT ${flags}
      OPT_FLAGS ${opt_flags}
      FILES ${lib_files}
      LIB_DEP libspirv-${arch_suffix}
      ALIASES ${${d}_aliases}
      GENERATE_TARGET "generate_convert_clc.cl"
      PARENT_TARGET libclc-builtins)
  endforeach( d )
endforeach( t )

install(DIRECTORY ${LIBCLC_LIBRARY_OUTPUT_INTDIR}
  DESTINATION lib${LLVM_LIBDIR_SUFFIX}
  COMPONENT libspirv-builtins
  FILES_MATCHING PATTERN "libspirv-*")

install(DIRECTORY ${LIBCLC_LIBRARY_OUTPUT_INTDIR}
  DESTINATION lib${LLVM_LIBDIR_SUFFIX}
  COMPONENT clc-builtins
  FILES_MATCHING PATTERN "clc-*")

if( LIBCLC_GENERATE_REMANGLED_VARIANTS )
  install(DIRECTORY ${LIBCLC_LIBRARY_OUTPUT_INTDIR}
    DESTINATION lib${LLVM_LIBDIR_SUFFIX}
    COMPONENT libspirv-builtins
    FILES_MATCHING PATTERN "remangled-*libspirv-*")

  install(DIRECTORY ${LIBCLC_LIBRARY_OUTPUT_INTDIR}
    DESTINATION lib${LLVM_LIBDIR_SUFFIX}
    COMPONENT clc-builtins
    FILES_MATCHING PATTERN "remangled-*clc-*")
endif()

add_subdirectory(test)<|MERGE_RESOLUTION|>--- conflicted
+++ resolved
@@ -296,91 +296,6 @@
 file( TO_CMAKE_PATH ${LIBCLC_LIBRARY_OUTPUT_INTDIR}/clc LIBCLC_LIBRARY_OUTPUT_INTDIR )
 
 foreach( t ${LIBCLC_TARGETS_TO_BUILD} )
-<<<<<<< HEAD
-	message( "BUILDING ${t}" )
-	string( REPLACE "-" ";" TRIPLE  ${t} )
-	list( GET TRIPLE 0 ARCH )
-	list( GET TRIPLE 1 VENDOR )
-	list( GET TRIPLE 2 OS )
-
-	set( dirs )
-
-	if ( NOT ${ARCH} STREQUAL spirv AND NOT ${ARCH} STREQUAL spirv64 AND
-			 NOT ${ARCH} STREQUAL clspv AND NOT ${ARCH} STREQUAL clspv64)
-		LIST( APPEND dirs generic )
-	endif()
-
-	if( ${ARCH} STREQUAL r600 OR ${ARCH} STREQUAL amdgcn )
-		list( APPEND dirs amdgpu )
-	endif()
-
-	#nvptx is special
-	if( ${ARCH} STREQUAL nvptx OR ${ARCH} STREQUAL nvptx64 )
-		set( DARCH ptx )
-	else()
-		set( DARCH ${ARCH} )
-	endif()
-
-	set( lib_files )
-	libclc_configure_lib_source(lib_files
-		LIB_DIR lib
-		DIRS ${dirs} ${DARCH} ${DARCH}-${OS} ${DARCH}-${VENDOR}-${OS}
-		DEPS convert-clc.cl )
-	set( libspirv_files )
-	libclc_configure_lib_source(libspirv_files
-		LIB_DIR libspirv
-		DIRS ${dirs} ${DARCH} ${DARCH}-${OS} ${DARCH}-${VENDOR}-${OS}
-		DEPS convert-spirv.cl convert-core.cl)
-	# Enumerate SOURCES* files
-	set( source_list )
-	foreach( l ${dirs} ${DARCH} ${DARCH}-${OS} ${DARCH}-${VENDOR}-${OS} )
-		foreach( s "SOURCES" "SOURCES_${LLVM_MAJOR}.${LLVM_MINOR}" )
-			file( TO_CMAKE_PATH ${l}/lib/${s} file_loc )
-			file( TO_CMAKE_PATH ${CMAKE_SOURCE_DIR}/${file_loc} loc )
-			# Prepend the location to give higher priority to
-			# specialized implementation
-			if( EXISTS ${loc} )
-				set( source_list ${file_loc} ${source_list} )
-			endif()
-		endforeach()
-	endforeach()
-
-	# Add the generated convert.cl here to prevent adding
-	# the one listed in SOURCES
-	if( NOT ${ARCH} STREQUAL "spirv" AND NOT ${ARCH} STREQUAL "spirv64" )
-		if( NOT ENABLE_RUNTIME_SUBNORMAL AND NOT ${ARCH} STREQUAL "clspv" AND
-		    NOT ${ARCH} STREQUAL "clspv64" )
-			set( rel_files convert.cl )
-			set( objects convert.cl )
-			list( APPEND rel_files generic/lib/subnormal_use_default.ll )
-		elseif(${ARCH} STREQUAL "clspv" OR ${ARCH} STREQUAL "clspv64")
-			set( rel_files clspv-convert.cl )
-			set( objects clspv-convert.cl )
-		endif()
-	else()
-		set( rel_files )
-		set( objects )
-	endif()
-
-	foreach( l ${source_list} )
-		file( READ ${l} file_list )
-		string( REPLACE "\n" ";" file_list ${file_list} )
-		get_filename_component( dir ${l} DIRECTORY )
-		foreach( f ${file_list} )
-			list( FIND objects ${f} found )
-			if( found EQUAL  -1 )
-				list( APPEND objects ${f} )
-				list( APPEND rel_files ${dir}/${f} )
-				# FIXME: This should really go away
-				file( TO_CMAKE_PATH ${CMAKE_SOURCE_DIR}/${dir}/${f} src_loc )
-				get_filename_component( fdir ${src_loc} DIRECTORY )
-
-				set_source_files_properties( ${dir}/${f}
-					PROPERTIES COMPILE_FLAGS "-I ${fdir}" )
-			endif()
-		endforeach()
-	endforeach()
-=======
   message( "BUILDING ${t}" )
   string( REPLACE "-" ";" TRIPLE  ${t} )
   list( GET TRIPLE 0 ARCH )
@@ -461,7 +376,6 @@
       endif()
     endforeach()
   endforeach()
->>>>>>> feb80bac
 
         # Please NOTE that variables in the foreach are not local and thus need
         # to be reset every iteration.
