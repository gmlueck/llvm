name: "Check for private emails used in PRs"

on:
  pull_request:
    types:
      - opened

permissions:
  contents: read

jobs:
  validate_email:
    runs-on: ubuntu-latest
    if: github.repository == 'llvm/llvm-project'
    steps:
      - name: Fetch LLVM sources
        uses: actions/checkout@v4
        with:
          ref: ${{ github.event.pull_request.head.sha }}

      - name: Extract author email
        id: author
        run: |
          git log -1
          echo "EMAIL=$(git show -s --format='%ae' HEAD~0)" >> $GITHUB_OUTPUT
          # Create empty comment file
          echo "[]" > comments

      - name: Validate author email
        if: ${{ endsWith(steps.author.outputs.EMAIL, 'noreply.github.com')  }}
<<<<<<< HEAD
=======
        uses: actions/github-script@v7
>>>>>>> 9c96556c
        env:
          COMMENT: >-
            ⚠️ We detected that you are using a GitHub private e-mail address to contribute to the repo.<br/>
            Please turn off [Keep my email addresses private](https://github.com/settings/emails) setting in your account.<br/>
            See [LLVM Discourse](https://discourse.llvm.org/t/hidden-emails-on-github-should-we-do-something-about-it) for more information.
        run: |
          cat << EOF > comments
          [{"body" : "$COMMENT"}]
          EOF

      - uses: actions/upload-artifact@26f96dfa697d77e81fd5907df203aa23a56210a8 #v4.3.0
        if: always()
        with:
          name: workflow-args
          path: |
            comments<|MERGE_RESOLUTION|>--- conflicted
+++ resolved
@@ -28,10 +28,7 @@
 
       - name: Validate author email
         if: ${{ endsWith(steps.author.outputs.EMAIL, 'noreply.github.com')  }}
-<<<<<<< HEAD
-=======
         uses: actions/github-script@v7
->>>>>>> 9c96556c
         env:
           COMMENT: >-
             ⚠️ We detected that you are using a GitHub private e-mail address to contribute to the repo.<br/>
