include "OptionsBase.td"

let Command = "target modules dump symtab" in {
  def tm_sort : Option<"sort", "s">, Group<1>,
    Desc<"Supply a sort order when dumping the symbol table.">,
    EnumArg<"SortOrder">;
  def tm_smn : Option<"show-mangled-names", "m">, Group<1>,
    Desc<"Do not demangle symbol names before showing them.">;
}

let Command = "target modules dump separate debug info" in {
  def tm_json : Option<"json", "j">, Group<1>,
    Desc<"Output the details in JSON format.">;
  def tm_errors_only : Option<"errors-only", "e">, Group<1>,
    Desc<"Filter to show only debug info files with errors.">;
}

let Command = "help" in {
  def help_hide_aliases : Option<"hide-aliases", "a">,
    Desc<"Hide aliases in the command list.">;
  def help_hide_user : Option<"hide-user-commands", "u">,
    Desc<"Hide user-defined commands from the list.">;
  def help_show_hidden : Option<"show-hidden-commands", "h">,
    Desc<"Include commands prefixed with an underscore.">;
}

let Command = "settings set" in {
  def setset_global : Option<"global", "g">,
    Desc<"Apply the new value to the global default value.">;
  def setset_force : Option<"force", "f">,
    Desc<"Force an empty value to be accepted as the default.">;
  def setset_exists : Option<"exists", "e">,
    Desc<"Set the setting if it exists, but do not cause the command to raise "
    "an error if it does not exist.">;
}

let Command = "settings write" in {
  def setwrite_file : Option<"file", "f">, Required, Arg<"Filename">,
    Completion<"DiskFile">,
    Desc<"The file into which to write the settings.">;
  def setwrite_append : Option<"append", "a">,
    Desc<"Append to saved settings file if it exists.">;
}

let Command = "settings read" in {
  def setread_file : Option<"file", "f">, Required, Arg<"Filename">,
    Completion<"DiskFile">,
    Desc<"The file from which to read the settings.">;
}

let Command = "settings clear" in {
  def setclear_all : Option<"all", "a">,
    Desc<"Clear all settings.">;
}

let Command = "breakpoint list" in {
  // FIXME: We need to add an "internal" command, and then add this sort of
  // thing to it. But I need to see it for now, and don't want to wait.
  def blist_internal : Option<"internal", "i">,
    Desc<"Show debugger internal breakpoints">;
  def blist_brief : Option<"brief", "b">, Group<1>,
    Desc<"Give a brief description of the breakpoint (no location info).">;
  def blist_full : Option<"full", "f">, Group<2>,
    Desc<"Give a full description of the breakpoint and its locations.">;
  def blist_verbose : Option<"verbose", "v">, Group<3>,
    Desc<"Explain everything we know about the breakpoint (for debugging "
    "debugger bugs).">;
  def blist_dummy_bp : Option<"dummy-breakpoints", "D">,
    Desc<"List Dummy breakpoints - i.e. breakpoints set before a file is "
    "provided, which prime new targets.">;
}

let Command = "breakpoint modify" in {
  def breakpoint_modify_ignore_count : Option<"ignore-count", "i">, Group<1>,
    Arg<"Count">,
    Desc<"Set the number of times this breakpoint is skipped before stopping.">;
  def breakpoint_modify_one_shot : Option<"one-shot", "o">, Group<1>,
    Arg<"Boolean">,
    Desc<"The breakpoint is deleted the first time it stop causes a stop.">;
  def breakpoint_modify_thread_index : Option<"thread-index", "x">, Group<1>,
    Arg<"ThreadIndex">, Desc<"The breakpoint stops only for the thread whose "
    "index matches this argument.">;
  def breakpoint_modify_thread_id : Option<"thread-id", "t">, Group<1>,
    Arg<"ThreadID">, Desc<"The breakpoint stops only for the thread whose TID "
    "matches this argument.  The token 'current' resolves to the current thread's ID.">;
  def breakpoint_modify_thread_name : Option<"thread-name", "T">, Group<1>,
    Arg<"ThreadName">, Desc<"The breakpoint stops only for the thread whose "
    "thread name matches this argument.">;
  def breakpoint_modify_queue_name : Option<"queue-name", "q">, Group<1>,
    Arg<"QueueName">, Desc<"The breakpoint stops only for threads in the queue "
    "whose name is given by this argument.">;
  def breakpoint_modify_condition : Option<"condition", "c">, Group<1>,
    Arg<"Expression">, Desc<"The breakpoint stops only if this condition "
    "expression evaluates to true.">;
  def breakpoint_modify_auto_continue : Option<"auto-continue", "G">, Group<1>,
    Arg<"Boolean">,
    Desc<"The breakpoint will auto-continue after running its commands.">;
  def breakpoint_modify_enable : Option<"enable", "e">, Group<2>,
    Desc<"Enable the breakpoint.">;
  def breakpoint_modify_disable : Option<"disable", "d">, Group<3>,
    Desc<"Disable the breakpoint.">;
  def breakpoint_modify_command : Option<"command", "C">, Group<4>,
    Arg<"Command">,
    Desc<"A command to run when the breakpoint is hit, can be provided more "
    "than once, the commands will be run in left-to-right order.">;
}

let Command = "breakpoint dummy" in {
  def breakpoint_dummy_options_dummy_breakpoints :
    Option<"dummy-breakpoints", "D">, Group<1>,
    Desc<"Act on Dummy breakpoints - i.e. breakpoints set before a file is "
    "provided, which prime new targets.">;
}

let Command = "breakpoint set" in {
  def breakpoint_set_shlib : Option<"shlib", "s">, Arg<"ShlibName">,
    Completion<"Module">, Groups<[1,2,3,4,5,6,7,8,9,11,12]>, // *not* in group 10
    Desc<"Set the breakpoint only in this shared library.  Can repeat this "
    "option multiple times to specify multiple shared libraries.">;
  def breakpoint_set_hardware : Option<"hardware", "H">,
    Desc<"Require the breakpoint to use hardware breakpoints.">;
  def breakpoint_set_file : Option<"file", "f">, Arg<"Filename">,
    Completion<"SourceFile">, Groups<[1,3,4,5,6,7,8,9,11]>,
    Desc<"Specifies the source file in which to set this breakpoint.  Note, by "
    "default lldb only looks for files that are #included if they use the "
    "standard include file extensions.  To set breakpoints on .c/.cpp/.m/.mm "
    "files that are #included, set target.inline-breakpoint-strategy to "
    "\"always\".">;
  def breakpoint_set_line : Option<"line", "l">, Group<1>, Arg<"LineNum">,
    Required,
    Desc<"Specifies the line number on which to set this breakpoint.">;
  def breakpoint_set_column : Option<"column", "u">, Group<1>, Arg<"ColumnNum">,
    Desc<"Specifies the column number on which to set this breakpoint.">;
  def breakpoint_set_address : Option<"address", "a">, Group<2>,
    Arg<"AddressOrExpression">, Required,
    Desc<"Set the breakpoint at the specified address.  If the address maps "
    "uniquely to a particular binary, then the address will be converted to "
    "a \"file\"address, so that the breakpoint will track that binary+offset "
    "no matter where the binary eventually loads.  Alternately, if you also "
    "specify the module - with the -s option - then the address will be "
    "treated as a file address in that module, and resolved accordingly.  "
    "Again, this will allow lldb to track that offset on subsequent reloads.  "
    "The module need not have been loaded at the time you specify this "
    "breakpoint, and will get resolved when the module is loaded.">;
  def breakpoint_set_name : Option<"name", "n">, Group<3>, Arg<"FunctionName">,
    Completion<"Symbol">, Required,
    Desc<"Set the breakpoint by function name.  Can be repeated multiple times "
    "to make one breakpoint for multiple names.">;
  def breakpoint_set_source_regexp_function :
    Option<"source-regexp-function", "X">, Group<9>, Arg<"FunctionName">,
    Completion<"Symbol">,
    Desc<"When used with '-p' limits the source regex to source contained in "
    "the named functions.  Can be repeated multiple times.">;
  def breakpoint_set_fullname : Option<"fullname", "F">, Group<4>,
    Arg<"FullName">, Required, Completion<"Symbol">,
    Desc<"Set the breakpoint by fully qualified function names. For C++ this "
    "means namespaces and all arguments, and for Objective-C this means a full "
    "function prototype with class and selector.  Can be repeated multiple times"
    " to make one breakpoint for multiple names.">;
  def breakpoint_set_selector : Option<"selector", "S">, Group<5>,
    Arg<"Selector">, Required,
    Desc<"Set the breakpoint by Objective-C selector name.  Can be repeated "
    "multiple times to make one breakpoint for multiple Selectors.">;
  def breakpoint_set_method : Option<"method", "M">, Group<6>, Arg<"Method">,
    Required, Desc<"Set the breakpoint by C++ method names.  Can be repeated "
    "multiple times to make one breakpoint for multiple methods.">;
  def breakpoint_set_func_regex : Option<"func-regex", "r">, Group<7>,
    Arg<"RegularExpression">, Required, Desc<"Set the breakpoint by function "
    "name, evaluating a regular-expression to find the function name(s).">;
  def breakpoint_set_basename : Option<"basename", "b">, Group<8>,
    Arg<"FunctionName">, Required, Completion<"Symbol">,
    Desc<"Set the breakpoint by function basename (C++ namespaces and arguments"
    " will be ignored).  Can be repeated multiple times to make one breakpoint "
    "for multiple symbols.">;
  def breakpoint_set_source_pattern_regexp :
    Option<"source-pattern-regexp", "p">, Group<9>, Arg<"RegularExpression">,
    Required, Desc<"Set the breakpoint by specifying a regular expression which"
    " is matched against the source text in a source file or files specified "
    "with the -f can be specified more than once.  If no source files "
    "are specified, uses the current \"default source file\".  If you want to "
    "match against all source files, pass the \"--all-files\" option.">;
  def breakpoint_set_all_files : Option<"all-files", "A">, Group<9>,
    Desc<"All files are searched for source pattern matches.">;
  def breakpoint_set_language_exception : Option<"language-exception", "E">,
    Group<10>, Arg<"Language">, Required,
    Desc<"Set the breakpoint on exceptions thrown by the specified language "
    "(without options, on throw but not catch.)">;
  def breakpoint_set_on_throw : Option<"on-throw", "w">, Group<10>,
    Arg<"Boolean">, Desc<"Set the breakpoint on exception throW.">;
  def breakpoint_set_on_catch : Option<"on-catch", "h">, Group<10>,
    Arg<"Boolean">, Desc<"Set the breakpoint on exception catcH.">;
  def breakpoint_set_language : Option<"language", "L">, GroupRange<3, 8>,
    Arg<"Language">,
    Desc<"Specifies the Language to use when interpreting the breakpoint's "
    "expression (note: currently only implemented for setting breakpoints on "
    "identifiers). If not set the target.language setting is used.">;
  def breakpoint_set_skip_prologue : Option<"skip-prologue", "K">,
    Arg<"Boolean">, Groups<[1,3,4,5,6,7,8,12]>,
    Desc<"sKip the prologue if the breakpoint is at the beginning of a "
    "function. If not set the target.skip-prologue setting is used.">;
  def breakpoint_set_breakpoint_name : Option<"breakpoint-name", "N">,
    Arg<"BreakpointName">,
    Desc<"Adds this to the list of names for this breakpoint.">;
  def breakpoint_set_address_slide : Option<"address-slide", "R">,
    Arg<"Address">, Groups<[1,3,4,5,6,7,8,12]>,
    Desc<"Add the specified offset to whatever address(es) the breakpoint "
    "resolves to. At present this applies the offset directly as given, and "
    "doesn't try to align it to instruction boundaries.">;
  def breakpoint_set_move_to_nearest_code : Option<"move-to-nearest-code", "m">,
    Groups<[1,9,12]>, Arg<"Boolean">,
    Desc<"Move breakpoints to nearest code. If not set the "
    "target.move-to-nearest-code setting is used.">;
  def breakpoint_set_file_colon_line : Option<"joint-specifier", "y">, Group<12>, Arg<"FileLineColumn">,
    Required, Completion<"SourceFile">,
    Desc<"A specifier in the form filename:line[:column] for setting file & line breakpoints.">;
  /* Don't add this option till it actually does something useful...
  def breakpoint_set_exception_typename : Option<"exception-typename", "O">,
    Arg<"TypeName">, Desc<"The breakpoint will only stop if an "
    "exception Object of this type is thrown.  Can be repeated multiple times "
    "to stop for multiple object types">;
   */
}

let Command = "breakpoint clear" in {
  def breakpoint_clear_file : Option<"file", "f">, Group<1>, Arg<"Filename">,
    Completion<"SourceFile">,
    Desc<"Specify the breakpoint by source location in this particular file.">;
  def breakpoint_clear_line : Option<"line", "l">, Group<1>, Arg<"LineNum">,
    Required,
    Desc<"Specify the breakpoint by source location at this particular line.">;
}

let Command = "breakpoint delete" in {
  def breakpoint_delete_force : Option<"force", "f">, Group<1>,
    Desc<"Delete all breakpoints without querying for confirmation.">;
  def breakpoint_delete_dummy_breakpoints : Option<"dummy-breakpoints", "D">,
    Group<1>, Desc<"Delete Dummy breakpoints - i.e. breakpoints set before a "
    "file is provided, which prime new targets.">;
  def breakpoint_delete_disabled : Option<"disabled", "d">, Group<1>,
    Desc<"Delete all breakpoints which are currently disabled.  When using the disabled option "
    "any breakpoints listed on the command line are EXCLUDED from deletion.">;
}

let Command = "breakpoint name" in {
  def breakpoint_name_name : Option<"name", "N">, Group<1>,
    Arg<"BreakpointName">, Desc<"Specifies a breakpoint name to use.">;
  def breakpoint_name_breakpoint_id : Option<"breakpoint-id", "B">, Group<2>,
    Arg<"BreakpointID">, Desc<"Specify a breakpoint ID to use.">;
  def breakpoint_name_dummy_breakpoints : Option<"dummy-breakpoints", "D">,
    Group<3>, Desc<"Operate on Dummy breakpoints - i.e. breakpoints set before "
    "a file is provided, which prime new targets.">;
  def breakpoint_name_help_string : Option<"help-string", "H">, Group<4>,
    Arg<"None">, Desc<"A help string describing the purpose of this name.">;
}

let Command = "breakpoint access" in {
  def breakpoint_access_allow_list : Option<"allow-list", "L">, Group<1>,
    Arg<"Boolean">, Desc<"Determines whether the breakpoint will show up in "
    "break list if not referred to explicitly.">;
  def breakpoint_access_allow_disable : Option<"allow-disable", "A">, Group<2>,
    Arg<"Boolean">, Desc<"Determines whether the breakpoint can be disabled by "
    "name or when all breakpoints are disabled.">;
  def breakpoint_access_allow_delete : Option<"allow-delete", "D">, Group<3>,
    Arg<"Boolean">, Desc<"Determines whether the breakpoint can be deleted by "
    "name or when all breakpoints are deleted.">;
}

let Command = "breakpoint read" in {
  def breakpoint_read_file : Option<"file", "f">, Arg<"Filename">, Required,
    Completion<"DiskFile">,
    Desc<"The file from which to read the breakpoints.">;
  def breakpoint_read_breakpoint_name : Option<"breakpoint-name", "N">,
    Arg<"BreakpointName">, Desc<"Only read in breakpoints with this name.">;
}

let Command = "breakpoint write" in {
  def breakpoint_write_file : Option<"file", "f">, Arg<"Filename">, Required,
    Completion<"DiskFile">,
    Desc<"The file into which to write the breakpoints.">;
  def breakpoint_write_append : Option<"append", "a">,
    Desc<"Append to saved breakpoints file if it exists.">;
}

let Command = "breakpoint command add" in {
  def breakpoint_add_one_liner : Option<"one-liner", "o">, Group<1>,
    Arg<"OneLiner">, Desc<"Specify a one-line breakpoint command inline. Be "
    "sure to surround it with quotes.">;
  def breakpoint_add_stop_on_error : Option<"stop-on-error", "e">,
    Arg<"Boolean">, Desc<"Specify whether breakpoint command execution should "
    "terminate on error.">;
  def breakpoint_add_script_type : Option<"script-type", "s">,
    EnumArg<"ScriptLang">,
    Desc<"Specify the language for the commands - if none is specified, the "
    "lldb command interpreter will be used.">;
  def breakpoint_add_dummy_breakpoints : Option<"dummy-breakpoints", "D">,
    Desc<"Sets Dummy breakpoints - i.e. breakpoints set before a file is "
    "provided, which prime new targets.">;
}

let Command = "breakpoint command delete" in {
  def breakpoint_command_delete_dummy_breakpoints :
    Option<"dummy-breakpoints", "D">, Group<1>,
    Desc<"Delete commands from Dummy breakpoints - i.e. breakpoints set before "
    "a file is provided, which prime new targets.">;
}

let Command = "disassemble" in {
  def disassemble_options_bytes : Option<"bytes", "b">,
    Desc<"Show opcode bytes when disassembling.">;
  def disassemble_options_kind : Option<"kind", "k">,
    Desc<"Show instruction control flow kind. Refer to the enum "
    "`InstructionControlFlowKind` for a list of control flow kind. "
    "As an important note, far jumps, far calls and far returns often indicate "
    "calls to and from kernel.">;
  def disassemble_options_context : Option<"context", "C">, Arg<"NumLines">,
    Desc<"Number of context lines of source to show.">;
  def disassemble_options_mixed : Option<"mixed", "m">,
    Desc<"Enable mixed source and assembly display.">;
  def disassemble_options_raw : Option<"raw", "r">,
    Desc<"Print raw disassembly with no symbol information.">;
  def disassemble_options_plugin : Option<"plugin", "P">, Arg<"Plugin">,
    Desc<"Name of the disassembler plugin you want to use.">;
  def disassemble_options_flavor : Option<"flavor", "F">,
    Arg<"DisassemblyFlavor">, Desc<"Name of the disassembly flavor you want to "
    "use. Currently the only valid options are default, and for Intel "
    "architectures, att and intel.">;
  def disassemble_options_arch : Option<"arch", "A">, Arg<"Architecture">,
    Desc<"Specify the architecture to use from cross disassembly.">;
  def disassemble_options_start_address : Option<"start-address", "s">,
    Groups<[1,2]>, Arg<"AddressOrExpression">, Required,
    Desc<"Address at which to start disassembling.">;
  def disassemble_options_end_address : Option<"end-address", "e">, Group<1>,
    Arg<"AddressOrExpression">, Desc<"Address at which to end disassembling.">;
  def disassemble_options_count : Option<"count", "c">, Groups<[2,3,4,5,7]>,
    Arg<"NumLines">, Desc<"Number of instructions to display.">;
  def disassemble_options_name : Option<"name", "n">, Group<3>,
    Arg<"FunctionName">, Completion<"Symbol">,
    Desc<"Disassemble entire contents of the given function name.">;
  def disassemble_options_frame : Option<"frame", "f">, Group<4>,
    Desc<"Disassemble from the start of the current frame's function.">;
  def disassemble_options_pc : Option<"pc", "p">, Group<5>,
    Desc<"Disassemble around the current pc.">;
  def disassemble_options_line : Option<"line", "l">, Group<6>,
    Desc<"Disassemble the current frame's current source line instructions if "
    "there is debug line table information, else disassemble around the pc.">;
  def disassemble_options_address : Option<"address", "a">, Group<7>,
    Arg<"AddressOrExpression">,
    Desc<"Disassemble function containing this address.">;
  def disassemble_options_force : Option<"force", "\\x01">, Groups<[2,3,4,5,7]>,
    Desc<"Force disassembly of large functions.">;
}

let Command = "diagnostics dump" in {
  def diagnostics_dump_directory : Option<"directory", "d">, Group<1>,
    Arg<"Path">, Desc<"Dump the diagnostics to the given directory.">;
}

let Command = "expression" in {
  def expression_options_all_threads : Option<"all-threads", "a">,
    Groups<[1,2]>, Arg<"Boolean">, Desc<"Should we run all threads if the "
    "execution doesn't complete on one thread.">;
  def expression_options_ignore_breakpoints : Option<"ignore-breakpoints", "i">,
    Groups<[1,2]>, Arg<"Boolean">,
    Desc<"Ignore breakpoint hits while running expressions">;
  def expression_options_timeout : Option<"timeout", "t">, Groups<[1,2]>,
    Arg<"UnsignedInteger">,
    Desc<"Timeout value (in microseconds) for running the expression.">;
  def expression_options_unwind_on_error : Option<"unwind-on-error", "u">,
    Groups<[1,2]>, Arg<"Boolean">,
    Desc<"Clean up program state if the expression causes a crash, or raises a "
    "signal. Note, unlike gdb hitting a breakpoint is controlled by another "
    "option (-i).">;
  def expression_options_debug : Option<"debug", "g">, Groups<[1,2]>,
    Desc<"When specified, debug the JIT code by setting a breakpoint on the "
    "first instruction and forcing breakpoints to not be ignored (-i0) and no "
    "unwinding to happen on error (-u0).">;
  def expression_options_language : Option<"language", "l">, Groups<[1,2,3]>,
    Arg<"Language">, Desc<"Specifies the Language to use when parsing the "
    "expression.  If not set the target.language setting is used.">;
  def expression_options_apply_fixits : Option<"apply-fixits", "X">,
    Groups<[1,2]>, Arg<"Boolean">, Desc<"If true, simple fix-it hints will be "
    "automatically applied to the expression.">;
  def expression_options_description_verbosity :
    Option<"description-verbosity", "v">, Group<1>,
    OptionalEnumArg<"DescriptionVerbosity">,
    Desc<"How verbose should the output of this expression be, if the object "
    "description is asked for.">;
  def expression_options_top_level : Option<"top-level", "p">, Groups<[1,2]>,
    Desc<"Interpret the expression as a complete translation unit, without "
    "injecting it into the local context.  Allows declaration of persistent, "
    "top-level entities without a $ prefix.">;
  def expression_options_allow_jit : Option<"allow-jit", "j">, Groups<[1,2]>,
    Arg<"Boolean">,
    Desc<"Controls whether the expression can fall back to being JITted if it's "
    "not supported by the interpreter (defaults to true).">;
  def persistent_result : Option<"persistent-result", "\\x01">, Groups<[1,2]>,
    Arg<"Boolean">,
    Desc<"Persist expression result in a variable for subsequent use. "
    "Expression results will be labeled with $-prefixed variables, e.g. $0, "
    "$1, etc.">;
}

let Command = "frame diag" in {
  def frame_diag_register : Option<"register", "r">, Group<1>,
    Arg<"RegisterName">, Desc<"A register to diagnose.">;
  def frame_diag_address : Option<"address", "a">, Group<1>, Arg<"Address">,
    Desc<"An address to diagnose.">;
  def frame_diag_offset : Option<"offset", "o">, Group<1>, Arg<"Offset">,
    Desc<"An optional offset.  Requires --register.">;
}

let Command = "frame select" in {
  def frame_select_relative : Option<"relative", "r">, Group<1>, Arg<"Offset">,
    Desc<"A relative frame index offset from the current frame index.">;
}

let Command = "frame recognizer add" in {
  def frame_recognizer_shlib : Option<"shlib", "s">, Arg<"ShlibName">,
    Completion<"Module">,
    Desc<"Name of the module or shared library that this recognizer applies "
    "to.">;
  def frame_recognizer_function : Option<"function", "n">, Arg<"Name">,
    Completion<"Symbol">,
    Desc<"Name of the function that this recognizer applies to. "
         "Can be specified more than once except if -x|--regex is provided.">;
  def frame_recognizer_python_class : Option<"python-class", "l">, Group<2>,
    Arg<"PythonClass">,
    Desc<"Give the name of a Python class to use for this frame recognizer.">;
  def frame_recognizer_regex : Option<"regex", "x">,
    Desc<"Function name and module name are actually regular expressions.">;
  def frame_recognizer_first_instruction_only : Option<"first-instruction-only", "f">, Arg<"Boolean">,
    Desc<"If true, only apply this recognizer to frames whose PC currently points to the "
    "first instruction of the specified function. If false, the recognizer "
    "will always be applied, regardless of the current position within the specified function. The "
    "implementer should keep in mind that some features, e.g. accessing function argument "
    "values via $arg<N>, are not guaranteed to work reliably in this case, so extra care must "
    "be taken to make the recognizer operate correctly. Defaults to true.">;
}

let Command = "history" in {
  def history_count : Option<"count", "c">, Group<1>, Arg<"UnsignedInteger">,
    Desc<"How many history commands to print.">;
  def history_start_index : Option<"start-index", "s">, Group<1>,
    Arg<"UnsignedInteger">, Desc<"Index at which to start printing history "
    "commands (or end to mean tail mode).">;
  def history_end_index : Option<"end-index", "e">, Group<1>,
    Arg<"UnsignedInteger">,
    Desc<"Index at which to stop printing history commands.">;
  def history_clear : Option<"clear", "C">, Group<2>,
    Desc<"Clears the current command history.">;
}

let Command = "log enable" in {
  def log_file : Option<"file", "f">, Group<1>, Arg<"Filename">,
    Desc<"Set the destination file to log to.">;
  def log_handler : Option<"log-handler", "h">, Group<1>,
    EnumArg<"LogHandler">, Desc<"Specify a log handler which determines where log messages are written.">;
  def log_buffer_size : Option<"buffer", "b">, Group<1>, Arg<"UnsignedInteger">,
    Desc<"Set the log to be buffered, using the specified buffer size, if supported by the log handler.">;
  def log_verbose : Option<"verbose", "v">, Group<1>,
    Desc<"Enable verbose logging.">;
  def log_sequence : Option<"sequence", "s">, Group<1>,
    Desc<"Prepend all log lines with an increasing integer sequence id.">;
  def log_timestamp : Option<"timestamp", "T">, Group<1>,
    Desc<"Prepend all log lines with a timestamp.">;
  def log_pid_tid : Option<"pid-tid", "p">, Group<1>,
    Desc<"Prepend all log lines with the process and thread ID that generates "
    "the log line.">;
  def log_thread_name : Option<"thread-name", "n">, Group<1>,
    Desc<"Prepend all log lines with the thread name for the thread that "
    "generates the log line.">;

  def log_stack : Option<"stack", "S">, Group<1>,
    Desc<"Append a stack backtrace to each log line.">;
  def log_append : Option<"append", "a">, Group<1>,
    Desc<"Append to the log file instead of overwriting.">;
  def log_file_function : Option<"file-function", "F">, Group<1>,
    Desc<"Prepend the names of files and function that generate the logs.">;
}

let Command = "log dump" in {
  def log_dump_file : Option<"file", "f">, Group<1>, Arg<"Filename">,
    Desc<"Set the destination file to dump to.">;
}

let Command = "memory read" in {
  def memory_read_num_per_line : Option<"num-per-line", "l">, Group<1>,
    Arg<"NumberPerLine">, Desc<"The number of items per line to display.">;
  def memory_read_binary : Option<"binary", "b">, Group<2>,
    Desc<"If true, memory will be saved as binary. If false, the memory is "
    "saved save as an ASCII dump that uses the format, size, count and number "
    "per line settings.">;
  def memory_read_type : Option<"type", "t">, Groups<[3,4]>, Arg<"Name">,
    Required, Desc<"The name of a type to view memory as.">;
  def memory_read_language : Option<"language", "x">, Group<4>, Arg<"Language">,
    Desc<"The language of the type to view memory as.">;
  def memory_read_offset : Option<"offset", "E">, Group<3>, Arg<"Count">,
    Desc<"How many elements of the specified type to skip before starting to "
    "display data.">;
  def memory_read_force : Option<"force", "r">, Groups<[1,2,3]>,
    Desc<"Necessary if reading over target.max-memory-read-size bytes.">;
}

let Command = "memory find" in {
  def memory_find_expression : Option<"expression", "e">, Group<1>,
    Arg<"Expression">, Required,
    Desc<"Evaluate an expression to obtain a byte pattern.">;
  def memory_find_string : Option<"string", "s">, Group<2>, Arg<"Name">,
    Required, Desc<"Use text to find a byte pattern.">;
  def memory_find_count : Option<"count", "c">, Arg<"Count">,
    Desc<"How many times to perform the search.">;
  def memory_find_dump_offset : Option<"dump-offset", "o">, Arg<"Offset">,
    Desc<"When dumping memory for a match, an offset from the match location to"
    " start dumping from.">;
}

let Command = "memory write" in {
  def memory_write_infile : Option<"infile", "i">, Group<1>, Arg<"Filename">,
    Required, Desc<"Write memory using the contents of a file.">;
  def memory_write_offset : Option<"offset", "o">, Group<1>, Arg<"Offset">,
    Desc<"Start writing bytes from an offset within the input file.">;
}

let Command = "memory region" in {
  def memory_region_all : Option<"all", "a">, Group<2>, Required,
    Desc<"Show all memory regions. This is equivalent to starting from address "
         "0 and repeating the command. Unmapped areas are included.">;
}

let Command = "memory tag write" in {
  def memory_write_end_addr : Option<"end-addr", "e">, Group<1>,
  Arg<"AddressOrExpression">, Desc<
    "Set tags for start address to end-addr, repeating tags as needed"
    " to cover the range. (instead of calculating the range from the"
    " number of tags given)">;
}

let Command = "register read" in {
  def register_read_alternate : Option<"alternate", "A">,
    Desc<"Display register names using the alternate register name if there "
    "is one.">;
  def register_read_set : Option<"set", "s">, Group<1>, Arg<"Index">,
    Desc<"Specify which register sets to dump by index.">;
  def register_read_all : Option<"all", "a">, Group<2>,
    Desc<"Show all register sets.">;
}

let Command = "source" in {
  def source_stop_on_error : Option<"stop-on-error", "e">, Arg<"Boolean">,
    Desc<"If true, stop executing commands on error.">;
  def source_stop_on_continue : Option<"stop-on-continue", "c">, Arg<"Boolean">,
    Desc<"If true, stop executing commands on continue.">;
  def source_silent_run : Option<"silent-run", "s">, Arg<"Boolean">,
    Desc<"If true don't echo commands while executing.">;
  def cmd_relative_to_command_file : Option<"relative-to-command-file", "C">,
    Desc<"Resolve non-absolute paths relative to the location of the "
    "current command file. This argument can only be used when the command is "
    "being sourced from a file.">;
}

let Command = "alias" in {
  def alias_help : Option<"help", "h">, Arg<"HelpText">,
    Desc<"Help text for this command">;
  def alias_long_help : Option<"long-help", "H">, Arg<"HelpText">,
    Desc<"Long help text for this command">;
}

let Command = "regex" in {
  def regex_help : Option<"help", "h">, Group<1>, Arg<"None">,
    Desc<"The help text to display for this command.">;
  def regex_syntax : Option<"syntax", "s">, Group<1>, Arg<"None">,
    Desc<"A syntax string showing the typical usage syntax.">;
}

let Command = "permissions" in {
  def permissions_permissions_value : Option<"permissions-value", "v">,
    Arg<"PermissionsNumber">,
    Desc<"Give out the numeric value for permissions (e.g. 757)">;
  def permissions_permissions_string : Option<"permissions-string", "s">,
    Arg<"PermissionsString">,
    Desc<"Give out the string value for permissions (e.g. rwxr-xr--).">;
  def permissions_user_read : Option<"user-read", "r">,
    Desc<"Allow user to read.">;
  def permissions_user_write : Option<"user-write", "w">,
    Desc<"Allow user to write.">;
  def permissions_user_exec : Option<"user-exec", "x">,
    Desc<"Allow user to execute.">;
  def permissions_group_read : Option<"group-read", "R">,
    Desc<"Allow group to read.">;
  def permissions_group_write : Option<"group-write", "W">,
    Desc<"Allow group to write.">;
  def permissions_group_exec : Option<"group-exec", "X">,
    Desc<"Allow group to execute.">;
  def permissions_world_read : Option<"world-read", "d">,
    Desc<"Allow world to read.">;
  def permissions_world_write : Option<"world-write", "t">,
    Desc<"Allow world to write.">;
  def permissions_world_exec : Option<"world-exec", "e">,
    Desc<"Allow world to execute.">;
}

let Command = "platform fread" in {
  def platform_fread_offset : Option<"offset", "o">, Group<1>, Arg<"Index">,
    Desc<"Offset into the file at which to start reading.">;
  def platform_fread_count : Option<"count", "c">, Group<1>, Arg<"Count">,
    Desc<"Number of bytes to read from the file.">;
}

let Command = "platform fwrite" in {
  def platform_fwrite_offset : Option<"offset", "o">, Group<1>, Arg<"Index">,
    Desc<"Offset into the file at which to start reading.">;
  def platform_fwrite_data : Option<"data", "d">, Group<1>, Arg<"Value">,
    Desc<"Text to write to the file.">;
}

let Command = "platform process list" in {
  def platform_process_list_pid : Option<"pid", "p">, Group<1>, Arg<"Pid">,
    Desc<"List the process info for a specific process ID.">;
  def platform_process_list_name : Option<"name", "n">, Group<2>,
    Arg<"ProcessName">, Required,
    Desc<"Find processes with executable basenames that match a string.">;
  def platform_process_list_ends_with : Option<"ends-with", "e">, Group<3>,
  Arg<"ProcessName">, Required,
    Desc<"Find processes with executable basenames that end with a string.">;
  def platform_process_list_starts_with : Option<"starts-with", "s">, Group<4>,
    Arg<"ProcessName">, Required,
    Desc<"Find processes with executable basenames that start with a string.">;
  def platform_process_list_contains : Option<"contains", "c">, Group<5>,
    Arg<"ProcessName">, Required,
    Desc<"Find processes with executable basenames that contain a string.">;
  def platform_process_list_regex : Option<"regex", "r">, Group<6>,
    Arg<"RegularExpression">, Required,
    Desc<"Find processes with executable basenames that match a regular "
    "expression.">;
  def platform_process_list_parent : Option<"parent", "P">, GroupRange<2, 6>,
    Arg<"Pid">, Desc<"Find processes that have a matching parent process ID.">;
  def platform_process_list_uid : Option<"uid", "u">, GroupRange<2, 6>,
    Arg<"UnsignedInteger">, Validator<"&posix_validator">,
    Desc<"Find processes that have a matching user ID.">;
  def platform_process_list_euid : Option<"euid", "U">, GroupRange<2, 6>,
    Arg<"UnsignedInteger">, Validator<"&posix_validator">,
    Desc<"Find processes that have a matching effective user ID.">;
  def platform_process_list_gid : Option<"gid", "g">, GroupRange<2, 6>,
    Arg<"UnsignedInteger">, Validator<"&posix_validator">,
    Desc<"Find processes that have a matching group ID.">;
  def platform_process_list_egid : Option<"egid", "G">, GroupRange<2, 6>,
    Arg<"UnsignedInteger">, Validator<"&posix_validator">,
    Desc<"Find processes that have a matching effective group ID.">;
  def platform_process_list_arch : Option<"arch", "a">, GroupRange<2, 6>,
    Arg<"Architecture">,
    Desc<"Find processes that have a matching architecture.">;
  def platform_process_list_show_args : Option<"show-args", "A">,
    GroupRange<1, 6>,
    Desc<"Show process arguments instead of the process executable basename.">;
  def platform_process_list_all_users: Option<"all-users", "x">,
    GroupRange<1,6>,
    Desc<"Show processes matching all user IDs.">;
  def platform_process_list_verbose : Option<"verbose", "v">, GroupRange<1, 6>,
    Desc<"Enable verbose output.">;
}

let Command = "platform process attach" in {
  def platform_process_attach_plugin : Option<"plugin", "P">, Arg<"Plugin">,
    Desc<"Name of the process plugin you want to use.">;
  def platform_process_attach_pid : Option<"pid", "p">, Group<1>, Arg<"Pid">,
    Desc<"The process ID of an existing process to attach to.">;
  def platform_process_attach_name : Option<"name", "n">, Group<2>,
    Arg<"ProcessName">, Desc<"The name of the process to attach to.">;
  def platform_process_attach_waitfor : Option<"waitfor", "w">, Group<2>,
    Desc<"Wait for the process with <process-name> to launch.">;
}

let Command = "platform shell" in {
  def platform_shell_host : Option<"host", "h">,
    Desc<"Run the commands on the host shell when enabled.">;
  def platform_shell_timeout : Option<"timeout", "t">, Arg<"Value">,
    Desc<"Seconds to wait for the remote host to finish running the command.">;
  def platform_shell_interpreter : Option<"shell", "s">, Arg<"Path">,
    Desc<"Shell interpreter path. This is the binary used to run the command.">;
}

let Command = "process launch" in {
  def process_launch_stop_at_entry : Option<"stop-at-entry", "s">,
    Desc<"Stop at the entry point of the program when launching a process.">;
  def process_launch_stop_at_user_entry : Option<"stop-at-user-entry", "m">,
    Desc<"Stop at the user entry point when launching a process. For C based "
    "languages this will be the 'main' function, but this might differ for "
    "other languages.">;
  def process_launch_disable_aslr : Option<"disable-aslr", "A">, Arg<"Boolean">,
    Desc<"Set whether to disable address space layout randomization when launching a process.">;
  def process_launch_plugin : Option<"plugin", "P">, Arg<"Plugin">,
    Desc<"Name of the process plugin you want to use.">;
  def process_launch_working_dir : Option<"working-dir", "w">, Arg<"DirectoryName">,
    Desc<"Set the current working directory to <path> when running the inferior.">;
  def process_launch_arch : Option<"arch", "a">, Arg<"Architecture">,
    Desc<"Set the architecture for the process to launch when ambiguous.">;
  def process_launch_environment : Option<"environment", "E">,
    Arg<"None">, Desc<"Specify an environment variable name/value string "
    "(--environment NAME=VALUE). Can be specified multiple times for subsequent "
    "environment entries.">;
  def process_launch_shell : Option<"shell", "c">, GroupRange<1,3>,
    OptionalArg<"Filename">, Desc<"Run the process in a shell (not supported on all platforms).">;
  def process_launch_stdin : Option<"stdin", "i">, Group<1>,
    Arg<"Filename">, Desc<"Redirect stdin for the process to <filename>.">;
  def process_launch_stdout : Option<"stdout", "o">, Group<1>,
    Arg<"Filename">, Desc<"Redirect stdout for the process to <filename>.">;
  def process_launch_stderr : Option<"stderr", "e">, Group<1>,
    Arg<"Filename">, Desc<"Redirect stderr for the process to <filename>.">;
  def process_launch_tty : Option<"tty", "t">, Group<2>,
    Desc<"Start the process in a terminal (not supported on all platforms).">;
  def process_launch_no_stdio : Option<"no-stdio", "n">, Group<3>,
    Desc<"Do not set up for terminal I/O to go to running process.">;
  def process_launch_shell_expand_args : Option<"shell-expand-args", "X">, Group<4>,
    Arg<"Boolean">, Desc<"Set whether to shell expand arguments to the process when launching.">;
}

let Command = "process attach" in {
  def process_attach_continue : Option<"continue", "c">,
    Desc<"Immediately continue the process once attached.">;
  def process_attach_plugin : Option<"plugin", "P">, Arg<"Plugin">,
    Desc<"Name of the process plugin you want to use.">;
  def process_attach_pid : Option<"pid", "p">, Group<1>, Arg<"Pid">,
    Desc<"The process ID of an existing process to attach to.">;
  def process_attach_name : Option<"name", "n">, Group<2>, Arg<"ProcessName">,
    Desc<"The name of the process to attach to.">;
  def process_attach_include_existing : Option<"include-existing", "i">,
    Group<2>, Desc<"Include existing processes when doing attach -w.">;
  def process_attach_waitfor : Option<"waitfor", "w">, Group<2>,
    Desc<"Wait for the process with <process-name> to launch.">;
}

let Command = "process continue" in {
  def process_continue_ignore_count : Option<"ignore-count", "i">, Group<1>,
    Arg<"UnsignedInteger">, Desc<"Ignore <N> crossings of the breakpoint (if it"
    " exists) for the currently selected thread.">;
  def process_continue_run_to_bkpt : Option<"continue-to-bkpt", "b">, Group<2>,
    Arg<"BreakpointIDRange">, Desc<"Specify a breakpoint to continue to, temporarily "
    "ignoring other breakpoints.  Can be specified more than once.  "
    "The continue action will be done synchronously if this option is specified.">;
}

let Command = "process detach" in {
  def process_detach_keep_stopped : Option<"keep-stopped", "s">, Group<1>,
    Arg<"Boolean">, Desc<"Whether or not the process should be kept stopped on"
    " detach (if possible).">;
}

let Command = "process connect" in {
  def process_connect_plugin : Option<"plugin", "p">, Arg<"Plugin">,
    Desc<"Name of the process plugin you want to use.">;
}

let Command = "process load" in {
  def process_load_install : Option<"install", "i">, OptionalArg<"Path">,
    Desc<"Install the shared library to the target. If specified without an "
    "argument then the library will installed in the current working "
    "directory.">;
}

let Command = "process handle" in {
  def process_handle_clear : Option<"clear", "c">, Group<2>,
    Desc<"Removes the signals listed from the Target signal handlers">;
  def process_handle_stop : Option<"stop", "s">, Group<1>, Arg<"Boolean">,
    Desc<"Whether or not the process should be stopped if the signal is "
    "received.">;
  def process_handle_notify : Option<"notify", "n">, Group<1>, Arg<"Boolean">,
    Desc<"Whether or not the debugger should notify the user if the signal is "
    "received.">;
  def process_handle_pass : Option<"pass", "p">, Group<1>, Arg<"Boolean">,
    Desc<"Whether or not the signal should be passed to the process.">;
  def process_handle_only_target : Option<"target", "t">, Group<1>,
    Desc<"Show only the signals with behaviors modified in this target">;
  def process_handle_dummy : Option<"dummy", "d">, Group<2>,
    Desc<"Also clear the values in the dummy target so they won't be inherited by new targets.">;
}

let Command = "process status" in {
  def process_status_verbose : Option<"verbose", "v">, Group<1>,
    Desc<"Show verbose process status including extended crash information.">;
}

let Command = "process save_core" in {
  def process_save_core_style : Option<"style", "s">, Group<1>,
    EnumArg<"SaveCoreStyle">, Desc<"Request a specific style "
    "of corefile to be saved.">;
  def process_save_core_plugin_name : Option<"plugin-name", "p">,
    OptionalArg<"Plugin">, Desc<"Specify a plugin name to create the core file. "
    "This allows core files to be saved in different formats.">;
}

let Command = "script import" in {
  def script_import_allow_reload : Option<"allow-reload", "r">, Group<1>,
    Desc<"Allow the script to be loaded even if it was already loaded before. "
    "This argument exists for backwards compatibility, but reloading is always "
    "allowed, whether you specify it or not.">;
  def relative_to_command_file : Option<"relative-to-command-file", "c">,
    Group<1>, Desc<"Resolve non-absolute paths relative to the location of the "
    "current command file. This argument can only be used when the command is "
    "being sourced from a file.">;
  def silent : Option<"silent", "s">, Group<1>,
    Desc<"If true don't print any script output while importing.">;
}

let Command = "script add" in {
  def script_add_function : Option<"function", "f">, Group<1>,
    Arg<"PythonFunction">,
    Desc<"Name of the Python function to bind to this command name.">;
  def script_add_class : Option<"class", "c">, Groups<[2,3]>,
    Arg<"PythonClass">,
    Desc<"Name of the Python class to bind to this command name.">;
  def script_add_help : Option<"help", "h">, Group<1>, Arg<"HelpText">,
    Desc<"The help text to display for this command.">;
    def script_add_overwrite : Option<"overwrite", "o">,
    Desc<"Overwrite an existing command at this node.">;
  def script_add_synchronicity : Option<"synchronicity", "s">,
    EnumArg<"ScriptedCommandSynchronicity">,
    Desc<"Set the synchronicity of this command's executions with regard to "
    "LLDB event system.">;
  def script_add_completion_type : Option<"completion-type", "C">,
    Groups<[1,2]>, EnumArg<"CompletionType">,
    Desc<"Specify which completion type the command should use - if none is "
    "specified, the command won't use auto-completion.">;
  def script_add_parsed_command : Option<"parsed", "p">, Group<3>,
    Desc<"Make a parsed command. The command class will provide the command "
    "definition by implementing get_options and get_arguments.">;

}

let Command = "container add" in {
  def container_add_help : Option<"help", "h">, Arg<"HelpText">,
    Desc<"Help text for this command">;
  def container_add_long_help : Option<"long-help", "H">, Arg<"HelpText">,
    Desc<"Long help text for this command">;
  def container_add_overwrite : Option<"overwrite", "o">, Group<1>,
  Desc<"Overwrite an existing command at this node.">;
}

let Command = "scripting run" in {
  def script_language : Option<"language", "l">,
    EnumArg<"ScriptLang">, Desc<"Specify the scripting "
    " language. If none is specific the default scripting language is used.">;
}

<<<<<<< HEAD
let Command = "scripting template list" in {
  def scripting_template_list_language : Option<"language", "l">,
=======
let Command = "scripting extension list" in {
  def scripting_extension_list_language : Option<"language", "l">,
>>>>>>> 98391913
    EnumArg<"ScriptLang">, Desc<"Specify the scripting "
    " language. If none is specified the default scripting language is used.">;
}

let Command = "source info" in {
  def source_info_count : Option<"count", "c">, Arg<"Count">,
    Desc<"The number of line entries to display.">;
  def source_info_shlib : Option<"shlib", "s">, Groups<[1,2]>, Arg<"ShlibName">,
    Completion<"Module">, Desc<"Look up the source in the given module or "
    "shared library (can be specified more than once).">;
  def source_info_file : Option<"file", "f">, Group<1>, Arg<"Filename">,
    Completion<"SourceFile">, Desc<"The file from which to display source.">;
  def source_info_line : Option<"line", "l">, Group<1>, Arg<"LineNum">,
    Desc<"The line number at which to start the displaying lines.">;
  def source_info_end_line : Option<"end-line", "e">, Group<1>, Arg<"LineNum">,
    Desc<"The line number at which to stop displaying lines.">;
  def source_info_name : Option<"name", "n">, Group<2>, Arg<"Symbol">,
    Completion<"Symbol">,
    Desc<"The name of a function whose source to display.">;
  def source_info_address : Option<"address", "a">, Group<3>,
    Arg<"AddressOrExpression">, Desc<"Lookup the address and display the source"
    " information for the corresponding file and line.">;
}

let Command = "source list" in {
  def source_list_count : Option<"count", "c">, Arg<"Count">,
    Desc<"The number of source lines to display.">;
  def source_list_shlib : Option<"shlib", "s">, Groups<[1,2,5]>, Arg<"ShlibName">,
    Completion<"Module">,
    Desc<"Look up the source file in the given shared library.">;
  def source_list_show_breakpoints : Option<"show-breakpoints", "b">,
    Desc<"Show the line table locations from the debug information that "
    "indicate valid places to set source level breakpoints.">;
  def source_list_file : Option<"file", "f">, Group<1>, Arg<"Filename">,
    Completion<"SourceFile">, Desc<"The file from which to display source.">;
  def source_list_line : Option<"line", "l">, Group<1>, Arg<"LineNum">,
    Desc<"The line number at which to start the display source.">;
  def source_list_name : Option<"name", "n">, Group<2>, Arg<"Symbol">,
    Completion<"Symbol">,
    Desc<"The name of a function whose source to display.">;
  def source_list_address : Option<"address", "a">, Group<3>,
    Arg<"AddressOrExpression">, Desc<"Lookup the address and display the source"
    " information for the corresponding file and line.">;
  def source_list_reverse : Option<"reverse", "r">, Group<4>, Desc<"Reverse the"
    " listing to look backwards from the last displayed block of source.">;
  def source_list_file_colon_line : Option<"joint-specifier", "y">, Group<5>,
    Arg<"FileLineColumn">, Completion<"SourceFile">,
    Desc<"A specifier in the form filename:line[:column] from which to display"
         " source.">;
}

let Command = "target dependents" in {
  def dependents_no_dependents : Option<"no-dependents", "d">, Group<1>,
    OptionalEnumArg<"Value">,
    Desc<"Whether or not to load dependents when creating a target. If the "
         "option is not specified, the value is implicitly 'default'. If the "
         "option is specified but without a value, the value is implicitly "
         "'true'.">;
}

let Command = "target modules dump" in {
  def target_modules_dump_verbose : Option<"verbose", "v">,
    Desc<"Enable verbose dump.">;
}

let Command = "target modules list" in {
  def target_modules_list_address : Option<"address", "a">, Group<1>,
    Arg<"AddressOrExpression">, Desc<"Display the image at this address.">;
  def target_modules_list_arch : Option<"arch", "A">, Group<1>,
    OptionalArg<"Width">, Desc<"Display the architecture when listing images.">;
  def target_modules_list_triple : Option<"triple", "t">, Group<1>,
    OptionalArg<"Width">, Desc<"Display the triple when listing images.">;
  def target_modules_list_header : Option<"header", "h">, Group<1>,
    Desc<"Display the image base address as a load address if debugging, a file"
    " address otherwise.">;
  def target_modules_list_offset : Option<"offset", "o">, Group<1>,
    Desc<"Display the image load address offset from the base file address "
    "(the slide amount).">;
  def target_modules_list_uuid : Option<"uuid", "u">, Group<1>,
    Desc<"Display the UUID when listing images.">;
  def target_modules_list_fullpath : Option<"fullpath", "f">, Group<1>,
    OptionalArg<"Width">,
    Desc<"Display the fullpath to the image object file.">;
  def target_modules_list_directory : Option<"directory", "d">, Group<1>,
    OptionalArg<"Width">, Desc<"Display the directory with optional width for "
    "the image object file.">;
  def target_modules_list_basename : Option<"basename", "b">, Group<1>,
    OptionalArg<"Width">, Desc<"Display the basename with optional width for "
    "the image object file.">;
  def target_modules_list_symfile : Option<"symfile", "s">, Group<1>,
    OptionalArg<"Width">, Desc<"Display the fullpath to the image symbol file "
    "with optional width.">;
  def target_modules_list_symfile_unique : Option<"symfile-unique", "S">,
    Group<1>, OptionalArg<"Width">, Desc<"Display the symbol file with optional"
    " width only if it is different from the executable object file.">;
  def target_modules_list_mod_time : Option<"mod-time", "m">, Group<1>,
    OptionalArg<"Width">, Desc<"Display the modification time with optional "
    "width of the module.">;
  def target_modules_list_ref_count : Option<"ref-count", "r">, Group<1>,
    OptionalArg<"Width">, Desc<"Display whether the module is still in the "
    "the shared module cache (Y/N), and its shared pointer use_count.">;
  def target_modules_list_pointer : Option<"pointer", "p">, Group<1>,
    OptionalArg<"None">, Desc<"Display the module pointer.">;
  def target_modules_list_global : Option<"global", "g">, Group<1>,
    Desc<"Display the modules from the global module list, not just the "
    "current target.">;
}

let Command = "target modules show unwind" in {
  def target_modules_show_unwind_name : Option<"name", "n">, Group<1>,
    Arg<"FunctionName">,
    Desc<"Show unwind instructions for a function or symbol name.">;
  def target_modules_show_unwind_address : Option<"address", "a">, Group<2>,
    Arg<"AddressOrExpression">, Desc<"Show unwind instructions for a function "
    "or symbol containing an address">;
}

let Command = "target modules lookup" in {
  def target_modules_lookup_address : Option<"address", "a">, Group<1>,
    Arg<"AddressOrExpression">, Required, Desc<"Lookup an address in one or "
    "more target modules.">;
  def target_modules_lookup_offset : Option<"offset", "o">, Group<1>,
    Arg<"Offset">, Desc<"When looking up an address subtract <offset> from any "
    "addresses before doing the lookup.">;
  // FIXME: re-enable regex for types when the LookupTypeInModule actually uses
  // the regex option by adding to group 6.
  def target_modules_lookup_regex : Option<"regex", "r">, Groups<[2,4,5]>,
    Desc<"The <name> argument for name lookups are regular expressions.">;
  def target_modules_lookup_symbol : Option<"symbol", "s">, Group<2>,
    Arg<"Symbol">, Required, Desc<"Lookup a symbol by name in the symbol tables"
    " in one or more target modules.">;
  def target_modules_lookup_file : Option<"file", "f">, Group<3>,
    Arg<"Filename">, Required, Desc<"Lookup a file by fullpath or basename in "
    "one or more target modules.">;
  def target_modules_lookup_line : Option<"line", "l">, Group<3>,
    Arg<"LineNum">, Desc<"Lookup a line number in a file (must be used in "
    "conjunction with --file).">;
  def target_modules_lookup_no_inlines : Option<"no-inlines", "i">,
    GroupRange<3,5>,
    Desc<"Ignore inline entries (must be used in conjunction with --file or "
    "--function).">;
  def target_modules_lookup_function : Option<"function", "F">, Group<4>,
    Arg<"FunctionName">, Required, Desc<"Lookup a function by name in the debug"
    " symbols in one or more target modules.">;
  def target_modules_lookup_name : Option<"name", "n">, Group<5>,
    Arg<"FunctionOrSymbol">, Required, Desc<"Lookup a function or symbol by "
    "name in one or more target modules.">;
  def target_modules_lookup_type : Option<"type", "t">, Group<6>, Arg<"Name">,
    Required, Desc<"Lookup a type by name in the debug symbols in one or more "
    "target modules.">;
  def target_modules_lookup_variables_ranges : Option<"show-variable-ranges",
    "\\x01">, GroupRange<1, 6>, Desc<"Dump valid ranges of variables (must be "
    "used in conjunction with --verbose">;
  def target_modules_lookup_verbose : Option<"verbose", "v">,
    Desc<"Enable verbose lookup information.">;
  def target_modules_lookup_all : Option<"all", "A">, Desc<"Print all matches, "
    "not just the best match, if a best match is available.">;
}

let Command = "target stop hook add" in {
  def target_stop_hook_add_one_liner : Option<"one-liner", "o">, GroupRange<1,3>,
    Arg<"OneLiner">, Desc<"Add a command for the stop hook.  Can be specified "
    "more than once, and commands will be run in the order they appear.">;
  def target_stop_hook_add_shlib : Option<"shlib", "s">, Arg<"ShlibName">,
    Completion<"Module">,
    Desc<"Set the module within which the stop-hook is to be run.">;
  def target_stop_hook_add_thread_index : Option<"thread-index", "x">,
    Arg<"ThreadIndex">, Desc<"The stop hook is run only for the thread whose "
    "index matches this argument.">;
  def target_stop_hook_add_thread_id : Option<"thread-id", "t">,
    Arg<"ThreadID">, Desc<"The stop hook is run only for the thread whose TID "
    "matches this argument.">;
  def target_stop_hook_add_thread_name : Option<"thread-name", "T">,
    Arg<"ThreadName">, Desc<"The stop hook is run only for the thread whose "
    "thread name matches this argument.">;
  def target_stop_hook_add_queue_name : Option<"queue-name", "q">,
    Arg<"QueueName">, Desc<"The stop hook is run only for threads in the queue "
    "whose name is given by this argument.">;
  def target_stop_hook_add_file : Option<"file", "f">, Groups<[1,4]>,
    Arg<"Filename">, Desc<"Specify the source file within which the stop-hook "
    "is to be run.">, Completion<"SourceFile">;
  def target_stop_hook_add_start_line : Option<"start-line", "l">, Groups<[1,4]>,
    Arg<"LineNum">, Desc<"Set the start of the line range for which the "
    "stop-hook is to be run.">;
  def target_stop_hook_add_end_line : Option<"end-line", "e">, Groups<[1,4]>,
    Arg<"LineNum">, Desc<"Set the end of the line range for which the stop-hook"
    " is to be run.">;
  def target_stop_hook_add_classname : Option<"classname", "c">, Groups<[2,5]>,
    Arg<"ClassName">,
    Desc<"Specify the class within which the stop-hook is to be run.">;
  def target_stop_hook_add_name : Option<"name", "n">, Groups<[3,6]>,
    Arg<"FunctionName">, Desc<"Set the function name within which the stop hook"
    " will be run.">, Completion<"Symbol">;
  def target_stop_hook_add_auto_continue : Option<"auto-continue", "G">,
    Arg<"Boolean">, Desc<"The breakpoint will auto-continue after running its"
    " commands.">;
}

let Command = "thread backtrace" in {
  def thread_backtrace_count : Option<"count", "c">, Group<1>, Arg<"Count">,
  Desc<"How many frames to display (0 for all)">;
  def thread_backtrace_start : Option<"start", "s">, Group<1>,
  Arg<"FrameIndex">, Desc<"Frame in which to start the backtrace">;
  def thread_backtrace_extended : Option<"extended", "e">, Group<1>,
  Arg<"Boolean">, Desc<"Show the extended backtrace, if available">;
}

let Command = "thread step scope" in {
  def thread_step_scope_step_in_avoids_no_debug :
    Option<"step-in-avoids-no-debug", "a">, Group<1>, Arg<"Boolean">,
    Desc<"A boolean value that sets whether stepping into functions will step "
    "over functions with no debug information.">;
  def thread_step_scope_step_out_avoids_no_debug :
    Option<"step-out-avoids-no-debug", "A">, Group<1>, Arg<"Boolean">,
    Desc<"A boolean value, if true stepping out of functions will continue to"
    " step out till it hits a function with debug information.">;
  def thread_step_scope_count : Option<"count", "c">, Group<1>, Arg<"Count">,
    Desc<"How many times to perform the stepping operation - currently only "
    "supported for step-inst and next-inst.">;
  def thread_step_scope_end_linenumber : Option<"end-linenumber", "e">,
    Group<1>, Arg<"LineNum">, Desc<"The line at which to stop stepping - "
      "defaults to the next line and only supported for step-in and step-over."
      "  You can also pass the string 'block' to step to the end of the current"
      " block.  This is particularly use  in conjunction with --step-target to"
      " step through a complex calling sequence.">;
  def thread_step_scope_run_mode : Option<"run-mode", "m">, Group<1>,
    EnumArg<"RunMode">, Desc<"Determine how to run other "
    "threads while stepping the current thread.">;
  def thread_step_scope_step_over_regexp : Option<"step-over-regexp", "r">,
    Group<1>, Arg<"RegularExpression">, Desc<"A regular expression that defines "
    "function names to not to stop at when stepping in.">;
  def thread_step_scope_step_in_target : Option<"step-in-target", "t">,
    Group<1>, Arg<"FunctionName">, Desc<"The name of the directly called "
    "function step in should stop at when stepping into.">;
}

let Command = "thread until" in {
  def thread_until_frame : Option<"frame", "f">, Group<1>, Arg<"FrameIndex">,
    Desc<"Frame index for until operation - defaults to 0">;
  def thread_until_thread : Option<"thread", "t">, Group<1>, Arg<"ThreadIndex">,
    Desc<"Thread index for the thread for until operation">;
  def thread_until_run_mode : Option<"run-mode", "m">, Group<1>,
    EnumArg<"RunMode">, Desc<"Determine how to run other "
    "threads while stepping this one">;
  def thread_until_address : Option<"address", "a">, Group<1>,
    Arg<"AddressOrExpression">, Desc<"Run until we reach the specified address, "
    "or leave the function - can be specified multiple times.">;
}

let Command = "thread info" in {
  def thread_info_json : Option<"json", "j">, Desc<"Display the thread info in"
    " JSON format.">;
  def thread_info_stop_info : Option<"stop-info", "s">, Desc<"Display the "
    "extended stop info in JSON format.">;
}

let Command = "thread return" in {
  def thread_return_from_expression : Option<"from-expression", "x">,
    Desc<"Return from the innermost expression evaluation.">;
}

let Command = "thread jump" in {
  def thread_jump_file : Option<"file", "f">, Group<1>, Arg<"Filename">,
    Completion<"SourceFile">, Desc<"Specifies the source file to jump to.">;
  def thread_jump_line : Option<"line", "l">, Group<1>, Arg<"LineNum">,
    Required, Desc<"Specifies the line number to jump to.">;
  def thread_jump_by : Option<"by", "b">, Group<2>, Arg<"Offset">, Required,
    Desc<"Jumps by a relative line offset from the current line.">;
  def thread_jump_address : Option<"address", "a">, Group<3>,
    Arg<"AddressOrExpression">, Required, Desc<"Jumps to a specific address.">;
  def thread_jump_force : Option<"force", "r">, Groups<[1,2,3]>,
    Desc<"Allows the PC to leave the current function.">;
}

let Command = "thread plan list" in {
  def thread_plan_list_verbose : Option<"verbose", "v">, Group<1>,
    Desc<"Display more information about the thread plans">;
  def thread_plan_list_internal : Option<"internal", "i">, Group<1>,
    Desc<"Display internal as well as user thread plans">;
  def thread_plan_list_thread_id : Option<"thread-id", "t">, Group<1>,
    Arg<"ThreadID">, Desc<"List the thread plans for this TID, can be "
    "specified more than once.">;
  def thread_plan_list_unreported : Option<"unreported", "u">, Group<1>,
    Desc<"Display thread plans for unreported threads">;
}

let Command = "thread select" in {
  def thread_select_thread_id : Option<"thread-id", "t">, Group<2>,
    Arg<"ThreadID">, Completion<"ThreadID">,
    Desc<"Provide a thread ID instead of a thread index.">;
}

let Command = "thread trace dump function calls" in {
  def thread_trace_dump_function_calls_file : Option<"file", "F">, Group<1>,
    Arg<"Filename">,
    Desc<"Dump the function calls to a file instead of the standard output.">;
  def thread_trace_dump_function_calls_json: Option<"json", "j">,
    Group<1>,
    Desc<"Dump in simple JSON format.">;
  def thread_trace_dump_function_calls_pretty_json: Option<"pretty-json", "J">,
    Group<1>,
    Desc<"Dump in JSON format but pretty printing the output for easier "
    "readability.">;
}

let Command = "thread trace dump instructions" in {
  def thread_trace_dump_instructions_forwards: Option<"forwards", "f">,
    Group<1>,
    Desc<"If specified, the trace is traversed forwards chronologically "
    "starting at the oldest instruction. Otherwise, it starts at the most "
    "recent one and the traversal is backwards.">;
  def thread_trace_dump_instructions_count : Option<"count", "c">, Group<1>,
    Arg<"Count">,
    Desc<"The number of instructions to display starting at the most recent "
    "instruction, or the oldest if --forwards is provided.">;
  def thread_trace_dump_instructions_all : Option<"all", "a">, Group<1>,
    Desc<"From the starting point of the trace, dump all instructions "
    "available.">;
  def thread_trace_dump_instructions_id: Option<"id", "i">, Group<1>,
    Arg<"Index">,
    Desc<"Custom starting instruction id from where to start traversing. This "
    "id can be provided in decimal or hexadecimal representation.">;
  def thread_trace_dump_instructions_skip: Option<"skip", "s">, Group<1>,
    Arg<"Index">,
    Desc<"How many trace items (instructions, errors and events) to skip from "
    "the starting position of the trace before starting the traversal.">;
  def thread_trace_dump_instructions_raw : Option<"raw", "r">, Group<1>,
    Desc<"Dump only instruction address without disassembly nor symbol "
    "information.">;
  def thread_trace_dump_instructions_file : Option<"file", "F">, Group<1>,
    Arg<"Filename">,
    Desc<"Dump the instruction to a file instead of the standard output.">;
  def thread_trace_dump_instructions_json: Option<"json", "j">,
    Group<1>,
    Desc<"Dump in simple JSON format.">;
  def thread_trace_dump_instructions_pretty_print: Option<"pretty-json", "J">,
    Group<1>,
    Desc<"Dump in JSON format but pretty printing the output for easier "
    "readability.">;
  def thread_trace_dump_instructions_show_kind : Option<"kind", "k">, Group<1>,
    Desc<"Show instruction control flow kind. Refer to the enum "
    "`InstructionControlFlowKind` for a list of control flow kind. "
    "As an important note, far jumps, far calls and far returns often indicate "
    "calls to and from kernel.">;
  def thread_trace_dump_instructions_show_timestamps: Option<"time", "t">,
    Group<1>,
    Desc<"For each trace item, print the corresponding wall clock timestamp "
    "if available.">;
  def thread_trace_dump_instructions_show_events : Option<"events", "e">,
    Group<1>,
    Desc<"Dump the events that happened during the execution of the target.">;
  def thread_trace_dump_instruction_only_events : Option<"only-events", "E">,
    Group<1>,
    Desc<"Dump only the events that happened during the execution of the "
    "target. No instrutions are dumped.">;
  def thread_trace_dump_instructions_continue: Option<"continue", "C">,
    Group<1>,
    Desc<"Continue dumping instructions right where the previous invocation of "
    "this command was left, or from the beginning if this is the first "
    "invocation. The --skip argument is discarded and the other arguments are "
    "preserved from the previous invocation when possible.">;
}

let Command = "thread trace dump info" in {
  def thread_trace_dump_info_verbose : Option<"verbose", "v">, Group<1>,
    Desc<"show verbose thread trace dump info">;
  def thread_trace_dump_info_json: Option<"json", "j">, Group<1>,
    Desc<"Dump in JSON format.">;
}

let Command = "type summary add" in {
  def type_summary_add_category : Option<"category", "w">, Arg<"Name">,
    Desc<"Add this to the given category instead of the default one.">;
  def type_summary_add_cascade : Option<"cascade", "C">, Arg<"Boolean">,
    Desc<"If true, cascade through typedef chains.">;
  def type_summary_add_no_value : Option<"no-value", "v">,
    Desc<"Don't show the value, just show the summary, for this type.">;
  def type_summary_add_skip_pointers : Option<"skip-pointers", "p">,
    Desc<"Don't use this format for pointers-to-type objects.">;
  def type_summary_add_skip_references : Option<"skip-references", "r">,
    Desc<"Don't use this format for references-to-type objects.">;
  def type_summary_add_regex : Option<"regex", "x">,
    Desc<"Type names are actually regular expressions.">;
  def type_summary_add_recognizer_function :
    Option<"recognizer-function", "\\x01">,
    Desc<"The names in the argument list are actually the names of python "
    "functions that decide whether to use this summary for any given type. "
    "Cannot be specified at the same time as --regex (-x).">;
  def type_summary_add_inline_children : Option<"inline-children", "c">,
    Group<1>, Required,
    Desc<"If true, inline all child values into summary string.">;
  def type_summary_add_omit_names : Option<"omit-names", "O">, Group<1>,
    Desc<"If true, omit value names in the summary display.">;
  def type_summary_add_summary_string : Option<"summary-string", "s">, Group<2>,
    Arg<"SummaryString">, Required,
    Desc<"Summary string used to display text and object contents.">;
  def type_summary_add_python_script : Option<"python-script", "o">, Group<3>,
    Arg<"PythonScript">,
    Desc<"Give a one-liner Python script as part of the command.">;
  def type_summary_add_python_function : Option<"python-function", "F">,
    Group<3>, Arg<"PythonFunction">,
    Desc<"Give the name of a Python function to use for this type.">;
  def type_summary_add_input_python : Option<"input-python", "P">, Group<3>,
    Desc<"Input Python code to use for this type manually.">;
  def type_summary_add_expand : Option<"expand", "e">, Groups<[2,3]>,
    Desc<"Expand aggregate data types to show children on separate lines.">;
  def type_summary_add_hide_empty : Option<"hide-empty", "h">, Groups<[2,3]>,
    Desc<"Do not expand aggregate data types with no children.">;
  def type_summary_add_name : Option<"name", "n">, Groups<[2,3]>, Arg<"Name">,
    Desc<"A name for this summary string.">;
}

let Command = "type synth add" in {
  def type_synth_add_cascade : Option<"cascade", "C">, Arg<"Boolean">,
    Desc<"If true, cascade through typedef chains.">;
  def type_synth_add_skip_pointers : Option<"skip-pointers", "p">,
    Desc<"Don't use this format for pointers-to-type objects.">;
  def type_synth_add_skip_references : Option<"skip-references", "r">,
    Desc<"Don't use this format for references-to-type objects.">;
  def type_synth_add_category : Option<"category", "w">, Arg<"Name">,
    Desc<"Add this to the given category instead of the default one.">;
  def type_synth_add_python_class : Option<"python-class", "l">, Group<2>,
    Arg<"PythonClass">,
    Desc<"Use this Python class to produce synthetic children.">;
  def type_synth_add_input_python : Option<"input-python", "P">, Group<3>,
    Desc<"Type Python code to generate a class that provides synthetic "
    "children.">;
  def type_synth_add_regex : Option<"regex", "x">,
    Desc<"Type names are actually regular expressions.">;
  def type_synth_add_recognizer_function :
    Option<"recognizer-function", "\\x01">,
    Desc<"The names in the argument list are actually the names of python "
    "functions that decide whether to use this summary for any given type. "
    "Cannot be specified at the same time as --regex (-x).">;
}

let Command = "type format add" in {
  def type_format_add_category : Option<"category", "w">, Arg<"Name">,
    Desc<"Add this to the given category instead of the default one.">;
  def type_format_add_cascade : Option<"cascade", "C">, Arg<"Boolean">,
    Desc<"If true, cascade through typedef chains.">;
  def type_format_add_skip_pointers : Option<"skip-pointers", "p">,
    Desc<"Don't use this format for pointers-to-type objects.">;
  def type_format_add_skip_references : Option<"skip-references", "r">,
    Desc<"Don't use this format for references-to-type objects.">;
  def type_format_add_regex : Option<"regex", "x">,
    Desc<"Type names are actually regular expressions.">;
  def type_format_add_type : Option<"type", "t">, Group<2>, Arg<"Name">,
    Desc<"Format variables as if they were of this type.">;
}

let Command = "type formatter delete" in {
  def type_formatter_delete_all : Option<"all", "a">, Group<1>,
    Desc<"Delete from every category.">;
  def type_formatter_delete_category : Option<"category", "w">, Group<2>,
    Arg<"Name">, Desc<"Delete from given category.">;
  def type_formatter_delete_language : Option<"language", "l">, Group<3>,
    Arg<"Language">, Desc<"Delete from given language's category.">;
}

let Command = "type formatter clear" in {
  def type_formatter_clear_all : Option<"all", "a">,
    Desc<"Clear every category.">;
}

let Command = "type formatter list" in {
  def type_formatter_list_category_regex : Option<"category-regex", "w">,
    Group<1>, Arg<"Name">, Desc<"Only show categories matching this filter.">;
  def type_formatter_list_language : Option<"language", "l">, Group<2>,
    Arg<"Language">, Desc<"Only show the category for a specific language.">;
}

let Command = "type category define" in {
  def type_category_define_enabled : Option<"enabled", "e">,
    Desc<"If specified, this category will be created enabled.">;
  def type_category_define_language : Option<"language", "l">, Arg<"Language">,
    Desc<"Specify the language that this category is supported for.">;
}

let Command = "type category enable" in {
  def type_category_enable_language : Option<"language", "l">, Arg<"Language">,
    Desc<"Enable the category for this language.">;
}

let Command = "type category disable" in {
  def type_category_disable_language : Option<"language", "l">, Arg<"Language">,
    Desc<"Enable the category for this language.">;
}

let Command = "type filter add" in {
  def type_filter_add_cascade : Option<"cascade", "C">, Arg<"Boolean">,
    Desc<"If true, cascade through typedef chains.">;
  def type_filter_add_skip_pointers : Option<"skip-pointers", "p">,
    Desc<"Don't use this format for pointers-to-type objects.">;
  def type_filter_add_skip_references : Option<"skip-references", "r">,
    Desc<"Don't use this format for references-to-type objects.">;
  def type_filter_add_category : Option<"category", "w">, Arg<"Name">,
    Desc<"Add this to the given category instead of the default one.">;
  def type_filter_add_child : Option<"child", "c">, Arg<"ExpressionPath">,
    Desc<"Include this expression path in the synthetic view.">;
  def type_filter_add_regex : Option<"regex", "x">,
    Desc<"Type names are actually regular expressions.">;
}

let Command = "type lookup" in {
  def type_lookup_show_help : Option<"show-help", "h">,
    Desc<"Display available help for types">;
  def type_lookup_language : Option<"language", "l">, Arg<"Language">,
    Desc<"Which language's types should the search scope be">;
}

let Command = "watchpoint list" in {
  def watchpoint_list_brief : Option<"brief", "b">, Group<1>, Desc<"Give a "
    "brief description of the watchpoint (no location info).">;
  def watchpoint_list_full : Option<"full", "f">, Group<2>, Desc<"Give a full "
    "description of the watchpoint and its locations.">;
  def watchpoint_list_verbose : Option<"verbose", "v">, Group<3>, Desc<"Explain "
    "everything we know about the watchpoint (for debugging debugger bugs).">;
}

let Command = "watchpoint ignore" in {
  def watchpoint_ignore_ignore_count : Option<"ignore-count", "i">,
    Arg<"Count">, Required, Desc<"Set the number of times this watchpoint is"
    " skipped before stopping.">;
}

let Command = "watchpoint modify" in {
  def watchpoint_modify_condition : Option<"condition", "c">, Arg<"Expression">,
    Desc<"The watchpoint stops only if this condition expression evaluates "
    "to true.">;
}

let Command = "watchpoint command add" in {
  def watchpoint_command_add_one_liner : Option<"one-liner", "o">, Group<1>,
    Arg<"OneLiner">, Desc<"Specify a one-line watchpoint command inline. Be "
    "sure to surround it with quotes.">;
  def watchpoint_command_add_stop_on_error : Option<"stop-on-error", "e">,
    Arg<"Boolean">, Desc<"Specify whether watchpoint command execution should "
    "terminate on error.">;
  def watchpoint_command_add_script_type : Option<"script-type", "s">,
    EnumArg<"ScriptLang">, Desc<"Specify the language for the"
    " commands - if none is specified, the lldb command interpreter will be "
    "used.">;
  def watchpoint_command_add_python_function : Option<"python-function", "F">,
    Group<2>, Arg<"PythonFunction">, Desc<"Give the name of a Python function "
    "to run as command for this watchpoint. Be sure to give a module name if "
    "appropriate.">;
}

let Command = "watchpoint delete" in {
  def watchpoint_delete_force : Option<"force", "f">, Group<1>,
    Desc<"Delete all watchpoints without querying for confirmation.">;
}

let Command = "trace load" in {
  def trace_load_verbose : Option<"verbose", "v">, Group<1>,
    Desc<"Show verbose trace load logging for debugging the plug-in "
    "implementation.">;
}

let Command = "trace save" in {
  def trace_save_compact: Option<"compact", "c">,
    Group<1>,
    Desc<"Try not to save to disk information irrelevant to the traced "
        "processes. Each trace plug-in implements this in a different "
        "fashion.">;
}

let Command = "trace dump" in {
  def trace_dump_verbose : Option<"verbose", "v">, Group<1>,
    Desc<"Show verbose trace information.">;
}

let Command = "trace schema" in {
  def trace_schema_verbose : Option<"verbose", "v">, Group<1>,
    Desc<"Show verbose trace schema logging for debugging the plug-in.">;
}

let Command = "statistics dump" in {
  def statistics_dump_all: Option<"all-targets", "a">, Group<1>,
    Desc<"Include statistics for all targets.">;
  def statistics_dump_summary: Option<"summary", "s">, Group<1>,
    Desc<"Dump only high-level summary statistics. "
         "Exclude targets, modules, breakpoints etc... details.">;
  def statistics_dump_force: Option<"load-all-debug-info", "f">, Group<1>,
    Desc<"Dump the total possible debug info statistics. "
    "Force loading all the debug information if not yet loaded, and collect "
    "statistics with those.">;
  def statistics_dump_targets: Option<"targets", "r">, Group<1>,
    Arg<"Boolean">,
    Desc<"Dump statistics for the targets, including breakpoints, expression "
    "evaluations, frame variables, etc. "
    "Defaults to true in both default mode and summary mode. "
    "In default mode, if both '--targets' and '--modules' are 'true', a list "
    "of module identifiers will be added to the 'targets' section.">;
  def statistics_dump_modules: Option<"modules", "m">, Group<1>,
    Arg<"Boolean">,
    Desc<"Dump statistics for the modules, including time and size of various "
    "aspects of the module and debug information, type system, path, etc. "
    "Defaults to true, unless the '--summary' mode is enabled, in which case "
    "this is turned off unless specified. "
    "In default mode, if both '--targets' and '--modules' are 'true', a list "
    "of module identifiers will be added to the 'targets' section.">;
  def statistics_dump_transcript: Option<"transcript", "t">, Group<1>,
    Arg<"Boolean">,
    Desc<"If the setting interpreter.save-transcript is enabled and this "
    "option is 'true', include a JSON array with all commands the user and/or "
    "scripts executed during a debug session. "
    "Defaults to true, unless the '--summary' mode is enabled, in which case "
    "this is turned off unless specified.">;

}<|MERGE_RESOLUTION|>--- conflicted
+++ resolved
@@ -841,13 +841,8 @@
     " language. If none is specific the default scripting language is used.">;
 }
 
-<<<<<<< HEAD
-let Command = "scripting template list" in {
-  def scripting_template_list_language : Option<"language", "l">,
-=======
 let Command = "scripting extension list" in {
   def scripting_extension_list_language : Option<"language", "l">,
->>>>>>> 98391913
     EnumArg<"ScriptLang">, Desc<"Specify the scripting "
     " language. If none is specified the default scripting language is used.">;
 }
