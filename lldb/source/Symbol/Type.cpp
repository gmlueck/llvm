--- conflicted
+++ resolved
@@ -134,29 +134,6 @@
     if (ctx == ctx_end)
       return false; // Pattern too long.
 
-<<<<<<< HEAD
-    // See if there is a kind mismatch; they should have 1 bit in common.
-    if ((ctx->kind & pat->kind) == CompilerContextKind())
-      return false;
-
-    if (ctx->name != pat->name)
-      return false;
-
-    ++ctx;
-    ++pat;
-  }
-
-  // Skip over any remaining module entries if we were asked to do that.
-  while (GetIgnoreModules() && ctx != ctx_end &&
-         ctx->kind == CompilerContextKind::Module)
-    ++ctx;
-
-  // At this point, we have exhausted the pattern and we have a partial match at
-  // least. If that's all we're looking for, we're done.
-  if (!GetExactMatch())
-    return true;
-
-=======
     if (ctx->kind == CompilerContextKind::Namespace && ctx->name.IsEmpty()) {
       // We're matching an anonymous namespace. These are optional, so we check
       // if the pattern expects an anonymous namespace.
@@ -198,7 +175,6 @@
   if (!GetExactMatch())
     return true;
 
->>>>>>> 1d22c955
   // We have an exact match if we've exhausted the target context as well.
   return ctx == ctx_end;
 }
