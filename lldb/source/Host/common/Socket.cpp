--- conflicted
+++ resolved
@@ -423,8 +423,6 @@
   error = Status(::WSAGetLastError(), lldb::eErrorTypeWin32);
 #else
   error = Status::FromErrno();
-<<<<<<< HEAD
-=======
 #endif
 }
 
@@ -443,7 +441,6 @@
   return ::closesocket(sockfd);
 #else
   return ::close(sockfd);
->>>>>>> 4b409fa5
 #endif
 }
 
