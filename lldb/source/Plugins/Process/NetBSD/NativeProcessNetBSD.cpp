//===-- NativeProcessNetBSD.cpp -------------------------------------------===//
//
// Part of the LLVM Project, under the Apache License v2.0 with LLVM Exceptions.
// See https://llvm.org/LICENSE.txt for license information.
// SPDX-License-Identifier: Apache-2.0 WITH LLVM-exception
//
//===----------------------------------------------------------------------===//

#include "NativeProcessNetBSD.h"

#include "Plugins/Process/NetBSD/NativeRegisterContextNetBSD.h"
#include "Plugins/Process/POSIX/ProcessPOSIXLog.h"
#include "lldb/Host/HostProcess.h"
#include "lldb/Host/common/NativeRegisterContext.h"
#include "lldb/Host/posix/ProcessLauncherPosixFork.h"
#include "lldb/Target/Process.h"
#include "lldb/Utility/State.h"
#include "llvm/Support/Errno.h"

// System includes - They have to be included after framework includes because
// they define some macros which collide with variable names in other modules
// clang-format off
#include <sys/types.h>
#include <sys/ptrace.h>
#include <sys/sysctl.h>
#include <sys/wait.h>
#include <uvm/uvm_prot.h>
#include <elf.h>
#include <util.h>
// clang-format on

using namespace lldb;
using namespace lldb_private;
using namespace lldb_private::process_netbsd;
using namespace llvm;

// Simple helper function to ensure flags are enabled on the given file
// descriptor.
static Status EnsureFDFlags(int fd, int flags) {
  Status error;

  int status = fcntl(fd, F_GETFL);
  if (status == -1) {
    error.SetErrorToErrno();
    return error;
  }

  if (fcntl(fd, F_SETFL, status | flags) == -1) {
    error.SetErrorToErrno();
    return error;
  }

  return error;
}

// Public Static Methods

llvm::Expected<std::unique_ptr<NativeProcessProtocol>>
NativeProcessNetBSD::Factory::Launch(ProcessLaunchInfo &launch_info,
                                     NativeDelegate &native_delegate,
                                     MainLoop &mainloop) const {
  Log *log(ProcessPOSIXLog::GetLogIfAllCategoriesSet(POSIX_LOG_PROCESS));

  Status status;
  ::pid_t pid = ProcessLauncherPosixFork()
                    .LaunchProcess(launch_info, status)
                    .GetProcessId();
  LLDB_LOG(log, "pid = {0:x}", pid);
  if (status.Fail()) {
    LLDB_LOG(log, "failed to launch process: {0}", status);
    return status.ToError();
  }

  // Wait for the child process to trap on its call to execve.
  int wstatus;
  ::pid_t wpid = llvm::sys::RetryAfterSignal(-1, ::waitpid, pid, &wstatus, 0);
  assert(wpid == pid);
  (void)wpid;
  if (!WIFSTOPPED(wstatus)) {
    LLDB_LOG(log, "Could not sync with inferior process: wstatus={1}",
             WaitStatus::Decode(wstatus));
    return llvm::make_error<StringError>("Could not sync with inferior process",
                                         llvm::inconvertibleErrorCode());
  }
  LLDB_LOG(log, "inferior started, now in stopped state");

  ProcessInstanceInfo Info;
  if (!Host::GetProcessInfo(pid, Info)) {
    return llvm::make_error<StringError>("Cannot get process architecture",
                                         llvm::inconvertibleErrorCode());
  }

  // Set the architecture to the exe architecture.
  LLDB_LOG(log, "pid = {0:x}, detected architecture {1}", pid,
           Info.GetArchitecture().GetArchitectureName());

  std::unique_ptr<NativeProcessNetBSD> process_up(new NativeProcessNetBSD(
      pid, launch_info.GetPTY().ReleasePrimaryFileDescriptor(), native_delegate,
      Info.GetArchitecture(), mainloop));

  status = process_up->SetupTrace();
  if (status.Fail())
    return status.ToError();

  for (const auto &thread : process_up->m_threads)
    static_cast<NativeThreadNetBSD &>(*thread).SetStoppedBySignal(SIGSTOP);
  process_up->SetState(StateType::eStateStopped, false);

  return std::move(process_up);
}

llvm::Expected<std::unique_ptr<NativeProcessProtocol>>
NativeProcessNetBSD::Factory::Attach(
    lldb::pid_t pid, NativeProcessProtocol::NativeDelegate &native_delegate,
    MainLoop &mainloop) const {
  Log *log(ProcessPOSIXLog::GetLogIfAllCategoriesSet(POSIX_LOG_PROCESS));
  LLDB_LOG(log, "pid = {0:x}", pid);

  // Retrieve the architecture for the running process.
  ProcessInstanceInfo Info;
  if (!Host::GetProcessInfo(pid, Info)) {
    return llvm::make_error<StringError>("Cannot get process architecture",
                                         llvm::inconvertibleErrorCode());
  }

  std::unique_ptr<NativeProcessNetBSD> process_up(new NativeProcessNetBSD(
      pid, -1, native_delegate, Info.GetArchitecture(), mainloop));

  Status status = process_up->Attach();
  if (!status.Success())
    return status.ToError();

  return std::move(process_up);
}

NativeProcessNetBSD::Extension
NativeProcessNetBSD::Factory::GetSupportedExtensions() const {
  return Extension::multiprocess | Extension::fork | Extension::vfork |
         Extension::pass_signals | Extension::auxv | Extension::libraries_svr4;
}

// Public Instance Methods

NativeProcessNetBSD::NativeProcessNetBSD(::pid_t pid, int terminal_fd,
                                         NativeDelegate &delegate,
                                         const ArchSpec &arch,
                                         MainLoop &mainloop)
    : NativeProcessELF(pid, terminal_fd, delegate), m_arch(arch),
      m_main_loop(mainloop) {
  if (m_terminal_fd != -1) {
    Status status = EnsureFDFlags(m_terminal_fd, O_NONBLOCK);
    assert(status.Success());
  }

  Status status;
  m_sigchld_handle = mainloop.RegisterSignal(
      SIGCHLD, [this](MainLoopBase &) { SigchldHandler(); }, status);
  assert(m_sigchld_handle && status.Success());
}

// Handles all waitpid events from the inferior process.
void NativeProcessNetBSD::MonitorCallback(lldb::pid_t pid, int signal) {
  switch (signal) {
  case SIGTRAP:
    return MonitorSIGTRAP(pid);
  case SIGSTOP:
    return MonitorSIGSTOP(pid);
  default:
    return MonitorSignal(pid, signal);
  }
}

void NativeProcessNetBSD::MonitorExited(lldb::pid_t pid, WaitStatus status) {
  Log *log(ProcessPOSIXLog::GetLogIfAllCategoriesSet(POSIX_LOG_PROCESS));

  LLDB_LOG(log, "got exit signal({0}) , pid = {1}", status, pid);

  /* Stop Tracking All Threads attached to Process */
  m_threads.clear();

  SetExitStatus(status, true);

  // Notify delegate that our process has exited.
  SetState(StateType::eStateExited, true);
}

void NativeProcessNetBSD::MonitorSIGSTOP(lldb::pid_t pid) {
  ptrace_siginfo_t info;

  const auto siginfo_err =
      PtraceWrapper(PT_GET_SIGINFO, pid, &info, sizeof(info));

  // Get details on the signal raised.
  if (siginfo_err.Success()) {
    // Handle SIGSTOP from LLGS (LLDB GDB Server)
    if (info.psi_siginfo.si_code == SI_USER &&
        info.psi_siginfo.si_pid == ::getpid()) {
      /* Stop Tracking all Threads attached to Process */
      for (const auto &thread : m_threads) {
        static_cast<NativeThreadNetBSD &>(*thread).SetStoppedBySignal(
            SIGSTOP, &info.psi_siginfo);
      }
    }
    SetState(StateType::eStateStopped, true);
  }
}

void NativeProcessNetBSD::MonitorSIGTRAP(lldb::pid_t pid) {
  Log *log(ProcessPOSIXLog::GetLogIfAllCategoriesSet(POSIX_LOG_PROCESS));
  ptrace_siginfo_t info;

  const auto siginfo_err =
      PtraceWrapper(PT_GET_SIGINFO, pid, &info, sizeof(info));

  // Get details on the signal raised.
  if (siginfo_err.Fail()) {
    LLDB_LOG(log, "PT_GET_SIGINFO failed {0}", siginfo_err);
    return;
  }

  LLDB_LOG(log, "got SIGTRAP, pid = {0}, lwpid = {1}, si_code = {2}", pid,
           info.psi_lwpid, info.psi_siginfo.si_code);
  NativeThreadNetBSD *thread = nullptr;

  if (info.psi_lwpid > 0) {
    for (const auto &t : m_threads) {
      if (t->GetID() == static_cast<lldb::tid_t>(info.psi_lwpid)) {
        thread = static_cast<NativeThreadNetBSD *>(t.get());
        break;
      }
      static_cast<NativeThreadNetBSD *>(t.get())->SetStoppedWithNoReason();
    }
    if (!thread)
      LLDB_LOG(log, "thread not found in m_threads, pid = {0}, LWP = {1}", pid,
               info.psi_lwpid);
  }

  switch (info.psi_siginfo.si_code) {
  case TRAP_BRKPT:
    if (thread) {
      thread->SetStoppedByBreakpoint();
      FixupBreakpointPCAsNeeded(*thread);
    }
    SetState(StateType::eStateStopped, true);
    return;
  case TRAP_TRACE:
    if (thread)
      thread->SetStoppedByTrace();
    SetState(StateType::eStateStopped, true);
    return;
  case TRAP_EXEC: {
    Status error = ReinitializeThreads();
    if (error.Fail()) {
      SetState(StateType::eStateInvalid);
      return;
    }

    // Let our delegate know we have just exec'd.
    NotifyDidExec();

    for (const auto &thread : m_threads)
      static_cast<NativeThreadNetBSD &>(*thread).SetStoppedByExec();
    SetState(StateType::eStateStopped, true);
    return;
  }
  case TRAP_CHLD: {
    ptrace_state_t pst;
    Status error = PtraceWrapper(PT_GET_PROCESS_STATE, pid, &pst, sizeof(pst));
    if (error.Fail()) {
      SetState(StateType::eStateInvalid);
      return;
    }

    assert(thread);
    if (pst.pe_report_event == PTRACE_VFORK_DONE) {
      if ((m_enabled_extensions & Extension::vfork) == Extension::vfork) {
        thread->SetStoppedByVForkDone();
        SetState(StateType::eStateStopped, true);
      } else {
        Status error =
            PtraceWrapper(PT_CONTINUE, pid, reinterpret_cast<void *>(1), 0);
        if (error.Fail())
          SetState(StateType::eStateInvalid);
      }
    } else {
      assert(pst.pe_report_event == PTRACE_FORK ||
             pst.pe_report_event == PTRACE_VFORK);
      MonitorClone(pst.pe_other_pid, pst.pe_report_event == PTRACE_VFORK,
                   *thread);
    }
    return;
  }
  case TRAP_LWP: {
    ptrace_state_t pst;
    Status error = PtraceWrapper(PT_GET_PROCESS_STATE, pid, &pst, sizeof(pst));
    if (error.Fail()) {
      SetState(StateType::eStateInvalid);
      return;
    }

    switch (pst.pe_report_event) {
    case PTRACE_LWP_CREATE: {
      LLDB_LOG(log, "monitoring new thread, pid = {0}, LWP = {1}", pid,
               pst.pe_lwp);
      NativeThreadNetBSD &t = AddThread(pst.pe_lwp);
      error = t.CopyWatchpointsFrom(
          static_cast<NativeThreadNetBSD &>(*GetCurrentThread()));
      if (error.Fail()) {
        LLDB_LOG(log, "failed to copy watchpoints to new thread {0}: {1}",
                 pst.pe_lwp, error);
        SetState(StateType::eStateInvalid);
        return;
      }
    } break;
    case PTRACE_LWP_EXIT:
      LLDB_LOG(log, "removing exited thread, pid = {0}, LWP = {1}", pid,
               pst.pe_lwp);
      RemoveThread(pst.pe_lwp);
      break;
    }

    error = PtraceWrapper(PT_CONTINUE, pid, reinterpret_cast<void *>(1), 0);
    if (error.Fail())
      SetState(StateType::eStateInvalid);
    return;
  }
  case TRAP_DBREG: {
    if (!thread)
      break;

    auto &regctx = static_cast<NativeRegisterContextNetBSD &>(
        thread->GetRegisterContext());
    uint32_t wp_index = LLDB_INVALID_INDEX32;
    Status error = regctx.GetWatchpointHitIndex(
        wp_index, (uintptr_t)info.psi_siginfo.si_addr);
    if (error.Fail())
      LLDB_LOG(log,
               "received error while checking for watchpoint hits, pid = "
               "{0}, LWP = {1}, error = {2}",
               pid, info.psi_lwpid, error);
    if (wp_index != LLDB_INVALID_INDEX32) {
      thread->SetStoppedByWatchpoint(wp_index);
      regctx.ClearWatchpointHit(wp_index);
      SetState(StateType::eStateStopped, true);
      return;
    }

    thread->SetStoppedByTrace();
    SetState(StateType::eStateStopped, true);
    return;
  }
  }

  // Either user-generated SIGTRAP or an unknown event that would
  // otherwise leave the debugger hanging.
  LLDB_LOG(log, "unknown SIGTRAP, passing to generic handler");
  MonitorSignal(pid, SIGTRAP);
}

void NativeProcessNetBSD::MonitorSignal(lldb::pid_t pid, int signal) {
  Log *log(ProcessPOSIXLog::GetLogIfAllCategoriesSet(POSIX_LOG_PROCESS));
  ptrace_siginfo_t info;

  const auto siginfo_err =
      PtraceWrapper(PT_GET_SIGINFO, pid, &info, sizeof(info));
  if (siginfo_err.Fail()) {
    LLDB_LOG(log, "PT_LWPINFO failed {0}", siginfo_err);
    return;
  }

  for (const auto &abs_thread : m_threads) {
    NativeThreadNetBSD &thread = static_cast<NativeThreadNetBSD &>(*abs_thread);
    assert(info.psi_lwpid >= 0);
    if (info.psi_lwpid == 0 ||
        static_cast<lldb::tid_t>(info.psi_lwpid) == thread.GetID())
      thread.SetStoppedBySignal(info.psi_siginfo.si_signo, &info.psi_siginfo);
    else
      thread.SetStoppedWithNoReason();
  }
  SetState(StateType::eStateStopped, true);
}

Status NativeProcessNetBSD::PtraceWrapper(int req, lldb::pid_t pid, void *addr,
                                          int data, int *result) {
  Log *log(ProcessPOSIXLog::GetLogIfAllCategoriesSet(POSIX_LOG_PTRACE));
  Status error;
  int ret;

  errno = 0;
  ret = ptrace(req, static_cast<::pid_t>(pid), addr, data);

  if (ret == -1)
    error.SetErrorToErrno();

  if (result)
    *result = ret;

  LLDB_LOG(log, "ptrace({0}, {1}, {2}, {3})={4:x}", req, pid, addr, data, ret);

  if (error.Fail())
    LLDB_LOG(log, "ptrace() failed: {0}", error);

  return error;
}

static llvm::Expected<ptrace_siginfo_t> ComputeSignalInfo(
    const std::vector<std::unique_ptr<NativeThreadProtocol>> &threads,
    const ResumeActionList &resume_actions) {
  // We need to account for three possible scenarios:
  // 1. no signal being sent.
  // 2. a signal being sent to one thread.
  // 3. a signal being sent to the whole process.

  // Count signaled threads.  While at it, determine which signal is being sent
  // and ensure there's only one.
  size_t signaled_threads = 0;
  int signal = LLDB_INVALID_SIGNAL_NUMBER;
  lldb::tid_t signaled_lwp;
  for (const auto &thread : threads) {
    assert(thread && "thread list should not contain NULL threads");
    const ResumeAction *action =
        resume_actions.GetActionForThread(thread->GetID(), true);
    if (action) {
      if (action->signal != LLDB_INVALID_SIGNAL_NUMBER) {
        signaled_threads++;
        if (action->signal != signal) {
          if (signal != LLDB_INVALID_SIGNAL_NUMBER)
            return Status("NetBSD does not support passing multiple signals "
                          "simultaneously")
                .ToError();
          signal = action->signal;
          signaled_lwp = thread->GetID();
        }
      }
    }
  }

  if (signaled_threads == 0) {
    ptrace_siginfo_t siginfo;
    siginfo.psi_siginfo.si_signo = LLDB_INVALID_SIGNAL_NUMBER;
    return siginfo;
  }

  if (signaled_threads > 1 && signaled_threads < threads.size())
    return Status("NetBSD does not support passing signal to 1<i<all threads")
        .ToError();

  ptrace_siginfo_t siginfo;
  siginfo.psi_siginfo.si_signo = signal;
  siginfo.psi_siginfo.si_code = SI_USER;
  siginfo.psi_siginfo.si_pid = getpid();
  siginfo.psi_siginfo.si_uid = getuid();
  if (signaled_threads == 1)
    siginfo.psi_lwpid = signaled_lwp;
  else // signal for the whole process
    siginfo.psi_lwpid = 0;
  return siginfo;
}

Status NativeProcessNetBSD::Resume(const ResumeActionList &resume_actions) {
  Log *log(ProcessPOSIXLog::GetLogIfAllCategoriesSet(POSIX_LOG_PROCESS));
  LLDB_LOG(log, "pid {0}", GetID());

  Status ret;

  Expected<ptrace_siginfo_t> siginfo =
      ComputeSignalInfo(m_threads, resume_actions);
  if (!siginfo)
    return Status(siginfo.takeError());

  for (const auto &abs_thread : m_threads) {
    assert(abs_thread && "thread list should not contain NULL threads");
    NativeThreadNetBSD &thread = static_cast<NativeThreadNetBSD &>(*abs_thread);

    const ResumeAction *action =
        resume_actions.GetActionForThread(thread.GetID(), true);
    // we need to explicit issue suspend requests, so it is simpler to map it
    // into proper action
    ResumeAction suspend_action{thread.GetID(), eStateSuspended,
                                LLDB_INVALID_SIGNAL_NUMBER};

    if (action == nullptr) {
      LLDB_LOG(log, "no action specified for pid {0} tid {1}", GetID(),
               thread.GetID());
      action = &suspend_action;
    }

    LLDB_LOG(
        log,
        "processing resume action state {0} signal {1} for pid {2} tid {3}",
        action->state, action->signal, GetID(), thread.GetID());

    switch (action->state) {
    case eStateRunning:
      ret = thread.Resume();
      break;
    case eStateStepping:
      ret = thread.SingleStep();
      break;
    case eStateSuspended:
    case eStateStopped:
      if (action->signal != LLDB_INVALID_SIGNAL_NUMBER)
        return Status("Passing signal to suspended thread unsupported");

      ret = thread.Suspend();
      break;

    default:
      return Status("NativeProcessNetBSD::%s (): unexpected state %s specified "
                    "for pid %" PRIu64 ", tid %" PRIu64,
                    __FUNCTION__, StateAsCString(action->state), GetID(),
                    thread.GetID());
    }

    if (!ret.Success())
      return ret;
  }

  int signal = 0;
  if (siginfo->psi_siginfo.si_signo != LLDB_INVALID_SIGNAL_NUMBER) {
    ret = PtraceWrapper(PT_SET_SIGINFO, GetID(), &siginfo.get(),
                        sizeof(*siginfo));
    if (!ret.Success())
      return ret;
    signal = siginfo->psi_siginfo.si_signo;
  }

  ret =
      PtraceWrapper(PT_CONTINUE, GetID(), reinterpret_cast<void *>(1), signal);
  if (ret.Success())
    SetState(eStateRunning, true);
  return ret;
}

Status NativeProcessNetBSD::Halt() { return PtraceWrapper(PT_STOP, GetID()); }

Status NativeProcessNetBSD::Detach() {
  Status error;

  // Stop monitoring the inferior.
  m_sigchld_handle.reset();

  // Tell ptrace to detach from the process.
  if (GetID() == LLDB_INVALID_PROCESS_ID)
    return error;

  return PtraceWrapper(PT_DETACH, GetID(), reinterpret_cast<void *>(1));
}

Status NativeProcessNetBSD::Signal(int signo) {
  Status error;

  if (kill(GetID(), signo))
    error.SetErrorToErrno();

  return error;
}

Status NativeProcessNetBSD::Interrupt() {
  return PtraceWrapper(PT_STOP, GetID());
}

Status NativeProcessNetBSD::Kill() {
  Log *log(ProcessPOSIXLog::GetLogIfAllCategoriesSet(POSIX_LOG_PROCESS));
  LLDB_LOG(log, "pid {0}", GetID());

  Status error;

  switch (m_state) {
  case StateType::eStateInvalid:
  case StateType::eStateExited:
  case StateType::eStateCrashed:
  case StateType::eStateDetached:
  case StateType::eStateUnloaded:
    // Nothing to do - the process is already dead.
    LLDB_LOG(log, "ignored for PID {0} due to current state: {1}", GetID(),
             StateAsCString(m_state));
    return error;

  case StateType::eStateConnected:
  case StateType::eStateAttaching:
  case StateType::eStateLaunching:
  case StateType::eStateStopped:
  case StateType::eStateRunning:
  case StateType::eStateStepping:
  case StateType::eStateSuspended:
    // We can try to kill a process in these states.
    break;
  }

  if (kill(GetID(), SIGKILL) != 0) {
    error.SetErrorToErrno();
    return error;
  }

  return error;
}

Status NativeProcessNetBSD::GetMemoryRegionInfo(lldb::addr_t load_addr,
                                                MemoryRegionInfo &range_info) {

  if (m_supports_mem_region == LazyBool::eLazyBoolNo) {
    // We're done.
    return Status("unsupported");
  }

  Status error = PopulateMemoryRegionCache();
  if (error.Fail()) {
    return error;
  }

  lldb::addr_t prev_base_address = 0;
  // FIXME start by finding the last region that is <= target address using
  // binary search.  Data is sorted.
  // There can be a ton of regions on pthreads apps with lots of threads.
  for (auto it = m_mem_region_cache.begin(); it != m_mem_region_cache.end();
       ++it) {
    MemoryRegionInfo &proc_entry_info = it->first;
    // Sanity check assumption that memory map entries are ascending.
    assert((proc_entry_info.GetRange().GetRangeBase() >= prev_base_address) &&
           "descending memory map entries detected, unexpected");
    prev_base_address = proc_entry_info.GetRange().GetRangeBase();
    UNUSED_IF_ASSERT_DISABLED(prev_base_address);
    // If the target address comes before this entry, indicate distance to next
    // region.
    if (load_addr < proc_entry_info.GetRange().GetRangeBase()) {
      range_info.GetRange().SetRangeBase(load_addr);
      range_info.GetRange().SetByteSize(
          proc_entry_info.GetRange().GetRangeBase() - load_addr);
      range_info.SetReadable(MemoryRegionInfo::OptionalBool::eNo);
      range_info.SetWritable(MemoryRegionInfo::OptionalBool::eNo);
      range_info.SetExecutable(MemoryRegionInfo::OptionalBool::eNo);
      range_info.SetMapped(MemoryRegionInfo::OptionalBool::eNo);
      return error;
    } else if (proc_entry_info.GetRange().Contains(load_addr)) {
      // The target address is within the memory region we're processing here.
      range_info = proc_entry_info;
      return error;
    }
    // The target memory address comes somewhere after the region we just
    // parsed.
  }
  // If we made it here, we didn't find an entry that contained the given
  // address. Return the load_addr as start and the amount of bytes betwwen
  // load address and the end of the memory as size.
  range_info.GetRange().SetRangeBase(load_addr);
  range_info.GetRange().SetRangeEnd(LLDB_INVALID_ADDRESS);
  range_info.SetReadable(MemoryRegionInfo::OptionalBool::eNo);
  range_info.SetWritable(MemoryRegionInfo::OptionalBool::eNo);
  range_info.SetExecutable(MemoryRegionInfo::OptionalBool::eNo);
  range_info.SetMapped(MemoryRegionInfo::OptionalBool::eNo);
  return error;
}

Status NativeProcessNetBSD::PopulateMemoryRegionCache() {
  Log *log(ProcessPOSIXLog::GetLogIfAllCategoriesSet(POSIX_LOG_PROCESS));
  // If our cache is empty, pull the latest.  There should always be at least
  // one memory region if memory region handling is supported.
  if (!m_mem_region_cache.empty()) {
    LLDB_LOG(log, "reusing {0} cached memory region entries",
             m_mem_region_cache.size());
    return Status();
  }

  struct kinfo_vmentry *vm;
  size_t count, i;
  vm = kinfo_getvmmap(GetID(), &count);
  if (vm == NULL) {
    m_supports_mem_region = LazyBool::eLazyBoolNo;
    Status error;
    error.SetErrorString("not supported");
    return error;
  }
  for (i = 0; i < count; i++) {
    MemoryRegionInfo info;
    info.Clear();
    info.GetRange().SetRangeBase(vm[i].kve_start);
    info.GetRange().SetRangeEnd(vm[i].kve_end);
    info.SetMapped(MemoryRegionInfo::OptionalBool::eYes);

    if (vm[i].kve_protection & VM_PROT_READ)
      info.SetReadable(MemoryRegionInfo::OptionalBool::eYes);
    else
      info.SetReadable(MemoryRegionInfo::OptionalBool::eNo);

    if (vm[i].kve_protection & VM_PROT_WRITE)
      info.SetWritable(MemoryRegionInfo::OptionalBool::eYes);
    else
      info.SetWritable(MemoryRegionInfo::OptionalBool::eNo);

    if (vm[i].kve_protection & VM_PROT_EXECUTE)
      info.SetExecutable(MemoryRegionInfo::OptionalBool::eYes);
    else
      info.SetExecutable(MemoryRegionInfo::OptionalBool::eNo);

    if (vm[i].kve_path[0])
      info.SetName(vm[i].kve_path);

    m_mem_region_cache.emplace_back(info,
                                    FileSpec(info.GetName().GetCString()));
  }
  free(vm);

  if (m_mem_region_cache.empty()) {
    // No entries after attempting to read them.  This shouldn't happen. Assume
    // we don't support map entries.
    LLDB_LOG(log, "failed to find any vmmap entries, assuming no support "
                  "for memory region metadata retrieval");
    m_supports_mem_region = LazyBool::eLazyBoolNo;
    Status error;
    error.SetErrorString("not supported");
    return error;
  }
  LLDB_LOG(log, "read {0} memory region entries from process {1}",
           m_mem_region_cache.size(), GetID());
  // We support memory retrieval, remember that.
  m_supports_mem_region = LazyBool::eLazyBoolYes;
  return Status();
}

lldb::addr_t NativeProcessNetBSD::GetSharedLibraryInfoAddress() {
  // punt on this for now
  return LLDB_INVALID_ADDRESS;
}

size_t NativeProcessNetBSD::UpdateThreads() { return m_threads.size(); }

Status NativeProcessNetBSD::SetBreakpoint(lldb::addr_t addr, uint32_t size,
                                          bool hardware) {
  if (hardware)
    return Status("NativeProcessNetBSD does not support hardware breakpoints");
  else
    return SetSoftwareBreakpoint(addr, size);
}

Status NativeProcessNetBSD::GetLoadedModuleFileSpec(const char *module_path,
                                                    FileSpec &file_spec) {
  Status error = PopulateMemoryRegionCache();
  if (error.Fail())
    return error;

  FileSpec module_file_spec(module_path);
  FileSystem::Instance().Resolve(module_file_spec);

  file_spec.Clear();
  for (const auto &it : m_mem_region_cache) {
    if (it.second.GetFilename() == module_file_spec.GetFilename()) {
      file_spec = it.second;
      return Status();
    }
  }
  return Status("Module file (%s) not found in process' memory map!",
                module_file_spec.GetFilename().AsCString());
}

Status NativeProcessNetBSD::GetFileLoadAddress(const llvm::StringRef &file_name,
                                               lldb::addr_t &load_addr) {
  load_addr = LLDB_INVALID_ADDRESS;
  Status error = PopulateMemoryRegionCache();
  if (error.Fail())
    return error;

  FileSpec file(file_name);
  for (const auto &it : m_mem_region_cache) {
    if (it.second == file) {
      load_addr = it.first.GetRange().GetRangeBase();
      return Status();
    }
  }
  return Status("No load address found for file %s.", file_name.str().c_str());
}

void NativeProcessNetBSD::SigchldHandler() {
  Log *log(ProcessPOSIXLog::GetLogIfAllCategoriesSet(POSIX_LOG_PROCESS));
  int status;
  ::pid_t wait_pid = llvm::sys::RetryAfterSignal(-1, waitpid, GetID(), &status,
                                                 WALLSIG | WNOHANG);

  if (wait_pid == 0)
    return;

  if (wait_pid == -1) {
    Status error(errno, eErrorTypePOSIX);
    LLDB_LOG(log, "waitpid ({0}, &status, _) failed: {1}", GetID(), error);
    return;
  }

  WaitStatus wait_status = WaitStatus::Decode(status);
  bool exited = wait_status.type == WaitStatus::Exit ||
                (wait_status.type == WaitStatus::Signal &&
                 wait_pid == static_cast<::pid_t>(GetID()));

  LLDB_LOG(log,
           "waitpid ({0}, &status, _) => pid = {1}, status = {2}, exited = {3}",
           GetID(), wait_pid, status, exited);

  if (exited)
    MonitorExited(wait_pid, wait_status);
  else {
    assert(wait_status.type == WaitStatus::Stop);
    MonitorCallback(wait_pid, wait_status.status);
  }
}

bool NativeProcessNetBSD::HasThreadNoLock(lldb::tid_t thread_id) {
  for (const auto &thread : m_threads) {
    assert(thread && "thread list should not contain NULL threads");
    if (thread->GetID() == thread_id) {
      // We have this thread.
      return true;
    }
  }

  // We don't have this thread.
  return false;
}

NativeThreadNetBSD &NativeProcessNetBSD::AddThread(lldb::tid_t thread_id) {
  Log *log(ProcessPOSIXLog::GetLogIfAllCategoriesSet(POSIX_LOG_THREAD));
  LLDB_LOG(log, "pid {0} adding thread with tid {1}", GetID(), thread_id);

  assert(thread_id > 0);
  assert(!HasThreadNoLock(thread_id) &&
         "attempted to add a thread by id that already exists");

  // If this is the first thread, save it as the current thread
  if (m_threads.empty())
    SetCurrentThreadID(thread_id);

  m_threads.push_back(std::make_unique<NativeThreadNetBSD>(*this, thread_id));
  return static_cast<NativeThreadNetBSD &>(*m_threads.back());
}

void NativeProcessNetBSD::RemoveThread(lldb::tid_t thread_id) {
  Log *log(ProcessPOSIXLog::GetLogIfAllCategoriesSet(POSIX_LOG_THREAD));
  LLDB_LOG(log, "pid {0} removing thread with tid {1}", GetID(), thread_id);

  assert(thread_id > 0);
  assert(HasThreadNoLock(thread_id) &&
         "attempted to remove a thread that does not exist");

  for (auto it = m_threads.begin(); it != m_threads.end(); ++it) {
    if ((*it)->GetID() == thread_id) {
      m_threads.erase(it);
      break;
    }
  }
}

Status NativeProcessNetBSD::Attach() {
  // Attach to the requested process.
  // An attach will cause the thread to stop with a SIGSTOP.
  Status status = PtraceWrapper(PT_ATTACH, m_pid);
  if (status.Fail())
    return status;

  int wstatus;
  // Need to use WALLSIG otherwise we receive an error with errno=ECHLD At this
  // point we should have a thread stopped if waitpid succeeds.
  if ((wstatus = llvm::sys::RetryAfterSignal(-1, waitpid, m_pid, nullptr,
                                             WALLSIG)) < 0)
    return Status(errno, eErrorTypePOSIX);

  // Initialize threads and tracing status
  // NB: this needs to be called before we set thread state
  status = SetupTrace();
  if (status.Fail())
    return status;

  for (const auto &thread : m_threads)
    static_cast<NativeThreadNetBSD &>(*thread).SetStoppedBySignal(SIGSTOP);

  // Let our process instance know the thread has stopped.
  SetCurrentThreadID(m_threads.front()->GetID());
  SetState(StateType::eStateStopped, false);
  return Status();
}

Status NativeProcessNetBSD::ReadMemory(lldb::addr_t addr, void *buf,
                                       size_t size, size_t &bytes_read) {
  unsigned char *dst = static_cast<unsigned char *>(buf);
  struct ptrace_io_desc io;

  Log *log(ProcessPOSIXLog::GetLogIfAllCategoriesSet(POSIX_LOG_MEMORY));
  LLDB_LOG(log, "addr = {0}, buf = {1}, size = {2}", addr, buf, size);

  bytes_read = 0;
  io.piod_op = PIOD_READ_D;
  io.piod_len = size;

  do {
    io.piod_offs = (void *)(addr + bytes_read);
    io.piod_addr = dst + bytes_read;

    Status error = NativeProcessNetBSD::PtraceWrapper(PT_IO, GetID(), &io);
    if (error.Fail() || io.piod_len == 0)
      return error;

    bytes_read += io.piod_len;
    io.piod_len = size - bytes_read;
  } while (bytes_read < size);

  return Status();
}

Status NativeProcessNetBSD::WriteMemory(lldb::addr_t addr, const void *buf,
                                        size_t size, size_t &bytes_written) {
  const unsigned char *src = static_cast<const unsigned char *>(buf);
  Status error;
  struct ptrace_io_desc io;

  Log *log(ProcessPOSIXLog::GetLogIfAllCategoriesSet(POSIX_LOG_MEMORY));
  LLDB_LOG(log, "addr = {0}, buf = {1}, size = {2}", addr, buf, size);

  bytes_written = 0;
  io.piod_op = PIOD_WRITE_D;
  io.piod_len = size;

  do {
    io.piod_addr =
        const_cast<void *>(static_cast<const void *>(src + bytes_written));
    io.piod_offs = (void *)(addr + bytes_written);

    Status error = NativeProcessNetBSD::PtraceWrapper(PT_IO, GetID(), &io);
    if (error.Fail() || io.piod_len == 0)
      return error;

    bytes_written += io.piod_len;
    io.piod_len = size - bytes_written;
  } while (bytes_written < size);

  return error;
}

llvm::ErrorOr<std::unique_ptr<llvm::MemoryBuffer>>
NativeProcessNetBSD::GetAuxvData() const {
  /*
   * ELF_AUX_ENTRIES is currently restricted to kernel
   * (<sys/exec_elf.h> r. 1.155 specifies 15)
   *
   * ptrace(2) returns the whole AUXV including extra fiels after AT_NULL this
   * information isn't needed.
   */
  size_t auxv_size = 100 * sizeof(AuxInfo);

  ErrorOr<std::unique_ptr<WritableMemoryBuffer>> buf =
      llvm::WritableMemoryBuffer::getNewMemBuffer(auxv_size);

  struct ptrace_io_desc io;
  io.piod_op = PIOD_READ_AUXV;
  io.piod_offs = 0;
  io.piod_addr = static_cast<void *>(buf.get()->getBufferStart());
  io.piod_len = auxv_size;

  Status error = NativeProcessNetBSD::PtraceWrapper(PT_IO, GetID(), &io);

  if (error.Fail())
    return std::error_code(error.GetError(), std::generic_category());

  if (io.piod_len < 1)
    return std::error_code(ECANCELED, std::generic_category());

  return std::move(buf);
}

Status NativeProcessNetBSD::SetupTrace() {
  // Enable event reporting
  ptrace_event_t events;
  Status status =
      PtraceWrapper(PT_GET_EVENT_MASK, GetID(), &events, sizeof(events));
  if (status.Fail())
    return status;
  // TODO: PTRACE_POSIX_SPAWN?
  events.pe_set_event |= PTRACE_LWP_CREATE | PTRACE_LWP_EXIT | PTRACE_FORK |
                         PTRACE_VFORK | PTRACE_VFORK_DONE;
  status = PtraceWrapper(PT_SET_EVENT_MASK, GetID(), &events, sizeof(events));
  if (status.Fail())
    return status;

  return ReinitializeThreads();
}

Status NativeProcessNetBSD::ReinitializeThreads() {
  // Clear old threads
  m_threads.clear();

  // Initialize new thread
#ifdef PT_LWPSTATUS
  struct ptrace_lwpstatus info = {};
  int op = PT_LWPNEXT;
#else
  struct ptrace_lwpinfo info = {};
  int op = PT_LWPINFO;
#endif

  Status error = PtraceWrapper(op, GetID(), &info, sizeof(info));

  if (error.Fail()) {
    return error;
  }
  // Reinitialize from scratch threads and register them in process
  while (info.pl_lwpid != 0) {
    AddThread(info.pl_lwpid);
    error = PtraceWrapper(op, GetID(), &info, sizeof(info));
    if (error.Fail()) {
      return error;
    }
  }

  return error;
}

void NativeProcessNetBSD::MonitorClone(::pid_t child_pid, bool is_vfork,
                                       NativeThreadNetBSD &parent_thread) {
  Log *log(ProcessPOSIXLog::GetLogIfAllCategoriesSet(POSIX_LOG_PROCESS));
  LLDB_LOG(log, "clone, child_pid={0}", child_pid);

  int status;
  ::pid_t wait_pid =
      llvm::sys::RetryAfterSignal(-1, ::waitpid, child_pid, &status, 0);
  if (wait_pid != child_pid) {
    LLDB_LOG(log,
             "waiting for pid {0} failed. Assuming the pid has "
             "disappeared in the meantime",
             child_pid);
    return;
  }
  if (WIFEXITED(status)) {
    LLDB_LOG(log,
             "waiting for pid {0} returned an 'exited' event. Not "
             "tracking it.",
             child_pid);
    return;
  }

<<<<<<< HEAD
  MainLoop unused_loop;
  NativeProcessNetBSD child_process{static_cast<::pid_t>(child_pid),
                                    m_terminal_fd, m_delegate, m_arch,
                                    unused_loop};
  child_process.Detach();
  Status pt_error =
      PtraceWrapper(PT_CONTINUE, GetID(), reinterpret_cast<void *>(1), 0);
  if (pt_error.Fail()) {
    LLDB_LOG_ERROR(log, std::move(pt_error.ToError()),
                   "unable to resume parent process {1}: {0}", GetID());
    SetState(StateType::eStateInvalid);
=======
  ptrace_siginfo_t info;
  const auto siginfo_err =
      PtraceWrapper(PT_GET_SIGINFO, child_pid, &info, sizeof(info));
  if (siginfo_err.Fail()) {
    LLDB_LOG(log, "PT_GET_SIGINFO failed {0}", siginfo_err);
    return;
  }
  assert(info.psi_lwpid >= 0);
  lldb::tid_t child_tid = info.psi_lwpid;

  std::unique_ptr<NativeProcessNetBSD> child_process{
      new NativeProcessNetBSD(static_cast<::pid_t>(child_pid), m_terminal_fd,
                              m_delegate, m_arch, m_main_loop)};
  if (!is_vfork)
    child_process->m_software_breakpoints = m_software_breakpoints;

  Extension expected_ext = is_vfork ? Extension::vfork : Extension::fork;
  if ((m_enabled_extensions & expected_ext) == expected_ext) {
    child_process->SetupTrace();
    for (const auto &thread : child_process->m_threads)
      static_cast<NativeThreadNetBSD &>(*thread).SetStoppedBySignal(SIGSTOP);
    child_process->SetState(StateType::eStateStopped, false);

    m_delegate.NewSubprocess(this, std::move(child_process));
    if (is_vfork)
      parent_thread.SetStoppedByVFork(child_pid, child_tid);
    else
      parent_thread.SetStoppedByFork(child_pid, child_tid);
    SetState(StateType::eStateStopped, true);
  } else {
    child_process->Detach();
    Status pt_error =
        PtraceWrapper(PT_CONTINUE, GetID(), reinterpret_cast<void *>(1), 0);
    if (pt_error.Fail()) {
      LLDB_LOG_ERROR(log, std::move(pt_error.ToError()),
                     "unable to resume parent process {1}: {0}", GetID());
      SetState(StateType::eStateInvalid);
    }
>>>>>>> 11299179
  }
}<|MERGE_RESOLUTION|>--- conflicted
+++ resolved
@@ -1033,19 +1033,6 @@
     return;
   }
 
-<<<<<<< HEAD
-  MainLoop unused_loop;
-  NativeProcessNetBSD child_process{static_cast<::pid_t>(child_pid),
-                                    m_terminal_fd, m_delegate, m_arch,
-                                    unused_loop};
-  child_process.Detach();
-  Status pt_error =
-      PtraceWrapper(PT_CONTINUE, GetID(), reinterpret_cast<void *>(1), 0);
-  if (pt_error.Fail()) {
-    LLDB_LOG_ERROR(log, std::move(pt_error.ToError()),
-                   "unable to resume parent process {1}: {0}", GetID());
-    SetState(StateType::eStateInvalid);
-=======
   ptrace_siginfo_t info;
   const auto siginfo_err =
       PtraceWrapper(PT_GET_SIGINFO, child_pid, &info, sizeof(info));
@@ -1084,6 +1071,5 @@
                      "unable to resume parent process {1}: {0}", GetID());
       SetState(StateType::eStateInvalid);
     }
->>>>>>> 11299179
   }
 }