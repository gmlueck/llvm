"""
Test that by turning off EXC_BAD_ACCESS catching, we can
debug into and out of a signal handler.
"""

import lldb
from lldbsuite.test.decorators import *
import lldbsuite.test.lldbutil as lldbutil
from lldbsuite.test.lldbtest import *


class TestDarwinSignalHandlers(TestBase):
    NO_DEBUG_INFO_TESTCASE = True

    @skipIfOutOfTreeDebugserver
    @skipUnlessDarwin
    def test_ignored_thread(self):
        """It isn't possible to convert an EXC_BAD_ACCESS to a signal when
        running under the debugger, which makes debugging SIGBUS handlers
        and so forth difficult.  This test sends QIgnoreExceptions and that
        should get us into the signal handler and out again."""
        self.build()
        self.main_source_file = lldb.SBFileSpec("main.c")
        self.suspended_thread_test()

    def suspended_thread_test(self):
        # Make sure that we don't accept bad values:
        self.match(
            "settings set platform.plugin.darwin.ignored-exceptions EXC_BAD_AXESS",
            "EXC_BAD_AXESS",
            error=True,
        )
<<<<<<< HEAD
        # Now set ourselves to ignore some exceptions.  The test depends on ignoring EXC_BAD_ACCESS, but I passed a couple
        # to make sure they parse:
        self.runCmd(
            "settings set platform.plugin.darwin.ignored-exceptions EXC_BAD_ACCESS|EXC_ARITHMETIC"
=======
        # Make sure that we don't accept exceptions that lldb/debugserver need:
        self.match(
            "settings set platform.plugin.darwin.ignored-exceptions EXC_BREAKPOINT",
            "EXC_BREAKPOINT",
            error=True,
        )
        # Make sure that we don't accept exceptions that lldb/debugserver need:
        self.match(
            "settings set platform.plugin.darwin.ignored-exceptions EXC_SOFT_SIGNAL",
            "EXC_SOFT_SIGNAL",
            error=True,
        )
        # Now set ourselves to ignore some exceptions.  The test depends on ignoring EXC_BAD_ACCESS, but I passed all the
        # ones we currently accept to make sure they parse:
        self.runCmd(
            "settings set platform.plugin.darwin.ignored-exceptions EXC_BAD_ACCESS|EXC_BAD_INSTRUCTION|EXC_ARITHMETIC|EXC_RESOURCE|EXC_GUARD|EXC_SYSCALL"
>>>>>>> cd92bbcb
        )
        (target, process, thread, bkpt) = lldbutil.run_to_source_breakpoint(
            self, "Stop here to get things going", self.main_source_file
        )

        sig_bkpt = target.BreakpointCreateBySourceRegex(
            "stop here in the signal handler", self.main_source_file
        )
        self.assertEqual(sig_bkpt.GetNumLocations(), 1, "Found sig handler breakpoint")
        return_bkpt = target.BreakpointCreateBySourceRegex(
            "Break here to make sure we got past the signal handler",
            self.main_source_file,
        )
        self.assertEqual(return_bkpt.GetNumLocations(), 1, "Found return breakpoint")
        # Now continue, and we should stop with a stop reason of SIGBUS:
        process.Continue()
        self.assertState(
            process.state, lldb.eStateStopped, "Stopped after continue to SIGBUS"
        )
        if thread.stop_reason == lldb.eStopReasonBreakpoint:
            id = thread.GetStopReasonDataAtIndex(0)
            name = thread.frame[0].name
            self.fail(
                "Hit breakpoint {0} in '{1}' rather than getting a SIGBUS".format(
                    id, name
                )
            )

        self.assertStopReason(thread.stop_reason, lldb.eStopReasonSignal)
        self.assertEqual(thread.GetStopReasonDataAtIndex(0), 10, "Got a SIGBUS")

        # Now when we continue, we'll find our way into the signal handler:
        threads = lldbutil.continue_to_breakpoint(process, sig_bkpt)
        self.assertEqual(len(threads), 1, "Stopped at sig breakpoint")

        threads = lldbutil.continue_to_breakpoint(process, return_bkpt)
        self.assertEqual(len(threads), 1, "Stopped at return breakpoint")

        # Make sure we really changed the value:

        process.Continue()
        self.assertState(process.state, lldb.eStateExited, "Process exited")
        self.assertEqual(process.exit_state, 20, "Got the right exit status")<|MERGE_RESOLUTION|>--- conflicted
+++ resolved
@@ -30,12 +30,6 @@
             "EXC_BAD_AXESS",
             error=True,
         )
-<<<<<<< HEAD
-        # Now set ourselves to ignore some exceptions.  The test depends on ignoring EXC_BAD_ACCESS, but I passed a couple
-        # to make sure they parse:
-        self.runCmd(
-            "settings set platform.plugin.darwin.ignored-exceptions EXC_BAD_ACCESS|EXC_ARITHMETIC"
-=======
         # Make sure that we don't accept exceptions that lldb/debugserver need:
         self.match(
             "settings set platform.plugin.darwin.ignored-exceptions EXC_BREAKPOINT",
@@ -52,7 +46,6 @@
         # ones we currently accept to make sure they parse:
         self.runCmd(
             "settings set platform.plugin.darwin.ignored-exceptions EXC_BAD_ACCESS|EXC_BAD_INSTRUCTION|EXC_ARITHMETIC|EXC_RESOURCE|EXC_GUARD|EXC_SYSCALL"
->>>>>>> cd92bbcb
         )
         (target, process, thread, bkpt) = lldbutil.run_to_source_breakpoint(
             self, "Stop here to get things going", self.main_source_file
