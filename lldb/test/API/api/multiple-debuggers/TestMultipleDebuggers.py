--- conflicted
+++ resolved
@@ -12,13 +12,7 @@
 class TestMultipleSimultaneousDebuggers(TestBase):
     NO_DEBUG_INFO_TESTCASE = True
 
-<<<<<<< HEAD
-    # This test has been flaky lately on Linux buildbots and Github/Buildkite CI
-    # runs.
-    @skipIfLinux
-=======
     # Sometimes times out on Linux, see https://github.com/llvm/llvm-project/issues/101162.
->>>>>>> 9c4aab8c
     @skipIfNoSBHeaders
     @skipIfWindows
     @skipIfHostIncompatibleWithTarget
