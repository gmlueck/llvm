"""Test the lldb public C++ api breakpoint callbacks."""

from __future__ import print_function

# __package__ = "lldbsuite.test"


import os
from lldbsuite.test.decorators import *
from lldbsuite.test.lldbtest import *
from lldbsuite.test import lldbutil


class SBBreakpointCallbackCase(TestBase):

    NO_DEBUG_INFO_TESTCASE = True

    def setUp(self):
        TestBase.setUp(self)
        self.generateSource('driver.cpp')
        self.generateSource('listener_test.cpp')
        self.generateSource('test_breakpoint_callback.cpp')
        self.generateSource('test_listener_event_description.cpp')
        self.generateSource('test_listener_event_process_state.cpp')
        self.generateSource('test_listener_resume.cpp')
        self.generateSource('test_stop-hook.cpp')

    mydir = TestBase.compute_mydir(__file__)

    @skipIfRemote
    @skipIfNoSBHeaders
    # clang-cl does not support throw or catch (llvm.org/pr24538)
    @skipIfWindows
<<<<<<< HEAD
    @expectedFailureAll(oslist=['freebsd'], bugnumber='llvm.org/pr48370')
=======
>>>>>>> e1e3308f
    def test_python_stop_hook(self):
        """Test that you can run a python command in a stop-hook when stdin is File based. """
        self.build_and_test('driver.cpp test_stop-hook.cpp',
                            'test_python_stop_hook')

    @skipIfRemote
    @skipIfNoSBHeaders
    # clang-cl does not support throw or catch (llvm.org/pr24538)
    @skipIfWindows
    def test_breakpoint_callback(self):
        """Test the that SBBreakpoint callback is invoked when a breakpoint is hit. """
        self.build_and_test('driver.cpp test_breakpoint_callback.cpp',
                            'test_breakpoint_callback')

    @skipIfRemote
    @skipIfNoSBHeaders
    # clang-cl does not support throw or catch (llvm.org/pr24538)
    @skipIfWindows
    @expectedFlakeyFreeBSD
    def test_sb_api_listener_event_description(self):
        """ Test the description of an SBListener breakpoint event is valid."""
        self.build_and_test(
            'driver.cpp listener_test.cpp test_listener_event_description.cpp',
            'test_listener_event_description')

    @skipIfRemote
    @skipIfNoSBHeaders
    # clang-cl does not support throw or catch (llvm.org/pr24538)
    @skipIfWindows
    @expectedFlakeyFreeBSD
    def test_sb_api_listener_event_process_state(self):
        """ Test that a registered SBListener receives events when a process
            changes state.
        """
        self.build_and_test(
            'driver.cpp listener_test.cpp test_listener_event_process_state.cpp',
            'test_listener_event_process_state')

    @skipIfRemote
    @skipIfNoSBHeaders
    # clang-cl does not support throw or catch (llvm.org/pr24538)
    @skipIfWindows
    @expectedFlakeyFreeBSD
    @skipIf(oslist=["linux"]) # flakey
    def test_sb_api_listener_resume(self):
        """ Test that a process can be resumed from a non-main thread. """
        self.build_and_test(
            'driver.cpp listener_test.cpp test_listener_resume.cpp',
            'test_listener_resume')

    def build_and_test(self, sources, test_name, args=None):
        """ Build LLDB test from sources, and run expecting 0 exit code """

        # These tests link against host lldb API.
        # Compiler's target triple must match liblldb triple
        # because remote is disabled, we can assume that the os is the same
        # still need to check architecture
        if self.getLldbArchitecture() != self.getArchitecture():
            self.skipTest(
                "This test is only run if the target arch is the same as the lldb binary arch")

        self.inferior = 'inferior_program'
        self.buildProgram('inferior.cpp', self.inferior)
        self.addTearDownHook(lambda:
                             os.remove(self.getBuildArtifact(self.inferior)))

        self.buildDriver(sources, test_name)
        self.addTearDownHook(lambda:
                             os.remove(self.getBuildArtifact(test_name)))

        test_exe = self.getBuildArtifact(test_name)
        self.signBinary(test_exe)
        exe = [test_exe, self.getBuildArtifact(self.inferior)]

        env = {self.dylibPath: self.getLLDBLibraryEnvVal()}
        if 'LLDB_DEBUGSERVER_PATH' in os.environ:
            env['LLDB_DEBUGSERVER_PATH'] = os.environ['LLDB_DEBUGSERVER_PATH']
        if self.TraceOn():
            print("Running test %s" % " ".join(exe))
            check_call(exe, env=env)
        else:
            with open(os.devnull, 'w') as fnull:
                check_call(exe, env=env, stdout=fnull, stderr=fnull)

    def build_program(self, sources, program):
        return self.buildDriver(sources, program)<|MERGE_RESOLUTION|>--- conflicted
+++ resolved
@@ -31,10 +31,6 @@
     @skipIfNoSBHeaders
     # clang-cl does not support throw or catch (llvm.org/pr24538)
     @skipIfWindows
-<<<<<<< HEAD
-    @expectedFailureAll(oslist=['freebsd'], bugnumber='llvm.org/pr48370')
-=======
->>>>>>> e1e3308f
     def test_python_stop_hook(self):
         """Test that you can run a python command in a stop-hook when stdin is File based. """
         self.build_and_test('driver.cpp test_stop-hook.cpp',
