//===- SPIRVToLLVMDbgTran.cpp - Converts debug info to LLVM -----*- C++ -*-===//
//
//                     The LLVM/SPIR-V Translator
//
// This file is distributed under the University of Illinois Open Source
// License. See LICENSE.TXT for details.
//
// Copyright (c) 2018 Intel Corporation. All rights reserved.
//
// Permission is hereby granted, free of charge, to any person obtaining a
// copy of this software and associated documentation files (the "Software"),
// to deal with the Software without restriction, including without limitation
// the rights to use, copy, modify, merge, publish, distribute, sublicense,
// and/or sell copies of the Software, and to permit persons to whom the
// Software is furnished to do so, subject to the following conditions:
//
// Redistributions of source code must retain the above copyright notice,
// this list of conditions and the following disclaimers.
// Redistributions in binary form must reproduce the above copyright notice,
// this list of conditions and the following disclaimers in the documentation
// and/or other materials provided with the distribution.
// Neither the names of Intel Corporation, nor the names of its
// contributors may be used to endorse or promote products derived from this
// Software without specific prior written permission.
// THE SOFTWARE IS PROVIDED "AS IS", WITHOUT WARRANTY OF ANY KIND, EXPRESS OR
// IMPLIED, INCLUDING BUT NOT LIMITED TO THE WARRANTIES OF MERCHANTABILITY,
// FITNESS FOR A PARTICULAR PURPOSE AND NONINFRINGEMENT. IN NO EVENT SHALL THE
// CONTRIBUTORS OR COPYRIGHT HOLDERS BE LIABLE FOR ANY CLAIM, DAMAGES OR OTHER
// LIABILITY, WHETHER IN AN ACTION OF CONTRACT, TORT OR OTHERWISE, ARISING FROM,
// OUT OF OR IN CONNECTION WITH THE SOFTWARE OR THE USE OR OTHER DEALINGS WITH
// THE SOFTWARE.
//
//===----------------------------------------------------------------------===//
//
// This file implements translation of debug info from SPIR-V to LLVM metadata
//
//===----------------------------------------------------------------------===//

#include "SPIRVToLLVMDbgTran.h"
#include "SPIRVEntry.h"
#include "SPIRVFunction.h"
#include "SPIRVInstruction.h"
#include "SPIRVInternal.h"
#include "SPIRVReader.h"
#include "SPIRVType.h"

#include "llvm/ADT/StringExtras.h"
#include "llvm/IR/DIBuilder.h"
#include "llvm/IR/IntrinsicInst.h"
#include "llvm/IR/Module.h"

using namespace std;
using namespace SPIRVDebug::Operand;

namespace SPIRV {

static uint64_t getDerivedSizeInBits(const DIType *Ty) {
  if (auto Size = Ty->getSizeInBits())
    return Size;
  if (auto *DT = llvm::dyn_cast<const llvm::DIDerivedType>(Ty))
    if (auto *BT = llvm::dyn_cast<const llvm::DIType>(DT->getRawBaseType()))
      return getDerivedSizeInBits(BT);
  return 0;
}
SPIRVToLLVMDbgTran::SPIRVToLLVMDbgTran(SPIRVModule *TBM, Module *TM,
                                       SPIRVToLLVM *Reader)
    : BM(TBM), M(TM), SPIRVReader(Reader) {
  Enable = BM->hasDebugInfo();
}

void SPIRVToLLVMDbgTran::addDbgInfoVersion() {
  if (!Enable)
    return;
  M->addModuleFlag(Module::Warning, "Debug Info Version",
                   DEBUG_METADATA_VERSION);
}

DIFile *
SPIRVToLLVMDbgTran::getDIFile(const std::string &FileName,
                              std::optional<DIFile::ChecksumInfo<StringRef>> CS,
                              std::optional<StringRef> Source) {
  return getOrInsert(FileMap, FileName, [=]() {
    SplitFileName Split(FileName);
    // Use the first builder from the map to crete DIFile since it's
    // relations with other debug metadata is not going through DICompileUnit
    if (!Split.BaseName.empty())
      return BuilderMap.begin()->second->createFile(Split.BaseName, Split.Path,
                                                    CS, Source);
    return static_cast<DIFile *>(nullptr);
  });
}

SPIRVExtInst *SPIRVToLLVMDbgTran::getDbgInst(const SPIRVId Id) {
  SPIRVEntry *E = BM->getEntry(Id);
  if (isa<OpExtInst>(E)) {
    SPIRVExtInst *EI = static_cast<SPIRVExtInst *>(E);
    if (EI->getExtSetKind() == SPIRV::SPIRVEIS_Debug ||
        EI->getExtSetKind() == SPIRV::SPIRVEIS_OpenCL_DebugInfo_100 ||
        EI->getExtSetKind() ==
            SPIRV::SPIRVEIS_NonSemantic_Shader_DebugInfo_100 ||
        EI->getExtSetKind() == SPIRV::SPIRVEIS_NonSemantic_Shader_DebugInfo_200)
      return EI;
  }
  return nullptr;
}

// Check if module is generated using NonSemantic.Shader.DebugInfo.XXX
// extended instruction set
inline bool isNonSemanticDebugInfo(const SPIRVExtInstSetKind Kind) {
  return (Kind == SPIRVEIS_NonSemantic_Shader_DebugInfo_100 ||
          Kind == SPIRVEIS_NonSemantic_Shader_DebugInfo_200);
}

// Get integer parameter of debug instruction considering whether it's
// Literal or <id> of OpConstant instruction depending on DebugInfo
// extended instruction set kind
SPIRVWord
SPIRVToLLVMDbgTran::getConstantValueOrLiteral(const std::vector<SPIRVWord> &Ops,
                                              const SPIRVWord Idx,
                                              const SPIRVExtInstSetKind Kind) {
  if (!isNonSemanticDebugInfo(Kind))
    return Ops[Idx];

  SPIRVValue *SPVConst = BM->get<SPIRVValue>(Ops[Idx]);
  assert(isConstantOpCode(SPVConst->getOpCode()) &&
         "NonSemantic Debug instruction's parameters must be OpConstant");
  ConstantInt *Const =
      cast<ConstantInt>(SPIRVReader->transValue(SPVConst, nullptr, nullptr));
  return Const->getZExtValue();
}

const std::string &SPIRVToLLVMDbgTran::getString(const SPIRVId Id) {
  SPIRVString *String = BM->get<SPIRVString>(Id);
  assert(String && "Invalid string");
  return String->getStr();
}

const std::string
SPIRVToLLVMDbgTran::getStringSourceContinued(const SPIRVId Id,
                                             SPIRVExtInst *DebugInst) {
  if (!isValidId(Id) || getDbgInst<SPIRVDebug::DebugInfoNone>(Id))
    return "";
  std::string Str = BM->get<SPIRVString>(Id)->getStr();
  using namespace SPIRVDebug::Operand::SourceContinued;
  for (auto *I : DebugInst->getContinuedInstructions()) {
    std::string TmpStr =
        BM->get<SPIRVString>(I->getArguments()[TextIdx])->getStr();
    Str.append(TmpStr);
  }
  return Str;
}

void SPIRVToLLVMDbgTran::transDbgInfo(const SPIRVValue *SV, Value *V) {
  // A constant sampler does not have a corresponding SPIRVInstruction.
  if (SV->getOpCode() == OpConstantSampler)
    return;

  if (Instruction *I = dyn_cast<Instruction>(V)) {
    const SPIRVInstruction *SI = static_cast<const SPIRVInstruction *>(SV);
    I->setDebugLoc(transDebugScope(SI));
  }
}

DIScope *SPIRVToLLVMDbgTran::getScope(const SPIRVEntry *ScopeInst) {
  if (ScopeInst->getOpCode() == OpString)
    return getDIFile(static_cast<const SPIRVString *>(ScopeInst)->getStr());
  return transDebugInst<DIScope>(static_cast<const SPIRVExtInst *>(ScopeInst));
}

void SPIRVToLLVMDbgTran::appendToSourceLangLiteral(DICompileUnit *CompileUnit,
                                                   SPIRVWord SourceLang) {
  if (!M->getModuleFlag("Source Lang Literal")) {
    M->addModuleFlag(llvm::Module::Warning, "Source Lang Literal",
                     MDTuple::get(M->getContext(), {}));
  }
  auto *SourceLangLiteral =
      dyn_cast<MDTuple>(M->getModuleFlag("Source Lang Literal"));

  // Copy old content
  SmallVector<Metadata *, 4> Nodes;
  for (auto &Node : SourceLangLiteral->operands()) {
    Nodes.push_back(Node);
  }

  // Add new entry
  Nodes.push_back(MDTuple::get(
      M->getContext(), SmallVector<Metadata *, 2>{
                           CompileUnit,
                           ConstantAsMetadata::get(ConstantInt::get(
                               Type::getInt32Ty(M->getContext()), SourceLang)),
                       }));

  // Update
  M->setModuleFlag(llvm::Module::Warning, "Source Lang Literal",
                   MDTuple::get(M->getContext(), Nodes));
}

DICompileUnit *
SPIRVToLLVMDbgTran::transCompilationUnit(const SPIRVExtInst *DebugInst,
                                         const std::string CompilerVersion,
                                         const std::string Flags) {
  // Do nothing in case we have already translated the CU (e.g. during
  // DebugEntryPoint translation)
  if (BuilderMap[DebugInst->getId()])
    return cast<DICompileUnit>(DebugInstCache[DebugInst]);

  const SPIRVWordVec &Ops = DebugInst->getArguments();

  using namespace SPIRVDebug::Operand::CompilationUnit;
  assert(Ops.size() >= MinOperandCount && "Invalid number of operands");
  // We must preserve only one Dwarf version module level metadata
  // UpgradeDebugInfo from llvm/lib/IR/AutoUpgrade.cpp has already done all
  // work for us during linking stage leaving a single Dwarf version in the
  // module
  if (!M->getModuleFlag("Dwarf Version")) {
    SPIRVWord DWARFVersion = getConstantValueOrLiteral(
        Ops, DWARFVersionIdx, DebugInst->getExtSetKind());
    M->addModuleFlag(llvm::Module::Max, "Dwarf Version", DWARFVersion);
  }
  SPIRVWord SourceLang =
      getConstantValueOrLiteral(Ops, LanguageIdx, DebugInst->getExtSetKind());
  SPIRVWord OriginalSourceLang = SourceLang;
  bool InvalidSourceLang = false;
  if (DebugInst->getExtSetKind() == SPIRVEIS_NonSemantic_Shader_DebugInfo_200) {
    SourceLang = convertSPIRVSourceLangToDWARFNonSemanticDbgInfo(SourceLang);
  } else if (isSPIRVSourceLangValid(SourceLang)) {
    SourceLang = convertSPIRVSourceLangToDWARF(SourceLang);
  } else {
    // Some SPIR-V producers generate invalid source language value. In such
    // case the original value should be preserved in "Source Lang Literal"
    // module flag for later use by LLVM IR consumers.
    SourceLang = dwarf::DW_LANG_OpenCL;
    InvalidSourceLang = true;
  }

  BuilderMap[DebugInst->getId()] = std::make_unique<DIBuilder>(*M);

  assert(BuilderMap.size() != 0 && "No debug compile units");
  if (isNonSemanticDebugInfo(DebugInst->getExtSetKind())) {
    // Only initialize once
    if (BuilderMap.size() == 1)
      setBuildIdentifierAndStoragePath();

    // This assertion is a guard/reminder to update the Producer argument to
    // createCompileUnit() if a new DebugInfo type is ever created
    assert(DebugInst->getExtSetKind() ==
               SPIRVEIS_NonSemantic_Shader_DebugInfo_100 ||
           DebugInst->getExtSetKind() ==
               SPIRVEIS_NonSemantic_Shader_DebugInfo_200);

    auto *CompileUnit = BuilderMap[DebugInst->getId()]->createCompileUnit(
        SourceLang, getFile(Ops[SourceIdx]),
        DebugInst->getExtSetKind() == SPIRVEIS_NonSemantic_Shader_DebugInfo_100
            ? CompilerVersion
            : getString(Ops[ProducerIdx]),
        false, Flags, 0, StoragePath,
        DICompileUnit::DebugEmissionKind::FullDebug, BuildIdentifier);
    if (InvalidSourceLang) {
      appendToSourceLangLiteral(CompileUnit, OriginalSourceLang);
    }
    return CompileUnit;
  }

  // TODO: Remove this workaround once we switch to NonSemantic.Shader.* debug
  // info by default
  auto Producer = findModuleProducer();
  auto *CompileUnit = BuilderMap[DebugInst->getId()]->createCompileUnit(
      SourceLang, getFile(Ops[SourceIdx]), Producer, false, Flags, 0);
  if (InvalidSourceLang) {
    appendToSourceLangLiteral(CompileUnit, OriginalSourceLang);
  }
  return CompileUnit;
}

DIBasicType *SPIRVToLLVMDbgTran::transTypeBasic(const SPIRVExtInst *DebugInst) {
  using namespace SPIRVDebug::Operand::TypeBasic;
  const SPIRVWordVec &Ops = DebugInst->getArguments();
  assert((Ops.size() == OperandCountOCL ||
          Ops.size() == OperandCountNonSemantic) &&
         "Invalid number of operands");
  StringRef Name = getString(Ops[NameIdx]);
  auto Tag = static_cast<SPIRVDebug::EncodingTag>(
      getConstantValueOrLiteral(Ops, EncodingIdx, DebugInst->getExtSetKind()));
  unsigned Encoding = SPIRV::DbgEncodingMap::rmap(Tag);
  if (Encoding == 0)
    return getDIBuilder(DebugInst).createUnspecifiedType(Name);
  uint64_t Size = BM->get<SPIRVConstant>(Ops[SizeIdx])->getZExtIntValue();
  return getDIBuilder(DebugInst).createBasicType(Name, Size, Encoding);
}

DIDerivedType *
SPIRVToLLVMDbgTran::transTypeQualifier(const SPIRVExtInst *DebugInst) {
  using namespace SPIRVDebug::Operand::TypeQualifier;
  const SPIRVWordVec &Ops = DebugInst->getArguments();
  assert(Ops.size() == OperandCount && "Invalid number of operands");
  DIType *BaseTy =
      transDebugInst<DIType>(BM->get<SPIRVExtInst>(Ops[BaseTypeIdx]));
  SPIRVWord Tag = SPIRV::DbgTypeQulifierMap::rmap(
      static_cast<SPIRVDebug::TypeQualifierTag>(getConstantValueOrLiteral(
          Ops, QualifierIdx, DebugInst->getExtSetKind())));
  return getDIBuilder(DebugInst).createQualifiedType(Tag, BaseTy);
}

DIType *SPIRVToLLVMDbgTran::transTypePointer(const SPIRVExtInst *DebugInst) {
  using namespace SPIRVDebug::Operand::TypePointer;
  const SPIRVWordVec &Ops = DebugInst->getArguments();
  assert(Ops.size() == OperandCount && "Invalid number of operands");
  DIType *PointeeTy = nullptr;
  if (BM->getEntry(Ops[BaseTypeIdx])->getOpCode() != OpTypeVoid)
    PointeeTy = transDebugInst<DIType>(BM->get<SPIRVExtInst>(Ops[BaseTypeIdx]));
  std::optional<unsigned> AS;
  SPIRVWord SC = getConstantValueOrLiteral(Ops, StorageClassIdx,
                                           DebugInst->getExtSetKind());
  if (SC != ~0U) // all ones denote no address space
    AS = SPIRSPIRVAddrSpaceMap::rmap(static_cast<SPIRVStorageClassKind>(SC));
  DIType *Ty;
  SPIRVWord Flags =
      getConstantValueOrLiteral(Ops, FlagsIdx, DebugInst->getExtSetKind());
  if (Flags & SPIRVDebug::FlagIsLValueReference)
    Ty = getDIBuilder(DebugInst).createReferenceType(
        dwarf::DW_TAG_reference_type, PointeeTy, 0, 0, AS);
  else if (Flags & SPIRVDebug::FlagIsRValueReference)
    Ty = getDIBuilder(DebugInst).createReferenceType(
        dwarf::DW_TAG_rvalue_reference_type, PointeeTy, 0, 0, AS);
  else
    Ty = getDIBuilder(DebugInst).createPointerType(
        PointeeTy, BM->getAddressingModel() * 32, 0, AS);

  if (Flags & SPIRVDebug::FlagIsObjectPointer)
    Ty = getDIBuilder(DebugInst).createObjectPointerType(Ty);
  else if (Flags & SPIRVDebug::FlagIsArtificial)
    Ty = getDIBuilder(DebugInst).createArtificialType(Ty);

  return Ty;
}

DICompositeType *
SPIRVToLLVMDbgTran::transTypeArray(const SPIRVExtInst *DebugInst) {
  if (DebugInst->getExtSetKind() == SPIRVEIS_NonSemantic_Shader_DebugInfo_200)
    return transTypeArrayNonSemantic(DebugInst);

  // TODO: figure out better naming for transTypeArrayOpenCL since
  // it also handles SPIRVEIS_NonSemantic_Shader_DebugInfo_100.
  // Also to consider separating OpenCL from NonSemantic, as OpenCL has several
  // workarounds
  return transTypeArrayOpenCL(DebugInst);
}

DICompositeType *
SPIRVToLLVMDbgTran::transTypeArrayOpenCL(const SPIRVExtInst *DebugInst) {
  using namespace SPIRVDebug::Operand::TypeArray;
  const SPIRVWordVec &Ops = DebugInst->getArguments();
  assert(Ops.size() >= MinOperandCount && "Invalid number of operands");
  DIType *BaseTy =
      transDebugInst<DIType>(BM->get<SPIRVExtInst>(Ops[BaseTypeIdx]));
  size_t TotalCount = 1;
  SmallVector<llvm::Metadata *, 8> Subscripts;
  // Ops looks like: { BaseType, count1|upperBound1, count2|upperBound2, ...,
  // countN|upperBoundN, lowerBound1, lowerBound2, ..., lowerBoundN }
  for (size_t I = ComponentCountIdx, E = Ops.size() / 2 + 1; I < E; ++I) {
    if (auto *LocalVar = getDbgInst<SPIRVDebug::LocalVariable>(Ops[I])) {
      auto *UpperBound = transDebugInst<DILocalVariable>(LocalVar);
      SPIRVConstant *C = BM->get<SPIRVConstant>(Ops[Ops.size() / 2 + I]);
      int64_t ConstantAsInt = static_cast<int64_t>(C->getZExtIntValue());
      auto *LowerBound = ConstantAsMetadata::get(
          ConstantInt::get(M->getContext(), APInt(64, ConstantAsInt)));
      Subscripts.push_back(getDIBuilder(DebugInst).getOrCreateSubrange(
          nullptr, LowerBound, UpperBound, nullptr));
      continue;
    }
    if (const SPIRVExtInst * ExprUB, *ExprLB;
        (ExprUB = getDbgInst<SPIRVDebug::Expression>(Ops[I])) &&
        (ExprLB =
             getDbgInst<SPIRVDebug::Expression>(Ops[Ops.size() / 2 + I]))) {
      auto *UpperBound = transDebugInst<DIExpression>(ExprUB);
      auto *LowerBound = transDebugInst<DIExpression>(ExprLB);
      Subscripts.push_back(getDIBuilder(DebugInst).getOrCreateSubrange(
          nullptr, LowerBound, UpperBound, nullptr));
      continue;
    }
    if (!getDbgInst<SPIRVDebug::DebugInfoNone>(Ops[I])) {
      SPIRVConstant *C = BM->get<SPIRVConstant>(Ops[I]);
      int64_t Count = static_cast<int64_t>(C->getZExtIntValue());
      // If the SPIR-V file was generated by an older version of the translator,
      // Ops may not contain the LowerBound
      if (Ops.size() / 2 + I < Ops.size()) {
        C = BM->get<SPIRVConstant>(Ops[Ops.size() / 2 + I]);
        int64_t LowerBound = static_cast<int64_t>(C->getZExtIntValue());
        Subscripts.push_back(
            getDIBuilder(DebugInst).getOrCreateSubrange(LowerBound, Count));
      } else {
        auto *CountAsMD = ConstantAsMetadata::get(
            ConstantInt::get(M->getContext(), APInt(64, Count)));
        Subscripts.push_back(getDIBuilder(DebugInst).getOrCreateSubrange(
            CountAsMD, nullptr, nullptr, nullptr));
      }
      // Count = -1 means that the array is empty
      TotalCount *= Count > 0 ? static_cast<size_t>(Count) : 0;
      continue;
    }
  }
  DINodeArray SubscriptArray =
      getDIBuilder(DebugInst).getOrCreateArray(Subscripts);
  size_t Size = getDerivedSizeInBits(BaseTy) * TotalCount;
  return getDIBuilder(DebugInst).createArrayType(Size, 0 /*align*/, BaseTy,
                                                 SubscriptArray);
}

DICompositeType *
SPIRVToLLVMDbgTran::transTypeArrayNonSemantic(const SPIRVExtInst *DebugInst) {
  using namespace SPIRVDebug::Operand::TypeArray;
  const SPIRVWordVec &Ops = DebugInst->getArguments();
  assert(Ops.size() >= MinOperandCount && "Invalid number of operands");
  DIType *BaseTy =
      transDebugInst<DIType>(BM->get<SPIRVExtInst>(Ops[BaseTypeIdx]));
  size_t TotalCount = 1;
  SmallVector<llvm::Metadata *, 8> Subscripts;
  if (DebugInst->getExtOp() == SPIRVDebug::TypeArray) {
    for (size_t I = SubrangesIdx; I < Ops.size(); ++I) {
      auto *SR = transDebugInst<DISubrange>(BM->get<SPIRVExtInst>(Ops[I]));
      if (auto *Count = SR->getCount().get<ConstantInt *>())
        TotalCount *= Count->getSExtValue() > 0 ? Count->getSExtValue() : 0;
      Subscripts.push_back(SR);
    }
  }
  DINodeArray SubscriptArray =
      getDIBuilder(DebugInst).getOrCreateArray(Subscripts);
  size_t Size = getDerivedSizeInBits(BaseTy) * TotalCount;
  return getDIBuilder(DebugInst).createArrayType(Size, 0 /*align*/, BaseTy,
                                                 SubscriptArray);
}

DICompositeType *
SPIRVToLLVMDbgTran::transTypeArrayDynamic(const SPIRVExtInst *DebugInst) {
  using namespace SPIRVDebug::Operand::TypeArrayDynamic;
  const SPIRVWordVec &Ops = DebugInst->getArguments();
  assert(Ops.size() >= MinOperandCount && "Invalid number of operands");
  DIType *BaseTy =
      transDebugInst<DIType>(BM->get<SPIRVExtInst>(Ops[BaseTypeIdx]));
  size_t TotalCount = 1;
  SmallVector<llvm::Metadata *, 8> Subscripts;
  for (size_t I = SubrangesIdx; I < Ops.size(); ++I) {
    auto *SR = transDebugInst<DISubrange>(BM->get<SPIRVExtInst>(Ops[I]));
    if (auto *Count = SR->getCount().get<ConstantInt *>())
      TotalCount *= Count->getSExtValue() > 0 ? Count->getSExtValue() : 0;
    Subscripts.push_back(SR);
  }
  DINodeArray SubscriptArray =
      getDIBuilder(DebugInst).getOrCreateArray(Subscripts);
  size_t Size = getDerivedSizeInBits(BaseTy) * TotalCount;

  auto TransOperand =
      [&](SPIRVWord Idx) -> PointerUnion<DIExpression *, DIVariable *> {
    if (!getDbgInst<SPIRVDebug::DebugInfoNone>(Ops[Idx])) {
      if (const auto *GV = getDbgInst<SPIRVDebug::GlobalVariable>(Ops[Idx]))
        return transDebugInst<DIGlobalVariable>(GV);
      if (const auto *LV = getDbgInst<SPIRVDebug::LocalVariable>(Ops[Idx]))
        return transDebugInst<DILocalVariable>(LV);
      if (const auto *DIExpr = getDbgInst<SPIRVDebug::Expression>(Ops[Idx]))
        return transDebugInst<DIExpression>(DIExpr);
    }
    return nullptr;
  };
  PointerUnion<DIExpression *, DIVariable *> DataLocation =
      TransOperand(DataLocationIdx);
  PointerUnion<DIExpression *, DIVariable *> Associated =
      TransOperand(AssociatedIdx);
  PointerUnion<DIExpression *, DIVariable *> Allocated =
      TransOperand(AllocatedIdx);
  PointerUnion<DIExpression *, DIVariable *> Rank = TransOperand(RankIdx);
  return getDIBuilder(DebugInst).createArrayType(Size, 0 /*align*/, BaseTy,
                                                 SubscriptArray, DataLocation,
                                                 Associated, Allocated, Rank);
}

DICompositeType *
SPIRVToLLVMDbgTran::transTypeVector(const SPIRVExtInst *DebugInst) {
  using namespace SPIRVDebug::Operand::TypeVector;
  const SPIRVWordVec &Ops = DebugInst->getArguments();
  assert(Ops.size() >= MinOperandCount && "Invalid number of operands");
  DIType *BaseTy =
      transDebugInst<DIType>(BM->get<SPIRVExtInst>(Ops[BaseTypeIdx]));
  SPIRVWord Count = getConstantValueOrLiteral(Ops, ComponentCountIdx,
                                              DebugInst->getExtSetKind());
  // FIXME: The current design of SPIR-V Debug Info doesn't provide a field
  // for the derived memory size. Meanwhile, OpenCL/SYCL 3-element vectors
  // occupy the same amount of memory as 4-element vectors, hence the simple
  // elem_count * elem_size formula fails in this edge case.
  // Once the specification is updated to reflect the whole memory block's
  // size in SPIR-V, the calculations below must be replaced with a simple
  // translation of the known size.
  SPIRVWord SizeCount = (Count == 3) ? 4 : Count;
  uint64_t Size = getDerivedSizeInBits(BaseTy) * SizeCount;

  SmallVector<llvm::Metadata *, 8> Subscripts;
  Subscripts.push_back(getDIBuilder(DebugInst).getOrCreateSubrange(0, Count));
  DINodeArray SubscriptArray =
      getDIBuilder(DebugInst).getOrCreateArray(Subscripts);

  return getDIBuilder(DebugInst).createVectorType(Size, 0 /*align*/, BaseTy,
                                                  SubscriptArray);
}

DICompositeType *
SPIRVToLLVMDbgTran::transTypeComposite(const SPIRVExtInst *DebugInst) {
  using namespace SPIRVDebug::Operand::TypeComposite;
  const SPIRVWordVec &Ops = DebugInst->getArguments();
  assert(Ops.size() >= MinOperandCount && "Invalid number of operands");

  StringRef Name = getString(Ops[NameIdx]);
  DIFile *File = getFile(Ops[SourceIdx]);
  SPIRVWord LineNo =
      getConstantValueOrLiteral(Ops, LineIdx, DebugInst->getExtSetKind());
  DIScope *ParentScope = getScope(BM->getEntry(Ops[ParentIdx]));

  uint64_t Size = 0;
  SPIRVEntry *SizeEntry = BM->getEntry(Ops[SizeIdx]);
  if (!(SizeEntry->isExtInst(SPIRVEIS_Debug, SPIRVDebug::DebugInfoNone) ||
        SizeEntry->isExtInst(SPIRVEIS_OpenCL_DebugInfo_100,
                             SPIRVDebug::DebugInfoNone) ||
        SizeEntry->isExtInst(SPIRVEIS_NonSemantic_Shader_DebugInfo_200,
                             SPIRVDebug::DebugInfoNone))) {
    Size = BM->get<SPIRVConstant>(Ops[SizeIdx])->getZExtIntValue();
  }

  uint64_t Align = 0;
  DIType *DerivedFrom = nullptr;
  StringRef Identifier;
  SPIRVEntry *UniqId = BM->get<SPIRVEntry>(Ops[LinkageNameIdx]);
  if (UniqId->getOpCode() == OpString)
    Identifier = static_cast<SPIRVString *>(UniqId)->getStr();

  DINode::DIFlags Flags = DINode::FlagZero;
  SPIRVWord SPIRVFlags =
      getConstantValueOrLiteral(Ops, FlagsIdx, DebugInst->getExtSetKind());
  if (SPIRVFlags & SPIRVDebug::FlagIsFwdDecl)
    Flags |= DINode::FlagFwdDecl;
  if (SPIRVFlags & SPIRVDebug::FlagTypePassByValue)
    Flags |= DINode::FlagTypePassByValue;
  if (SPIRVFlags & SPIRVDebug::FlagTypePassByReference)
    Flags |= DINode::FlagTypePassByReference;

  DICompositeType *CT = nullptr;
  switch (getConstantValueOrLiteral(Ops, TagIdx, DebugInst->getExtSetKind())) {
  case SPIRVDebug::Class:
    // TODO: should be replaced with createClassType, when bug with creating
    // ClassType with llvm::dwarf::DW_TAG_struct_type tag will be fixed
    CT = getDIBuilder(DebugInst).createReplaceableCompositeType(
        llvm::dwarf::DW_TAG_class_type, Name, ParentScope, File, LineNo, 0,
        Size, Align, Flags, Identifier);
    CT = llvm::MDNode::replaceWithDistinct(llvm::TempDICompositeType(CT));
    break;
  case SPIRVDebug::Structure:
    CT = getDIBuilder(DebugInst).createStructType(
        ParentScope, Name, File, LineNo, Size, Align, Flags, DerivedFrom,
        DINodeArray() /*elements*/, 0 /*RunTimeLang*/, nullptr /*VTableHolder*/,
        Identifier);
    break;
  case SPIRVDebug::Union:
    CT = getDIBuilder(DebugInst).createUnionType(
        ParentScope, Name, File, LineNo, Size, Align, Flags, DINodeArray(),
        0 /*RuntimrLang*/, Identifier);
    break;
  default:
    llvm_unreachable("Unexpected composite type");
    break;
  }
  DebugInstCache[DebugInst] = CT;
  SmallVector<llvm::Metadata *, 8> EltTys;
  for (size_t I = FirstMemberIdx; I < Ops.size(); ++I) {
    auto *MemberInst = BM->get<SPIRVExtInst>(Ops[I]);
    if (MemberInst->getExtOp() == SPIRVDebug::TypeMember) {
      auto *SPVMemberInst = BM->get<SPIRVExtInst>(Ops[I]);
      DINode *MemberMD =
          transTypeMember(SPVMemberInst, DebugInst, cast<DIScope>(CT));
      EltTys.push_back(MemberMD);
      DebugInstCache[SPVMemberInst] = MemberMD;
    } else if (MemberInst->getExtOp() == SPIRVDebug::TypeInheritance) {
      auto *SPVMemberInst = BM->get<SPIRVExtInst>(Ops[I]);
      DINode *MemberMD = transTypeInheritance(SPVMemberInst, cast<DIType>(CT));
      EltTys.push_back(MemberMD);
      DebugInstCache[SPVMemberInst] = MemberMD;
    } else {
      EltTys.emplace_back(transDebugInst(BM->get<SPIRVExtInst>(Ops[I])));
    }
  }
  DINodeArray Elements = getDIBuilder(DebugInst).getOrCreateArray(EltTys);
  getDIBuilder(DebugInst).replaceArrays(CT, Elements);
  assert(CT && "Composite type translation failed.");
  return CT;
}

DISubrange *
SPIRVToLLVMDbgTran::transTypeSubrange(const SPIRVExtInst *DebugInst) {
  using namespace SPIRVDebug::Operand::TypeSubrange;
  const SPIRVWordVec &Ops = DebugInst->getArguments();
  assert((Ops.size() == MinOperandCount || Ops.size() == MaxOperandCount) &&
         "Invalid number of operands");
  std::vector<Metadata *> TranslatedOps(MaxOperandCount, nullptr);
  auto TransOperand = [&Ops, &TranslatedOps, this](int Idx) -> void {
    if (!getDbgInst<SPIRVDebug::DebugInfoNone>(Ops[Idx])) {
      if (auto *GlobalVar = getDbgInst<SPIRVDebug::GlobalVariable>(Ops[Idx])) {
        TranslatedOps[Idx] =
            cast<Metadata>(transDebugInst<DIGlobalVariable>(GlobalVar));
      } else if (auto *LocalVar =
                     getDbgInst<SPIRVDebug::LocalVariable>(Ops[Idx])) {
        TranslatedOps[Idx] =
            cast<Metadata>(transDebugInst<DILocalVariable>(LocalVar));
      } else if (auto *Expr = getDbgInst<SPIRVDebug::Expression>(Ops[Idx])) {
        TranslatedOps[Idx] = cast<Metadata>(transDebugInst<DIExpression>(Expr));
      } else if (auto *Const = BM->get<SPIRVConstant>(Ops[Idx])) {
        int64_t ConstantAsInt = static_cast<int64_t>(Const->getZExtIntValue());
        TranslatedOps[Idx] = cast<Metadata>(ConstantAsMetadata::get(
            ConstantInt::get(M->getContext(), APInt(64, ConstantAsInt))));
      }
    }
  };
  for (size_t Idx = 0; Idx < Ops.size(); ++Idx)
    TransOperand(Idx);
  return getDIBuilder(DebugInst).getOrCreateSubrange(
      TranslatedOps[CountIdx], TranslatedOps[LowerBoundIdx],
      TranslatedOps[UpperBoundIdx], TranslatedOps[StrideIdx]);
}

DIStringType *
SPIRVToLLVMDbgTran::transTypeString(const SPIRVExtInst *DebugInst) {
  using namespace SPIRVDebug::Operand::TypeString;
  const SPIRVWordVec &Ops = DebugInst->getArguments();
  assert(Ops.size() >= MinOperandCount && "Invalid number of operands");

  StringRef Name = getString(Ops[NameIdx]);
  unsigned Encoding = 0;
  if (!getDbgInst<SPIRVDebug::DebugInfoNone>((Ops[BaseTypeIdx]))) {
    DIBasicType *BaseTy =
        transTypeBasic(BM->get<SPIRVExtInst>(Ops[BaseTypeIdx]));
    Encoding = BaseTy->getEncoding();
  }

  DIExpression *StrLocationExp = nullptr;
  if (!getDbgInst<SPIRVDebug::DebugInfoNone>(Ops[DataLocationIdx])) {
    if (const auto *DIExpr =
            getDbgInst<SPIRVDebug::Expression>(Ops[DataLocationIdx]))
      StrLocationExp = transDebugInst<DIExpression>(DIExpr);
  }

  uint64_t SizeInBits = BM->get<SPIRVConstant>(Ops[SizeIdx])->getZExtIntValue();

  DIExpression *StringLengthExp = nullptr;
  DIVariable *StringLengthVar = nullptr;
  if (!getDbgInst<SPIRVDebug::DebugInfoNone>(Ops[LengthAddrIdx])) {
    if (const auto *GV =
            getDbgInst<SPIRVDebug::GlobalVariable>(Ops[LengthAddrIdx]))
      StringLengthVar = transDebugInst<DIGlobalVariable>(GV);
    if (const auto *LV =
            getDbgInst<SPIRVDebug::LocalVariable>(Ops[LengthAddrIdx]))
      StringLengthVar = transDebugInst<DILocalVariable>(LV);
    if (const auto *DIExpr =
            getDbgInst<SPIRVDebug::Expression>(Ops[LengthAddrIdx]))
      StringLengthExp = transDebugInst<DIExpression>(DIExpr);
  }

  return DIStringType::get(M->getContext(), dwarf::DW_TAG_string_type, Name,
                           cast_or_null<Metadata>(StringLengthVar),
                           cast_or_null<Metadata>(StringLengthExp),
                           cast_or_null<Metadata>(StrLocationExp), SizeInBits,
                           0 /*AlignInBits*/, Encoding);
}

DINode *SPIRVToLLVMDbgTran::transTypeMember(const SPIRVExtInst *DebugInst,
                                            const SPIRVExtInst *ParentInst,
                                            DIScope *Scope) {
  if (isNonSemanticDebugInfo(DebugInst->getExtSetKind()))
    // In NonSemantic spec TypeMember doesn't have Scope parameter
    return transTypeMemberNonSemantic(DebugInst, ParentInst, Scope);
  return transTypeMemberOpenCL(DebugInst);
}

DINode *
SPIRVToLLVMDbgTran::transTypeMemberOpenCL(const SPIRVExtInst *DebugInst) {
  using namespace SPIRVDebug::Operand::TypeMember::OpenCL;
  const SPIRVWordVec &Ops = DebugInst->getArguments();
  assert(Ops.size() >= MinOperandCount && "Invalid number of operands");

  DIFile *File = getFile(Ops[SourceIdx]);
  SPIRVWord LineNo =
      getConstantValueOrLiteral(Ops, LineIdx, DebugInst->getExtSetKind());
  StringRef Name = getString(Ops[NameIdx]);
  DIScope *Scope = getScope(BM->getEntry(Ops[ParentIdx]));
  DIType *BaseType =
      transDebugInst<DIType>(BM->get<SPIRVExtInst>(Ops[TypeIdx]));
  uint64_t OffsetInBits =
      BM->get<SPIRVConstant>(Ops[OffsetIdx])->getZExtIntValue();
  SPIRVWord SPIRVFlags =
      getConstantValueOrLiteral(Ops, FlagsIdx, DebugInst->getExtSetKind());
  DINode::DIFlags Flags = DINode::FlagZero;
  if ((SPIRVDebug::FlagAccess & SPIRVFlags) == SPIRVDebug::FlagIsPublic) {
    Flags |= DINode::FlagPublic;
  } else if (SPIRVFlags & SPIRVDebug::FlagIsProtected) {
    Flags |= DINode::FlagProtected;
  } else if (SPIRVFlags & SPIRVDebug::FlagIsPrivate) {
    Flags |= DINode::FlagPrivate;
  }
  if (SPIRVFlags & SPIRVDebug::FlagIsStaticMember)
    Flags |= DINode::FlagStaticMember;
  if (Flags & DINode::FlagStaticMember && Ops.size() > MinOperandCount) {
    SPIRVValue *ConstVal = BM->get<SPIRVValue>(Ops[ValueIdx]);
    assert(isConstantOpCode(ConstVal->getOpCode()) &&
           "Static member must be a constant");
    llvm::Value *Val = SPIRVReader->transValue(ConstVal, nullptr, nullptr);
    return getDIBuilder(DebugInst).createStaticMemberType(
        Scope, Name, File, LineNo, BaseType, Flags, cast<llvm::Constant>(Val),
        llvm::dwarf::DW_TAG_member);
  }
  uint64_t Size = BM->get<SPIRVConstant>(Ops[SizeIdx])->getZExtIntValue();
  uint64_t Alignment = 0;

  return getDIBuilder(DebugInst).createMemberType(Scope, Name, File, LineNo,
                                                  Size, Alignment, OffsetInBits,
                                                  Flags, BaseType);
}

DINode *
SPIRVToLLVMDbgTran::transTypeMemberNonSemantic(const SPIRVExtInst *DebugInst,
                                               const SPIRVExtInst *ParentInst,
                                               DIScope *Scope) {
  if (!Scope)
    // Will be translated later when processing TypeMember's parent
    return nullptr;
  using namespace SPIRVDebug::Operand::TypeMember::NonSemantic;
  const SPIRVWordVec &Ops = DebugInst->getArguments();
  assert(Ops.size() >= MinOperandCount && "Invalid number of operands");

  DIFile *File = getFile(Ops[SourceIdx]);
  SPIRVWord LineNo =
      getConstantValueOrLiteral(Ops, LineIdx, DebugInst->getExtSetKind());
  StringRef Name = getString(Ops[NameIdx]);
  DIType *BaseType =
      transDebugInst<DIType>(BM->get<SPIRVExtInst>(Ops[TypeIdx]));
  uint64_t OffsetInBits =
      BM->get<SPIRVConstant>(Ops[OffsetIdx])->getZExtIntValue();
  SPIRVWord SPIRVFlags =
      getConstantValueOrLiteral(Ops, FlagsIdx, DebugInst->getExtSetKind());
  DINode::DIFlags Flags = DINode::FlagZero;
  if ((SPIRVDebug::FlagAccess & SPIRVFlags) == SPIRVDebug::FlagIsPublic) {
    Flags |= DINode::FlagPublic;
  } else if (SPIRVFlags & SPIRVDebug::FlagIsProtected) {
    Flags |= DINode::FlagProtected;
  } else if (SPIRVFlags & SPIRVDebug::FlagIsPrivate) {
    Flags |= DINode::FlagPrivate;
  }
  if (SPIRVFlags & SPIRVDebug::FlagIsStaticMember)
    Flags |= DINode::FlagStaticMember;
  if (SPIRVFlags & SPIRVDebug::FlagBitField)
    Flags |= DINode::FlagBitField;

  if (Flags & DINode::FlagStaticMember && Ops.size() > MinOperandCount) {
    SPIRVValue *ConstVal = BM->get<SPIRVValue>(Ops[ValueIdx]);
    assert(isConstantOpCode(ConstVal->getOpCode()) &&
           "Static member must be a constant");
    llvm::Value *Val = SPIRVReader->transValue(ConstVal, nullptr, nullptr);
    return getDIBuilder(DebugInst).createStaticMemberType(
        Scope, Name, File, LineNo, BaseType, Flags, cast<llvm::Constant>(Val),
        llvm::dwarf::DW_TAG_member);
  }
  uint64_t Size = BM->get<SPIRVConstant>(Ops[SizeIdx])->getZExtIntValue();
  uint64_t Alignment = 0;

  return getDIBuilder(ParentInst)
      .createMemberType(Scope, Name, File, LineNo, Size, Alignment,
                        OffsetInBits, Flags, BaseType);
}

DINode *SPIRVToLLVMDbgTran::transTypeEnum(const SPIRVExtInst *DebugInst) {
  using namespace SPIRVDebug::Operand::TypeEnum;
  const SPIRVWordVec &Ops = DebugInst->getArguments();
  assert(Ops.size() >= MinOperandCount && "Invalid number of operands");

  StringRef Name = getString(Ops[NameIdx]);
  DIFile *File = getFile(Ops[SourceIdx]);
  SPIRVWord LineNo =
      getConstantValueOrLiteral(Ops, LineIdx, DebugInst->getExtSetKind());
  DIScope *Scope = getScope(BM->getEntry(Ops[ParentIdx]));
  uint64_t SizeInBits = BM->get<SPIRVConstant>(Ops[SizeIdx])->getZExtIntValue();
  SPIRVWord AlignInBits = 0;
  SPIRVWord Flags =
      getConstantValueOrLiteral(Ops, FlagsIdx, DebugInst->getExtSetKind());
  if (Flags & SPIRVDebug::FlagIsFwdDecl) {
    return getDIBuilder(DebugInst).createForwardDecl(
        dwarf::DW_TAG_enumeration_type, Name, Scope, File, LineNo, AlignInBits,
        SizeInBits);
  } else {
    SmallVector<llvm::Metadata *, 16> Elts;
    for (size_t I = FirstEnumeratorIdx, E = Ops.size(); I < E; I += 2) {
      uint64_t Val = BM->get<SPIRVConstant>(Ops[I])->getZExtIntValue();
      StringRef Name = getString(Ops[I + 1]);
      Elts.push_back(getDIBuilder(DebugInst).createEnumerator(Name, Val));
    }
    DINodeArray Enumerators = getDIBuilder(DebugInst).getOrCreateArray(Elts);
    DIType *UnderlyingType = nullptr;
    SPIRVEntry *E = BM->getEntry(Ops[UnderlyingTypeIdx]);
    if (!isa<OpTypeVoid>(E))
      UnderlyingType = transDebugInst<DIType>(static_cast<SPIRVExtInst *>(E));
    return getDIBuilder(DebugInst).createEnumerationType(
        Scope, Name, File, LineNo, SizeInBits, AlignInBits, Enumerators,
<<<<<<< HEAD
        UnderlyingType, 0,  "", UnderlyingType);
=======
        UnderlyingType, 0, "", UnderlyingType);
>>>>>>> 21405365
  }
}

DINode *SPIRVToLLVMDbgTran::transTypeFunction(const SPIRVExtInst *DebugInst) {
  using namespace SPIRVDebug::Operand::TypeFunction;
  const SPIRVWordVec &Ops = DebugInst->getArguments();
  assert(Ops.size() >= MinOperandCount && "Invalid number of operands");

  SPIRVWord SPIRVFlags =
      getConstantValueOrLiteral(Ops, FlagsIdx, DebugInst->getExtSetKind());
  DINode::DIFlags Flags = DINode::FlagZero;
  if (SPIRVFlags & SPIRVDebug::FlagIsLValueReference)
    Flags |= llvm::DINode::FlagLValueReference;
  if (SPIRVFlags & SPIRVDebug::FlagIsRValueReference)
    Flags |= llvm::DINode::FlagRValueReference;

  SPIRVEntry *E = BM->getEntry(Ops[ReturnTypeIdx]);
  MDNode *RT = isa<OpTypeVoid>(E)
                   ? nullptr
                   : transDebugInst(BM->get<SPIRVExtInst>(Ops[ReturnTypeIdx]));
  SmallVector<llvm::Metadata *, 16> Elements{RT};
  for (size_t I = FirstParameterIdx, E = Ops.size(); I < E; ++I) {
    SPIRVEntry *P = BM->getEntry(Ops[I]);
    MDNode *Param = isa<OpTypeVoid>(P)
                        ? nullptr
                        : transDebugInst(BM->get<SPIRVExtInst>(Ops[I]));

    Elements.push_back(Param);
  }
  DITypeRefArray ArgTypes =
      getDIBuilder(DebugInst).getOrCreateTypeArray(Elements);
  return getDIBuilder(DebugInst).createSubroutineType(ArgTypes, Flags);
}

DINode *
SPIRVToLLVMDbgTran::transTypePtrToMember(const SPIRVExtInst *DebugInst) {
  using namespace SPIRVDebug::Operand::TypePtrToMember;
  const SPIRVWordVec &Ops = DebugInst->getArguments();
  assert(Ops.size() >= OperandCount && "Invalid number of operands");
  SPIRVExtInst *Member = BM->get<SPIRVExtInst>(Ops[MemberTypeIdx]);
  DIType *PointeeTy = transDebugInst<DIType>(Member);
  SPIRVExtInst *ContainingTy = BM->get<SPIRVExtInst>(Ops[ParentIdx]);
  DIType *BaseTy = transDebugInst<DIType>(ContainingTy);
  return getDIBuilder(DebugInst).createMemberPointerType(PointeeTy, BaseTy, 0);
}

DINode *SPIRVToLLVMDbgTran::transLexicalBlock(const SPIRVExtInst *DebugInst) {
  using namespace SPIRVDebug::Operand::LexicalBlock;
  const SPIRVWordVec &Ops = DebugInst->getArguments();
  DIScope *ParentScope = getScope(BM->getEntry(Ops[ParentIdx]));
  DIFile *File = getFile(Ops[SourceIdx]);
  SPIRVWord LineNo =
      getConstantValueOrLiteral(Ops, LineIdx, DebugInst->getExtSetKind());
  if (Ops.size() > MinOperandCount) {
    StringRef Name = getString(Ops[NameIdx]);
    bool InlinedNamespace = false;
    if (DebugInst->getExtSetKind() ==
        SPIRVEIS_NonSemantic_Shader_DebugInfo_200) {
      SPIRVValue *V = BM->get<SPIRVValue>(Ops[InlineNamespaceIdx]);
      Value *Var = SPIRVReader->transValue(V, nullptr, nullptr);
      InlinedNamespace = cast<ConstantInt>(Var)->isOne();
    }
    return getDIBuilder(DebugInst).createNameSpace(ParentScope, Name,
                                                   InlinedNamespace);
  }
  unsigned Column = Ops[ColumnIdx];
  return getDIBuilder(DebugInst).createLexicalBlock(ParentScope, File, LineNo,
                                                    Column);
}

DINode *SPIRVToLLVMDbgTran::transLexicalBlockDiscriminator(
    const SPIRVExtInst *DebugInst) {
  using namespace SPIRVDebug::Operand::LexicalBlockDiscriminator;
  const SPIRVWordVec &Ops = DebugInst->getArguments();
  DIFile *File = getFile(Ops[SourceIdx]);
  SPIRVWord Disc = getConstantValueOrLiteral(Ops, DiscriminatorIdx,
                                             DebugInst->getExtSetKind());
  DIScope *ParentScope = getScope(BM->getEntry(Ops[ParentIdx]));
  return getDIBuilder(DebugInst).createLexicalBlockFile(ParentScope, File,
                                                        Disc);
}

DINode *SPIRVToLLVMDbgTran::transFunction(const SPIRVExtInst *DebugInst,
                                          bool IsMainSubprogram) {
  using namespace SPIRVDebug::Operand::Function;
  const SPIRVWordVec &Ops = DebugInst->getArguments();
  assert(Ops.size() >= MinOperandCountNonSem && "Invalid number of operands");
  if (!isNonSemanticDebugInfo(DebugInst->getExtSetKind()))
    assert(Ops.size() >= MinOperandCount && "Invalid number of operands");

  StringRef Name = getString(Ops[NameIdx]);
  DISubroutineType *Ty =
      transDebugInst<DISubroutineType>(BM->get<SPIRVExtInst>(Ops[TypeIdx]));
  DIFile *File = getFile(Ops[SourceIdx]);
  SPIRVWord LineNo =
      getConstantValueOrLiteral(Ops, LineIdx, DebugInst->getExtSetKind());
  DIScope *Scope = getScope(BM->getEntry(Ops[ParentIdx]));
  StringRef LinkageName = getString(Ops[LinkageNameIdx]);

  SPIRVWord SPIRVDebugFlags =
      getConstantValueOrLiteral(Ops, FlagsIdx, DebugInst->getExtSetKind());
  DINode::DIFlags Flags = DINode::FlagZero;
  if (SPIRVDebugFlags & SPIRVDebug::FlagIsArtificial)
    Flags |= llvm::DINode::FlagArtificial;
  if (SPIRVDebugFlags & SPIRVDebug::FlagIsExplicit)
    Flags |= llvm::DINode::FlagExplicit;
  if (SPIRVDebugFlags & SPIRVDebug::FlagIsPrototyped)
    Flags |= llvm::DINode::FlagPrototyped;
  if (SPIRVDebugFlags & SPIRVDebug::FlagIsLValueReference)
    Flags |= llvm::DINode::FlagLValueReference;
  if (SPIRVDebugFlags & SPIRVDebug::FlagIsRValueReference)
    Flags |= llvm::DINode::FlagRValueReference;
  if ((SPIRVDebugFlags & SPIRVDebug::FlagAccess) == SPIRVDebug::FlagIsPublic)
    Flags |= llvm::DINode::FlagPublic;
  if (SPIRVDebugFlags & SPIRVDebug::FlagIsProtected)
    Flags |= llvm::DINode::FlagProtected;
  if (SPIRVDebugFlags & SPIRVDebug::FlagIsPrivate)
    Flags |= llvm::DINode::FlagPrivate;

  bool IsDefinition = SPIRVDebugFlags & SPIRVDebug::FlagIsDefinition;
  bool IsOptimized = SPIRVDebugFlags & SPIRVDebug::FlagIsOptimized;
  bool IsLocal = SPIRVDebugFlags & SPIRVDebug::FlagIsLocal;
  bool IsMainSubprogramFlag =
      IsMainSubprogram ||
      (!isNonSemanticDebugInfo(DebugInst->getExtSetKind()) &&
       BM->isEntryPoint(spv::ExecutionModelKernel, Ops[FunctionIdIdx]));

  DISubprogram::DISPFlags SPFlags = DISubprogram::toSPFlags(
      IsLocal, IsDefinition, IsOptimized, DISubprogram::SPFlagNonvirtual,
      IsMainSubprogramFlag);

  SPIRVWord ScopeLine =
      getConstantValueOrLiteral(Ops, ScopeLineIdx, DebugInst->getExtSetKind());

  // Function declaration descriptor
  DISubprogram *FD = nullptr;
  if (isNonSemanticDebugInfo(DebugInst->getExtSetKind()) &&
      Ops.size() > DeclarationNonSemIdx) {
    FD = transDebugInst<DISubprogram>(
        BM->get<SPIRVExtInst>(Ops[DeclarationNonSemIdx]));
  } else if (Ops.size() > DeclarationIdx) {
    FD = transDebugInst<DISubprogram>(
        BM->get<SPIRVExtInst>(Ops[DeclarationIdx]));
  }

  // Here we create fake array of template parameters. If it was plain nullptr,
  // the template parameter operand would be removed in DISubprogram::getImpl.
  // But we want it to be there, because if there is DebugTypeTemplate
  // instruction refering to this function, transTypeTemplate method must be
  // able to replace the template parameter operand, thus it must be in the
  // operands list.
  SmallVector<llvm::Metadata *, 8> Elts;
  DINodeArray TParams = getDIBuilder(DebugInst).getOrCreateArray(Elts);
  llvm::DITemplateParameterArray TParamsArray = TParams.get();

  DISubprogram *DIS = nullptr;
  if (Scope && (isa<DICompositeType>(Scope) || isa<DINamespace>(Scope)) &&
      !IsDefinition)
    DIS = getDIBuilder(DebugInst).createMethod(Scope, Name, LinkageName, File,
                                               LineNo, Ty, 0, 0, nullptr, Flags,
                                               SPFlags, TParamsArray);
  else {
    // Create targetFuncName mostly for Fortran trampoline function if it is
    // the case
    StringRef TargetFunction = "";
    if (DebugInst->getExtSetKind() ==
            SPIRVEIS_NonSemantic_Shader_DebugInfo_200 &&
        Ops.size() > TargetFunctionNameIdx) {
      TargetFunction = getString(Ops[TargetFunctionNameIdx]);
    }
    DIS = getDIBuilder(DebugInst).createFunction(
        Scope, Name, LinkageName, File, LineNo, Ty, ScopeLine, Flags, SPFlags,
        TParamsArray, FD,
        /*ThrownTypes*/ nullptr,
        /*Annotations*/ nullptr, TargetFunction);
  }
  DebugInstCache[DebugInst] = DIS;

  // At this point, we don't have info about the function definition for
  // NonSemantic.Shader debug info. If function definition is present, it'll be
  // translated later within the function scope.
  // For "default" debug info we do translate function body here.
  if (!isNonSemanticDebugInfo(DebugInst->getExtSetKind()))
    transFunctionBody(DIS, Ops[FunctionIdIdx]);

  return DIS;
}

void SPIRVToLLVMDbgTran::transFunctionBody(DISubprogram *DIS, SPIRVId FuncId) {
  FuncMap[FuncId] = DIS;

  SPIRVEntry *E = BM->getEntry(FuncId);
  if (E->getOpCode() == OpFunction) {
    SPIRVFunction *BF = static_cast<SPIRVFunction *>(E);
    llvm::Function *F = SPIRVReader->transFunction(BF);
    assert(F && "Translation of function failed!");
    if (!F->hasMetadata("dbg"))
      F->setMetadata("dbg", DIS);
  }
}

DINode *
SPIRVToLLVMDbgTran::transFunctionDefinition(const SPIRVExtInst *DebugInst) {
  using namespace SPIRVDebug::Operand::FunctionDefinition;
  const SPIRVWordVec &Ops = DebugInst->getArguments();

  SPIRVExtInst *Func = BM->get<SPIRVExtInst>(Ops[FunctionIdx]);
  DISubprogram *LLVMFunc = cast<DISubprogram>(DebugInstCache[Func]);

  transFunctionBody(LLVMFunc, Ops[DefinitionIdx]);
  return nullptr;
}

DINode *SPIRVToLLVMDbgTran::transFunctionDecl(const SPIRVExtInst *DebugInst) {
  using namespace SPIRVDebug::Operand::FunctionDeclaration;
  const SPIRVWordVec &Ops = DebugInst->getArguments();
  assert(Ops.size() == OperandCount && "Invalid number of operands");
  // Scope
  DIScope *Scope = getScope(BM->getEntry(Ops[ParentIdx]));
  StringRef Name = getString(Ops[NameIdx]);
  StringRef LinkageName = getString(Ops[LinkageNameIdx]);
  DIFile *File = getFile(Ops[SourceIdx]);
  SPIRVWord LineNo =
      getConstantValueOrLiteral(Ops, LineIdx, DebugInst->getExtSetKind());
  DISubroutineType *Ty =
      transDebugInst<DISubroutineType>(BM->get<SPIRVExtInst>(Ops[TypeIdx]));

  SPIRVWord SPIRVDebugFlags =
      getConstantValueOrLiteral(Ops, FlagsIdx, DebugInst->getExtSetKind());
  bool IsDefinition = SPIRVDebugFlags & SPIRVDebug::FlagIsDefinition;
  bool IsOptimized = SPIRVDebugFlags & SPIRVDebug::FlagIsOptimized;
  bool IsLocal = SPIRVDebugFlags & SPIRVDebug::FlagIsLocal;
  DINode::DIFlags Flags = DINode::FlagZero;
  if (SPIRVDebugFlags & SPIRVDebug::FlagIsArtificial)
    Flags |= llvm::DINode::FlagArtificial;
  if (SPIRVDebugFlags & SPIRVDebug::FlagIsExplicit)
    Flags |= llvm::DINode::FlagExplicit;
  if (SPIRVDebugFlags & SPIRVDebug::FlagIsPrototyped)
    Flags |= llvm::DINode::FlagPrototyped;
  if (SPIRVDebugFlags & SPIRVDebug::FlagIsLValueReference)
    Flags |= llvm::DINode::FlagLValueReference;
  if (SPIRVDebugFlags & SPIRVDebug::FlagIsRValueReference)
    Flags |= llvm::DINode::FlagRValueReference;
  if ((SPIRVDebugFlags & SPIRVDebug::FlagAccess) == SPIRVDebug::FlagIsPublic)
    Flags |= llvm::DINode::FlagPublic;
  if (SPIRVDebugFlags & SPIRVDebug::FlagIsProtected)
    Flags |= llvm::DINode::FlagProtected;
  if (SPIRVDebugFlags & SPIRVDebug::FlagIsPrivate)
    Flags |= llvm::DINode::FlagPrivate;

  // Here we create fake array of template parameters. If it was plain nullptr,
  // the template parameter operand would be removed in DISubprogram::getImpl.
  // But we want it to be there, because if there is DebugTypeTemplate
  // instruction refering to this function, transTypeTemplate method must be
  // able to replace the template parameter operand, thus it must be in the
  // operands list.
  SmallVector<llvm::Metadata *, 8> Elts;
  DINodeArray TParams = getDIBuilder(DebugInst).getOrCreateArray(Elts);
  llvm::DITemplateParameterArray TParamsArray = TParams.get();

  DISubprogram *DIS = nullptr;
  DISubprogram::DISPFlags SPFlags =
      DISubprogram::toSPFlags(IsLocal, IsDefinition, IsOptimized);
  if (isa<DICompositeType>(Scope) || isa<DINamespace>(Scope))
    DIS = getDIBuilder(DebugInst).createMethod(Scope, Name, LinkageName, File,
                                               LineNo, Ty, 0, 0, nullptr, Flags,
                                               SPFlags, TParamsArray);
  else {
    // Since a function declaration doesn't have any retained nodes, resolve
    // the temporary placeholder for them immediately.
    DIS = getDIBuilder(DebugInst).createTempFunctionFwdDecl(
        Scope, Name, LinkageName, File, LineNo, Ty, 0, Flags, SPFlags,
        TParamsArray);
    llvm::TempMDNode FwdDecl(cast<llvm::MDNode>(DIS));
    DIS = getDIBuilder(DebugInst).replaceTemporary(std::move(FwdDecl), DIS);
  }
  DebugInstCache[DebugInst] = DIS;

  return DIS;
}

MDNode *SPIRVToLLVMDbgTran::transEntryPoint(const SPIRVExtInst *DebugInst) {
  using namespace SPIRVDebug::Operand::EntryPoint;
  const SPIRVWordVec &Ops = DebugInst->getArguments();
  assert(Ops.size() == OperandCount && "Invalid number of operands");

  SPIRVExtInst *EP = BM->get<SPIRVExtInst>(Ops[EntryPointIdx]);
  SPIRVExtInst *CU = BM->get<SPIRVExtInst>(Ops[CompilationUnitIdx]);
  std::string Producer = getString(Ops[CompilerSignatureIdx]);
  std::string CLArgs = getString(Ops[CommandLineArgsIdx]);

  DICompileUnit *C = transCompilationUnit(CU, Producer, CLArgs); // NOLINT
  DebugInstCache[CU] = C;

  return transFunction(EP, true /*IsMainSubprogram*/);
}

MDNode *SPIRVToLLVMDbgTran::transGlobalVariable(const SPIRVExtInst *DebugInst) {
  using namespace SPIRVDebug::Operand::GlobalVariable;
  const SPIRVWordVec &Ops = DebugInst->getArguments();
  assert(Ops.size() >= MinOperandCount && "Invalid number of operands");

  StringRef Name = getString(Ops[NameIdx]);
  DIType *Ty = transDebugInst<DIType>(BM->get<SPIRVExtInst>(Ops[TypeIdx]));
  DIFile *File = getFile(Ops[SourceIdx]);
  SPIRVWord LineNo =
      getConstantValueOrLiteral(Ops, LineIdx, DebugInst->getExtSetKind());
  DIScope *Parent = getScope(BM->getEntry(Ops[ParentIdx]));
  StringRef LinkageName = getString(Ops[LinkageNameIdx]);

  DIDerivedType *StaticMemberDecl = nullptr;
  if (Ops.size() > MinOperandCount) {
    StaticMemberDecl = transDebugInst<DIDerivedType>(
        BM->get<SPIRVExtInst>(Ops[StaticMemberDeclarationIdx]));
  }
  SPIRVWord Flags =
      getConstantValueOrLiteral(Ops, FlagsIdx, DebugInst->getExtSetKind());
  bool IsLocal = Flags & SPIRVDebug::FlagIsLocal;
  bool IsDefinition = Flags & SPIRVDebug::FlagIsDefinition;
  MDNode *VarDecl = nullptr;
  if (IsDefinition) {
    VarDecl = getDIBuilder(DebugInst).createGlobalVariableExpression(
        Parent, Name, LinkageName, File, LineNo, Ty, IsLocal, IsDefinition,
        nullptr, StaticMemberDecl);
  } else {
    VarDecl = getDIBuilder(DebugInst).createTempGlobalVariableFwdDecl(
        Parent, Name, LinkageName, File, LineNo, Ty, IsLocal, StaticMemberDecl);
    // replaceAllUsesWith call makes VarDecl non-temp.
    // Otherwise DIBuilder will crash at finalization.
    llvm::TempMDNode TMP(VarDecl);
    VarDecl = getDIBuilder(DebugInst).replaceTemporary(std::move(TMP), VarDecl);
  }
  // If the variable has no initializer Ops[VariableIdx] is OpDebugInfoNone.
  // Otherwise Ops[VariableIdx] may be a global variable or a constant(C++
  // static const).
  if (VarDecl && !getDbgInst<SPIRVDebug::DebugInfoNone>(Ops[VariableIdx])) {
    SPIRVValue *V = BM->get<SPIRVValue>(Ops[VariableIdx]);
    Value *Var = SPIRVReader->transValue(V, nullptr, nullptr);
    llvm::GlobalVariable *GV = dyn_cast_or_null<llvm::GlobalVariable>(Var);
    if (GV && !GV->hasMetadata("dbg"))
      GV->addMetadata("dbg", *VarDecl);
  }
  return VarDecl;
}

DINode *SPIRVToLLVMDbgTran::transLocalVariable(const SPIRVExtInst *DebugInst) {
  using namespace SPIRVDebug::Operand::LocalVariable;
  const SPIRVWordVec &Ops = DebugInst->getArguments();
  assert(Ops.size() >= MinOperandCount && "Invalid number of operands");

  DIScope *Scope = getScope(BM->getEntry(Ops[ParentIdx]));
  StringRef Name = getString(Ops[NameIdx]);
  DIFile *File = getFile(Ops[SourceIdx]);
  SPIRVWord LineNo =
      getConstantValueOrLiteral(Ops, LineIdx, DebugInst->getExtSetKind());
  DIType *Ty = transDebugInst<DIType>(BM->get<SPIRVExtInst>(Ops[TypeIdx]));
  DINode::DIFlags Flags = DINode::FlagZero;
  SPIRVWord SPIRVFlags =
      getConstantValueOrLiteral(Ops, FlagsIdx, DebugInst->getExtSetKind());
  if (SPIRVFlags & SPIRVDebug::FlagIsArtificial)
    Flags |= DINode::FlagArtificial;
  if (SPIRVFlags & SPIRVDebug::FlagIsObjectPointer)
    Flags |= DINode::FlagObjectPointer;

  if (Ops.size() > ArgNumberIdx)
    return getDIBuilder(DebugInst).createParameterVariable(
        Scope, Name, Ops[ArgNumberIdx], File, LineNo, Ty, true, Flags);
  return getDIBuilder(DebugInst).createAutoVariable(Scope, Name, File, LineNo,
                                                    Ty, true, Flags);
}

DINode *SPIRVToLLVMDbgTran::transTypedef(const SPIRVExtInst *DebugInst) {
  using namespace SPIRVDebug::Operand::Typedef;
  const SPIRVWordVec &Ops = DebugInst->getArguments();
  assert(Ops.size() >= OperandCount && "Invalid number of operands");

  DIFile *File = getFile(Ops[SourceIdx]);
  SPIRVWord LineNo =
      getConstantValueOrLiteral(Ops, LineIdx, DebugInst->getExtSetKind());
  StringRef Alias = getString(Ops[NameIdx]);
  SPIRVEntry *TypeInst = BM->getEntry(Ops[BaseTypeIdx]);
  DIType *Ty = transDebugInst<DIType>(static_cast<SPIRVExtInst *>(TypeInst));
  DIScope *Scope = getScope(BM->getEntry(Ops[ParentIdx]));
  assert(Scope && "Typedef should have a parent scope");
  return getDIBuilder(DebugInst).createTypedef(Ty, Alias, File, LineNo, Scope);
}

DINode *SPIRVToLLVMDbgTran::transTypeInheritance(const SPIRVExtInst *DebugInst,
                                                 DIType *ChildClass) {
  if (isNonSemanticDebugInfo(DebugInst->getExtSetKind()) && !ChildClass) {
    // Will be translated later when processing TypeMember's parent
    return nullptr;
  }
  using namespace SPIRVDebug::Operand::TypeInheritance;
  const SPIRVWordVec &Ops = DebugInst->getArguments();
  assert(Ops.size() >= MinOperandCount && "Invalid number of operands");
  // No Child operand for NonSemantic debug spec
  SPIRVWord Offset = isNonSemanticDebugInfo(DebugInst->getExtSetKind()) ? 1 : 0;
  DIType *Parent =
      transDebugInst<DIType>(BM->get<SPIRVExtInst>(Ops[ParentIdx - Offset]));
  DIType *Child =
      isNonSemanticDebugInfo(DebugInst->getExtSetKind())
          ? ChildClass
          : transDebugInst<DIType>(BM->get<SPIRVExtInst>(Ops[ChildIdx]));
  DINode::DIFlags Flags = DINode::FlagZero;
  SPIRVWord SPIRVFlags = getConstantValueOrLiteral(Ops, FlagsIdx - Offset,
                                                   DebugInst->getExtSetKind());
  if ((SPIRVFlags & SPIRVDebug::FlagAccess) == SPIRVDebug::FlagIsPublic)
    Flags |= llvm::DINode::FlagPublic;
  if ((SPIRVFlags & SPIRVDebug::FlagAccess) == SPIRVDebug::FlagIsProtected)
    Flags |= llvm::DINode::FlagProtected;
  if ((SPIRVFlags & SPIRVDebug::FlagAccess) == SPIRVDebug::FlagIsPrivate)
    Flags |= llvm::DINode::FlagPrivate;
  uint64_t OffsetVal =
      BM->get<SPIRVConstant>(Ops[OffsetIdx - Offset])->getZExtIntValue();
  return getDIBuilder(DebugInst).createInheritance(Child, Parent, OffsetVal, 0,
                                                   Flags);
}

DINode *
SPIRVToLLVMDbgTran::transTypeTemplateParameter(const SPIRVExtInst *DebugInst) {
  using namespace SPIRVDebug::Operand::TypeTemplateParameter;
  const SPIRVWordVec &Ops = DebugInst->getArguments();
  assert(Ops.size() >= OperandCount && "Invalid number of operands");
  StringRef Name = getString(Ops[NameIdx]);
  SPIRVEntry *ActualType = BM->getEntry(Ops[TypeIdx]);
  DIType *Ty = nullptr;
  if (!isa<OpTypeVoid>(ActualType))
    Ty = transDebugInst<DIType>(static_cast<SPIRVExtInst *>(ActualType));
  DIScope *Context = nullptr;
  if (!getDbgInst<SPIRVDebug::DebugInfoNone>(Ops[ValueIdx])) {
    SPIRVValue *Val = BM->get<SPIRVValue>(Ops[ValueIdx]);
    Value *V = SPIRVReader->transValue(Val, nullptr, nullptr);
    return getDIBuilder(DebugInst).createTemplateValueParameter(
        Context, Name, Ty, false, cast<Constant>(V));
  }
  return getDIBuilder(DebugInst).createTemplateTypeParameter(Context, Name, Ty,
                                                             false);
}

DINode *SPIRVToLLVMDbgTran::transTypeTemplateTemplateParameter(
    const SPIRVExtInst *DebugInst) {
  using namespace SPIRVDebug::Operand::TypeTemplateTemplateParameter;
  const SPIRVWordVec &Ops = DebugInst->getArguments();
  assert(Ops.size() >= OperandCount && "Invalid number of operands");
  StringRef Name = getString(Ops[NameIdx]);
  StringRef TemplName = getString(Ops[TemplateNameIdx]);
  DIScope *Context = nullptr;
  return getDIBuilder(DebugInst).createTemplateTemplateParameter(
      Context, Name, nullptr, TemplName);
}

DINode *SPIRVToLLVMDbgTran::transTypeTemplateParameterPack(
    const SPIRVExtInst *DebugInst) {
  using namespace SPIRVDebug::Operand::TypeTemplateParameterPack;
  const SPIRVWordVec &Ops = DebugInst->getArguments();
  assert(Ops.size() >= MinOperandCount && "Invalid number of operands");
  StringRef Name = getString(Ops[NameIdx]);
  SmallVector<llvm::Metadata *, 8> Elts;
  for (size_t I = FirstParameterIdx, E = Ops.size(); I < E; ++I) {
    Elts.push_back(transDebugInst(BM->get<SPIRVExtInst>(Ops[I])));
  }
  DINodeArray Pack = getDIBuilder(DebugInst).getOrCreateArray(Elts);
  DIScope *Context = nullptr;
  return getDIBuilder(DebugInst).createTemplateParameterPack(Context, Name,
                                                             nullptr, Pack);
}

MDNode *SPIRVToLLVMDbgTran::transTypeTemplate(const SPIRVExtInst *DebugInst) {
  using namespace SPIRVDebug::Operand::TypeTemplate;
  const SPIRVWordVec &Ops = DebugInst->getArguments();
  const size_t NumOps = Ops.size();
  assert(NumOps >= MinOperandCount && "Invalid number of operands");

  auto *Templ = BM->get<SPIRVExtInst>(Ops[TargetIdx]);
  MDNode *D = transDebugInst(Templ);

  SmallVector<llvm::Metadata *, 8> Elts;
  for (size_t I = FirstParameterIdx; I < NumOps; ++I) {
    Elts.push_back(transDebugInst(BM->get<SPIRVExtInst>(Ops[I])));
  }
  DINodeArray TParams = getDIBuilder(DebugInst).getOrCreateArray(Elts);

  if (DICompositeType *Comp = dyn_cast<DICompositeType>(D)) {
    getDIBuilder(DebugInst).replaceArrays(Comp, Comp->getElements(), TParams);
    return Comp;
  }
  if (isa<DISubprogram>(D)) {
    // This constant matches with one used in
    // DISubprogram::getRawTemplateParams()
    const unsigned TemplateParamsIndex = 9;
    D->replaceOperandWith(TemplateParamsIndex, TParams.get());
    return D;
  }
  llvm_unreachable("Invalid template");
}

DINode *SPIRVToLLVMDbgTran::transImportedEntry(const SPIRVExtInst *DebugInst) {
  using namespace SPIRVDebug::Operand::ImportedEntity;
  const SPIRVWordVec &Ops = DebugInst->getArguments();
  // FIXME: 'OpenCL/bugged' version is kept because it's hard to remove it
  // It's W/A for missing 2nd index in OpenCL's implementation
  const SPIRVWord OffsetIdx =
      static_cast<int>(isNonSemanticDebugInfo(DebugInst->getExtSetKind()));

  assert(Ops.size() == (OpenCL::OperandCount - OffsetIdx) &&
         "Invalid number of operands");
  DIScope *Scope = getScope(BM->getEntry(Ops[OpenCL::ParentIdx - OffsetIdx]));
  SPIRVWord Line = getConstantValueOrLiteral(Ops, OpenCL::LineIdx - OffsetIdx,
                                             DebugInst->getExtSetKind());
  DIFile *File = getFile(Ops[OpenCL::SourceIdx - OffsetIdx]);
  auto *Entity = transDebugInst<DINode>(
      BM->get<SPIRVExtInst>(Ops[OpenCL::EntityIdx - OffsetIdx]));
  SPIRVWord Tag = getConstantValueOrLiteral(Ops, OpenCL::TagIdx,
                                            DebugInst->getExtSetKind());
  if (Tag == SPIRVDebug::ImportedModule) {
    if (!Entity)
      return getDIBuilder(DebugInst).createImportedModule(
          Scope, static_cast<DIImportedEntity *>(nullptr), File, Line);
    if (DIModule *DM = dyn_cast<DIModule>(Entity))
      return getDIBuilder(DebugInst).createImportedModule(Scope, DM, File,
                                                          Line);
    if (DIImportedEntity *IE = dyn_cast<DIImportedEntity>(Entity))
      return getDIBuilder(DebugInst).createImportedModule(Scope, IE, File,
                                                          Line);
    if (DINamespace *NS = dyn_cast<DINamespace>(Entity))
      return getDIBuilder(DebugInst).createImportedModule(Scope, NS, File,
                                                          Line);
  }
  if (Tag == SPIRVDebug::ImportedDeclaration) {
    StringRef Name = getString(Ops[OpenCL::NameIdx]);
    if (DIGlobalVariableExpression *GVE =
            dyn_cast<DIGlobalVariableExpression>(Entity))
      return getDIBuilder(DebugInst).createImportedDeclaration(
          Scope, GVE->getVariable(), File, Line, Name);
    return getDIBuilder(DebugInst).createImportedDeclaration(Scope, Entity,
                                                             File, Line, Name);
  }
  llvm_unreachable("Unexpected kind of imported entity!");
}

DINode *SPIRVToLLVMDbgTran::transModule(const SPIRVExtInst *DebugInst) {
  using namespace SPIRVDebug::Operand::ModuleINTEL;
  const SPIRVWordVec &Ops = DebugInst->getArguments();
  assert(Ops.size() >= OperandCount && "Invalid number of operands");
  DIScope *Scope = getScope(BM->getEntry(Ops[ParentIdx]));
  // In case we translate DebugModuleINTEL instruction (not DebugModule of
  // NonSemantic.Shader.200 spec), we should not apply the rule "literals are
  // not allowed for NonSemantic specification". This is a hack to avoid getting
  // constant value instead of literal in such case.
  const SPIRVExtInstSetKind ExtKind =
      DebugInst->getExtOp() == SPIRVDebug::Instruction::ModuleINTEL
          ? SPIRVEIS_OpenCL_DebugInfo_100
          : DebugInst->getExtSetKind();
  SPIRVWord Line = getConstantValueOrLiteral(Ops, LineIdx, ExtKind);
  DIFile *File = getFile(Ops[SourceIdx]);
  StringRef Name = getString(Ops[NameIdx]);
  StringRef ConfigMacros = getString(Ops[ConfigMacrosIdx]);
  StringRef IncludePath = getString(Ops[IncludePathIdx]);
  StringRef ApiNotes = getString(Ops[ApiNotesIdx]);
  bool IsDecl = getConstantValueOrLiteral(Ops, IsDeclIdx, ExtKind);
  return getDIBuilder(DebugInst).createModule(
      Scope, Name, ConfigMacros, IncludePath, ApiNotes, File, Line, IsDecl);
}

MDNode *SPIRVToLLVMDbgTran::transExpression(const SPIRVExtInst *DebugInst) {
  const SPIRVWordVec &Args = DebugInst->getArguments();
  std::vector<uint64_t> Ops;
  for (SPIRVId A : Args) {
    using namespace SPIRVDebug::Operand::Operation;
    SPIRVExtInst *O = BM->get<SPIRVExtInst>(A);
    const SPIRVWordVec &Operands = O->getArguments();
    auto OpCode =
        static_cast<SPIRVDebug::ExpressionOpCode>(getConstantValueOrLiteral(
            Operands, OpCodeIdx, DebugInst->getExtSetKind()));
    Ops.push_back(SPIRV::DbgExpressionOpCodeMap::rmap(OpCode));
    for (unsigned I = 1, E = Operands.size(); I < E; ++I) {
      Ops.push_back(
          getConstantValueOrLiteral(Operands, I, DebugInst->getExtSetKind()));
    }
  }
  ArrayRef<uint64_t> Addr(Ops.data(), Ops.size());
  return getDIBuilder(DebugInst).createExpression(Addr);
}

MDNode *SPIRVToLLVMDbgTran::transDebugInstImpl(const SPIRVExtInst *DebugInst) {
  switch (DebugInst->getExtOp()) {
  case SPIRVDebug::DebugInfoNone:
    return nullptr;

  case SPIRVDebug::CompilationUnit:
    return transCompilationUnit(DebugInst);

  case SPIRVDebug::TypeBasic:
    return transTypeBasic(DebugInst);

  case SPIRVDebug::TypeQualifier:
    return transTypeQualifier(DebugInst);

  case SPIRVDebug::TypePointer:
    return transTypePointer(DebugInst);

  case SPIRVDebug::TypeArray:
    return transTypeArray(DebugInst);

  case SPIRVDebug::TypeSubrange:
    return transTypeSubrange(DebugInst);

  case SPIRVDebug::TypeString:
    return transTypeString(DebugInst);

  case SPIRVDebug::TypeVector:
    return transTypeVector(DebugInst);

  case SPIRVDebug::TypeComposite:
    return transTypeComposite(DebugInst);

  case SPIRVDebug::TypeMember:
    return transTypeMember(DebugInst);

  case SPIRVDebug::TypePtrToMember:
    return transTypePtrToMember(DebugInst);

  case SPIRVDebug::TypeEnum:
    return transTypeEnum(DebugInst);

  case SPIRVDebug::TypeFunction:
    return transTypeFunction(DebugInst);

  case SPIRVDebug::LexicalBlock:
    return transLexicalBlock(DebugInst);

  case SPIRVDebug::LexicalBlockDiscriminator:
    return transLexicalBlockDiscriminator(DebugInst);

  case SPIRVDebug::Function:
    return transFunction(DebugInst);

  case SPIRVDebug::FunctionDeclaration:
    return transFunctionDecl(DebugInst);

  case SPIRVDebug::FunctionDefinition:
    return transFunctionDefinition(DebugInst);

  case SPIRVDebug::EntryPoint:
    return transEntryPoint(DebugInst);

  case SPIRVDebug::GlobalVariable:
    return transGlobalVariable(DebugInst);

  case SPIRVDebug::LocalVariable:
    return transLocalVariable(DebugInst);

  case SPIRVDebug::Typedef:
    return transTypedef(DebugInst);

  case SPIRVDebug::InlinedAt:
    return transDebugInlined(DebugInst);

  case SPIRVDebug::TypeInheritance:
    return transTypeInheritance(DebugInst);

  case SPIRVDebug::TypeTemplateParameter:
    return transTypeTemplateParameter(DebugInst);

  case SPIRVDebug::TypeTemplateTemplateParameter:
    return transTypeTemplateTemplateParameter(DebugInst);

  case SPIRVDebug::TypeTemplateParameterPack:
    return transTypeTemplateParameterPack(DebugInst);

  case SPIRVDebug::TypeTemplate:
    return transTypeTemplate(DebugInst);

  case SPIRVDebug::ImportedEntity:
    return transImportedEntry(DebugInst);

  case SPIRVDebug::Module:
  case SPIRVDebug::ModuleINTEL:
    return transModule(DebugInst);

  case SPIRVDebug::Operation: // To be translated with transExpression
  case SPIRVDebug::Source:    // To be used by other instructions
  case SPIRVDebug::SourceContinued:
  case SPIRVDebug::BuildIdentifier: // To be used by transCompilationUnit
  case SPIRVDebug::StoragePath:     // To be used by transCompilationUnit
    return nullptr;

  case SPIRVDebug::Expression:
    return transExpression(DebugInst);

  case SPIRVDebug::TypeArrayDynamic:
    return transTypeArrayDynamic(DebugInst);

  default:
    llvm_unreachable("Not implemented SPIR-V debug instruction!");
  }
}

Instruction *
SPIRVToLLVMDbgTran::transDebugIntrinsic(const SPIRVExtInst *DebugInst,
                                        BasicBlock *BB) {
  auto GetLocalVar = [&](SPIRVId Id) -> std::pair<DILocalVariable *, DebugLoc> {
    auto *LV = transDebugInst<DILocalVariable>(BM->get<SPIRVExtInst>(Id));
    DebugLoc DL = DILocation::get(M->getContext(), LV->getLine(),
                                  /*Column=*/0, LV->getScope());
    return std::make_pair(LV, DL);
  };
  auto GetValue = [&](SPIRVId Id) -> Value * {
    auto *V = BM->get<SPIRVValue>(Id);
    return SPIRVReader->transValue(V, BB->getParent(), BB);
  };
  auto GetExpression = [&](SPIRVId Id) -> DIExpression * {
    return transDebugInst<DIExpression>(BM->get<SPIRVExtInst>(Id));
  };
  SPIRVWordVec Ops = DebugInst->getArguments();
  switch (DebugInst->getExtOp()) {
  case SPIRVDebug::Scope:
  case SPIRVDebug::NoScope:
  case SPIRVDebug::FunctionDefinition:
    return nullptr;
  case SPIRVDebug::Declare: {
    using namespace SPIRVDebug::Operand::DebugDeclare;
    auto LocalVar = GetLocalVar(Ops[DebugLocalVarIdx]);
    if (getDbgInst<SPIRVDebug::DebugInfoNone>(Ops[VariableIdx])) {
      // If we don't have the variable(e.g. alloca might be promoted by mem2reg)
      // we should generate the following IR:
      // call void @llvm.dbg.declare(metadata !4, metadata !14, metadata !5)
      // !4 = !{}
      // DIBuilder::insertDeclare doesn't allow to pass nullptr for the Storage
      // parameter. To work around this limitation we create a dummy temp
      // alloca, use it to create llvm.dbg.declare, and then remove the alloca.
      auto *AI = new AllocaInst(Type::getInt8Ty(M->getContext()), 0, "tmp", BB);
      auto *DbgDeclare = getDIBuilder(DebugInst).insertDeclare(
          AI, LocalVar.first, GetExpression(Ops[ExpressionIdx]),
          LocalVar.second, BB);
      AI->eraseFromParent();
      return DbgDeclare;
    }
    return getDIBuilder(DebugInst).insertDeclare(
        GetValue(Ops[VariableIdx]), LocalVar.first,
        GetExpression(Ops[ExpressionIdx]), LocalVar.second, BB);
  }
  case SPIRVDebug::Value: {
    using namespace SPIRVDebug::Operand::DebugValue;
    auto LocalVar = GetLocalVar(Ops[DebugLocalVarIdx]);
    Value *Val = GetValue(Ops[ValueIdx]);
    DIExpression *Expr = GetExpression(Ops[ExpressionIdx]);
    auto *DbgValIntr = getDIBuilder(DebugInst).insertDbgValueIntrinsic(
        Val, LocalVar.first, Expr, LocalVar.second, BB);

    std::vector<ValueAsMetadata *> MDs;
    for (size_t I = 0; I != Expr->getNumLocationOperands(); ++I) {
      MDs.emplace_back(ValueAsMetadata::get(Val));
    }
    if (!MDs.empty()) {
      DIArgList *AL = DIArgList::get(M->getContext(), MDs);
      cast<DbgVariableIntrinsic>(DbgValIntr)->setRawLocation(AL);
    }
    return DbgValIntr;
  }
  default:
    llvm_unreachable("Unknown debug intrinsic!");
  }
}

DebugLoc SPIRVToLLVMDbgTran::transDebugScope(const SPIRVInstruction *Inst) {
  unsigned Line = 0;
  unsigned Col = 0;
  MDNode *Scope = nullptr;
  MDNode *InlinedAt = nullptr;

  // If DebugLine and OpLine are both active give DebugLine priority
  if (auto DL = Inst->getDebugLine()) {
    using namespace SPIRVDebug::Operand::DebugLine;
    SPIRVWordVec DebugLineArgs = DL->getArguments();
    Line =
        getConstantValueOrLiteral(DebugLineArgs, StartIdx, DL->getExtSetKind());
    Col = getConstantValueOrLiteral(DebugLineArgs, ColumnStartIdx,
                                    DL->getExtSetKind());
  } else if (auto L = Inst->getLine()) {
    Line = L->getLine();
    Col = L->getColumn();
  }
  if (SPIRVEntry *S = Inst->getDebugScope()) {
    using namespace SPIRVDebug::Operand::Scope;
    SPIRVExtInst *DbgScope = static_cast<SPIRVExtInst *>(S);
    SPIRVWordVec Ops = DbgScope->getArguments();
    Scope = getScope(BM->getEntry(Ops[ScopeIdx]));
    if (Ops.size() > InlinedAtIdx)
      InlinedAt = transDebugInst(BM->get<SPIRVExtInst>(Ops[InlinedAtIdx]));
    return DILocation::get(M->getContext(), Line, Col, Scope, InlinedAt);
  }
  return DebugLoc();
}

MDNode *SPIRVToLLVMDbgTran::transDebugInlined(const SPIRVExtInst *DebugInst) {
  // There is a Column operand in NonSemantic.Shader.200 spec
  if (DebugInst->getExtSetKind() ==
      SPIRV::SPIRVEIS_NonSemantic_Shader_DebugInfo_200)
    return transDebugInlinedNonSemanticShader200(DebugInst);

  using namespace SPIRVDebug::Operand::InlinedAt::OpenCL;
  SPIRVWordVec Ops = DebugInst->getArguments();
  assert(Ops.size() >= MinOperandCount && "Invalid number of operands");
  SPIRVWord Line =
      getConstantValueOrLiteral(Ops, LineIdx, DebugInst->getExtSetKind());
  unsigned Col = 0; // DebugInlinedAt instruction has no column operand
  DILocalScope *Scope =
      cast<DILocalScope>(getScope(BM->getEntry(Ops[ScopeIdx])));
  DILocation *InlinedAt = nullptr;
  if (Ops.size() > InlinedIdx) {
    InlinedAt =
        transDebugInst<DILocation>(BM->get<SPIRVExtInst>(Ops[InlinedIdx]));
  }
  return DILocation::getDistinct(M->getContext(), Line, Col, Scope, InlinedAt);
}

MDNode *SPIRVToLLVMDbgTran::transDebugInlinedNonSemanticShader200(
    const SPIRVExtInst *DebugInst) {
  using namespace SPIRVDebug::Operand::InlinedAt::NonSemantic;
  SPIRVWordVec Ops = DebugInst->getArguments();
  assert(Ops.size() >= MinOperandCount && "Invalid number of operands");
  SPIRVWord Line =
      getConstantValueOrLiteral(Ops, LineIdx, DebugInst->getExtSetKind());
  unsigned Col =
      getConstantValueOrLiteral(Ops, ColumnIdx, DebugInst->getExtSetKind());
  DILocalScope *Scope =
      cast<DILocalScope>(getScope(BM->getEntry(Ops[ScopeIdx])));
  DILocation *InlinedAt = nullptr;
  if (Ops.size() > InlinedIdx) {
    InlinedAt =
        transDebugInst<DILocation>(BM->get<SPIRVExtInst>(Ops[InlinedIdx]));
  }
  return DILocation::getDistinct(M->getContext(), Line, Col, Scope, InlinedAt);
}

void SPIRVToLLVMDbgTran::finalize() {
  if (!Enable)
    return;
  for (const auto &Builder : BuilderMap)
    Builder.second->finalize();
}

DIFile *SPIRVToLLVMDbgTran::getFile(const SPIRVId SourceId) {
  using namespace SPIRVDebug::Operand::Source;
  SPIRVExtInst *Source = BM->get<SPIRVExtInst>(SourceId);
  assert(Source->getExtOp() == SPIRVDebug::Source &&
         "DebugSource instruction is expected");
  SPIRVWordVec SourceArgs = Source->getArguments();
  assert(SourceArgs.size() >= MinOperandCount && "Invalid number of operands");
  if (SourceArgs.size() == MinOperandCount)
    return getDIFile(getString(SourceArgs[FileIdx]));

  if (!isNonSemanticDebugInfo(Source->getExtSetKind())) {
    std::string ChecksumStr =
        getDbgInst<SPIRVDebug::DebugInfoNone>(SourceArgs[TextIdx])
            ? ""
            : getString(SourceArgs[TextIdx]);
    return getDIFile(getString(SourceArgs[FileIdx]),
                     ParseChecksum(ChecksumStr));
  }

  std::optional<DIFile::ChecksumInfo<StringRef>> CS;
  SPIRVWord StrIdx = SourceArgs[TextIdx];
  if (Source->getExtSetKind() == SPIRVEIS_NonSemantic_Shader_DebugInfo_200) {
    if (SourceArgs.size() >= MaxOperandCount - 1) {
      // 2 optional parameters are ChecksumKind and ChecksumValue - they should
      // go together
      if (!getDbgInst<SPIRVDebug::DebugInfoNone>(SourceArgs[ChecksumKind]) &&
          !getDbgInst<SPIRVDebug::DebugInfoNone>(SourceArgs[ChecksumValue])) {
        llvm::DIFile::ChecksumKind Kind = SPIRV::DbgChecksumKindMap::rmap(
            static_cast<SPIRVDebug::FileChecksumKind>(
                BM->get<SPIRVConstant>(SourceArgs[ChecksumKind])
                    ->getZExtIntValue()));
        StringRef Checksum = getString(SourceArgs[ChecksumValue]);
        size_t ChecksumEndPos = Checksum.find_if_not(llvm::isHexDigit);
        CS.emplace(Kind, Checksum.substr(0, ChecksumEndPos));
      }
    }

    // Among optional parameters - text is always the last one (either 1st or
    // 3rd)
    if (SourceArgs.size() == MaxOperandCount ||
        SourceArgs.size() == MaxOperandCount - 2)
      StrIdx = SourceArgs[TextNonSemIdx];
    else
      StrIdx = SPIRVID_INVALID;
  }

  return getDIFile(getString(SourceArgs[FileIdx]), CS,
                   getStringSourceContinued(StrIdx, Source));
}

void SPIRVToLLVMDbgTran::setBuildIdentifierAndStoragePath() {
#ifndef NDEBUG
  bool FoundBuildIdentifier{false};
  bool FoundStoragePath{false};
#endif

  for (SPIRVExtInst *EI : BM->getDebugInstVec()) {
    if (EI->getExtOp() == SPIRVDebug::BuildIdentifier) {
      using namespace SPIRVDebug::Operand::BuildIdentifier;
      SPIRVWordVec BuildIdentifierArgs = EI->getArguments();
      assert(BuildIdentifierArgs.size() == OperandCount &&
             "Invalid number of operands");
      assert(!FoundBuildIdentifier &&
             "More than one BuildIdentifier instruction not allowed");
      BuildIdentifier = strtoull(
          getString(BuildIdentifierArgs[IdentifierIdx]).c_str(), NULL, 10);
#ifndef NDEBUG
      FoundBuildIdentifier = true;
#endif
    } else if (EI->getExtOp() == SPIRVDebug::StoragePath) {
      using namespace SPIRVDebug::Operand::StoragePath;
      SPIRVWordVec StoragePathArgs = EI->getArguments();
      assert(StoragePathArgs.size() == OperandCount &&
             "Invalid number of operands");
      assert(!FoundStoragePath &&
             "More than one StoragePath instruction not allowed");
      StoragePath = getString(StoragePathArgs[PathIdx]);
#ifndef NDEBUG
      FoundStoragePath = true;
#endif
    }
  }
  assert(((FoundBuildIdentifier && FoundStoragePath) ||
          (!FoundBuildIdentifier && !FoundStoragePath)) &&
         "BuildIdentifier and StoragePath must both be set or both unset");
}

DIBuilder &SPIRVToLLVMDbgTran::getDIBuilder(const SPIRVExtInst *DebugInst) {
  assert(BuilderMap.size() != 0 && "No debug compile units");
  if (BuilderMap.size() == 1)
    return *BuilderMap.begin()->second;
  while (DebugInst->getExtOp() != SPIRVDebug::CompilationUnit) {
    if (DebugInst->getExtOp() == SPIRVDebug::DebugInfoNone)
      return *BuilderMap.begin()->second;
    const SPIRVWordVec &Ops = DebugInst->getArguments();
    SPIRVWord ParentScopeIdx = 0;
    if (!hasDbgInstParentScopeIdx(DebugInst->getExtOp(), ParentScopeIdx,
                                  DebugInst->getExtSetKind()))
      return *BuilderMap.begin()->second;
    if (SPIRVEntry *Scope = BM->getEntry(Ops[ParentScopeIdx])) {
      DebugInst = static_cast<SPIRVExtInst *>(Scope);
      continue;
    }
    return *BuilderMap.begin()->second;
  }
  return *BuilderMap[DebugInst->getId()];
}

SPIRVToLLVMDbgTran::SplitFileName::SplitFileName(const string &FileName) {
  auto Loc = FileName.find_last_of("/\\");
  if (Loc != std::string::npos) {
    BaseName = FileName.substr(Loc + 1);
    Path = FileName.substr(0, Loc);
  } else {
    BaseName = FileName;
    Path = ".";
  }
}

std::string SPIRVToLLVMDbgTran::findModuleProducer() {
  for (const auto &I : BM->getModuleProcessedVec()) {
    if (I->getProcessStr().find(SPIRVDebug::ProducerPrefix) !=
        std::string::npos) {
      return I->getProcessStr().substr(SPIRVDebug::ProducerPrefix.size());
    }
  }
  return "spirv";
}

std::optional<DIFile::ChecksumInfo<StringRef>>
SPIRVToLLVMDbgTran::ParseChecksum(StringRef Text) {
  // Example of "Text" variable:
  // "SomeInfo//__CSK_MD5:7bb56387968a9caa6e9e35fff94eaf7b:OtherInfo"
  std::optional<DIFile::ChecksumInfo<StringRef>> CS;
  auto KindPos = Text.find(SPIRVDebug::ChecksumKindPrefx);
  if (KindPos != StringRef::npos) {
    auto ColonPos = Text.find(":", KindPos);
    KindPos += string("//__").size();
    auto KindStr = Text.substr(KindPos, ColonPos - KindPos);
    auto Checksum = Text.substr(ColonPos).ltrim(':');
    if (auto Kind = DIFile::getChecksumKind(KindStr)) {
      size_t ChecksumEndPos = Checksum.find_if_not(llvm::isHexDigit);
      CS.emplace(Kind.value(), Checksum.substr(0, ChecksumEndPos));
    }
  }
  return CS;
}

} // namespace SPIRV<|MERGE_RESOLUTION|>--- conflicted
+++ resolved
@@ -802,11 +802,7 @@
       UnderlyingType = transDebugInst<DIType>(static_cast<SPIRVExtInst *>(E));
     return getDIBuilder(DebugInst).createEnumerationType(
         Scope, Name, File, LineNo, SizeInBits, AlignInBits, Enumerators,
-<<<<<<< HEAD
-        UnderlyingType, 0,  "", UnderlyingType);
-=======
         UnderlyingType, 0, "", UnderlyingType);
->>>>>>> 21405365
   }
 }
 
