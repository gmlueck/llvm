--- conflicted
+++ resolved
@@ -205,15 +205,6 @@
   static bool initialized = false;
   CHECK(!initialized);
 
-<<<<<<< HEAD
-  // Instruct libc malloc to consume less memory.
-#if SANITIZER_LINUX
-  mallopt(1, 0);          // M_MXFAST
-  mallopt(-3, 32 * 1024); // M_MMAP_THRESHOLD
-#endif
-
-=======
->>>>>>> 9c4aab8c
   InitializeMallocInterceptors();
 
   INTERCEPT_FUNCTION(memset);
