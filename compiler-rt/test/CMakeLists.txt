--- conflicted
+++ resolved
@@ -48,11 +48,7 @@
 
 function(compiler_rt_test_runtime runtime)
   string(TOUPPER ${runtime} runtime_uppercase)
-<<<<<<< HEAD
-  if(COMPILER_RT_HAS_${runtime_uppercase})
-=======
   if(COMPILER_RT_HAS_${runtime_uppercase} AND COMPILER_RT_INCLUDE_TESTS)
->>>>>>> 9c4aab8c
     if (${runtime} STREQUAL cfi AND NOT COMPILER_RT_HAS_UBSAN)
       # CFI tests require diagnostic mode, which is implemented in UBSan.
     elseif (${runtime} STREQUAL scudo_standalone)
