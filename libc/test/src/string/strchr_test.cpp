//===-- Unittests for strchr ----------------------------------------------===//
//
// Part of the LLVM Project, under the Apache License v2.0 with LLVM Exceptions.
// See https://llvm.org/LICENSE.txt for license information.
// SPDX-License-Identifier: Apache-2.0 WITH LLVM-exception
//
//===----------------------------------------------------------------------===//

#include "StrchrTest.h"

#include "src/string/strchr.h"
#include "test/UnitTest/Test.h"

<<<<<<< HEAD
TEST(LlvmLibcStrChrTest, FindsFirstCharacter) {
  const char *src = "abcde";

  // Should return original string since 'a' is the first character.
  ASSERT_STREQ(__llvm_libc::strchr(src, 'a'), "abcde");
  // Source string should not change.
  ASSERT_STREQ(src, "abcde");
}

TEST(LlvmLibcStrChrTest, FindsMiddleCharacter) {
  const char *src = "abcde";

  // Should return characters after (and including) 'c'.
  ASSERT_STREQ(__llvm_libc::strchr(src, 'c'), "cde");
  // Source string should not change.
  ASSERT_STREQ(src, "abcde");
}

TEST(LlvmLibcStrChrTest, FindsLastCharacterThatIsNotNullTerminator) {
  const char *src = "abcde";

  // Should return 'e' and null-terminator.
  ASSERT_STREQ(__llvm_libc::strchr(src, 'e'), "e");
  // Source string should not change.
  ASSERT_STREQ(src, "abcde");
}

TEST(LlvmLibcStrChrTest, FindsNullTerminator) {
  const char *src = "abcde";

  // Should return null terminator.
  ASSERT_STREQ(__llvm_libc::strchr(src, '\0'), "");
  // Source string should not change.
  ASSERT_STREQ(src, "abcde");
}

TEST(LlvmLibcStrChrTest, CharacterNotWithinStringShouldReturnNullptr) {
  // Since 'z' is not within the string, should return nullptr.
  ASSERT_STREQ(__llvm_libc::strchr("123?", 'z'), nullptr);
}

TEST(LlvmLibcStrChrTest, TheSourceShouldNotChange) {
  const char *src = "abcde";
  // When the character is found, the source string should not change.
  __llvm_libc::strchr(src, 'd');
  ASSERT_STREQ(src, "abcde");
  // Same case for when the character is not found.
  __llvm_libc::strchr(src, 'z');
  ASSERT_STREQ(src, "abcde");
  // Same case for when looking for null terminator.
  __llvm_libc::strchr(src, '\0');
  ASSERT_STREQ(src, "abcde");
}

TEST(LlvmLibcStrChrTest, ShouldFindFirstOfDuplicates) {
  // '1' is duplicated in the string, but it should find the first copy.
  ASSERT_STREQ(__llvm_libc::strchr("abc1def1ghi", '1'), "1def1ghi");

  const char *dups = "XXXXX";
  // Should return original string since 'X' is the first character.
  ASSERT_STREQ(__llvm_libc::strchr(dups, 'X'), dups);
}

TEST(LlvmLibcStrChrTest, EmptyStringShouldOnlyMatchNullTerminator) {
  // Null terminator should match.
  ASSERT_STREQ(__llvm_libc::strchr("", '\0'), "");
  // All other characters should not match.
  ASSERT_STREQ(__llvm_libc::strchr("", 'Z'), nullptr);
  ASSERT_STREQ(__llvm_libc::strchr("", '3'), nullptr);
  ASSERT_STREQ(__llvm_libc::strchr("", '*'), nullptr);
}
=======
STRCHR_TEST(Strchr, __llvm_libc::strchr)
>>>>>>> 16592a3e
<|MERGE_RESOLUTION|>--- conflicted
+++ resolved
@@ -11,78 +11,4 @@
 #include "src/string/strchr.h"
 #include "test/UnitTest/Test.h"
 
-<<<<<<< HEAD
-TEST(LlvmLibcStrChrTest, FindsFirstCharacter) {
-  const char *src = "abcde";
-
-  // Should return original string since 'a' is the first character.
-  ASSERT_STREQ(__llvm_libc::strchr(src, 'a'), "abcde");
-  // Source string should not change.
-  ASSERT_STREQ(src, "abcde");
-}
-
-TEST(LlvmLibcStrChrTest, FindsMiddleCharacter) {
-  const char *src = "abcde";
-
-  // Should return characters after (and including) 'c'.
-  ASSERT_STREQ(__llvm_libc::strchr(src, 'c'), "cde");
-  // Source string should not change.
-  ASSERT_STREQ(src, "abcde");
-}
-
-TEST(LlvmLibcStrChrTest, FindsLastCharacterThatIsNotNullTerminator) {
-  const char *src = "abcde";
-
-  // Should return 'e' and null-terminator.
-  ASSERT_STREQ(__llvm_libc::strchr(src, 'e'), "e");
-  // Source string should not change.
-  ASSERT_STREQ(src, "abcde");
-}
-
-TEST(LlvmLibcStrChrTest, FindsNullTerminator) {
-  const char *src = "abcde";
-
-  // Should return null terminator.
-  ASSERT_STREQ(__llvm_libc::strchr(src, '\0'), "");
-  // Source string should not change.
-  ASSERT_STREQ(src, "abcde");
-}
-
-TEST(LlvmLibcStrChrTest, CharacterNotWithinStringShouldReturnNullptr) {
-  // Since 'z' is not within the string, should return nullptr.
-  ASSERT_STREQ(__llvm_libc::strchr("123?", 'z'), nullptr);
-}
-
-TEST(LlvmLibcStrChrTest, TheSourceShouldNotChange) {
-  const char *src = "abcde";
-  // When the character is found, the source string should not change.
-  __llvm_libc::strchr(src, 'd');
-  ASSERT_STREQ(src, "abcde");
-  // Same case for when the character is not found.
-  __llvm_libc::strchr(src, 'z');
-  ASSERT_STREQ(src, "abcde");
-  // Same case for when looking for null terminator.
-  __llvm_libc::strchr(src, '\0');
-  ASSERT_STREQ(src, "abcde");
-}
-
-TEST(LlvmLibcStrChrTest, ShouldFindFirstOfDuplicates) {
-  // '1' is duplicated in the string, but it should find the first copy.
-  ASSERT_STREQ(__llvm_libc::strchr("abc1def1ghi", '1'), "1def1ghi");
-
-  const char *dups = "XXXXX";
-  // Should return original string since 'X' is the first character.
-  ASSERT_STREQ(__llvm_libc::strchr(dups, 'X'), dups);
-}
-
-TEST(LlvmLibcStrChrTest, EmptyStringShouldOnlyMatchNullTerminator) {
-  // Null terminator should match.
-  ASSERT_STREQ(__llvm_libc::strchr("", '\0'), "");
-  // All other characters should not match.
-  ASSERT_STREQ(__llvm_libc::strchr("", 'Z'), nullptr);
-  ASSERT_STREQ(__llvm_libc::strchr("", '3'), nullptr);
-  ASSERT_STREQ(__llvm_libc::strchr("", '*'), nullptr);
-}
-=======
-STRCHR_TEST(Strchr, __llvm_libc::strchr)
->>>>>>> 16592a3e
+STRCHR_TEST(Strchr, __llvm_libc::strchr)