add_gen_header(
  thread_start_args_h
  DEF_FILE thread_start_args.h.def
  GEN_HDR thread_start_args.h
  PARAMS
    thread_start_args=${LIBC_TARGET_ARCHITECTURE}/thread_start_args.h.in
  DATA_FILES
    ${LIBC_TARGET_ARCHITECTURE}/thread_start_args.h.in
)

add_entrypoint_object(
  call_once
  SRCS
    call_once.cpp
  HDRS
    ../call_once.h
  DEPENDS
    .threads_utils
    libc.config.linux.linux_syscall_h
    libc.include.sys_syscall
    libc.include.threads
)

add_header_library(
  threads_utils
  HDRS
    Futex.h
    Mutex.h
    Thread.h
  DEPENDS
    .thread_start_args_h
    libc.config.linux.linux_syscall_h
    libc.include.sys_syscall
    libc.include.threads
)

add_entrypoint_object(
  thrd_create
  SRCS
    thrd_create.cpp
  HDRS
    ../thrd_create.h
  DEPENDS
    .threads_utils
    libc.config.linux.linux_syscall_h
    libc.include.errno
    libc.include.sys_syscall
    libc.include.threads
    libc.src.__support.common
    libc.src.errno.__errno_location
    libc.src.sys.mman.mmap
  COMPILE_OPTIONS
    -O3
    -fno-omit-frame-pointer # This allows us to sniff out the thread args from
                            # the new thread's stack reliably.
)

add_entrypoint_object(
  thrd_join
  SRCS
    thrd_join.cpp
  HDRS
    ../thrd_join.h
  DEPENDS
    .threads_utils
    libc.config.linux.linux_syscall_h
    libc.include.sys_syscall
    libc.include.threads
    libc.src.sys.mman.munmap
    libc.src.__support.common
)

add_entrypoint_object(
  mtx_init
  SRCS
    mtx_init.cpp
  HDRS
    ../mtx_init.h
  DEPENDS
    .threads_utils
    libc.include.threads
)

add_entrypoint_object(
  mtx_destroy
  SRCS
    mtx_destroy.cpp
  HDRS
    ../mtx_destroy.h
  DEPENDS
    .threads_utils
    libc.include.threads
)

add_entrypoint_object(
  mtx_lock
  SRCS
    mtx_lock.cpp
  HDRS
    ../mtx_lock.h
  DEPENDS
    .threads_utils
    libc.include.threads
)

add_entrypoint_object(
  mtx_unlock
  SRCS
    mtx_unlock.cpp
  HDRS
    ../mtx_unlock.h
  DEPENDS
    .threads_utils
<<<<<<< HEAD
=======
    libc.include.threads
)

add_entrypoint_object(
  cnd_init
  SRCS
    cnd_init.cpp
  HDRS
    ../cnd_init.h
  DEPENDS
    .threads_utils
    libc.include.threads
)

add_entrypoint_object(
  cnd_destroy
  SRCS
    cnd_destroy.cpp
  HDRS
    ../cnd_destroy.h
  DEPENDS
    .threads_utils
    libc.include.threads
)

add_entrypoint_object(
  cnd_wait
  SRCS
    cnd_wait.cpp
  HDRS
    ../cnd_wait.h
  DEPENDS
    .threads_utils
    libc.include.threads
)

add_entrypoint_object(
  cnd_signal
  SRCS
    cnd_signal.cpp
  HDRS
    ../cnd_signal.h
  DEPENDS
    .threads_utils
    libc.include.threads
)

add_entrypoint_object(
  cnd_broadcast
  SRCS
    cnd_broadcast.cpp
  HDRS
    ../cnd_broadcast.h
  DEPENDS
    .threads_utils
>>>>>>> ce42012e
    libc.include.threads
)<|MERGE_RESOLUTION|>--- conflicted
+++ resolved
@@ -111,8 +111,6 @@
     ../mtx_unlock.h
   DEPENDS
     .threads_utils
-<<<<<<< HEAD
-=======
     libc.include.threads
 )
 
@@ -168,6 +166,5 @@
     ../cnd_broadcast.h
   DEPENDS
     .threads_utils
->>>>>>> ce42012e
     libc.include.threads
 )