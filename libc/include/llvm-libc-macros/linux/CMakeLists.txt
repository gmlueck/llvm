--- conflicted
+++ resolved
@@ -17,15 +17,12 @@
 )
 
 add_header(
-<<<<<<< HEAD
-=======
   time_macros
   HDR
     time-macros.h
 )
 
 add_header(
->>>>>>> f788a4d7
   sys_resource_macros
   HDR
     sys-resource-macros.h
@@ -35,13 +32,10 @@
   unistd_macros
   HDR
     unistd-macros.h
-<<<<<<< HEAD
-=======
 )
 
 add_header(
   signal_macros
   HDR
     signal-macros.h
->>>>>>> f788a4d7
 )