--- conflicted
+++ resolved
@@ -103,15 +103,11 @@
          (LIBC_CC_SUPPORTS_NOSTDLIBINC OR COMPILER_RESOURCE_DIR))
         # We use -idirafter to avoid preempting libc's own headers in case the
         # directory (e.g. /usr/include) contains other headers.
-<<<<<<< HEAD
-        list(APPEND compile_options "-idirafter${LIBC_KERNEL_HEADERS}")
-=======
         if(CMAKE_CROSSCOMPILING)
           list(APPEND compile_options "-idirafter=${LIBC_KERNEL_HEADERS}")
         else()
           list(APPEND compile_options "-idirafter${LIBC_KERNEL_HEADERS}")
         endif()
->>>>>>> 9c4aab8c
       endif()
     endif()
 
@@ -119,20 +115,7 @@
       list(APPEND compile_options "-ffixed-point")
     endif()
 
-<<<<<<< HEAD
-    # Builtin recognition causes issues when trying to implement the builtin
-    # functions themselves. The GPU backends do not use libcalls so we disable
-    # the known problematic ones. This allows inlining during LTO linking.
-    if(LIBC_TARGET_OS_IS_GPU)
-      set(libc_builtins bcmp strlen memmem bzero memcmp memcpy memmem memmove
-                        memset strcmp strstr)
-      foreach(builtin ${libc_builtins})
-        list(APPEND compile_options "-fno-builtin-${builtin}")
-      endforeach()
-    else()
-=======
     if(NOT LIBC_TARGET_OS_IS_GPU)
->>>>>>> 9c4aab8c
       list(APPEND compile_options "-fno-builtin")
     endif()
 
