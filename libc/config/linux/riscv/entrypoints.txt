set(TARGET_LIBC_ENTRYPOINTS
    # ctype.h entrypoints
    libc.src.ctype.isalnum
    libc.src.ctype.isalpha
    libc.src.ctype.isascii
    libc.src.ctype.isblank
    libc.src.ctype.iscntrl
    libc.src.ctype.isdigit
    libc.src.ctype.isgraph
    libc.src.ctype.islower
    libc.src.ctype.isprint
    libc.src.ctype.ispunct
    libc.src.ctype.isspace
    libc.src.ctype.isupper
    libc.src.ctype.isxdigit
    libc.src.ctype.toascii
    libc.src.ctype.tolower
    libc.src.ctype.toupper

    # dlfcn.h entrypoints
    libc.src.dlfcn.dlclose
    libc.src.dlfcn.dlerror
    libc.src.dlfcn.dlopen
    libc.src.dlfcn.dlsym

    # errno.h entrypoints
    libc.src.errno.errno

    # fcntl.h entrypoints
    libc.src.fcntl.creat
    libc.src.fcntl.fcntl
    libc.src.fcntl.open
    libc.src.fcntl.openat

    # sched.h entrypoints
    libc.src.sched.sched_get_priority_max
    libc.src.sched.sched_get_priority_min
    libc.src.sched.sched_getaffinity
    libc.src.sched.sched_getparam
    libc.src.sched.sched_getscheduler
    libc.src.sched.sched_rr_get_interval
    libc.src.sched.sched_setaffinity
    libc.src.sched.sched_setparam
    libc.src.sched.sched_setscheduler
    libc.src.sched.sched_yield

    # string.h entrypoints
    libc.src.string.bcmp
    libc.src.string.bcopy
    libc.src.string.bzero
    libc.src.string.index
    libc.src.string.memccpy
    libc.src.string.memchr
    libc.src.string.memcmp
    libc.src.string.memcpy
    libc.src.string.memmem
    libc.src.string.memmove
    libc.src.string.mempcpy
    libc.src.string.memrchr
    libc.src.string.memset
    libc.src.string.memset_explicit
    libc.src.string.rindex
    libc.src.string.stpcpy
    libc.src.string.stpncpy
    libc.src.string.strcasecmp
    libc.src.string.strcasestr
    libc.src.string.strcat
    libc.src.string.strchr
    libc.src.string.strchrnul
    libc.src.string.strcmp
    libc.src.string.strcoll
    libc.src.string.strcpy
    libc.src.string.strcspn
    libc.src.string.strdup
    libc.src.string.strerror
    libc.src.string.strerror_r
    libc.src.string.strlcat
    libc.src.string.strlcpy
    libc.src.string.strlen
    libc.src.string.strncasecmp
    libc.src.string.strncat
    libc.src.string.strncmp
    libc.src.string.strncpy
    libc.src.string.strndup
    libc.src.string.strnlen
    libc.src.string.strpbrk
    libc.src.string.strrchr
    libc.src.string.strsep
    libc.src.string.strsignal
    libc.src.string.strspn
    libc.src.string.strstr
    libc.src.string.strtok
    libc.src.string.strtok_r
    libc.src.string.strxfrm

    # inttypes.h entrypoints
    libc.src.inttypes.imaxabs
    libc.src.inttypes.imaxdiv
    libc.src.inttypes.strtoimax
    libc.src.inttypes.strtoumax

    # stdbit.h entrypoints
    libc.src.stdbit.stdc_bit_ceil_uc
    libc.src.stdbit.stdc_bit_ceil_ui
    libc.src.stdbit.stdc_bit_ceil_ul
    libc.src.stdbit.stdc_bit_ceil_ull
    libc.src.stdbit.stdc_bit_ceil_us
    libc.src.stdbit.stdc_bit_floor_uc
    libc.src.stdbit.stdc_bit_floor_ui
    libc.src.stdbit.stdc_bit_floor_ul
    libc.src.stdbit.stdc_bit_floor_ull
    libc.src.stdbit.stdc_bit_floor_us
    libc.src.stdbit.stdc_bit_width_uc
    libc.src.stdbit.stdc_bit_width_ui
    libc.src.stdbit.stdc_bit_width_ul
    libc.src.stdbit.stdc_bit_width_ull
    libc.src.stdbit.stdc_bit_width_us
    libc.src.stdbit.stdc_count_ones_uc
    libc.src.stdbit.stdc_count_ones_ui
    libc.src.stdbit.stdc_count_ones_ul
    libc.src.stdbit.stdc_count_ones_ull
    libc.src.stdbit.stdc_count_ones_us
    libc.src.stdbit.stdc_count_zeros_uc
    libc.src.stdbit.stdc_count_zeros_ui
    libc.src.stdbit.stdc_count_zeros_ul
    libc.src.stdbit.stdc_count_zeros_ull
    libc.src.stdbit.stdc_count_zeros_us
    libc.src.stdbit.stdc_first_leading_one_uc
    libc.src.stdbit.stdc_first_leading_one_ui
    libc.src.stdbit.stdc_first_leading_one_ul
    libc.src.stdbit.stdc_first_leading_one_ull
    libc.src.stdbit.stdc_first_leading_one_us
    libc.src.stdbit.stdc_first_leading_zero_uc
    libc.src.stdbit.stdc_first_leading_zero_ui
    libc.src.stdbit.stdc_first_leading_zero_ul
    libc.src.stdbit.stdc_first_leading_zero_ull
    libc.src.stdbit.stdc_first_leading_zero_us
    libc.src.stdbit.stdc_first_trailing_one_uc
    libc.src.stdbit.stdc_first_trailing_one_ui
    libc.src.stdbit.stdc_first_trailing_one_ul
    libc.src.stdbit.stdc_first_trailing_one_ull
    libc.src.stdbit.stdc_first_trailing_one_us
    libc.src.stdbit.stdc_first_trailing_zero_uc
    libc.src.stdbit.stdc_first_trailing_zero_ui
    libc.src.stdbit.stdc_first_trailing_zero_ul
    libc.src.stdbit.stdc_first_trailing_zero_ull
    libc.src.stdbit.stdc_first_trailing_zero_us
    libc.src.stdbit.stdc_has_single_bit_uc
    libc.src.stdbit.stdc_has_single_bit_ui
    libc.src.stdbit.stdc_has_single_bit_ul
    libc.src.stdbit.stdc_has_single_bit_ull
    libc.src.stdbit.stdc_has_single_bit_us
    libc.src.stdbit.stdc_leading_ones_uc
    libc.src.stdbit.stdc_leading_ones_ui
    libc.src.stdbit.stdc_leading_ones_ul
    libc.src.stdbit.stdc_leading_ones_ull
    libc.src.stdbit.stdc_leading_ones_us
    libc.src.stdbit.stdc_leading_zeros_uc
    libc.src.stdbit.stdc_leading_zeros_ui
    libc.src.stdbit.stdc_leading_zeros_ul
    libc.src.stdbit.stdc_leading_zeros_ull
    libc.src.stdbit.stdc_leading_zeros_us
    libc.src.stdbit.stdc_trailing_ones_uc
    libc.src.stdbit.stdc_trailing_ones_ui
    libc.src.stdbit.stdc_trailing_ones_ul
    libc.src.stdbit.stdc_trailing_ones_ull
    libc.src.stdbit.stdc_trailing_ones_us
    libc.src.stdbit.stdc_trailing_zeros_uc
    libc.src.stdbit.stdc_trailing_zeros_ui
    libc.src.stdbit.stdc_trailing_zeros_ul
    libc.src.stdbit.stdc_trailing_zeros_ull
    libc.src.stdbit.stdc_trailing_zeros_us

    # stdlib.h entrypoints
    libc.src.stdlib.abs
    libc.src.stdlib.atof
    libc.src.stdlib.atoi
    libc.src.stdlib.atol
    libc.src.stdlib.atoll
    libc.src.stdlib.bsearch
    libc.src.stdlib.div
    libc.src.stdlib.labs
    libc.src.stdlib.ldiv
    libc.src.stdlib.llabs
    libc.src.stdlib.lldiv
    libc.src.stdlib.qsort
    libc.src.stdlib.qsort_r
    libc.src.stdlib.rand
    libc.src.stdlib.srand
    libc.src.stdlib.strfromd
    libc.src.stdlib.strfromf
    libc.src.stdlib.strfroml
    libc.src.stdlib.strtod
    libc.src.stdlib.strtof
    libc.src.stdlib.strtol
    libc.src.stdlib.strtold
    libc.src.stdlib.strtoll
    libc.src.stdlib.strtoul
    libc.src.stdlib.strtoull

    # stdlib.h external entrypoints
    libc.src.stdlib.aligned_alloc
    libc.src.stdlib.calloc
    libc.src.stdlib.free
    libc.src.stdlib.malloc
    libc.src.stdlib.realloc

    # stdio.h entrypoints
    libc.src.stdio.fdopen
    libc.src.stdio.fileno
    libc.src.stdio.fprintf
    libc.src.stdio.fscanf
    libc.src.stdio.printf
    libc.src.stdio.remove
    libc.src.stdio.rename
    libc.src.stdio.scanf
    libc.src.stdio.snprintf
    libc.src.stdio.sprintf
    libc.src.stdio.asprintf
    libc.src.stdio.sscanf
    libc.src.stdio.vsscanf
    libc.src.stdio.vfprintf
    libc.src.stdio.vprintf
    libc.src.stdio.vsnprintf
    libc.src.stdio.vsprintf
    libc.src.stdio.vasprintf

    # sys/epoll.h entrypoints
    libc.src.sys.epoll.epoll_create
    libc.src.sys.epoll.epoll_create1
    libc.src.sys.epoll.epoll_ctl
    libc.src.sys.epoll.epoll_pwait
    libc.src.sys.epoll.epoll_wait
    # TODO: Need to check if pwait2 is available before providing.
    # https://github.com/llvm/llvm-project/issues/80060
    # libc.src.sys.epoll.epoll_pwait2

    # sys/mman.h entrypoints
    libc.src.sys.mman.madvise
    libc.src.sys.mman.mincore
    libc.src.sys.mman.mlock
    libc.src.sys.mman.mlock2
    libc.src.sys.mman.mlockall
    libc.src.sys.mman.mmap
    libc.src.sys.mman.mprotect
    libc.src.sys.mman.msync
    libc.src.sys.mman.munlock
    libc.src.sys.mman.munlockall
    libc.src.sys.mman.munmap
    libc.src.sys.mman.posix_madvise
    libc.src.sys.mman.shm_open
    libc.src.sys.mman.shm_unlink

    # sys/random.h entrypoints
    libc.src.sys.random.getrandom

    # sys/resource.h entrypoints
    libc.src.sys.resource.getrlimit
    libc.src.sys.resource.setrlimit

    # sys/sendfile entrypoints
    libc.src.sys.sendfile.sendfile

    # sys/stat.h entrypoints
    libc.src.sys.stat.chmod
    libc.src.sys.stat.fchmod
    libc.src.sys.stat.fchmodat
    libc.src.sys.stat.fstat
    libc.src.sys.stat.lstat
    libc.src.sys.stat.mkdir
    libc.src.sys.stat.mkdirat
    libc.src.sys.stat.stat

    # sys/statvfs.h
    libc.src.sys.statvfs.fstatvfs
    libc.src.sys.statvfs.statvfs

    # sys/utsname.h entrypoints
    libc.src.sys.utsname.uname

    # sys/wait.h entrypoints
    libc.src.sys.wait.wait
    libc.src.sys.wait.wait4
    libc.src.sys.wait.waitpid

    # sys/prctl.h entrypoints
    libc.src.sys.prctl.prctl

    # sys/auxv.h entrypoints
    libc.src.sys.auxv.getauxval

    # termios.h entrypoints
    libc.src.termios.cfgetispeed
    libc.src.termios.cfgetospeed
    libc.src.termios.cfsetispeed
    libc.src.termios.cfsetospeed
    libc.src.termios.tcdrain
    libc.src.termios.tcflow
    libc.src.termios.tcflush
    libc.src.termios.tcgetattr
    libc.src.termios.tcgetsid
    libc.src.termios.tcsendbreak
    libc.src.termios.tcsetattr

    # unistd.h entrypoints
    libc.src.unistd.access
    libc.src.unistd.chdir
    libc.src.unistd.close
    libc.src.unistd.dup
    libc.src.unistd.dup2
    libc.src.unistd.dup3
    libc.src.unistd.execve
    libc.src.unistd.fchdir
    libc.src.unistd.fpathconf
    libc.src.unistd.fsync
    libc.src.unistd.ftruncate
    libc.src.unistd.getcwd
    libc.src.unistd.geteuid
    libc.src.unistd.getpid
    libc.src.unistd.getppid
    libc.src.unistd.gettid
    libc.src.unistd.getuid
    libc.src.unistd.isatty
    libc.src.unistd.link
    libc.src.unistd.linkat
    libc.src.unistd.lseek
    libc.src.unistd.pathconf
    libc.src.unistd.pipe
    libc.src.unistd.pread
    libc.src.unistd.pwrite
    libc.src.unistd.read
    libc.src.unistd.readlink
    libc.src.unistd.readlinkat
    libc.src.unistd.rmdir
    libc.src.unistd.symlink
    libc.src.unistd.symlinkat
    libc.src.unistd.sysconf
    libc.src.unistd.truncate
    libc.src.unistd.unlink
    libc.src.unistd.unlinkat
    libc.src.unistd.write

    # wchar.h entrypoints
    libc.src.wchar.wctob
)

set(TARGET_LIBM_ENTRYPOINTS
    # fenv.h entrypoints
    libc.src.fenv.feclearexcept
    libc.src.fenv.fedisableexcept
    libc.src.fenv.feenableexcept
    libc.src.fenv.fegetenv
    libc.src.fenv.fegetexcept
    libc.src.fenv.fegetexceptflag
    libc.src.fenv.fegetround
    libc.src.fenv.feholdexcept
    libc.src.fenv.feraiseexcept
    libc.src.fenv.fesetenv
    libc.src.fenv.fesetexcept
    libc.src.fenv.fesetexceptflag
    libc.src.fenv.fesetround
    libc.src.fenv.fetestexcept
    libc.src.fenv.fetestexceptflag
    libc.src.fenv.feupdateenv

    # math.h entrypoints
    libc.src.math.acosf
    libc.src.math.acoshf
    libc.src.math.asinf
    libc.src.math.asinhf
    libc.src.math.atan2
    libc.src.math.atan2f
    libc.src.math.atanf
    libc.src.math.atanhf
    libc.src.math.canonicalize
    libc.src.math.canonicalizef
    libc.src.math.canonicalizel
    libc.src.math.cbrt
    libc.src.math.cbrtf
    libc.src.math.ceil
    libc.src.math.ceilf
    libc.src.math.ceill
    libc.src.math.copysign
    libc.src.math.copysignf
    libc.src.math.copysignl
    libc.src.math.cos
    libc.src.math.cosf
    libc.src.math.coshf
    libc.src.math.cospif
    libc.src.math.daddl
<<<<<<< HEAD
=======
    libc.src.math.ddivl
>>>>>>> 98391913
    libc.src.math.dfmal
    libc.src.math.dmull
    libc.src.math.dsqrtl
    libc.src.math.dsubl
    libc.src.math.erff
    libc.src.math.exp
    libc.src.math.exp10
    libc.src.math.exp10f
    libc.src.math.exp2
    libc.src.math.exp2f
    libc.src.math.exp2m1f
    libc.src.math.expf
    libc.src.math.expm1
    libc.src.math.expm1f
    libc.src.math.fabs
    libc.src.math.fabsf
    libc.src.math.fabsl
    libc.src.math.fadd 
<<<<<<< HEAD
=======
    libc.src.math.faddl
    libc.src.math.fadd
>>>>>>> 98391913
    libc.src.math.fdim
    libc.src.math.fdimf
    libc.src.math.fdiml
    libc.src.math.fdiv
    libc.src.math.fdivl
    libc.src.math.ffma
    libc.src.math.ffmal
    libc.src.math.floor
    libc.src.math.floorf
    libc.src.math.floorl
    libc.src.math.fma
    libc.src.math.fmaf
    libc.src.math.fmax
    libc.src.math.fmaxf
    libc.src.math.fmaximum
    libc.src.math.fmaximum_mag
    libc.src.math.fmaximum_mag_num
    libc.src.math.fmaximum_mag_numf
    libc.src.math.fmaximum_mag_numl
    libc.src.math.fmaximum_magf
    libc.src.math.fmaximum_magl
    libc.src.math.fmaximum_num
    libc.src.math.fmaximum_numf
    libc.src.math.fmaximum_numl
    libc.src.math.fmaximumf
    libc.src.math.fmaximuml
    libc.src.math.fmaxl
    libc.src.math.fmin
    libc.src.math.fminf
    libc.src.math.fminimum
    libc.src.math.fminimum_mag
    libc.src.math.fminimum_mag_num
    libc.src.math.fminimum_mag_numf
    libc.src.math.fminimum_mag_numl
    libc.src.math.fminimum_magf
    libc.src.math.fminimum_magl
    libc.src.math.fminimum_num
    libc.src.math.fminimum_numf
    libc.src.math.fminimum_numl
    libc.src.math.fminimumf
    libc.src.math.fminimuml
    libc.src.math.fminl
    libc.src.math.fmod
    libc.src.math.fmodf
    libc.src.math.fmodl
    libc.src.math.fmul
    libc.src.math.fmull
    libc.src.math.frexp
    libc.src.math.frexpf
    libc.src.math.frexpl
    libc.src.math.fromfp
    libc.src.math.fromfpf
    libc.src.math.fromfpl
    libc.src.math.fromfpx
    libc.src.math.fromfpxf
    libc.src.math.fromfpxl
    libc.src.math.fsqrt
    libc.src.math.fsqrtl
<<<<<<< HEAD
    libc.src.math.getpayload
    libc.src.math.getpayloadf
=======
    libc.src.math.fsub
    libc.src.math.fsubl
    libc.src.math.getpayload
    libc.src.math.getpayloadf
    libc.src.math.getpayloadl
>>>>>>> 98391913
    libc.src.math.hypot
    libc.src.math.hypotf
    libc.src.math.ilogb
    libc.src.math.ilogbf
    libc.src.math.ilogbl
    libc.src.math.isnan
    libc.src.math.isnanf
    libc.src.math.isnanl
    libc.src.math.ldexp
    libc.src.math.ldexpf
    libc.src.math.ldexpl
    libc.src.math.llogb
    libc.src.math.llogbf
    libc.src.math.llogbl
    libc.src.math.llrint
    libc.src.math.llrintf
    libc.src.math.llrintl
    libc.src.math.llround
    libc.src.math.llroundf
    libc.src.math.llroundl
    libc.src.math.log
    libc.src.math.log10
    libc.src.math.log10f
    libc.src.math.log1p
    libc.src.math.log1pf
    libc.src.math.log2
    libc.src.math.log2f
    libc.src.math.logb
    libc.src.math.logbf
    libc.src.math.logbl
    libc.src.math.logf
    libc.src.math.lrint
    libc.src.math.lrintf
    libc.src.math.lrintl
    libc.src.math.lround
    libc.src.math.lroundf
    libc.src.math.lroundl
    libc.src.math.modf
    libc.src.math.modff
    libc.src.math.modfl
    libc.src.math.nan
    libc.src.math.nanf
    libc.src.math.nanl
    libc.src.math.nearbyint
    libc.src.math.nearbyintf
    libc.src.math.nearbyintl
    libc.src.math.nextafter
    libc.src.math.nextafterf
    libc.src.math.nextafterl
    libc.src.math.nextdown
    libc.src.math.nextdownf
    libc.src.math.nextdownl
    libc.src.math.nexttoward
    libc.src.math.nexttowardf
    libc.src.math.nexttowardl
    libc.src.math.nextup
    libc.src.math.nextupf
    libc.src.math.nextupl
    libc.src.math.pow
    libc.src.math.powf
    libc.src.math.remainder
    libc.src.math.remainderf
    libc.src.math.remainderl
    libc.src.math.remquo
    libc.src.math.remquof
    libc.src.math.remquol
    libc.src.math.rint
    libc.src.math.rintf
    libc.src.math.rintl
    libc.src.math.round
    libc.src.math.roundeven
    libc.src.math.roundevenf
    libc.src.math.roundevenl
    libc.src.math.roundf
    libc.src.math.roundl
    libc.src.math.scalbln
    libc.src.math.scalblnf
    libc.src.math.scalblnl
    libc.src.math.scalbn
    libc.src.math.scalbnf
    libc.src.math.scalbnl
    libc.src.math.setpayload
    libc.src.math.setpayloadf
<<<<<<< HEAD
=======
    libc.src.math.setpayloadl
    libc.src.math.setpayloadsig
    libc.src.math.setpayloadsigf
    libc.src.math.setpayloadsigl
>>>>>>> 98391913
    libc.src.math.sin
    libc.src.math.sincos
    libc.src.math.sincosf
    libc.src.math.sinf
    libc.src.math.sinhf
    libc.src.math.sinpif
    libc.src.math.sqrt
    libc.src.math.sqrtf
    libc.src.math.sqrtl
    libc.src.math.tan
    libc.src.math.tanf
    libc.src.math.tanhf
    libc.src.math.totalorder
    libc.src.math.totalorderf
<<<<<<< HEAD
=======
    libc.src.math.totalorderl
>>>>>>> 98391913
    libc.src.math.totalordermag
    libc.src.math.totalordermagf
    libc.src.math.totalordermagl
    libc.src.math.trunc
    libc.src.math.truncf
    libc.src.math.truncl
    libc.src.math.ufromfp
    libc.src.math.ufromfpf
    libc.src.math.ufromfpl
    libc.src.math.ufromfpx
    libc.src.math.ufromfpxf
    libc.src.math.ufromfpxl
)

if(LIBC_TYPES_HAS_FLOAT128)
  list(APPEND TARGET_LIBM_ENTRYPOINTS
    # math.h C23 _Float128 entrypoints
    libc.src.math.canonicalizef128
    libc.src.math.ceilf128
    libc.src.math.copysignf128
<<<<<<< HEAD
    libc.src.math.dmulf128
    libc.src.math.dsqrtf128
=======
    libc.src.math.daddf128
    libc.src.math.ddivf128
    libc.src.math.dfmaf128
    libc.src.math.dmulf128
    libc.src.math.dsqrtf128
    libc.src.math.dsubf128
>>>>>>> 98391913
    libc.src.math.fabsf128
    libc.src.math.faddf128
    libc.src.math.fdimf128
    libc.src.math.fdivf128
    libc.src.math.ffmaf128
    libc.src.math.floorf128
    libc.src.math.fmaxf128
    libc.src.math.fmaximum_mag_numf128
    libc.src.math.fmaximum_magf128
    libc.src.math.fmaximum_numf128
    libc.src.math.fmaximumf128
    libc.src.math.fminf128
    libc.src.math.fminimum_mag_numf128
    libc.src.math.fminimum_magf128
    libc.src.math.fminimum_numf128
    libc.src.math.fminimumf128
    libc.src.math.fmodf128
    libc.src.math.fmulf128
    libc.src.math.frexpf128
    libc.src.math.fromfpf128
    libc.src.math.fromfpxf128
    libc.src.math.fsqrtf128
<<<<<<< HEAD
=======
    libc.src.math.fsubf128
>>>>>>> 98391913
    libc.src.math.getpayloadf128
    libc.src.math.ilogbf128
    libc.src.math.ldexpf128
    libc.src.math.llogbf128
    libc.src.math.llrintf128
    libc.src.math.llroundf128
    libc.src.math.logbf128
    libc.src.math.lrintf128
    libc.src.math.lroundf128
    libc.src.math.modff128
    libc.src.math.nanf128
    libc.src.math.nearbyintf128
    libc.src.math.nextafterf128
    libc.src.math.nextdownf128
    libc.src.math.nextupf128
<<<<<<< HEAD
=======
    libc.src.math.remainderf128
>>>>>>> 98391913
    libc.src.math.remquof128
    libc.src.math.rintf128
    libc.src.math.roundevenf128
    libc.src.math.roundf128
    libc.src.math.scalblnf128
    libc.src.math.scalbnf128
    libc.src.math.setpayloadf128
    libc.src.math.setpayloadsigf128
    libc.src.math.sqrtf128
    libc.src.math.totalorderf128
    libc.src.math.totalordermagf128
    libc.src.math.truncf128
    libc.src.math.ufromfpf128
    libc.src.math.ufromfpxf128
  )
endif()

if(LIBC_COMPILER_HAS_FIXED_POINT)
  list(APPEND TARGET_LIBM_ENTRYPOINTS
    # stdfix.h _Fract and _Accum entrypoints
    libc.src.stdfix.abshk
    libc.src.stdfix.abshr
    libc.src.stdfix.absk
    libc.src.stdfix.abslk
    libc.src.stdfix.abslr
    libc.src.stdfix.absr
    libc.src.stdfix.exphk
    libc.src.stdfix.expk
    libc.src.stdfix.roundhk
    libc.src.stdfix.roundhr
    libc.src.stdfix.roundk
    libc.src.stdfix.roundlk
    libc.src.stdfix.roundlr
    libc.src.stdfix.roundr
    libc.src.stdfix.rounduhk
    libc.src.stdfix.rounduhr
    libc.src.stdfix.rounduk
    libc.src.stdfix.roundulk
    libc.src.stdfix.roundulr
    libc.src.stdfix.roundur
    libc.src.stdfix.sqrtuhk
    libc.src.stdfix.sqrtuhr
    libc.src.stdfix.sqrtuk
    libc.src.stdfix.sqrtur
    libc.src.stdfix.sqrtulr
    libc.src.stdfix.uhksqrtus
    libc.src.stdfix.uksqrtui
  )
endif()

if(LLVM_LIBC_FULL_BUILD)
  list(APPEND TARGET_LIBC_ENTRYPOINTS
    # assert.h entrypoints
    libc.src.assert.__assert_fail

    # compiler entrypoints (no corresponding header)
    libc.src.compiler.__stack_chk_fail

    # dirent.h entrypoints
    libc.src.dirent.closedir
    libc.src.dirent.dirfd
    libc.src.dirent.opendir
    libc.src.dirent.readdir

    # network.h entrypoints
    libc.src.network.htonl
    libc.src.network.htons
    libc.src.network.ntohl
    libc.src.network.ntohs

    # pthread.h entrypoints
    libc.src.pthread.pthread_atfork
    libc.src.pthread.pthread_attr_destroy
    libc.src.pthread.pthread_attr_getdetachstate
    libc.src.pthread.pthread_attr_getguardsize
    libc.src.pthread.pthread_attr_getstack
    libc.src.pthread.pthread_attr_getstacksize
    libc.src.pthread.pthread_attr_init
    libc.src.pthread.pthread_attr_setdetachstate
    libc.src.pthread.pthread_attr_setguardsize
    libc.src.pthread.pthread_attr_setstack
    libc.src.pthread.pthread_attr_setstacksize
    libc.src.pthread.pthread_condattr_destroy
    libc.src.pthread.pthread_condattr_getclock
    libc.src.pthread.pthread_condattr_getpshared
    libc.src.pthread.pthread_condattr_init
    libc.src.pthread.pthread_condattr_setclock
    libc.src.pthread.pthread_condattr_setpshared
    libc.src.pthread.pthread_create
    libc.src.pthread.pthread_detach
    libc.src.pthread.pthread_equal
    libc.src.pthread.pthread_exit
    libc.src.pthread.pthread_getname_np
    libc.src.pthread.pthread_getspecific
    libc.src.pthread.pthread_join
    libc.src.pthread.pthread_key_create
    libc.src.pthread.pthread_key_delete
    libc.src.pthread.pthread_mutex_destroy
    libc.src.pthread.pthread_mutex_init
    libc.src.pthread.pthread_mutex_lock
    libc.src.pthread.pthread_mutex_unlock
    libc.src.pthread.pthread_mutexattr_destroy
    libc.src.pthread.pthread_mutexattr_getpshared
    libc.src.pthread.pthread_mutexattr_getrobust
    libc.src.pthread.pthread_mutexattr_gettype
    libc.src.pthread.pthread_mutexattr_init
    libc.src.pthread.pthread_mutexattr_setpshared
    libc.src.pthread.pthread_mutexattr_setrobust
    libc.src.pthread.pthread_mutexattr_settype
    libc.src.pthread.pthread_once
    libc.src.pthread.pthread_rwlock_clockrdlock
    libc.src.pthread.pthread_rwlock_clockwrlock
    libc.src.pthread.pthread_rwlock_destroy
    libc.src.pthread.pthread_rwlock_init
    libc.src.pthread.pthread_rwlock_rdlock
    libc.src.pthread.pthread_rwlock_timedrdlock
    libc.src.pthread.pthread_rwlock_timedwrlock
    libc.src.pthread.pthread_rwlock_tryrdlock
    libc.src.pthread.pthread_rwlock_trywrlock
    libc.src.pthread.pthread_rwlock_unlock
    libc.src.pthread.pthread_rwlock_wrlock
    libc.src.pthread.pthread_rwlockattr_destroy
    libc.src.pthread.pthread_rwlockattr_getkind_np
    libc.src.pthread.pthread_rwlockattr_getpshared
    libc.src.pthread.pthread_rwlockattr_init
    libc.src.pthread.pthread_rwlockattr_setkind_np
    libc.src.pthread.pthread_rwlockattr_setpshared
    libc.src.pthread.pthread_self
    libc.src.pthread.pthread_setname_np
    libc.src.pthread.pthread_setspecific

    # sched.h entrypoints
    libc.src.sched.__sched_getcpucount

    # setjmp.h entrypoints
    libc.src.setjmp.longjmp
    libc.src.setjmp.setjmp

    # stdio.h entrypoints
    libc.src.stdio.clearerr
    libc.src.stdio.clearerr_unlocked
    libc.src.stdio.fclose
    libc.src.stdio.feof
    libc.src.stdio.feof_unlocked
    libc.src.stdio.ferror
    libc.src.stdio.ferror_unlocked
    libc.src.stdio.fflush
    libc.src.stdio.fgetc
    libc.src.stdio.fgetc_unlocked
    libc.src.stdio.fgets
    libc.src.stdio.flockfile
    libc.src.stdio.fopen
    libc.src.stdio.fopencookie
    libc.src.stdio.fputc
    libc.src.stdio.fputs
    libc.src.stdio.fread
    libc.src.stdio.fread_unlocked
    libc.src.stdio.fseek
    libc.src.stdio.fseeko
    libc.src.stdio.ftell
    libc.src.stdio.ftello
    libc.src.stdio.funlockfile
    libc.src.stdio.fwrite
    libc.src.stdio.fwrite_unlocked
    libc.src.stdio.getc
    libc.src.stdio.getc_unlocked
    libc.src.stdio.getchar
    libc.src.stdio.getchar_unlocked
    libc.src.stdio.putc
    libc.src.stdio.putchar
    libc.src.stdio.puts
    libc.src.stdio.setbuf
    libc.src.stdio.setvbuf
    libc.src.stdio.stderr
    libc.src.stdio.stdin
    libc.src.stdio.stdout
    libc.src.stdio.ungetc

    # stdlib.h entrypoints
    libc.src.stdlib._Exit
    libc.src.stdlib.abort
    libc.src.stdlib.at_quick_exit
    libc.src.stdlib.atexit
    libc.src.stdlib.exit
    libc.src.stdlib.getenv
    libc.src.stdlib.quick_exit

    # signal.h entrypoints
    libc.src.signal.kill
    libc.src.signal.raise
    libc.src.signal.sigaction
    libc.src.signal.sigaddset
    libc.src.signal.sigaltstack
    libc.src.signal.sigdelset
    libc.src.signal.sigemptyset
    libc.src.signal.sigfillset
    libc.src.signal.signal
    libc.src.signal.sigprocmask

    # spawn.h entrypoints
    libc.src.spawn.posix_spawn
    libc.src.spawn.posix_spawn_file_actions_addclose
    libc.src.spawn.posix_spawn_file_actions_adddup2
    libc.src.spawn.posix_spawn_file_actions_addopen
    libc.src.spawn.posix_spawn_file_actions_destroy
    libc.src.spawn.posix_spawn_file_actions_init

    # search.h entrypoints
    libc.src.search.hcreate
    libc.src.search.hcreate_r
    libc.src.search.hdestroy
    libc.src.search.hdestroy_r
    libc.src.search.hsearch
    libc.src.search.hsearch_r
    libc.src.search.insque
    libc.src.search.remque

    # threads.h entrypoints
    libc.src.threads.call_once
    libc.src.threads.cnd_broadcast
    libc.src.threads.cnd_destroy
    libc.src.threads.cnd_init
    libc.src.threads.cnd_signal
    libc.src.threads.cnd_wait
    libc.src.threads.mtx_destroy
    libc.src.threads.mtx_init
    libc.src.threads.mtx_lock
    libc.src.threads.mtx_unlock
    libc.src.threads.thrd_create
    libc.src.threads.thrd_current
    libc.src.threads.thrd_detach
    libc.src.threads.thrd_equal
    libc.src.threads.thrd_exit
    libc.src.threads.thrd_join
    libc.src.threads.tss_create
    libc.src.threads.tss_delete
    libc.src.threads.tss_get
    libc.src.threads.tss_set

    # time.h entrypoints
    libc.src.time.asctime
    libc.src.time.asctime_r
    libc.src.time.clock
    libc.src.time.clock_gettime
    libc.src.time.difftime
    libc.src.time.gettimeofday
    libc.src.time.gmtime
    libc.src.time.gmtime_r
    libc.src.time.mktime
    libc.src.time.nanosleep
    libc.src.time.time

    # unistd.h entrypoints
    libc.src.unistd.__llvm_libc_syscall
    libc.src.unistd._exit
    libc.src.unistd.environ
    libc.src.unistd.execv
    libc.src.unistd.fork
    libc.src.unistd.getopt
    libc.src.unistd.optarg
    libc.src.unistd.opterr
    libc.src.unistd.optind
    libc.src.unistd.optopt
    libc.src.unistd.swab

    # sys/select.h entrypoints
    libc.src.sys.select.select

    # sys/socket.h entrypoints
    libc.src.sys.socket.bind
    libc.src.sys.socket.socket
  )
endif()

set(TARGET_LLVMLIBC_ENTRYPOINTS
  ${TARGET_LIBC_ENTRYPOINTS}
  ${TARGET_LIBM_ENTRYPOINTS}
)<|MERGE_RESOLUTION|>--- conflicted
+++ resolved
@@ -388,10 +388,7 @@
     libc.src.math.coshf
     libc.src.math.cospif
     libc.src.math.daddl
-<<<<<<< HEAD
-=======
     libc.src.math.ddivl
->>>>>>> 98391913
     libc.src.math.dfmal
     libc.src.math.dmull
     libc.src.math.dsqrtl
@@ -410,11 +407,8 @@
     libc.src.math.fabsf
     libc.src.math.fabsl
     libc.src.math.fadd 
-<<<<<<< HEAD
-=======
     libc.src.math.faddl
     libc.src.math.fadd
->>>>>>> 98391913
     libc.src.math.fdim
     libc.src.math.fdimf
     libc.src.math.fdiml
@@ -473,16 +467,11 @@
     libc.src.math.fromfpxl
     libc.src.math.fsqrt
     libc.src.math.fsqrtl
-<<<<<<< HEAD
-    libc.src.math.getpayload
-    libc.src.math.getpayloadf
-=======
     libc.src.math.fsub
     libc.src.math.fsubl
     libc.src.math.getpayload
     libc.src.math.getpayloadf
     libc.src.math.getpayloadl
->>>>>>> 98391913
     libc.src.math.hypot
     libc.src.math.hypotf
     libc.src.math.ilogb
@@ -566,13 +555,10 @@
     libc.src.math.scalbnl
     libc.src.math.setpayload
     libc.src.math.setpayloadf
-<<<<<<< HEAD
-=======
     libc.src.math.setpayloadl
     libc.src.math.setpayloadsig
     libc.src.math.setpayloadsigf
     libc.src.math.setpayloadsigl
->>>>>>> 98391913
     libc.src.math.sin
     libc.src.math.sincos
     libc.src.math.sincosf
@@ -587,10 +573,7 @@
     libc.src.math.tanhf
     libc.src.math.totalorder
     libc.src.math.totalorderf
-<<<<<<< HEAD
-=======
     libc.src.math.totalorderl
->>>>>>> 98391913
     libc.src.math.totalordermag
     libc.src.math.totalordermagf
     libc.src.math.totalordermagl
@@ -611,17 +594,12 @@
     libc.src.math.canonicalizef128
     libc.src.math.ceilf128
     libc.src.math.copysignf128
-<<<<<<< HEAD
-    libc.src.math.dmulf128
-    libc.src.math.dsqrtf128
-=======
     libc.src.math.daddf128
     libc.src.math.ddivf128
     libc.src.math.dfmaf128
     libc.src.math.dmulf128
     libc.src.math.dsqrtf128
     libc.src.math.dsubf128
->>>>>>> 98391913
     libc.src.math.fabsf128
     libc.src.math.faddf128
     libc.src.math.fdimf128
@@ -644,10 +622,7 @@
     libc.src.math.fromfpf128
     libc.src.math.fromfpxf128
     libc.src.math.fsqrtf128
-<<<<<<< HEAD
-=======
     libc.src.math.fsubf128
->>>>>>> 98391913
     libc.src.math.getpayloadf128
     libc.src.math.ilogbf128
     libc.src.math.ldexpf128
@@ -663,10 +638,7 @@
     libc.src.math.nextafterf128
     libc.src.math.nextdownf128
     libc.src.math.nextupf128
-<<<<<<< HEAD
-=======
     libc.src.math.remainderf128
->>>>>>> 98391913
     libc.src.math.remquof128
     libc.src.math.rintf128
     libc.src.math.roundevenf128
