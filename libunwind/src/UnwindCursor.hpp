//===----------------------------------------------------------------------===//
//
// Part of the LLVM Project, under the Apache License v2.0 with LLVM Exceptions.
// See https://llvm.org/LICENSE.txt for license information.
// SPDX-License-Identifier: Apache-2.0 WITH LLVM-exception
//
//
// C++ interface to lower levels of libunwind
//===----------------------------------------------------------------------===//

#ifndef __UNWINDCURSOR_HPP__
#define __UNWINDCURSOR_HPP__

#include "cet_unwind.h"
#include <stdint.h>
#include <stdio.h>
#include <stdlib.h>
#include <unwind.h>

#ifdef _WIN32
  #include <windows.h>
  #include <ntverp.h>
#endif
#ifdef __APPLE__
  #include <mach-o/dyld.h>
#endif
#ifdef _AIX
#include <dlfcn.h>
#include <sys/debug.h>
#include <sys/pseg.h>
#endif

#if defined(_LIBUNWIND_TARGET_LINUX) &&                                        \
    (defined(_LIBUNWIND_TARGET_AARCH64) || defined(_LIBUNWIND_TARGET_RISCV) || \
     defined(_LIBUNWIND_TARGET_S390X))
#include <errno.h>
#include <signal.h>
#include <sys/syscall.h>
#include <unistd.h>
#define _LIBUNWIND_CHECK_LINUX_SIGRETURN 1
#endif

#include "AddressSpace.hpp"
#include "CompactUnwinder.hpp"
#include "config.h"
#include "DwarfInstructions.hpp"
#include "EHHeaderParser.hpp"
#include "libunwind.h"
#include "libunwind_ext.h"
#include "Registers.hpp"
#include "RWMutex.hpp"
#include "Unwind-EHABI.h"

#if defined(_LIBUNWIND_SUPPORT_SEH_UNWIND)
// Provide a definition for the DISPATCHER_CONTEXT struct for old (Win7 and
// earlier) SDKs.
// MinGW-w64 has always provided this struct.
  #if defined(_WIN32) && defined(_LIBUNWIND_TARGET_X86_64) && \
      !defined(__MINGW32__) && VER_PRODUCTBUILD < 8000
struct _DISPATCHER_CONTEXT {
  ULONG64 ControlPc;
  ULONG64 ImageBase;
  PRUNTIME_FUNCTION FunctionEntry;
  ULONG64 EstablisherFrame;
  ULONG64 TargetIp;
  PCONTEXT ContextRecord;
  PEXCEPTION_ROUTINE LanguageHandler;
  PVOID HandlerData;
  PUNWIND_HISTORY_TABLE HistoryTable;
  ULONG ScopeIndex;
  ULONG Fill0;
};
  #endif

struct UNWIND_INFO {
  uint8_t Version : 3;
  uint8_t Flags : 5;
  uint8_t SizeOfProlog;
  uint8_t CountOfCodes;
  uint8_t FrameRegister : 4;
  uint8_t FrameOffset : 4;
  uint16_t UnwindCodes[2];
};

extern "C" _Unwind_Reason_Code __libunwind_seh_personality(
    int, _Unwind_Action, uint64_t, _Unwind_Exception *,
    struct _Unwind_Context *);

#endif

namespace libunwind {

#if defined(_LIBUNWIND_SUPPORT_DWARF_UNWIND)
/// Cache of recently found FDEs.
template <typename A>
class _LIBUNWIND_HIDDEN DwarfFDECache {
  typedef typename A::pint_t pint_t;
public:
  static constexpr pint_t kSearchAll = static_cast<pint_t>(-1);
  static pint_t findFDE(pint_t mh, pint_t pc);
  static void add(pint_t mh, pint_t ip_start, pint_t ip_end, pint_t fde);
  static void removeAllIn(pint_t mh);
  static void iterateCacheEntries(void (*func)(unw_word_t ip_start,
                                               unw_word_t ip_end,
                                               unw_word_t fde, unw_word_t mh));

private:

  struct entry {
    pint_t mh;
    pint_t ip_start;
    pint_t ip_end;
    pint_t fde;
  };

  // These fields are all static to avoid needing an initializer.
  // There is only one instance of this class per process.
  static RWMutex _lock;
#ifdef __APPLE__
  static void dyldUnloadHook(const struct mach_header *mh, intptr_t slide);
  static bool _registeredForDyldUnloads;
#endif
  static entry *_buffer;
  static entry *_bufferUsed;
  static entry *_bufferEnd;
  static entry _initialBuffer[64];
};

template <typename A>
typename DwarfFDECache<A>::entry *
DwarfFDECache<A>::_buffer = _initialBuffer;

template <typename A>
typename DwarfFDECache<A>::entry *
DwarfFDECache<A>::_bufferUsed = _initialBuffer;

template <typename A>
typename DwarfFDECache<A>::entry *
DwarfFDECache<A>::_bufferEnd = &_initialBuffer[64];

template <typename A>
typename DwarfFDECache<A>::entry DwarfFDECache<A>::_initialBuffer[64];

template <typename A>
RWMutex DwarfFDECache<A>::_lock;

#ifdef __APPLE__
template <typename A>
bool DwarfFDECache<A>::_registeredForDyldUnloads = false;
#endif

template <typename A>
typename A::pint_t DwarfFDECache<A>::findFDE(pint_t mh, pint_t pc) {
  pint_t result = 0;
  _LIBUNWIND_LOG_IF_FALSE(_lock.lock_shared());
  for (entry *p = _buffer; p < _bufferUsed; ++p) {
    if ((mh == p->mh) || (mh == kSearchAll)) {
      if ((p->ip_start <= pc) && (pc < p->ip_end)) {
        result = p->fde;
        break;
      }
    }
  }
  _LIBUNWIND_LOG_IF_FALSE(_lock.unlock_shared());
  return result;
}

template <typename A>
void DwarfFDECache<A>::add(pint_t mh, pint_t ip_start, pint_t ip_end,
                           pint_t fde) {
#if !defined(_LIBUNWIND_NO_HEAP)
  _LIBUNWIND_LOG_IF_FALSE(_lock.lock());
  if (_bufferUsed >= _bufferEnd) {
    size_t oldSize = (size_t)(_bufferEnd - _buffer);
    size_t newSize = oldSize * 4;
    // Can't use operator new (we are below it).
    entry *newBuffer = (entry *)malloc(newSize * sizeof(entry));
    memcpy(newBuffer, _buffer, oldSize * sizeof(entry));
    if (_buffer != _initialBuffer)
      free(_buffer);
    _buffer = newBuffer;
    _bufferUsed = &newBuffer[oldSize];
    _bufferEnd = &newBuffer[newSize];
  }
  _bufferUsed->mh = mh;
  _bufferUsed->ip_start = ip_start;
  _bufferUsed->ip_end = ip_end;
  _bufferUsed->fde = fde;
  ++_bufferUsed;
#ifdef __APPLE__
  if (!_registeredForDyldUnloads) {
    _dyld_register_func_for_remove_image(&dyldUnloadHook);
    _registeredForDyldUnloads = true;
  }
#endif
  _LIBUNWIND_LOG_IF_FALSE(_lock.unlock());
#endif
}

template <typename A>
void DwarfFDECache<A>::removeAllIn(pint_t mh) {
  _LIBUNWIND_LOG_IF_FALSE(_lock.lock());
  entry *d = _buffer;
  for (const entry *s = _buffer; s < _bufferUsed; ++s) {
    if (s->mh != mh) {
      if (d != s)
        *d = *s;
      ++d;
    }
  }
  _bufferUsed = d;
  _LIBUNWIND_LOG_IF_FALSE(_lock.unlock());
}

#ifdef __APPLE__
template <typename A>
void DwarfFDECache<A>::dyldUnloadHook(const struct mach_header *mh, intptr_t ) {
  removeAllIn((pint_t) mh);
}
#endif

template <typename A>
void DwarfFDECache<A>::iterateCacheEntries(void (*func)(
    unw_word_t ip_start, unw_word_t ip_end, unw_word_t fde, unw_word_t mh)) {
  _LIBUNWIND_LOG_IF_FALSE(_lock.lock());
  for (entry *p = _buffer; p < _bufferUsed; ++p) {
    (*func)(p->ip_start, p->ip_end, p->fde, p->mh);
  }
  _LIBUNWIND_LOG_IF_FALSE(_lock.unlock());
}
#endif // defined(_LIBUNWIND_SUPPORT_DWARF_UNWIND)


#define arrayoffsetof(type, index, field) ((size_t)(&((type *)0)[index].field))

#if defined(_LIBUNWIND_SUPPORT_COMPACT_UNWIND)
template <typename A> class UnwindSectionHeader {
public:
  UnwindSectionHeader(A &addressSpace, typename A::pint_t addr)
      : _addressSpace(addressSpace), _addr(addr) {}

  uint32_t version() const {
    return _addressSpace.get32(_addr +
                               offsetof(unwind_info_section_header, version));
  }
  uint32_t commonEncodingsArraySectionOffset() const {
    return _addressSpace.get32(_addr +
                               offsetof(unwind_info_section_header,
                                        commonEncodingsArraySectionOffset));
  }
  uint32_t commonEncodingsArrayCount() const {
    return _addressSpace.get32(_addr + offsetof(unwind_info_section_header,
                                                commonEncodingsArrayCount));
  }
  uint32_t personalityArraySectionOffset() const {
    return _addressSpace.get32(_addr + offsetof(unwind_info_section_header,
                                                personalityArraySectionOffset));
  }
  uint32_t personalityArrayCount() const {
    return _addressSpace.get32(
        _addr + offsetof(unwind_info_section_header, personalityArrayCount));
  }
  uint32_t indexSectionOffset() const {
    return _addressSpace.get32(
        _addr + offsetof(unwind_info_section_header, indexSectionOffset));
  }
  uint32_t indexCount() const {
    return _addressSpace.get32(
        _addr + offsetof(unwind_info_section_header, indexCount));
  }

private:
  A                     &_addressSpace;
  typename A::pint_t     _addr;
};

template <typename A> class UnwindSectionIndexArray {
public:
  UnwindSectionIndexArray(A &addressSpace, typename A::pint_t addr)
      : _addressSpace(addressSpace), _addr(addr) {}

  uint32_t functionOffset(uint32_t index) const {
    return _addressSpace.get32(
        _addr + arrayoffsetof(unwind_info_section_header_index_entry, index,
                              functionOffset));
  }
  uint32_t secondLevelPagesSectionOffset(uint32_t index) const {
    return _addressSpace.get32(
        _addr + arrayoffsetof(unwind_info_section_header_index_entry, index,
                              secondLevelPagesSectionOffset));
  }
  uint32_t lsdaIndexArraySectionOffset(uint32_t index) const {
    return _addressSpace.get32(
        _addr + arrayoffsetof(unwind_info_section_header_index_entry, index,
                              lsdaIndexArraySectionOffset));
  }

private:
  A                   &_addressSpace;
  typename A::pint_t   _addr;
};

template <typename A> class UnwindSectionRegularPageHeader {
public:
  UnwindSectionRegularPageHeader(A &addressSpace, typename A::pint_t addr)
      : _addressSpace(addressSpace), _addr(addr) {}

  uint32_t kind() const {
    return _addressSpace.get32(
        _addr + offsetof(unwind_info_regular_second_level_page_header, kind));
  }
  uint16_t entryPageOffset() const {
    return _addressSpace.get16(
        _addr + offsetof(unwind_info_regular_second_level_page_header,
                         entryPageOffset));
  }
  uint16_t entryCount() const {
    return _addressSpace.get16(
        _addr +
        offsetof(unwind_info_regular_second_level_page_header, entryCount));
  }

private:
  A &_addressSpace;
  typename A::pint_t _addr;
};

template <typename A> class UnwindSectionRegularArray {
public:
  UnwindSectionRegularArray(A &addressSpace, typename A::pint_t addr)
      : _addressSpace(addressSpace), _addr(addr) {}

  uint32_t functionOffset(uint32_t index) const {
    return _addressSpace.get32(
        _addr + arrayoffsetof(unwind_info_regular_second_level_entry, index,
                              functionOffset));
  }
  uint32_t encoding(uint32_t index) const {
    return _addressSpace.get32(
        _addr +
        arrayoffsetof(unwind_info_regular_second_level_entry, index, encoding));
  }

private:
  A &_addressSpace;
  typename A::pint_t _addr;
};

template <typename A> class UnwindSectionCompressedPageHeader {
public:
  UnwindSectionCompressedPageHeader(A &addressSpace, typename A::pint_t addr)
      : _addressSpace(addressSpace), _addr(addr) {}

  uint32_t kind() const {
    return _addressSpace.get32(
        _addr +
        offsetof(unwind_info_compressed_second_level_page_header, kind));
  }
  uint16_t entryPageOffset() const {
    return _addressSpace.get16(
        _addr + offsetof(unwind_info_compressed_second_level_page_header,
                         entryPageOffset));
  }
  uint16_t entryCount() const {
    return _addressSpace.get16(
        _addr +
        offsetof(unwind_info_compressed_second_level_page_header, entryCount));
  }
  uint16_t encodingsPageOffset() const {
    return _addressSpace.get16(
        _addr + offsetof(unwind_info_compressed_second_level_page_header,
                         encodingsPageOffset));
  }
  uint16_t encodingsCount() const {
    return _addressSpace.get16(
        _addr + offsetof(unwind_info_compressed_second_level_page_header,
                         encodingsCount));
  }

private:
  A &_addressSpace;
  typename A::pint_t _addr;
};

template <typename A> class UnwindSectionCompressedArray {
public:
  UnwindSectionCompressedArray(A &addressSpace, typename A::pint_t addr)
      : _addressSpace(addressSpace), _addr(addr) {}

  uint32_t functionOffset(uint32_t index) const {
    return UNWIND_INFO_COMPRESSED_ENTRY_FUNC_OFFSET(
        _addressSpace.get32(_addr + index * sizeof(uint32_t)));
  }
  uint16_t encodingIndex(uint32_t index) const {
    return UNWIND_INFO_COMPRESSED_ENTRY_ENCODING_INDEX(
        _addressSpace.get32(_addr + index * sizeof(uint32_t)));
  }

private:
  A &_addressSpace;
  typename A::pint_t _addr;
};

template <typename A> class UnwindSectionLsdaArray {
public:
  UnwindSectionLsdaArray(A &addressSpace, typename A::pint_t addr)
      : _addressSpace(addressSpace), _addr(addr) {}

  uint32_t functionOffset(uint32_t index) const {
    return _addressSpace.get32(
        _addr + arrayoffsetof(unwind_info_section_header_lsda_index_entry,
                              index, functionOffset));
  }
  uint32_t lsdaOffset(uint32_t index) const {
    return _addressSpace.get32(
        _addr + arrayoffsetof(unwind_info_section_header_lsda_index_entry,
                              index, lsdaOffset));
  }

private:
  A                   &_addressSpace;
  typename A::pint_t   _addr;
};
#endif // defined(_LIBUNWIND_SUPPORT_COMPACT_UNWIND)

class _LIBUNWIND_HIDDEN AbstractUnwindCursor {
public:
  // NOTE: provide a class specific placement deallocation function (S5.3.4 p20)
  // This avoids an unnecessary dependency to libc++abi.
  void operator delete(void *, size_t) {}

  virtual ~AbstractUnwindCursor() {}
  virtual bool validReg(int) { _LIBUNWIND_ABORT("validReg not implemented"); }
  virtual unw_word_t getReg(int) { _LIBUNWIND_ABORT("getReg not implemented"); }
  virtual void setReg(int, unw_word_t) {
    _LIBUNWIND_ABORT("setReg not implemented");
  }
  virtual bool validFloatReg(int) {
    _LIBUNWIND_ABORT("validFloatReg not implemented");
  }
  virtual unw_fpreg_t getFloatReg(int) {
    _LIBUNWIND_ABORT("getFloatReg not implemented");
  }
  virtual void setFloatReg(int, unw_fpreg_t) {
    _LIBUNWIND_ABORT("setFloatReg not implemented");
  }
  virtual int step(bool = false) { _LIBUNWIND_ABORT("step not implemented"); }
  virtual void getInfo(unw_proc_info_t *) {
    _LIBUNWIND_ABORT("getInfo not implemented");
  }
  virtual void jumpto() { _LIBUNWIND_ABORT("jumpto not implemented"); }
  virtual bool isSignalFrame() {
    _LIBUNWIND_ABORT("isSignalFrame not implemented");
  }
  virtual bool getFunctionName(char *, size_t, unw_word_t *) {
    _LIBUNWIND_ABORT("getFunctionName not implemented");
  }
  virtual void setInfoBasedOnIPRegister(bool = false) {
    _LIBUNWIND_ABORT("setInfoBasedOnIPRegister not implemented");
  }
  virtual const char *getRegisterName(int) {
    _LIBUNWIND_ABORT("getRegisterName not implemented");
  }
#ifdef __arm__
  virtual void saveVFPAsX() { _LIBUNWIND_ABORT("saveVFPAsX not implemented"); }
#endif

#ifdef _AIX
  virtual uintptr_t getDataRelBase() {
    _LIBUNWIND_ABORT("getDataRelBase not implemented");
  }
#endif

#if defined(_LIBUNWIND_USE_CET)
  virtual void *get_registers() {
    _LIBUNWIND_ABORT("get_registers not implemented");
  }
#endif
};

#if defined(_LIBUNWIND_SUPPORT_SEH_UNWIND) && defined(_WIN32)

/// \c UnwindCursor contains all state (including all register values) during
/// an unwind.  This is normally stack-allocated inside a unw_cursor_t.
template <typename A, typename R>
class UnwindCursor : public AbstractUnwindCursor {
  typedef typename A::pint_t pint_t;
public:
                      UnwindCursor(unw_context_t *context, A &as);
                      UnwindCursor(CONTEXT *context, A &as);
                      UnwindCursor(A &as, void *threadArg);
  virtual             ~UnwindCursor() {}
  virtual bool        validReg(int);
  virtual unw_word_t  getReg(int);
  virtual void        setReg(int, unw_word_t);
  virtual bool        validFloatReg(int);
  virtual unw_fpreg_t getFloatReg(int);
  virtual void        setFloatReg(int, unw_fpreg_t);
  virtual int         step(bool = false);
  virtual void        getInfo(unw_proc_info_t *);
  virtual void        jumpto();
  virtual bool        isSignalFrame();
  virtual bool        getFunctionName(char *buf, size_t len, unw_word_t *off);
  virtual void        setInfoBasedOnIPRegister(bool isReturnAddress = false);
  virtual const char *getRegisterName(int num);
#ifdef __arm__
  virtual void        saveVFPAsX();
#endif

  DISPATCHER_CONTEXT *getDispatcherContext() { return &_dispContext; }
  void setDispatcherContext(DISPATCHER_CONTEXT *disp) {
    _dispContext = *disp;
    _info.lsda = reinterpret_cast<unw_word_t>(_dispContext.HandlerData);
    if (_dispContext.LanguageHandler) {
      _info.handler = reinterpret_cast<unw_word_t>(__libunwind_seh_personality);
    } else
      _info.handler = 0;
  }

  // libunwind does not and should not depend on C++ library which means that we
  // need our own definition of inline placement new.
  static void *operator new(size_t, UnwindCursor<A, R> *p) { return p; }

private:

  pint_t getLastPC() const { return _dispContext.ControlPc; }
  void setLastPC(pint_t pc) { _dispContext.ControlPc = pc; }
  RUNTIME_FUNCTION *lookUpSEHUnwindInfo(pint_t pc, pint_t *base) {
#ifdef __arm__
    // Remove the thumb bit; FunctionEntry ranges don't include the thumb bit.
    pc &= ~1U;
#endif
    // If pc points exactly at the end of the range, we might resolve the
    // next function instead. Decrement pc by 1 to fit inside the current
    // function.
    pc -= 1;
    _dispContext.FunctionEntry = RtlLookupFunctionEntry(pc,
                                                        &_dispContext.ImageBase,
                                                        _dispContext.HistoryTable);
    *base = _dispContext.ImageBase;
    return _dispContext.FunctionEntry;
  }
  bool getInfoFromSEH(pint_t pc);
  int stepWithSEHData() {
    _dispContext.LanguageHandler = RtlVirtualUnwind(UNW_FLAG_UHANDLER,
                                                    _dispContext.ImageBase,
                                                    _dispContext.ControlPc,
                                                    _dispContext.FunctionEntry,
                                                    _dispContext.ContextRecord,
                                                    &_dispContext.HandlerData,
                                                    &_dispContext.EstablisherFrame,
                                                    NULL);
    // Update some fields of the unwind info now, since we have them.
    _info.lsda = reinterpret_cast<unw_word_t>(_dispContext.HandlerData);
    if (_dispContext.LanguageHandler) {
      _info.handler = reinterpret_cast<unw_word_t>(__libunwind_seh_personality);
    } else
      _info.handler = 0;
    return UNW_STEP_SUCCESS;
  }

  A                   &_addressSpace;
  unw_proc_info_t      _info;
  DISPATCHER_CONTEXT   _dispContext;
  CONTEXT              _msContext;
  UNWIND_HISTORY_TABLE _histTable;
  bool                 _unwindInfoMissing;
};


template <typename A, typename R>
UnwindCursor<A, R>::UnwindCursor(unw_context_t *context, A &as)
    : _addressSpace(as), _unwindInfoMissing(false) {
  static_assert((check_fit<UnwindCursor<A, R>, unw_cursor_t>::does_fit),
                "UnwindCursor<> does not fit in unw_cursor_t");
  static_assert((alignof(UnwindCursor<A, R>) <= alignof(unw_cursor_t)),
                "UnwindCursor<> requires more alignment than unw_cursor_t");
  memset(&_info, 0, sizeof(_info));
  memset(&_histTable, 0, sizeof(_histTable));
  memset(&_dispContext, 0, sizeof(_dispContext));
  _dispContext.ContextRecord = &_msContext;
  _dispContext.HistoryTable = &_histTable;
  // Initialize MS context from ours.
  R r(context);
  RtlCaptureContext(&_msContext);
  _msContext.ContextFlags = CONTEXT_CONTROL|CONTEXT_INTEGER|CONTEXT_FLOATING_POINT;
#if defined(_LIBUNWIND_TARGET_X86_64)
  _msContext.Rax = r.getRegister(UNW_X86_64_RAX);
  _msContext.Rcx = r.getRegister(UNW_X86_64_RCX);
  _msContext.Rdx = r.getRegister(UNW_X86_64_RDX);
  _msContext.Rbx = r.getRegister(UNW_X86_64_RBX);
  _msContext.Rsp = r.getRegister(UNW_X86_64_RSP);
  _msContext.Rbp = r.getRegister(UNW_X86_64_RBP);
  _msContext.Rsi = r.getRegister(UNW_X86_64_RSI);
  _msContext.Rdi = r.getRegister(UNW_X86_64_RDI);
  _msContext.R8 = r.getRegister(UNW_X86_64_R8);
  _msContext.R9 = r.getRegister(UNW_X86_64_R9);
  _msContext.R10 = r.getRegister(UNW_X86_64_R10);
  _msContext.R11 = r.getRegister(UNW_X86_64_R11);
  _msContext.R12 = r.getRegister(UNW_X86_64_R12);
  _msContext.R13 = r.getRegister(UNW_X86_64_R13);
  _msContext.R14 = r.getRegister(UNW_X86_64_R14);
  _msContext.R15 = r.getRegister(UNW_X86_64_R15);
  _msContext.Rip = r.getRegister(UNW_REG_IP);
  union {
    v128 v;
    M128A m;
  } t;
  t.v = r.getVectorRegister(UNW_X86_64_XMM0);
  _msContext.Xmm0 = t.m;
  t.v = r.getVectorRegister(UNW_X86_64_XMM1);
  _msContext.Xmm1 = t.m;
  t.v = r.getVectorRegister(UNW_X86_64_XMM2);
  _msContext.Xmm2 = t.m;
  t.v = r.getVectorRegister(UNW_X86_64_XMM3);
  _msContext.Xmm3 = t.m;
  t.v = r.getVectorRegister(UNW_X86_64_XMM4);
  _msContext.Xmm4 = t.m;
  t.v = r.getVectorRegister(UNW_X86_64_XMM5);
  _msContext.Xmm5 = t.m;
  t.v = r.getVectorRegister(UNW_X86_64_XMM6);
  _msContext.Xmm6 = t.m;
  t.v = r.getVectorRegister(UNW_X86_64_XMM7);
  _msContext.Xmm7 = t.m;
  t.v = r.getVectorRegister(UNW_X86_64_XMM8);
  _msContext.Xmm8 = t.m;
  t.v = r.getVectorRegister(UNW_X86_64_XMM9);
  _msContext.Xmm9 = t.m;
  t.v = r.getVectorRegister(UNW_X86_64_XMM10);
  _msContext.Xmm10 = t.m;
  t.v = r.getVectorRegister(UNW_X86_64_XMM11);
  _msContext.Xmm11 = t.m;
  t.v = r.getVectorRegister(UNW_X86_64_XMM12);
  _msContext.Xmm12 = t.m;
  t.v = r.getVectorRegister(UNW_X86_64_XMM13);
  _msContext.Xmm13 = t.m;
  t.v = r.getVectorRegister(UNW_X86_64_XMM14);
  _msContext.Xmm14 = t.m;
  t.v = r.getVectorRegister(UNW_X86_64_XMM15);
  _msContext.Xmm15 = t.m;
#elif defined(_LIBUNWIND_TARGET_ARM)
  _msContext.R0 = r.getRegister(UNW_ARM_R0);
  _msContext.R1 = r.getRegister(UNW_ARM_R1);
  _msContext.R2 = r.getRegister(UNW_ARM_R2);
  _msContext.R3 = r.getRegister(UNW_ARM_R3);
  _msContext.R4 = r.getRegister(UNW_ARM_R4);
  _msContext.R5 = r.getRegister(UNW_ARM_R5);
  _msContext.R6 = r.getRegister(UNW_ARM_R6);
  _msContext.R7 = r.getRegister(UNW_ARM_R7);
  _msContext.R8 = r.getRegister(UNW_ARM_R8);
  _msContext.R9 = r.getRegister(UNW_ARM_R9);
  _msContext.R10 = r.getRegister(UNW_ARM_R10);
  _msContext.R11 = r.getRegister(UNW_ARM_R11);
  _msContext.R12 = r.getRegister(UNW_ARM_R12);
  _msContext.Sp = r.getRegister(UNW_ARM_SP);
  _msContext.Lr = r.getRegister(UNW_ARM_LR);
  _msContext.Pc = r.getRegister(UNW_ARM_IP);
  for (int i = UNW_ARM_D0; i <= UNW_ARM_D31; ++i) {
    union {
      uint64_t w;
      double d;
    } d;
    d.d = r.getFloatRegister(i);
    _msContext.D[i - UNW_ARM_D0] = d.w;
  }
#elif defined(_LIBUNWIND_TARGET_AARCH64)
  for (int i = UNW_AARCH64_X0; i <= UNW_ARM64_X30; ++i)
    _msContext.X[i - UNW_AARCH64_X0] = r.getRegister(i);
  _msContext.Sp = r.getRegister(UNW_REG_SP);
  _msContext.Pc = r.getRegister(UNW_REG_IP);
  for (int i = UNW_AARCH64_V0; i <= UNW_ARM64_D31; ++i)
    _msContext.V[i - UNW_AARCH64_V0].D[0] = r.getFloatRegister(i);
#endif
}

template <typename A, typename R>
UnwindCursor<A, R>::UnwindCursor(CONTEXT *context, A &as)
    : _addressSpace(as), _unwindInfoMissing(false) {
  static_assert((check_fit<UnwindCursor<A, R>, unw_cursor_t>::does_fit),
                "UnwindCursor<> does not fit in unw_cursor_t");
  memset(&_info, 0, sizeof(_info));
  memset(&_histTable, 0, sizeof(_histTable));
  memset(&_dispContext, 0, sizeof(_dispContext));
  _dispContext.ContextRecord = &_msContext;
  _dispContext.HistoryTable = &_histTable;
  _msContext = *context;
}


template <typename A, typename R>
bool UnwindCursor<A, R>::validReg(int regNum) {
  if (regNum == UNW_REG_IP || regNum == UNW_REG_SP) return true;
#if defined(_LIBUNWIND_TARGET_X86_64)
  if (regNum >= UNW_X86_64_RAX && regNum <= UNW_X86_64_RIP) return true;
#elif defined(_LIBUNWIND_TARGET_ARM)
  if ((regNum >= UNW_ARM_R0 && regNum <= UNW_ARM_R15) ||
      regNum == UNW_ARM_RA_AUTH_CODE)
    return true;
#elif defined(_LIBUNWIND_TARGET_AARCH64)
  if (regNum >= UNW_AARCH64_X0 && regNum <= UNW_ARM64_X30) return true;
#endif
  return false;
}

template <typename A, typename R>
unw_word_t UnwindCursor<A, R>::getReg(int regNum) {
  switch (regNum) {
#if defined(_LIBUNWIND_TARGET_X86_64)
  case UNW_X86_64_RIP:
  case UNW_REG_IP: return _msContext.Rip;
  case UNW_X86_64_RAX: return _msContext.Rax;
  case UNW_X86_64_RDX: return _msContext.Rdx;
  case UNW_X86_64_RCX: return _msContext.Rcx;
  case UNW_X86_64_RBX: return _msContext.Rbx;
  case UNW_REG_SP:
  case UNW_X86_64_RSP: return _msContext.Rsp;
  case UNW_X86_64_RBP: return _msContext.Rbp;
  case UNW_X86_64_RSI: return _msContext.Rsi;
  case UNW_X86_64_RDI: return _msContext.Rdi;
  case UNW_X86_64_R8: return _msContext.R8;
  case UNW_X86_64_R9: return _msContext.R9;
  case UNW_X86_64_R10: return _msContext.R10;
  case UNW_X86_64_R11: return _msContext.R11;
  case UNW_X86_64_R12: return _msContext.R12;
  case UNW_X86_64_R13: return _msContext.R13;
  case UNW_X86_64_R14: return _msContext.R14;
  case UNW_X86_64_R15: return _msContext.R15;
#elif defined(_LIBUNWIND_TARGET_ARM)
  case UNW_ARM_R0: return _msContext.R0;
  case UNW_ARM_R1: return _msContext.R1;
  case UNW_ARM_R2: return _msContext.R2;
  case UNW_ARM_R3: return _msContext.R3;
  case UNW_ARM_R4: return _msContext.R4;
  case UNW_ARM_R5: return _msContext.R5;
  case UNW_ARM_R6: return _msContext.R6;
  case UNW_ARM_R7: return _msContext.R7;
  case UNW_ARM_R8: return _msContext.R8;
  case UNW_ARM_R9: return _msContext.R9;
  case UNW_ARM_R10: return _msContext.R10;
  case UNW_ARM_R11: return _msContext.R11;
  case UNW_ARM_R12: return _msContext.R12;
  case UNW_REG_SP:
  case UNW_ARM_SP: return _msContext.Sp;
  case UNW_ARM_LR: return _msContext.Lr;
  case UNW_REG_IP:
  case UNW_ARM_IP: return _msContext.Pc;
#elif defined(_LIBUNWIND_TARGET_AARCH64)
  case UNW_REG_SP: return _msContext.Sp;
  case UNW_REG_IP: return _msContext.Pc;
  default: return _msContext.X[regNum - UNW_AARCH64_X0];
#endif
  }
  _LIBUNWIND_ABORT("unsupported register");
}

template <typename A, typename R>
void UnwindCursor<A, R>::setReg(int regNum, unw_word_t value) {
  switch (regNum) {
#if defined(_LIBUNWIND_TARGET_X86_64)
  case UNW_X86_64_RIP:
  case UNW_REG_IP: _msContext.Rip = value; break;
  case UNW_X86_64_RAX: _msContext.Rax = value; break;
  case UNW_X86_64_RDX: _msContext.Rdx = value; break;
  case UNW_X86_64_RCX: _msContext.Rcx = value; break;
  case UNW_X86_64_RBX: _msContext.Rbx = value; break;
  case UNW_REG_SP:
  case UNW_X86_64_RSP: _msContext.Rsp = value; break;
  case UNW_X86_64_RBP: _msContext.Rbp = value; break;
  case UNW_X86_64_RSI: _msContext.Rsi = value; break;
  case UNW_X86_64_RDI: _msContext.Rdi = value; break;
  case UNW_X86_64_R8: _msContext.R8 = value; break;
  case UNW_X86_64_R9: _msContext.R9 = value; break;
  case UNW_X86_64_R10: _msContext.R10 = value; break;
  case UNW_X86_64_R11: _msContext.R11 = value; break;
  case UNW_X86_64_R12: _msContext.R12 = value; break;
  case UNW_X86_64_R13: _msContext.R13 = value; break;
  case UNW_X86_64_R14: _msContext.R14 = value; break;
  case UNW_X86_64_R15: _msContext.R15 = value; break;
#elif defined(_LIBUNWIND_TARGET_ARM)
  case UNW_ARM_R0: _msContext.R0 = value; break;
  case UNW_ARM_R1: _msContext.R1 = value; break;
  case UNW_ARM_R2: _msContext.R2 = value; break;
  case UNW_ARM_R3: _msContext.R3 = value; break;
  case UNW_ARM_R4: _msContext.R4 = value; break;
  case UNW_ARM_R5: _msContext.R5 = value; break;
  case UNW_ARM_R6: _msContext.R6 = value; break;
  case UNW_ARM_R7: _msContext.R7 = value; break;
  case UNW_ARM_R8: _msContext.R8 = value; break;
  case UNW_ARM_R9: _msContext.R9 = value; break;
  case UNW_ARM_R10: _msContext.R10 = value; break;
  case UNW_ARM_R11: _msContext.R11 = value; break;
  case UNW_ARM_R12: _msContext.R12 = value; break;
  case UNW_REG_SP:
  case UNW_ARM_SP: _msContext.Sp = value; break;
  case UNW_ARM_LR: _msContext.Lr = value; break;
  case UNW_REG_IP:
  case UNW_ARM_IP: _msContext.Pc = value; break;
#elif defined(_LIBUNWIND_TARGET_AARCH64)
  case UNW_REG_SP: _msContext.Sp = value; break;
  case UNW_REG_IP: _msContext.Pc = value; break;
  case UNW_AARCH64_X0:
  case UNW_AARCH64_X1:
  case UNW_AARCH64_X2:
  case UNW_AARCH64_X3:
  case UNW_AARCH64_X4:
  case UNW_AARCH64_X5:
  case UNW_AARCH64_X6:
  case UNW_AARCH64_X7:
  case UNW_AARCH64_X8:
  case UNW_AARCH64_X9:
  case UNW_AARCH64_X10:
  case UNW_AARCH64_X11:
  case UNW_AARCH64_X12:
  case UNW_AARCH64_X13:
  case UNW_AARCH64_X14:
  case UNW_AARCH64_X15:
  case UNW_AARCH64_X16:
  case UNW_AARCH64_X17:
  case UNW_AARCH64_X18:
  case UNW_AARCH64_X19:
  case UNW_AARCH64_X20:
  case UNW_AARCH64_X21:
  case UNW_AARCH64_X22:
  case UNW_AARCH64_X23:
  case UNW_AARCH64_X24:
  case UNW_AARCH64_X25:
  case UNW_AARCH64_X26:
  case UNW_AARCH64_X27:
  case UNW_AARCH64_X28:
  case UNW_AARCH64_FP:
  case UNW_AARCH64_LR: _msContext.X[regNum - UNW_ARM64_X0] = value; break;
#endif
  default:
    _LIBUNWIND_ABORT("unsupported register");
  }
}

template <typename A, typename R>
bool UnwindCursor<A, R>::validFloatReg(int regNum) {
#if defined(_LIBUNWIND_TARGET_ARM)
  if (regNum >= UNW_ARM_S0 && regNum <= UNW_ARM_S31) return true;
  if (regNum >= UNW_ARM_D0 && regNum <= UNW_ARM_D31) return true;
#elif defined(_LIBUNWIND_TARGET_AARCH64)
  if (regNum >= UNW_AARCH64_V0 && regNum <= UNW_ARM64_D31) return true;
#else
  (void)regNum;
#endif
  return false;
}

template <typename A, typename R>
unw_fpreg_t UnwindCursor<A, R>::getFloatReg(int regNum) {
#if defined(_LIBUNWIND_TARGET_ARM)
  if (regNum >= UNW_ARM_S0 && regNum <= UNW_ARM_S31) {
    union {
      uint32_t w;
      float f;
    } d;
    d.w = _msContext.S[regNum - UNW_ARM_S0];
    return d.f;
  }
  if (regNum >= UNW_ARM_D0 && regNum <= UNW_ARM_D31) {
    union {
      uint64_t w;
      double d;
    } d;
    d.w = _msContext.D[regNum - UNW_ARM_D0];
    return d.d;
  }
  _LIBUNWIND_ABORT("unsupported float register");
#elif defined(_LIBUNWIND_TARGET_AARCH64)
  return _msContext.V[regNum - UNW_AARCH64_V0].D[0];
#else
  (void)regNum;
  _LIBUNWIND_ABORT("float registers unimplemented");
#endif
}

template <typename A, typename R>
void UnwindCursor<A, R>::setFloatReg(int regNum, unw_fpreg_t value) {
#if defined(_LIBUNWIND_TARGET_ARM)
  if (regNum >= UNW_ARM_S0 && regNum <= UNW_ARM_S31) {
    union {
      uint32_t w;
      float f;
    } d;
    d.f = (float)value;
    _msContext.S[regNum - UNW_ARM_S0] = d.w;
  }
  if (regNum >= UNW_ARM_D0 && regNum <= UNW_ARM_D31) {
    union {
      uint64_t w;
      double d;
    } d;
    d.d = value;
    _msContext.D[regNum - UNW_ARM_D0] = d.w;
  }
  _LIBUNWIND_ABORT("unsupported float register");
#elif defined(_LIBUNWIND_TARGET_AARCH64)
  _msContext.V[regNum - UNW_AARCH64_V0].D[0] = value;
#else
  (void)regNum;
  (void)value;
  _LIBUNWIND_ABORT("float registers unimplemented");
#endif
}

template <typename A, typename R> void UnwindCursor<A, R>::jumpto() {
  RtlRestoreContext(&_msContext, nullptr);
}

#ifdef __arm__
template <typename A, typename R> void UnwindCursor<A, R>::saveVFPAsX() {}
#endif

template <typename A, typename R>
const char *UnwindCursor<A, R>::getRegisterName(int regNum) {
  return R::getRegisterName(regNum);
}

template <typename A, typename R> bool UnwindCursor<A, R>::isSignalFrame() {
  return false;
}

#else  // !defined(_LIBUNWIND_SUPPORT_SEH_UNWIND) || !defined(_WIN32)

/// UnwindCursor contains all state (including all register values) during
/// an unwind.  This is normally stack allocated inside a unw_cursor_t.
template <typename A, typename R>
class UnwindCursor : public AbstractUnwindCursor{
  typedef typename A::pint_t pint_t;
public:
                      UnwindCursor(unw_context_t *context, A &as);
                      UnwindCursor(A &as, void *threadArg);
  virtual             ~UnwindCursor() {}
  virtual bool        validReg(int);
  virtual unw_word_t  getReg(int);
  virtual void        setReg(int, unw_word_t);
  virtual bool        validFloatReg(int);
  virtual unw_fpreg_t getFloatReg(int);
  virtual void        setFloatReg(int, unw_fpreg_t);
  virtual int         step(bool stage2 = false);
  virtual void        getInfo(unw_proc_info_t *);
  virtual void        jumpto();
  virtual bool        isSignalFrame();
  virtual bool        getFunctionName(char *buf, size_t len, unw_word_t *off);
  virtual void        setInfoBasedOnIPRegister(bool isReturnAddress = false);
  virtual const char *getRegisterName(int num);
#ifdef __arm__
  virtual void        saveVFPAsX();
#endif

#ifdef _AIX
  virtual uintptr_t getDataRelBase();
#endif

#if defined(_LIBUNWIND_USE_CET)
  virtual void *get_registers() { return &_registers; }
#endif

  // libunwind does not and should not depend on C++ library which means that we
  // need our own definition of inline placement new.
  static void *operator new(size_t, UnwindCursor<A, R> *p) { return p; }

private:

#if defined(_LIBUNWIND_ARM_EHABI)
  bool getInfoFromEHABISection(pint_t pc, const UnwindInfoSections &sects);

  int stepWithEHABI() {
    size_t len = 0;
    size_t off = 0;
    // FIXME: Calling decode_eht_entry() here is violating the libunwind
    // abstraction layer.
    const uint32_t *ehtp =
        decode_eht_entry(reinterpret_cast<const uint32_t *>(_info.unwind_info),
                         &off, &len);
    if (_Unwind_VRS_Interpret((_Unwind_Context *)this, ehtp, off, len) !=
            _URC_CONTINUE_UNWIND)
      return UNW_STEP_END;
    return UNW_STEP_SUCCESS;
  }
#endif

#if defined(_LIBUNWIND_CHECK_LINUX_SIGRETURN)
  bool setInfoForSigReturn() {
    R dummy;
    return setInfoForSigReturn(dummy);
  }
  int stepThroughSigReturn() {
    R dummy;
    return stepThroughSigReturn(dummy);
  }
  bool isReadableAddr(const pint_t addr) const;
#if defined(_LIBUNWIND_TARGET_AARCH64)
  bool setInfoForSigReturn(Registers_arm64 &);
  int stepThroughSigReturn(Registers_arm64 &);
#endif
#if defined(_LIBUNWIND_TARGET_RISCV)
  bool setInfoForSigReturn(Registers_riscv &);
  int stepThroughSigReturn(Registers_riscv &);
#endif
#if defined(_LIBUNWIND_TARGET_S390X)
  bool setInfoForSigReturn(Registers_s390x &);
  int stepThroughSigReturn(Registers_s390x &);
#endif
  template <typename Registers> bool setInfoForSigReturn(Registers &) {
    return false;
  }
  template <typename Registers> int stepThroughSigReturn(Registers &) {
    return UNW_STEP_END;
  }
#endif

#if defined(_LIBUNWIND_SUPPORT_DWARF_UNWIND)
  bool getInfoFromFdeCie(const typename CFI_Parser<A>::FDE_Info &fdeInfo,
                         const typename CFI_Parser<A>::CIE_Info &cieInfo,
                         pint_t pc, uintptr_t dso_base);
  bool getInfoFromDwarfSection(pint_t pc, const UnwindInfoSections &sects,
                                            uint32_t fdeSectionOffsetHint=0);
  int stepWithDwarfFDE(bool stage2) {
    return DwarfInstructions<A, R>::stepWithDwarf(
        _addressSpace, (pint_t)this->getReg(UNW_REG_IP),
        (pint_t)_info.unwind_info, _registers, _isSignalFrame, stage2);
  }
#endif

#if defined(_LIBUNWIND_SUPPORT_COMPACT_UNWIND)
  bool getInfoFromCompactEncodingSection(pint_t pc,
                                            const UnwindInfoSections &sects);
  int stepWithCompactEncoding(bool stage2 = false) {
#if defined(_LIBUNWIND_SUPPORT_DWARF_UNWIND)
    if ( compactSaysUseDwarf() )
      return stepWithDwarfFDE(stage2);
#endif
    R dummy;
    return stepWithCompactEncoding(dummy);
  }

#if defined(_LIBUNWIND_TARGET_X86_64)
  int stepWithCompactEncoding(Registers_x86_64 &) {
    return CompactUnwinder_x86_64<A>::stepWithCompactEncoding(
        _info.format, _info.start_ip, _addressSpace, _registers);
  }
#endif

#if defined(_LIBUNWIND_TARGET_I386)
  int stepWithCompactEncoding(Registers_x86 &) {
    return CompactUnwinder_x86<A>::stepWithCompactEncoding(
        _info.format, (uint32_t)_info.start_ip, _addressSpace, _registers);
  }
#endif

#if defined(_LIBUNWIND_TARGET_PPC)
  int stepWithCompactEncoding(Registers_ppc &) {
    return UNW_EINVAL;
  }
#endif

#if defined(_LIBUNWIND_TARGET_PPC64)
  int stepWithCompactEncoding(Registers_ppc64 &) {
    return UNW_EINVAL;
  }
#endif


#if defined(_LIBUNWIND_TARGET_AARCH64)
  int stepWithCompactEncoding(Registers_arm64 &) {
    return CompactUnwinder_arm64<A>::stepWithCompactEncoding(
        _info.format, _info.start_ip, _addressSpace, _registers);
  }
#endif

#if defined(_LIBUNWIND_TARGET_MIPS_O32)
  int stepWithCompactEncoding(Registers_mips_o32 &) {
    return UNW_EINVAL;
  }
#endif

#if defined(_LIBUNWIND_TARGET_MIPS_NEWABI)
  int stepWithCompactEncoding(Registers_mips_newabi &) {
    return UNW_EINVAL;
  }
#endif

#if defined(_LIBUNWIND_TARGET_LOONGARCH)
  int stepWithCompactEncoding(Registers_loongarch &) { return UNW_EINVAL; }
#endif

#if defined(_LIBUNWIND_TARGET_SPARC)
  int stepWithCompactEncoding(Registers_sparc &) { return UNW_EINVAL; }
#endif

#if defined(_LIBUNWIND_TARGET_SPARC64)
  int stepWithCompactEncoding(Registers_sparc64 &) { return UNW_EINVAL; }
#endif

#if defined (_LIBUNWIND_TARGET_RISCV)
  int stepWithCompactEncoding(Registers_riscv &) {
    return UNW_EINVAL;
  }
#endif

  bool compactSaysUseDwarf(uint32_t *offset=NULL) const {
    R dummy;
    return compactSaysUseDwarf(dummy, offset);
  }

#if defined(_LIBUNWIND_TARGET_X86_64)
  bool compactSaysUseDwarf(Registers_x86_64 &, uint32_t *offset) const {
    if ((_info.format & UNWIND_X86_64_MODE_MASK) == UNWIND_X86_64_MODE_DWARF) {
      if (offset)
        *offset = (_info.format & UNWIND_X86_64_DWARF_SECTION_OFFSET);
      return true;
    }
    return false;
  }
#endif

#if defined(_LIBUNWIND_TARGET_I386)
  bool compactSaysUseDwarf(Registers_x86 &, uint32_t *offset) const {
    if ((_info.format & UNWIND_X86_MODE_MASK) == UNWIND_X86_MODE_DWARF) {
      if (offset)
        *offset = (_info.format & UNWIND_X86_DWARF_SECTION_OFFSET);
      return true;
    }
    return false;
  }
#endif

#if defined(_LIBUNWIND_TARGET_PPC)
  bool compactSaysUseDwarf(Registers_ppc &, uint32_t *) const {
    return true;
  }
#endif

#if defined(_LIBUNWIND_TARGET_PPC64)
  bool compactSaysUseDwarf(Registers_ppc64 &, uint32_t *) const {
    return true;
  }
#endif

#if defined(_LIBUNWIND_TARGET_AARCH64)
  bool compactSaysUseDwarf(Registers_arm64 &, uint32_t *offset) const {
    if ((_info.format & UNWIND_ARM64_MODE_MASK) == UNWIND_ARM64_MODE_DWARF) {
      if (offset)
        *offset = (_info.format & UNWIND_ARM64_DWARF_SECTION_OFFSET);
      return true;
    }
    return false;
  }
#endif

#if defined(_LIBUNWIND_TARGET_MIPS_O32)
  bool compactSaysUseDwarf(Registers_mips_o32 &, uint32_t *) const {
    return true;
  }
#endif

#if defined(_LIBUNWIND_TARGET_MIPS_NEWABI)
  bool compactSaysUseDwarf(Registers_mips_newabi &, uint32_t *) const {
    return true;
  }
#endif

#if defined(_LIBUNWIND_TARGET_LOONGARCH)
  bool compactSaysUseDwarf(Registers_loongarch &, uint32_t *) const {
    return true;
  }
#endif

#if defined(_LIBUNWIND_TARGET_SPARC)
  bool compactSaysUseDwarf(Registers_sparc &, uint32_t *) const { return true; }
#endif

#if defined(_LIBUNWIND_TARGET_SPARC64)
  bool compactSaysUseDwarf(Registers_sparc64 &, uint32_t *) const {
    return true;
  }
#endif

#if defined (_LIBUNWIND_TARGET_RISCV)
  bool compactSaysUseDwarf(Registers_riscv &, uint32_t *) const {
    return true;
  }
#endif

#endif // defined(_LIBUNWIND_SUPPORT_COMPACT_UNWIND)

#if defined(_LIBUNWIND_SUPPORT_DWARF_UNWIND)
  compact_unwind_encoding_t dwarfEncoding() const {
    R dummy;
    return dwarfEncoding(dummy);
  }

#if defined(_LIBUNWIND_TARGET_X86_64)
  compact_unwind_encoding_t dwarfEncoding(Registers_x86_64 &) const {
    return UNWIND_X86_64_MODE_DWARF;
  }
#endif

#if defined(_LIBUNWIND_TARGET_I386)
  compact_unwind_encoding_t dwarfEncoding(Registers_x86 &) const {
    return UNWIND_X86_MODE_DWARF;
  }
#endif

#if defined(_LIBUNWIND_TARGET_PPC)
  compact_unwind_encoding_t dwarfEncoding(Registers_ppc &) const {
    return 0;
  }
#endif

#if defined(_LIBUNWIND_TARGET_PPC64)
  compact_unwind_encoding_t dwarfEncoding(Registers_ppc64 &) const {
    return 0;
  }
#endif

#if defined(_LIBUNWIND_TARGET_AARCH64)
  compact_unwind_encoding_t dwarfEncoding(Registers_arm64 &) const {
    return UNWIND_ARM64_MODE_DWARF;
  }
#endif

#if defined(_LIBUNWIND_TARGET_ARM)
  compact_unwind_encoding_t dwarfEncoding(Registers_arm &) const {
    return 0;
  }
#endif

#if defined (_LIBUNWIND_TARGET_OR1K)
  compact_unwind_encoding_t dwarfEncoding(Registers_or1k &) const {
    return 0;
  }
#endif

#if defined (_LIBUNWIND_TARGET_HEXAGON)
  compact_unwind_encoding_t dwarfEncoding(Registers_hexagon &) const {
    return 0;
  }
#endif

#if defined (_LIBUNWIND_TARGET_MIPS_O32)
  compact_unwind_encoding_t dwarfEncoding(Registers_mips_o32 &) const {
    return 0;
  }
#endif

#if defined (_LIBUNWIND_TARGET_MIPS_NEWABI)
  compact_unwind_encoding_t dwarfEncoding(Registers_mips_newabi &) const {
    return 0;
  }
#endif

#if defined(_LIBUNWIND_TARGET_LOONGARCH)
  compact_unwind_encoding_t dwarfEncoding(Registers_loongarch &) const {
    return 0;
  }
#endif

#if defined(_LIBUNWIND_TARGET_SPARC)
  compact_unwind_encoding_t dwarfEncoding(Registers_sparc &) const { return 0; }
#endif

#if defined(_LIBUNWIND_TARGET_SPARC64)
  compact_unwind_encoding_t dwarfEncoding(Registers_sparc64 &) const {
    return 0;
  }
#endif

#if defined (_LIBUNWIND_TARGET_RISCV)
  compact_unwind_encoding_t dwarfEncoding(Registers_riscv &) const {
    return 0;
  }
#endif

#if defined (_LIBUNWIND_TARGET_S390X)
  compact_unwind_encoding_t dwarfEncoding(Registers_s390x &) const {
    return 0;
  }
#endif

#endif // defined(_LIBUNWIND_SUPPORT_DWARF_UNWIND)

#if defined(_LIBUNWIND_SUPPORT_SEH_UNWIND)
  // For runtime environments using SEH unwind data without Windows runtime
  // support.
  pint_t getLastPC() const { /* FIXME: Implement */ return 0; }
  void setLastPC(pint_t pc) { /* FIXME: Implement */ }
  RUNTIME_FUNCTION *lookUpSEHUnwindInfo(pint_t pc, pint_t *base) {
    /* FIXME: Implement */
    *base = 0;
    return nullptr;
  }
  bool getInfoFromSEH(pint_t pc);
  int stepWithSEHData() { /* FIXME: Implement */ return 0; }
#endif // defined(_LIBUNWIND_SUPPORT_SEH_UNWIND)

#if defined(_LIBUNWIND_SUPPORT_TBTAB_UNWIND)
  bool getInfoFromTBTable(pint_t pc, R &registers);
  int stepWithTBTable(pint_t pc, tbtable *TBTable, R &registers,
                      bool &isSignalFrame);
  int stepWithTBTableData() {
    return stepWithTBTable(reinterpret_cast<pint_t>(this->getReg(UNW_REG_IP)),
                           reinterpret_cast<tbtable *>(_info.unwind_info),
                           _registers, _isSignalFrame);
  }
#endif // defined(_LIBUNWIND_SUPPORT_TBTAB_UNWIND)

  A               &_addressSpace;
  R                _registers;
  unw_proc_info_t  _info;
  bool             _unwindInfoMissing;
  bool             _isSignalFrame;
#if defined(_LIBUNWIND_CHECK_LINUX_SIGRETURN)
  bool             _isSigReturn = false;
#endif
};


template <typename A, typename R>
UnwindCursor<A, R>::UnwindCursor(unw_context_t *context, A &as)
    : _addressSpace(as), _registers(context), _unwindInfoMissing(false),
      _isSignalFrame(false) {
  static_assert((check_fit<UnwindCursor<A, R>, unw_cursor_t>::does_fit),
                "UnwindCursor<> does not fit in unw_cursor_t");
  static_assert((alignof(UnwindCursor<A, R>) <= alignof(unw_cursor_t)),
                "UnwindCursor<> requires more alignment than unw_cursor_t");
  memset(&_info, 0, sizeof(_info));
}

template <typename A, typename R>
UnwindCursor<A, R>::UnwindCursor(A &as, void *)
    : _addressSpace(as), _unwindInfoMissing(false), _isSignalFrame(false) {
  memset(&_info, 0, sizeof(_info));
  // FIXME
  // fill in _registers from thread arg
}


template <typename A, typename R>
bool UnwindCursor<A, R>::validReg(int regNum) {
  return _registers.validRegister(regNum);
}

template <typename A, typename R>
unw_word_t UnwindCursor<A, R>::getReg(int regNum) {
  return _registers.getRegister(regNum);
}

template <typename A, typename R>
void UnwindCursor<A, R>::setReg(int regNum, unw_word_t value) {
  _registers.setRegister(regNum, (typename A::pint_t)value);
}

template <typename A, typename R>
bool UnwindCursor<A, R>::validFloatReg(int regNum) {
  return _registers.validFloatRegister(regNum);
}

template <typename A, typename R>
unw_fpreg_t UnwindCursor<A, R>::getFloatReg(int regNum) {
  return _registers.getFloatRegister(regNum);
}

template <typename A, typename R>
void UnwindCursor<A, R>::setFloatReg(int regNum, unw_fpreg_t value) {
  _registers.setFloatRegister(regNum, value);
}

template <typename A, typename R> void UnwindCursor<A, R>::jumpto() {
  _registers.jumpto();
}

#ifdef __arm__
template <typename A, typename R> void UnwindCursor<A, R>::saveVFPAsX() {
  _registers.saveVFPAsX();
}
#endif

#ifdef _AIX
template <typename A, typename R>
uintptr_t UnwindCursor<A, R>::getDataRelBase() {
  return reinterpret_cast<uintptr_t>(_info.extra);
}
#endif

template <typename A, typename R>
const char *UnwindCursor<A, R>::getRegisterName(int regNum) {
  return _registers.getRegisterName(regNum);
}

template <typename A, typename R> bool UnwindCursor<A, R>::isSignalFrame() {
  return _isSignalFrame;
}

#endif // defined(_LIBUNWIND_SUPPORT_SEH_UNWIND)

#if defined(_LIBUNWIND_ARM_EHABI)
template<typename A>
struct EHABISectionIterator {
  typedef EHABISectionIterator _Self;

  typedef typename A::pint_t value_type;
  typedef typename A::pint_t* pointer;
  typedef typename A::pint_t& reference;
  typedef size_t size_type;
  typedef size_t difference_type;

  static _Self begin(A& addressSpace, const UnwindInfoSections& sects) {
    return _Self(addressSpace, sects, 0);
  }
  static _Self end(A& addressSpace, const UnwindInfoSections& sects) {
    return _Self(addressSpace, sects,
                 sects.arm_section_length / sizeof(EHABIIndexEntry));
  }

  EHABISectionIterator(A& addressSpace, const UnwindInfoSections& sects, size_t i)
      : _i(i), _addressSpace(&addressSpace), _sects(&sects) {}

  _Self& operator++() { ++_i; return *this; }
  _Self& operator+=(size_t a) { _i += a; return *this; }
  _Self& operator--() { assert(_i > 0); --_i; return *this; }
  _Self& operator-=(size_t a) { assert(_i >= a); _i -= a; return *this; }

  _Self operator+(size_t a) { _Self out = *this; out._i += a; return out; }
  _Self operator-(size_t a) { assert(_i >= a); _Self out = *this; out._i -= a; return out; }

  size_t operator-(const _Self& other) const { return _i - other._i; }

  bool operator==(const _Self& other) const {
    assert(_addressSpace == other._addressSpace);
    assert(_sects == other._sects);
    return _i == other._i;
  }

  bool operator!=(const _Self& other) const {
    assert(_addressSpace == other._addressSpace);
    assert(_sects == other._sects);
    return _i != other._i;
  }

  typename A::pint_t operator*() const { return functionAddress(); }

  typename A::pint_t functionAddress() const {
    typename A::pint_t indexAddr = _sects->arm_section + arrayoffsetof(
        EHABIIndexEntry, _i, functionOffset);
    return indexAddr + signExtendPrel31(_addressSpace->get32(indexAddr));
  }

  typename A::pint_t dataAddress() {
    typename A::pint_t indexAddr = _sects->arm_section + arrayoffsetof(
        EHABIIndexEntry, _i, data);
    return indexAddr;
  }

 private:
  size_t _i;
  A* _addressSpace;
  const UnwindInfoSections* _sects;
};

namespace {

template <typename A>
EHABISectionIterator<A> EHABISectionUpperBound(
    EHABISectionIterator<A> first,
    EHABISectionIterator<A> last,
    typename A::pint_t value) {
  size_t len = last - first;
  while (len > 0) {
    size_t l2 = len / 2;
    EHABISectionIterator<A> m = first + l2;
    if (value < *m) {
        len = l2;
    } else {
        first = ++m;
        len -= l2 + 1;
    }
  }
  return first;
}

}

template <typename A, typename R>
bool UnwindCursor<A, R>::getInfoFromEHABISection(
    pint_t pc,
    const UnwindInfoSections &sects) {
  EHABISectionIterator<A> begin =
      EHABISectionIterator<A>::begin(_addressSpace, sects);
  EHABISectionIterator<A> end =
      EHABISectionIterator<A>::end(_addressSpace, sects);
  if (begin == end)
    return false;

  EHABISectionIterator<A> itNextPC = EHABISectionUpperBound(begin, end, pc);
  if (itNextPC == begin)
    return false;
  EHABISectionIterator<A> itThisPC = itNextPC - 1;

  pint_t thisPC = itThisPC.functionAddress();
  // If an exception is thrown from a function, corresponding to the last entry
  // in the table, we don't really know the function extent and have to choose a
  // value for nextPC. Choosing max() will allow the range check during trace to
  // succeed.
  pint_t nextPC = (itNextPC == end) ? UINTPTR_MAX : itNextPC.functionAddress();
  pint_t indexDataAddr = itThisPC.dataAddress();

  if (indexDataAddr == 0)
    return false;

  uint32_t indexData = _addressSpace.get32(indexDataAddr);
  if (indexData == UNW_EXIDX_CANTUNWIND)
    return false;

  // If the high bit is set, the exception handling table entry is inline inside
  // the index table entry on the second word (aka |indexDataAddr|). Otherwise,
  // the table points at an offset in the exception handling table (section 5
  // EHABI).
  pint_t exceptionTableAddr;
  uint32_t exceptionTableData;
  bool isSingleWordEHT;
  if (indexData & 0x80000000) {
    exceptionTableAddr = indexDataAddr;
    // TODO(ajwong): Should this data be 0?
    exceptionTableData = indexData;
    isSingleWordEHT = true;
  } else {
    exceptionTableAddr = indexDataAddr + signExtendPrel31(indexData);
    exceptionTableData = _addressSpace.get32(exceptionTableAddr);
    isSingleWordEHT = false;
  }

  // Now we know the 3 things:
  //   exceptionTableAddr -- exception handler table entry.
  //   exceptionTableData -- the data inside the first word of the eht entry.
  //   isSingleWordEHT -- whether the entry is in the index.
  unw_word_t personalityRoutine = 0xbadf00d;
  bool scope32 = false;
  uintptr_t lsda;

  // If the high bit in the exception handling table entry is set, the entry is
  // in compact form (section 6.3 EHABI).
  if (exceptionTableData & 0x80000000) {
    // Grab the index of the personality routine from the compact form.
    uint32_t choice = (exceptionTableData & 0x0f000000) >> 24;
    uint32_t extraWords = 0;
    switch (choice) {
      case 0:
        personalityRoutine = (unw_word_t) &__aeabi_unwind_cpp_pr0;
        extraWords = 0;
        scope32 = false;
        lsda = isSingleWordEHT ? 0 : (exceptionTableAddr + 4);
        break;
      case 1:
        personalityRoutine = (unw_word_t) &__aeabi_unwind_cpp_pr1;
        extraWords = (exceptionTableData & 0x00ff0000) >> 16;
        scope32 = false;
        lsda = exceptionTableAddr + (extraWords + 1) * 4;
        break;
      case 2:
        personalityRoutine = (unw_word_t) &__aeabi_unwind_cpp_pr2;
        extraWords = (exceptionTableData & 0x00ff0000) >> 16;
        scope32 = true;
        lsda = exceptionTableAddr + (extraWords + 1) * 4;
        break;
      default:
        _LIBUNWIND_ABORT("unknown personality routine");
        return false;
    }

    if (isSingleWordEHT) {
      if (extraWords != 0) {
        _LIBUNWIND_ABORT("index inlined table detected but pr function "
                         "requires extra words");
        return false;
      }
    }
  } else {
    pint_t personalityAddr =
        exceptionTableAddr + signExtendPrel31(exceptionTableData);
    personalityRoutine = personalityAddr;

    // ARM EHABI # 6.2, # 9.2
    //
    //  +---- ehtp
    //  v
    // +--------------------------------------+
    // | +--------+--------+--------+-------+ |
    // | |0| prel31 to personalityRoutine   | |
    // | +--------+--------+--------+-------+ |
    // | |      N |      unwind opcodes     | |  <-- UnwindData
    // | +--------+--------+--------+-------+ |
    // | | Word 2        unwind opcodes     | |
    // | +--------+--------+--------+-------+ |
    // | ...                                  |
    // | +--------+--------+--------+-------+ |
    // | | Word N        unwind opcodes     | |
    // | +--------+--------+--------+-------+ |
    // | | LSDA                             | |  <-- lsda
    // | | ...                              | |
    // | +--------+--------+--------+-------+ |
    // +--------------------------------------+

    uint32_t *UnwindData = reinterpret_cast<uint32_t*>(exceptionTableAddr) + 1;
    uint32_t FirstDataWord = *UnwindData;
    size_t N = ((FirstDataWord >> 24) & 0xff);
    size_t NDataWords = N + 1;
    lsda = reinterpret_cast<uintptr_t>(UnwindData + NDataWords);
  }

  _info.start_ip = thisPC;
  _info.end_ip = nextPC;
  _info.handler = personalityRoutine;
  _info.unwind_info = exceptionTableAddr;
  _info.lsda = lsda;
  // flags is pr_cache.additional. See EHABI #7.2 for definition of bit 0.
  _info.flags = (isSingleWordEHT ? 1 : 0) | (scope32 ? 0x2 : 0);  // Use enum?

  return true;
}
#endif

#if defined(_LIBUNWIND_SUPPORT_DWARF_UNWIND)
template <typename A, typename R>
bool UnwindCursor<A, R>::getInfoFromFdeCie(
    const typename CFI_Parser<A>::FDE_Info &fdeInfo,
    const typename CFI_Parser<A>::CIE_Info &cieInfo, pint_t pc,
    uintptr_t dso_base) {
  typename CFI_Parser<A>::PrologInfo prolog;
  if (CFI_Parser<A>::parseFDEInstructions(_addressSpace, fdeInfo, cieInfo, pc,
                                          R::getArch(), &prolog)) {
    // Save off parsed FDE info
    _info.start_ip          = fdeInfo.pcStart;
    _info.end_ip            = fdeInfo.pcEnd;
    _info.lsda              = fdeInfo.lsda;
    _info.handler           = cieInfo.personality;
    // Some frameless functions need SP altered when resuming in function, so
    // propagate spExtraArgSize.
    _info.gp                = prolog.spExtraArgSize;
    _info.flags             = 0;
    _info.format            = dwarfEncoding();
    _info.unwind_info       = fdeInfo.fdeStart;
    _info.unwind_info_size  = static_cast<uint32_t>(fdeInfo.fdeLength);
    _info.extra             = static_cast<unw_word_t>(dso_base);
    return true;
  }
  return false;
}

template <typename A, typename R>
bool UnwindCursor<A, R>::getInfoFromDwarfSection(pint_t pc,
                                                const UnwindInfoSections &sects,
                                                uint32_t fdeSectionOffsetHint) {
  typename CFI_Parser<A>::FDE_Info fdeInfo;
  typename CFI_Parser<A>::CIE_Info cieInfo;
  bool foundFDE = false;
  bool foundInCache = false;
  // If compact encoding table gave offset into dwarf section, go directly there
  if (fdeSectionOffsetHint != 0) {
    foundFDE = CFI_Parser<A>::findFDE(_addressSpace, pc, sects.dwarf_section,
                                    sects.dwarf_section_length,
                                    sects.dwarf_section + fdeSectionOffsetHint,
                                    &fdeInfo, &cieInfo);
  }
#if defined(_LIBUNWIND_SUPPORT_DWARF_INDEX)
  if (!foundFDE && (sects.dwarf_index_section != 0)) {
    foundFDE = EHHeaderParser<A>::findFDE(
        _addressSpace, pc, sects.dwarf_index_section,
        (uint32_t)sects.dwarf_index_section_length, &fdeInfo, &cieInfo);
  }
#endif
  if (!foundFDE) {
    // otherwise, search cache of previously found FDEs.
    pint_t cachedFDE = DwarfFDECache<A>::findFDE(sects.dso_base, pc);
    if (cachedFDE != 0) {
      foundFDE =
          CFI_Parser<A>::findFDE(_addressSpace, pc, sects.dwarf_section,
                                 sects.dwarf_section_length,
                                 cachedFDE, &fdeInfo, &cieInfo);
      foundInCache = foundFDE;
    }
  }
  if (!foundFDE) {
    // Still not found, do full scan of __eh_frame section.
    foundFDE = CFI_Parser<A>::findFDE(_addressSpace, pc, sects.dwarf_section,
                                      sects.dwarf_section_length, 0,
                                      &fdeInfo, &cieInfo);
  }
  if (foundFDE) {
    if (getInfoFromFdeCie(fdeInfo, cieInfo, pc, sects.dso_base)) {
      // Add to cache (to make next lookup faster) if we had no hint
      // and there was no index.
      if (!foundInCache && (fdeSectionOffsetHint == 0)) {
  #if defined(_LIBUNWIND_SUPPORT_DWARF_INDEX)
        if (sects.dwarf_index_section == 0)
  #endif
        DwarfFDECache<A>::add(sects.dso_base, fdeInfo.pcStart, fdeInfo.pcEnd,
                              fdeInfo.fdeStart);
      }
      return true;
    }
  }
  //_LIBUNWIND_DEBUG_LOG("can't find/use FDE for pc=0x%llX", (uint64_t)pc);
  return false;
}
#endif // defined(_LIBUNWIND_SUPPORT_DWARF_UNWIND)


#if defined(_LIBUNWIND_SUPPORT_COMPACT_UNWIND)
template <typename A, typename R>
bool UnwindCursor<A, R>::getInfoFromCompactEncodingSection(pint_t pc,
                                              const UnwindInfoSections &sects) {
  const bool log = false;
  if (log)
    fprintf(stderr, "getInfoFromCompactEncodingSection(pc=0x%llX, mh=0x%llX)\n",
            (uint64_t)pc, (uint64_t)sects.dso_base);

  const UnwindSectionHeader<A> sectionHeader(_addressSpace,
                                                sects.compact_unwind_section);
  if (sectionHeader.version() != UNWIND_SECTION_VERSION)
    return false;

  // do a binary search of top level index to find page with unwind info
  pint_t targetFunctionOffset = pc - sects.dso_base;
  const UnwindSectionIndexArray<A> topIndex(_addressSpace,
                                           sects.compact_unwind_section
                                         + sectionHeader.indexSectionOffset());
  uint32_t low = 0;
  uint32_t high = sectionHeader.indexCount();
  uint32_t last = high - 1;
  while (low < high) {
    uint32_t mid = (low + high) / 2;
    //if ( log ) fprintf(stderr, "\tmid=%d, low=%d, high=%d, *mid=0x%08X\n",
    //mid, low, high, topIndex.functionOffset(mid));
    if (topIndex.functionOffset(mid) <= targetFunctionOffset) {
      if ((mid == last) ||
          (topIndex.functionOffset(mid + 1) > targetFunctionOffset)) {
        low = mid;
        break;
      } else {
        low = mid + 1;
      }
    } else {
      high = mid;
    }
  }
  const uint32_t firstLevelFunctionOffset = topIndex.functionOffset(low);
  const uint32_t firstLevelNextPageFunctionOffset =
      topIndex.functionOffset(low + 1);
  const pint_t secondLevelAddr =
      sects.compact_unwind_section + topIndex.secondLevelPagesSectionOffset(low);
  const pint_t lsdaArrayStartAddr =
      sects.compact_unwind_section + topIndex.lsdaIndexArraySectionOffset(low);
  const pint_t lsdaArrayEndAddr =
      sects.compact_unwind_section + topIndex.lsdaIndexArraySectionOffset(low+1);
  if (log)
    fprintf(stderr, "\tfirst level search for result index=%d "
                    "to secondLevelAddr=0x%llX\n",
                    low, (uint64_t) secondLevelAddr);
  // do a binary search of second level page index
  uint32_t encoding = 0;
  pint_t funcStart = 0;
  pint_t funcEnd = 0;
  pint_t lsda = 0;
  pint_t personality = 0;
  uint32_t pageKind = _addressSpace.get32(secondLevelAddr);
  if (pageKind == UNWIND_SECOND_LEVEL_REGULAR) {
    // regular page
    UnwindSectionRegularPageHeader<A> pageHeader(_addressSpace,
                                                 secondLevelAddr);
    UnwindSectionRegularArray<A> pageIndex(
        _addressSpace, secondLevelAddr + pageHeader.entryPageOffset());
    // binary search looks for entry with e where index[e].offset <= pc <
    // index[e+1].offset
    if (log)
      fprintf(stderr, "\tbinary search for targetFunctionOffset=0x%08llX in "
                      "regular page starting at secondLevelAddr=0x%llX\n",
              (uint64_t) targetFunctionOffset, (uint64_t) secondLevelAddr);
    low = 0;
    high = pageHeader.entryCount();
    while (low < high) {
      uint32_t mid = (low + high) / 2;
      if (pageIndex.functionOffset(mid) <= targetFunctionOffset) {
        if (mid == (uint32_t)(pageHeader.entryCount() - 1)) {
          // at end of table
          low = mid;
          funcEnd = firstLevelNextPageFunctionOffset + sects.dso_base;
          break;
        } else if (pageIndex.functionOffset(mid + 1) > targetFunctionOffset) {
          // next is too big, so we found it
          low = mid;
          funcEnd = pageIndex.functionOffset(low + 1) + sects.dso_base;
          break;
        } else {
          low = mid + 1;
        }
      } else {
        high = mid;
      }
    }
    encoding = pageIndex.encoding(low);
    funcStart = pageIndex.functionOffset(low) + sects.dso_base;
    if (pc < funcStart) {
      if (log)
        fprintf(
            stderr,
            "\tpc not in table, pc=0x%llX, funcStart=0x%llX, funcEnd=0x%llX\n",
            (uint64_t) pc, (uint64_t) funcStart, (uint64_t) funcEnd);
      return false;
    }
    if (pc > funcEnd) {
      if (log)
        fprintf(
            stderr,
            "\tpc not in table, pc=0x%llX, funcStart=0x%llX, funcEnd=0x%llX\n",
            (uint64_t) pc, (uint64_t) funcStart, (uint64_t) funcEnd);
      return false;
    }
  } else if (pageKind == UNWIND_SECOND_LEVEL_COMPRESSED) {
    // compressed page
    UnwindSectionCompressedPageHeader<A> pageHeader(_addressSpace,
                                                    secondLevelAddr);
    UnwindSectionCompressedArray<A> pageIndex(
        _addressSpace, secondLevelAddr + pageHeader.entryPageOffset());
    const uint32_t targetFunctionPageOffset =
        (uint32_t)(targetFunctionOffset - firstLevelFunctionOffset);
    // binary search looks for entry with e where index[e].offset <= pc <
    // index[e+1].offset
    if (log)
      fprintf(stderr, "\tbinary search of compressed page starting at "
                      "secondLevelAddr=0x%llX\n",
              (uint64_t) secondLevelAddr);
    low = 0;
    last = pageHeader.entryCount() - 1;
    high = pageHeader.entryCount();
    while (low < high) {
      uint32_t mid = (low + high) / 2;
      if (pageIndex.functionOffset(mid) <= targetFunctionPageOffset) {
        if ((mid == last) ||
            (pageIndex.functionOffset(mid + 1) > targetFunctionPageOffset)) {
          low = mid;
          break;
        } else {
          low = mid + 1;
        }
      } else {
        high = mid;
      }
    }
    funcStart = pageIndex.functionOffset(low) + firstLevelFunctionOffset
                                                              + sects.dso_base;
    if (low < last)
      funcEnd =
          pageIndex.functionOffset(low + 1) + firstLevelFunctionOffset
                                                              + sects.dso_base;
    else
      funcEnd = firstLevelNextPageFunctionOffset + sects.dso_base;
    if (pc < funcStart) {
      _LIBUNWIND_DEBUG_LOG("malformed __unwind_info, pc=0x%llX "
                           "not in second level compressed unwind table. "
                           "funcStart=0x%llX",
                            (uint64_t) pc, (uint64_t) funcStart);
      return false;
    }
    if (pc > funcEnd) {
      _LIBUNWIND_DEBUG_LOG("malformed __unwind_info, pc=0x%llX "
                           "not in second level compressed unwind table. "
                           "funcEnd=0x%llX",
                           (uint64_t) pc, (uint64_t) funcEnd);
      return false;
    }
    uint16_t encodingIndex = pageIndex.encodingIndex(low);
    if (encodingIndex < sectionHeader.commonEncodingsArrayCount()) {
      // encoding is in common table in section header
      encoding = _addressSpace.get32(
          sects.compact_unwind_section +
          sectionHeader.commonEncodingsArraySectionOffset() +
          encodingIndex * sizeof(uint32_t));
    } else {
      // encoding is in page specific table
      uint16_t pageEncodingIndex =
          encodingIndex - (uint16_t)sectionHeader.commonEncodingsArrayCount();
      encoding = _addressSpace.get32(secondLevelAddr +
                                     pageHeader.encodingsPageOffset() +
                                     pageEncodingIndex * sizeof(uint32_t));
    }
  } else {
    _LIBUNWIND_DEBUG_LOG(
        "malformed __unwind_info at 0x%0llX bad second level page",
        (uint64_t)sects.compact_unwind_section);
    return false;
  }

  // look up LSDA, if encoding says function has one
  if (encoding & UNWIND_HAS_LSDA) {
    UnwindSectionLsdaArray<A> lsdaIndex(_addressSpace, lsdaArrayStartAddr);
    uint32_t funcStartOffset = (uint32_t)(funcStart - sects.dso_base);
    low = 0;
    high = (uint32_t)(lsdaArrayEndAddr - lsdaArrayStartAddr) /
                    sizeof(unwind_info_section_header_lsda_index_entry);
    // binary search looks for entry with exact match for functionOffset
    if (log)
      fprintf(stderr,
              "\tbinary search of lsda table for targetFunctionOffset=0x%08X\n",
              funcStartOffset);
    while (low < high) {
      uint32_t mid = (low + high) / 2;
      if (lsdaIndex.functionOffset(mid) == funcStartOffset) {
        lsda = lsdaIndex.lsdaOffset(mid) + sects.dso_base;
        break;
      } else if (lsdaIndex.functionOffset(mid) < funcStartOffset) {
        low = mid + 1;
      } else {
        high = mid;
      }
    }
    if (lsda == 0) {
      _LIBUNWIND_DEBUG_LOG("found encoding 0x%08X with HAS_LSDA bit set for "
                    "pc=0x%0llX, but lsda table has no entry",
                    encoding, (uint64_t) pc);
      return false;
    }
  }

  // extract personality routine, if encoding says function has one
  uint32_t personalityIndex = (encoding & UNWIND_PERSONALITY_MASK) >>
                              (__builtin_ctz(UNWIND_PERSONALITY_MASK));
  if (personalityIndex != 0) {
    --personalityIndex; // change 1-based to zero-based index
    if (personalityIndex >= sectionHeader.personalityArrayCount()) {
      _LIBUNWIND_DEBUG_LOG("found encoding 0x%08X with personality index %d,  "
                            "but personality table has only %d entries",
                            encoding, personalityIndex,
                            sectionHeader.personalityArrayCount());
      return false;
    }
    int32_t personalityDelta = (int32_t)_addressSpace.get32(
        sects.compact_unwind_section +
        sectionHeader.personalityArraySectionOffset() +
        personalityIndex * sizeof(uint32_t));
    pint_t personalityPointer = sects.dso_base + (pint_t)personalityDelta;
    personality = _addressSpace.getP(personalityPointer);
    if (log)
      fprintf(stderr, "getInfoFromCompactEncodingSection(pc=0x%llX), "
                      "personalityDelta=0x%08X, personality=0x%08llX\n",
              (uint64_t) pc, personalityDelta, (uint64_t) personality);
  }

  if (log)
    fprintf(stderr, "getInfoFromCompactEncodingSection(pc=0x%llX), "
                    "encoding=0x%08X, lsda=0x%08llX for funcStart=0x%llX\n",
            (uint64_t) pc, encoding, (uint64_t) lsda, (uint64_t) funcStart);
  _info.start_ip = funcStart;
  _info.end_ip = funcEnd;
  _info.lsda = lsda;
  _info.handler = personality;
  _info.gp = 0;
  _info.flags = 0;
  _info.format = encoding;
  _info.unwind_info = 0;
  _info.unwind_info_size = 0;
  _info.extra = sects.dso_base;
  return true;
}
#endif // defined(_LIBUNWIND_SUPPORT_COMPACT_UNWIND)


#if defined(_LIBUNWIND_SUPPORT_SEH_UNWIND)
template <typename A, typename R>
bool UnwindCursor<A, R>::getInfoFromSEH(pint_t pc) {
  pint_t base;
  RUNTIME_FUNCTION *unwindEntry = lookUpSEHUnwindInfo(pc, &base);
  if (!unwindEntry) {
    _LIBUNWIND_DEBUG_LOG("\tpc not in table, pc=0x%llX", (uint64_t) pc);
    return false;
  }
  _info.gp = 0;
  _info.flags = 0;
  _info.format = 0;
  _info.unwind_info_size = sizeof(RUNTIME_FUNCTION);
  _info.unwind_info = reinterpret_cast<unw_word_t>(unwindEntry);
  _info.extra = base;
  _info.start_ip = base + unwindEntry->BeginAddress;
#ifdef _LIBUNWIND_TARGET_X86_64
  _info.end_ip = base + unwindEntry->EndAddress;
  // Only fill in the handler and LSDA if they're stale.
  if (pc != getLastPC()) {
    UNWIND_INFO *xdata = reinterpret_cast<UNWIND_INFO *>(base + unwindEntry->UnwindData);
    if (xdata->Flags & (UNW_FLAG_EHANDLER|UNW_FLAG_UHANDLER)) {
      // The personality is given in the UNWIND_INFO itself. The LSDA immediately
      // follows the UNWIND_INFO. (This follows how both Clang and MSVC emit
      // these structures.)
      // N.B. UNWIND_INFO structs are DWORD-aligned.
      uint32_t lastcode = (xdata->CountOfCodes + 1) & ~1;
      const uint32_t *handler = reinterpret_cast<uint32_t *>(&xdata->UnwindCodes[lastcode]);
      _info.lsda = reinterpret_cast<unw_word_t>(handler+1);
      _dispContext.HandlerData = reinterpret_cast<void *>(_info.lsda);
      _dispContext.LanguageHandler =
          reinterpret_cast<EXCEPTION_ROUTINE *>(base + *handler);
      if (*handler) {
        _info.handler = reinterpret_cast<unw_word_t>(__libunwind_seh_personality);
      } else
        _info.handler = 0;
    } else {
      _info.lsda = 0;
      _info.handler = 0;
    }
  }
#endif
  setLastPC(pc);
  return true;
}
#endif

#if defined(_LIBUNWIND_SUPPORT_TBTAB_UNWIND)
// Masks for traceback table field xtbtable.
enum xTBTableMask : uint8_t {
  reservedBit = 0x02, // The traceback table was incorrectly generated if set
                      // (see comments in function getInfoFromTBTable().
  ehInfoBit = 0x08    // Exception handling info is present if set
};

enum frameType : unw_word_t {
  frameWithXLEHStateTable = 0,
  frameWithEHInfo = 1
};

extern "C" {
typedef _Unwind_Reason_Code __xlcxx_personality_v0_t(int, _Unwind_Action,
                                                     uint64_t,
                                                     _Unwind_Exception *,
                                                     struct _Unwind_Context *);
__attribute__((__weak__)) __xlcxx_personality_v0_t __xlcxx_personality_v0;
}

static __xlcxx_personality_v0_t *xlcPersonalityV0;
static RWMutex xlcPersonalityV0InitLock;

template <typename A, typename R>
bool UnwindCursor<A, R>::getInfoFromTBTable(pint_t pc, R &registers) {
  uint32_t *p = reinterpret_cast<uint32_t *>(pc);

  // Keep looking forward until a word of 0 is found. The traceback
  // table starts at the following word.
  while (*p)
    ++p;
  tbtable *TBTable = reinterpret_cast<tbtable *>(p + 1);

  if (_LIBUNWIND_TRACING_UNWINDING) {
    char functionBuf[512];
    const char *functionName = functionBuf;
    unw_word_t offset;
    if (!getFunctionName(functionBuf, sizeof(functionBuf), &offset)) {
      functionName = ".anonymous.";
    }
    _LIBUNWIND_TRACE_UNWINDING("%s: Look up traceback table of func=%s at %p",
                               __func__, functionName,
                               reinterpret_cast<void *>(TBTable));
  }

  // If the traceback table does not contain necessary info, bypass this frame.
  if (!TBTable->tb.has_tboff)
    return false;

  // Structure tbtable_ext contains important data we are looking for.
  p = reinterpret_cast<uint32_t *>(&TBTable->tb_ext);

  // Skip field parminfo if it exists.
  if (TBTable->tb.fixedparms || TBTable->tb.floatparms)
    ++p;

  // p now points to tb_offset, the offset from start of function to TB table.
  unw_word_t start_ip =
      reinterpret_cast<unw_word_t>(TBTable) - *p - sizeof(uint32_t);
  unw_word_t end_ip = reinterpret_cast<unw_word_t>(TBTable);
  ++p;

  _LIBUNWIND_TRACE_UNWINDING("start_ip=%p, end_ip=%p\n",
                             reinterpret_cast<void *>(start_ip),
                             reinterpret_cast<void *>(end_ip));

  // Skip field hand_mask if it exists.
  if (TBTable->tb.int_hndl)
    ++p;

  unw_word_t lsda = 0;
  unw_word_t handler = 0;
  unw_word_t flags = frameType::frameWithXLEHStateTable;

  if (TBTable->tb.lang == TB_CPLUSPLUS && TBTable->tb.has_ctl) {
    // State table info is available. The ctl_info field indicates the
    // number of CTL anchors. There should be only one entry for the C++
    // state table.
    assert(*p == 1 && "libunwind: there must be only one ctl_info entry");
    ++p;
    // p points to the offset of the state table into the stack.
    pint_t stateTableOffset = *p++;

    int framePointerReg;

    // Skip fields name_len and name if exist.
    if (TBTable->tb.name_present) {
      const uint16_t name_len = *(reinterpret_cast<uint16_t *>(p));
      p = reinterpret_cast<uint32_t *>(reinterpret_cast<char *>(p) + name_len +
                                       sizeof(uint16_t));
    }

    if (TBTable->tb.uses_alloca)
      framePointerReg = *(reinterpret_cast<char *>(p));
    else
      framePointerReg = 1; // default frame pointer == SP

    _LIBUNWIND_TRACE_UNWINDING(
        "framePointerReg=%d, framePointer=%p, "
        "stateTableOffset=%#lx\n",
        framePointerReg,
        reinterpret_cast<void *>(_registers.getRegister(framePointerReg)),
        stateTableOffset);
    lsda = _registers.getRegister(framePointerReg) + stateTableOffset;

    // Since the traceback table generated by the legacy XLC++ does not
    // provide the location of the personality for the state table,
    // function __xlcxx_personality_v0(), which is the personality for the state
    // table and is exported from libc++abi, is directly assigned as the
    // handler here. When a legacy XLC++ frame is encountered, the symbol
    // is resolved dynamically using dlopen() to avoid hard dependency from
    // libunwind on libc++abi.

    // Resolve the function pointer to the state table personality if it has
    // not already.
    if (xlcPersonalityV0 == NULL) {
      xlcPersonalityV0InitLock.lock();
      if (xlcPersonalityV0 == NULL) {
        // If libc++abi is statically linked in, symbol __xlcxx_personality_v0
        // has been resolved at the link time.
        xlcPersonalityV0 = &__xlcxx_personality_v0;
        if (xlcPersonalityV0 == NULL) {
          // libc++abi is dynamically linked. Resolve __xlcxx_personality_v0
          // using dlopen().
          const char libcxxabi[] = "libc++abi.a(libc++abi.so.1)";
          void *libHandle;
          // The AIX dlopen() sets errno to 0 when it is successful, which
          // clobbers the value of errno from the user code. This is an AIX
          // bug because according to POSIX it should not set errno to 0. To
          // workaround before AIX fixes the bug, errno is saved and restored.
          int saveErrno = errno;
          libHandle = dlopen(libcxxabi, RTLD_MEMBER | RTLD_NOW);
          if (libHandle == NULL) {
            _LIBUNWIND_TRACE_UNWINDING("dlopen() failed with errno=%d\n",
                                       errno);
            assert(0 && "dlopen() failed");
          }
          xlcPersonalityV0 = reinterpret_cast<__xlcxx_personality_v0_t *>(
              dlsym(libHandle, "__xlcxx_personality_v0"));
          if (xlcPersonalityV0 == NULL) {
            _LIBUNWIND_TRACE_UNWINDING("dlsym() failed with errno=%d\n", errno);
            assert(0 && "dlsym() failed");
          }
          dlclose(libHandle);
          errno = saveErrno;
        }
      }
      xlcPersonalityV0InitLock.unlock();
    }
    handler = reinterpret_cast<unw_word_t>(xlcPersonalityV0);
    _LIBUNWIND_TRACE_UNWINDING("State table: LSDA=%p, Personality=%p\n",
                               reinterpret_cast<void *>(lsda),
                               reinterpret_cast<void *>(handler));
  } else if (TBTable->tb.longtbtable) {
    // This frame has the traceback table extension. Possible cases are
    // 1) a C++ frame that has the 'eh_info' structure; 2) a C++ frame that
    // is not EH aware; or, 3) a frame of other languages. We need to figure out
    // if the traceback table extension contains the 'eh_info' structure.
    //
    // We also need to deal with the complexity arising from some XL compiler
    // versions use the wrong ordering of 'longtbtable' and 'has_vec' bits
    // where the 'longtbtable' bit is meant to be the 'has_vec' bit and vice
    // versa. For frames of code generated by those compilers, the 'longtbtable'
    // bit may be set but there isn't really a traceback table extension.
    //
    // In </usr/include/sys/debug.h>, there is the following definition of
    // 'struct tbtable_ext'. It is not really a structure but a dummy to
    // collect the description of optional parts of the traceback table.
    //
    // struct tbtable_ext {
    //   ...
    //   char alloca_reg;        /* Register for alloca automatic storage */
    //   struct vec_ext vec_ext; /* Vector extension (if has_vec is set) */
    //   unsigned char xtbtable; /* More tbtable fields, if longtbtable is set*/
    // };
    //
    // Depending on how the 'has_vec'/'longtbtable' bit is interpreted, the data
    // following 'alloca_reg' can be treated either as 'struct vec_ext' or
    // 'unsigned char xtbtable'. 'xtbtable' bits are defined in
    // </usr/include/sys/debug.h> as flags. The 7th bit '0x02' is currently
    // unused and should not be set. 'struct vec_ext' is defined in
    // </usr/include/sys/debug.h> as follows:
    //
    // struct vec_ext {
    //   unsigned vr_saved:6;      /* Number of non-volatile vector regs saved
    //   */
    //                             /* first register saved is assumed to be */
    //                             /* 32 - vr_saved                         */
    //   unsigned saves_vrsave:1;  /* Set if vrsave is saved on the stack */
    //   unsigned has_varargs:1;
    //   ...
    // };
    //
    // Here, the 7th bit is used as 'saves_vrsave'. To determine whether it
    // is 'struct vec_ext' or 'xtbtable' that follows 'alloca_reg',
    // we checks if the 7th bit is set or not because 'xtbtable' should
    // never have the 7th bit set. The 7th bit of 'xtbtable' will be reserved
    // in the future to make sure the mitigation works. This mitigation
    // is not 100% bullet proof because 'struct vec_ext' may not always have
    // 'saves_vrsave' bit set.
    //
    // 'reservedBit' is defined in enum 'xTBTableMask' above as the mask for
    // checking the 7th bit.

    // p points to field name len.
    uint8_t *charPtr = reinterpret_cast<uint8_t *>(p);

    // Skip fields name_len and name if they exist.
    if (TBTable->tb.name_present) {
      const uint16_t name_len = *(reinterpret_cast<uint16_t *>(charPtr));
      charPtr = charPtr + name_len + sizeof(uint16_t);
    }

    // Skip field alloc_reg if it exists.
    if (TBTable->tb.uses_alloca)
      ++charPtr;

    // Check traceback table bit has_vec. Skip struct vec_ext if it exists.
    if (TBTable->tb.has_vec)
      // Note struct vec_ext does exist at this point because whether the
      // ordering of longtbtable and has_vec bits is correct or not, both
      // are set.
      charPtr += sizeof(struct vec_ext);

    // charPtr points to field 'xtbtable'. Check if the EH info is available.
    // Also check if the reserved bit of the extended traceback table field
    // 'xtbtable' is set. If it is, the traceback table was incorrectly
    // generated by an XL compiler that uses the wrong ordering of 'longtbtable'
    // and 'has_vec' bits and this is in fact 'struct vec_ext'. So skip the
    // frame.
    if ((*charPtr & xTBTableMask::ehInfoBit) &&
        !(*charPtr & xTBTableMask::reservedBit)) {
      // Mark this frame has the new EH info.
      flags = frameType::frameWithEHInfo;

      // eh_info is available.
      charPtr++;
      // The pointer is 4-byte aligned.
      if (reinterpret_cast<uintptr_t>(charPtr) % 4)
        charPtr += 4 - reinterpret_cast<uintptr_t>(charPtr) % 4;
      uintptr_t *ehInfo =
          reinterpret_cast<uintptr_t *>(*(reinterpret_cast<uintptr_t *>(
              registers.getRegister(2) +
              *(reinterpret_cast<uintptr_t *>(charPtr)))));

      // ehInfo points to structure en_info. The first member is version.
      // Only version 0 is currently supported.
      assert(*(reinterpret_cast<uint32_t *>(ehInfo)) == 0 &&
             "libunwind: ehInfo version other than 0 is not supported");

      // Increment ehInfo to point to member lsda.
      ++ehInfo;
      lsda = *ehInfo++;

      // enInfo now points to member personality.
      handler = *ehInfo;

      _LIBUNWIND_TRACE_UNWINDING("Range table: LSDA=%#lx, Personality=%#lx\n",
                                 lsda, handler);
    }
  }

  _info.start_ip = start_ip;
  _info.end_ip = end_ip;
  _info.lsda = lsda;
  _info.handler = handler;
  _info.gp = 0;
  _info.flags = flags;
  _info.format = 0;
  _info.unwind_info = reinterpret_cast<unw_word_t>(TBTable);
  _info.unwind_info_size = 0;
  _info.extra = registers.getRegister(2);

  return true;
}

// Step back up the stack following the frame back link.
template <typename A, typename R>
int UnwindCursor<A, R>::stepWithTBTable(pint_t pc, tbtable *TBTable,
                                        R &registers, bool &isSignalFrame) {
  if (_LIBUNWIND_TRACING_UNWINDING) {
    char functionBuf[512];
    const char *functionName = functionBuf;
    unw_word_t offset;
    if (!getFunctionName(functionBuf, sizeof(functionBuf), &offset)) {
      functionName = ".anonymous.";
    }
    _LIBUNWIND_TRACE_UNWINDING(
        "%s: Look up traceback table of func=%s at %p, pc=%p, "
        "SP=%p, saves_lr=%d, stores_bc=%d",
        __func__, functionName, reinterpret_cast<void *>(TBTable),
        reinterpret_cast<void *>(pc),
        reinterpret_cast<void *>(registers.getSP()), TBTable->tb.saves_lr,
        TBTable->tb.stores_bc);
  }

#if defined(__powerpc64__)
  // Instruction to reload TOC register "ld r2,40(r1)"
  const uint32_t loadTOCRegInst = 0xe8410028;
  const int32_t unwPPCF0Index = UNW_PPC64_F0;
  const int32_t unwPPCV0Index = UNW_PPC64_V0;
#else
  // Instruction to reload TOC register "lwz r2,20(r1)"
  const uint32_t loadTOCRegInst = 0x80410014;
  const int32_t unwPPCF0Index = UNW_PPC_F0;
  const int32_t unwPPCV0Index = UNW_PPC_V0;
#endif

  // lastStack points to the stack frame of the next routine up.
  pint_t curStack = static_cast<pint_t>(registers.getSP());
  pint_t lastStack = *reinterpret_cast<pint_t *>(curStack);

  if (lastStack == 0)
    return UNW_STEP_END;

  R newRegisters = registers;

  // If backchain is not stored, use the current stack frame.
  if (!TBTable->tb.stores_bc)
    lastStack = curStack;

  // Return address is the address after call site instruction.
  pint_t returnAddress;

  if (isSignalFrame) {
    _LIBUNWIND_TRACE_UNWINDING("Possible signal handler frame: lastStack=%p",
                               reinterpret_cast<void *>(lastStack));

    sigcontext *sigContext = reinterpret_cast<sigcontext *>(
        reinterpret_cast<char *>(lastStack) + STKMINALIGN);
    returnAddress = sigContext->sc_jmpbuf.jmp_context.iar;

    bool useSTKMIN = false;
    if (returnAddress < 0x10000000) {
      // Try again using STKMIN.
      sigContext = reinterpret_cast<sigcontext *>(
          reinterpret_cast<char *>(lastStack) + STKMIN);
      returnAddress = sigContext->sc_jmpbuf.jmp_context.iar;
      if (returnAddress < 0x10000000) {
        _LIBUNWIND_TRACE_UNWINDING("Bad returnAddress=%p from sigcontext=%p",
                                   reinterpret_cast<void *>(returnAddress),
                                   reinterpret_cast<void *>(sigContext));
        return UNW_EBADFRAME;
      }
      useSTKMIN = true;
    }
    _LIBUNWIND_TRACE_UNWINDING("Returning from a signal handler %s: "
                               "sigContext=%p, returnAddress=%p. "
                               "Seems to be a valid address",
                               useSTKMIN ? "STKMIN" : "STKMINALIGN",
                               reinterpret_cast<void *>(sigContext),
                               reinterpret_cast<void *>(returnAddress));

    // Restore the condition register from sigcontext.
    newRegisters.setCR(sigContext->sc_jmpbuf.jmp_context.cr);

    // Save the LR in sigcontext for stepping up when the function that
    // raised the signal is a leaf function. This LR has the return address
    // to the caller of the leaf function.
    newRegisters.setLR(sigContext->sc_jmpbuf.jmp_context.lr);
    _LIBUNWIND_TRACE_UNWINDING(
        "Save LR=%p from sigcontext",
        reinterpret_cast<void *>(sigContext->sc_jmpbuf.jmp_context.lr));

    // Restore GPRs from sigcontext.
    for (int i = 0; i < 32; ++i)
      newRegisters.setRegister(i, sigContext->sc_jmpbuf.jmp_context.gpr[i]);

    // Restore FPRs from sigcontext.
    for (int i = 0; i < 32; ++i)
      newRegisters.setFloatRegister(i + unwPPCF0Index,
                                    sigContext->sc_jmpbuf.jmp_context.fpr[i]);

    // Restore vector registers if there is an associated extended context
    // structure.
    if (sigContext->sc_jmpbuf.jmp_context.msr & __EXTCTX) {
      ucontext_t *uContext = reinterpret_cast<ucontext_t *>(sigContext);
      if (uContext->__extctx->__extctx_magic == __EXTCTX_MAGIC) {
        for (int i = 0; i < 32; ++i)
          newRegisters.setVectorRegister(
              i + unwPPCV0Index, *(reinterpret_cast<v128 *>(
                                     &(uContext->__extctx->__vmx.__vr[i]))));
      }
    }
  } else {
    // Step up a normal frame.

    if (!TBTable->tb.saves_lr && registers.getLR()) {
      // This case should only occur if we were called from a signal handler
      // and the signal occurred in a function that doesn't save the LR.
      returnAddress = static_cast<pint_t>(registers.getLR());
      _LIBUNWIND_TRACE_UNWINDING("Use saved LR=%p",
                                 reinterpret_cast<void *>(returnAddress));
    } else {
      // Otherwise, use the LR value in the stack link area.
      returnAddress = reinterpret_cast<pint_t *>(lastStack)[2];
    }

    // Reset LR in the current context.
    newRegisters.setLR(static_cast<uintptr_t>(NULL));

    _LIBUNWIND_TRACE_UNWINDING(
        "Extract info from lastStack=%p, returnAddress=%p",
        reinterpret_cast<void *>(lastStack),
        reinterpret_cast<void *>(returnAddress));
    _LIBUNWIND_TRACE_UNWINDING("fpr_regs=%d, gpr_regs=%d, saves_cr=%d",
                               TBTable->tb.fpr_saved, TBTable->tb.gpr_saved,
                               TBTable->tb.saves_cr);

    // Restore FP registers.
    char *ptrToRegs = reinterpret_cast<char *>(lastStack);
    double *FPRegs = reinterpret_cast<double *>(
        ptrToRegs - (TBTable->tb.fpr_saved * sizeof(double)));
    for (int i = 0; i < TBTable->tb.fpr_saved; ++i)
      newRegisters.setFloatRegister(
          32 - TBTable->tb.fpr_saved + i + unwPPCF0Index, FPRegs[i]);

    // Restore GP registers.
    ptrToRegs = reinterpret_cast<char *>(FPRegs);
    uintptr_t *GPRegs = reinterpret_cast<uintptr_t *>(
        ptrToRegs - (TBTable->tb.gpr_saved * sizeof(uintptr_t)));
    for (int i = 0; i < TBTable->tb.gpr_saved; ++i)
      newRegisters.setRegister(32 - TBTable->tb.gpr_saved + i, GPRegs[i]);

    // Restore Vector registers.
    ptrToRegs = reinterpret_cast<char *>(GPRegs);

    // Restore vector registers only if this is a Clang frame. Also
    // check if traceback table bit has_vec is set. If it is, structure
    // vec_ext is available.
    if (_info.flags == frameType::frameWithEHInfo && TBTable->tb.has_vec) {

      // Get to the vec_ext structure to check if vector registers are saved.
      uint32_t *p = reinterpret_cast<uint32_t *>(&TBTable->tb_ext);

      // Skip field parminfo if exists.
      if (TBTable->tb.fixedparms || TBTable->tb.floatparms)
        ++p;

      // Skip field tb_offset if exists.
      if (TBTable->tb.has_tboff)
        ++p;

      // Skip field hand_mask if exists.
      if (TBTable->tb.int_hndl)
        ++p;

      // Skip fields ctl_info and ctl_info_disp if exist.
      if (TBTable->tb.has_ctl) {
        // Skip field ctl_info.
        ++p;
        // Skip field ctl_info_disp.
        ++p;
      }

      // Skip fields name_len and name if exist.
      // p is supposed to point to field name_len now.
      uint8_t *charPtr = reinterpret_cast<uint8_t *>(p);
      if (TBTable->tb.name_present) {
        const uint16_t name_len = *(reinterpret_cast<uint16_t *>(charPtr));
        charPtr = charPtr + name_len + sizeof(uint16_t);
      }

      // Skip field alloc_reg if it exists.
      if (TBTable->tb.uses_alloca)
        ++charPtr;

      struct vec_ext *vec_ext = reinterpret_cast<struct vec_ext *>(charPtr);

      _LIBUNWIND_TRACE_UNWINDING("vr_saved=%d", vec_ext->vr_saved);

      // Restore vector register(s) if saved on the stack.
      if (vec_ext->vr_saved) {
        // Saved vector registers are 16-byte aligned.
        if (reinterpret_cast<uintptr_t>(ptrToRegs) % 16)
          ptrToRegs -= reinterpret_cast<uintptr_t>(ptrToRegs) % 16;
        v128 *VecRegs = reinterpret_cast<v128 *>(ptrToRegs - vec_ext->vr_saved *
                                                                 sizeof(v128));
        for (int i = 0; i < vec_ext->vr_saved; ++i) {
          newRegisters.setVectorRegister(
              32 - vec_ext->vr_saved + i + unwPPCV0Index, VecRegs[i]);
        }
      }
    }
    if (TBTable->tb.saves_cr) {
      // Get the saved condition register. The condition register is only
      // a single word.
      newRegisters.setCR(
          *(reinterpret_cast<uint32_t *>(lastStack + sizeof(uintptr_t))));
    }

    // Restore the SP.
    newRegisters.setSP(lastStack);

    // The first instruction after return.
    uint32_t firstInstruction = *(reinterpret_cast<uint32_t *>(returnAddress));

    // Do we need to set the TOC register?
    _LIBUNWIND_TRACE_UNWINDING(
        "Current gpr2=%p",
        reinterpret_cast<void *>(newRegisters.getRegister(2)));
    if (firstInstruction == loadTOCRegInst) {
      _LIBUNWIND_TRACE_UNWINDING(
          "Set gpr2=%p from frame",
          reinterpret_cast<void *>(reinterpret_cast<pint_t *>(lastStack)[5]));
      newRegisters.setRegister(2, reinterpret_cast<pint_t *>(lastStack)[5]);
    }
  }
  _LIBUNWIND_TRACE_UNWINDING("lastStack=%p, returnAddress=%p, pc=%p\n",
                             reinterpret_cast<void *>(lastStack),
                             reinterpret_cast<void *>(returnAddress),
                             reinterpret_cast<void *>(pc));

  // The return address is the address after call site instruction, so
  // setting IP to that simulates a return.
  newRegisters.setIP(reinterpret_cast<uintptr_t>(returnAddress));

  // Simulate the step by replacing the register set with the new ones.
  registers = newRegisters;

  // Check if the next frame is a signal frame.
  pint_t nextStack = *(reinterpret_cast<pint_t *>(registers.getSP()));

  // Return address is the address after call site instruction.
  pint_t nextReturnAddress = reinterpret_cast<pint_t *>(nextStack)[2];

  if (nextReturnAddress > 0x01 && nextReturnAddress < 0x10000) {
    _LIBUNWIND_TRACE_UNWINDING("The next is a signal handler frame: "
                               "nextStack=%p, next return address=%p\n",
                               reinterpret_cast<void *>(nextStack),
                               reinterpret_cast<void *>(nextReturnAddress));
    isSignalFrame = true;
  } else {
    isSignalFrame = false;
  }
  return UNW_STEP_SUCCESS;
}
#endif // defined(_LIBUNWIND_SUPPORT_TBTAB_UNWIND)

template <typename A, typename R>
void UnwindCursor<A, R>::setInfoBasedOnIPRegister(bool isReturnAddress) {
#if defined(_LIBUNWIND_CHECK_LINUX_SIGRETURN)
  _isSigReturn = false;
#endif

  pint_t pc = static_cast<pint_t>(this->getReg(UNW_REG_IP));
#if defined(_LIBUNWIND_ARM_EHABI)
  // Remove the thumb bit so the IP represents the actual instruction address.
  // This matches the behaviour of _Unwind_GetIP on arm.
  pc &= (pint_t)~0x1;
#endif

  // Exit early if at the top of the stack.
  if (pc == 0) {
    _unwindInfoMissing = true;
    return;
  }

  // If the last line of a function is a "throw" the compiler sometimes
  // emits no instructions after the call to __cxa_throw.  This means
  // the return address is actually the start of the next function.
  // To disambiguate this, back up the pc when we know it is a return
  // address.
  if (isReturnAddress)
#if defined(_AIX)
    // PC needs to be a 4-byte aligned address to be able to look for a
    // word of 0 that indicates the start of the traceback table at the end
    // of a function on AIX.
    pc -= 4;
#else
    --pc;
#endif

<<<<<<< HEAD
#if !(defined(_LIBUNWIND_SUPPORT_SEH_UNWIND) && defined(_WIN32))
=======
#if !(defined(_LIBUNWIND_SUPPORT_SEH_UNWIND) && defined(_WIN32)) &&            \
    !defined(_LIBUNWIND_SUPPORT_TBTAB_UNWIND)
>>>>>>> 9c4aab8c
  // In case of this is frame of signal handler, the IP saved in the signal
  // handler points to first non-executed instruction, while FDE/CIE expects IP
  // to be after the first non-executed instruction.
  if (_isSignalFrame)
    ++pc;
#endif

  // Ask address space object to find unwind sections for this pc.
  UnwindInfoSections sects;
  if (_addressSpace.findUnwindSections(pc, sects)) {
#if defined(_LIBUNWIND_SUPPORT_COMPACT_UNWIND)
    // If there is a compact unwind encoding table, look there first.
    if (sects.compact_unwind_section != 0) {
      if (this->getInfoFromCompactEncodingSection(pc, sects)) {
  #if defined(_LIBUNWIND_SUPPORT_DWARF_UNWIND)
        // Found info in table, done unless encoding says to use dwarf.
        uint32_t dwarfOffset;
        if ((sects.dwarf_section != 0) && compactSaysUseDwarf(&dwarfOffset)) {
          if (this->getInfoFromDwarfSection(pc, sects, dwarfOffset)) {
            // found info in dwarf, done
            return;
          }
        }
  #endif
        // If unwind table has entry, but entry says there is no unwind info,
        // record that we have no unwind info.
        if (_info.format == 0)
          _unwindInfoMissing = true;
        return;
      }
    }
#endif // defined(_LIBUNWIND_SUPPORT_COMPACT_UNWIND)

#if defined(_LIBUNWIND_SUPPORT_SEH_UNWIND)
    // If there is SEH unwind info, look there next.
    if (this->getInfoFromSEH(pc))
      return;
#endif

#if defined(_LIBUNWIND_SUPPORT_TBTAB_UNWIND)
    // If there is unwind info in the traceback table, look there next.
    if (this->getInfoFromTBTable(pc, _registers))
      return;
#endif

#if defined(_LIBUNWIND_SUPPORT_DWARF_UNWIND)
    // If there is dwarf unwind info, look there next.
    if (sects.dwarf_section != 0) {
      if (this->getInfoFromDwarfSection(pc, sects)) {
        // found info in dwarf, done
        return;
      }
    }
#endif

#if defined(_LIBUNWIND_ARM_EHABI)
    // If there is ARM EHABI unwind info, look there next.
    if (sects.arm_section != 0 && this->getInfoFromEHABISection(pc, sects))
      return;
#endif
  }

#if defined(_LIBUNWIND_SUPPORT_DWARF_UNWIND)
  // There is no static unwind info for this pc. Look to see if an FDE was
  // dynamically registered for it.
  pint_t cachedFDE = DwarfFDECache<A>::findFDE(DwarfFDECache<A>::kSearchAll,
                                               pc);
  if (cachedFDE != 0) {
    typename CFI_Parser<A>::FDE_Info fdeInfo;
    typename CFI_Parser<A>::CIE_Info cieInfo;
    if (!CFI_Parser<A>::decodeFDE(_addressSpace, cachedFDE, &fdeInfo, &cieInfo))
      if (getInfoFromFdeCie(fdeInfo, cieInfo, pc, 0))
        return;
  }

  // Lastly, ask AddressSpace object about platform specific ways to locate
  // other FDEs.
  pint_t fde;
  if (_addressSpace.findOtherFDE(pc, fde)) {
    typename CFI_Parser<A>::FDE_Info fdeInfo;
    typename CFI_Parser<A>::CIE_Info cieInfo;
    if (!CFI_Parser<A>::decodeFDE(_addressSpace, fde, &fdeInfo, &cieInfo)) {
      // Double check this FDE is for a function that includes the pc.
      if ((fdeInfo.pcStart <= pc) && (pc < fdeInfo.pcEnd))
        if (getInfoFromFdeCie(fdeInfo, cieInfo, pc, 0))
          return;
    }
  }
#endif // #if defined(_LIBUNWIND_SUPPORT_DWARF_UNWIND)

#if defined(_LIBUNWIND_CHECK_LINUX_SIGRETURN)
  if (setInfoForSigReturn())
    return;
#endif

  // no unwind info, flag that we can't reliably unwind
  _unwindInfoMissing = true;
}

#if defined(_LIBUNWIND_CHECK_LINUX_SIGRETURN) &&                               \
    defined(_LIBUNWIND_TARGET_AARCH64)
template <typename A, typename R>
bool UnwindCursor<A, R>::setInfoForSigReturn(Registers_arm64 &) {
  // Look for the sigreturn trampoline. The trampoline's body is two
  // specific instructions (see below). Typically the trampoline comes from the
  // vDSO[1] (i.e. the __kernel_rt_sigreturn function). A libc might provide its
  // own restorer function, though, or user-mode QEMU might write a trampoline
  // onto the stack.
  //
  // This special code path is a fallback that is only used if the trampoline
  // lacks proper (e.g. DWARF) unwind info. On AArch64, a new DWARF register
  // constant for the PC needs to be defined before DWARF can handle a signal
  // trampoline. This code may segfault if the target PC is unreadable, e.g.:
  //  - The PC points at a function compiled without unwind info, and which is
  //    part of an execute-only mapping (e.g. using -Wl,--execute-only).
  //  - The PC is invalid and happens to point to unreadable or unmapped memory.
  //
  // [1] https://github.com/torvalds/linux/blob/master/arch/arm64/kernel/vdso/sigreturn.S
  const pint_t pc = static_cast<pint_t>(this->getReg(UNW_REG_IP));
  // The PC might contain an invalid address if the unwind info is bad, so
  // directly accessing it could cause a SIGSEGV.
  if (!isReadableAddr(pc))
    return false;
  auto *instructions = reinterpret_cast<const uint32_t *>(pc);
  // Look for instructions: mov x8, #0x8b; svc #0x0
  if (instructions[0] != 0xd2801168 || instructions[1] != 0xd4000001)
    return false;

  _info = {};
  _info.start_ip = pc;
  _info.end_ip = pc + 4;
  _isSigReturn = true;
  return true;
}

template <typename A, typename R>
int UnwindCursor<A, R>::stepThroughSigReturn(Registers_arm64 &) {
  // In the signal trampoline frame, sp points to an rt_sigframe[1], which is:
  //  - 128-byte siginfo struct
  //  - ucontext struct:
  //     - 8-byte long (uc_flags)
  //     - 8-byte pointer (uc_link)
  //     - 24-byte stack_t
  //     - 128-byte signal set
  //     - 8 bytes of padding because sigcontext has 16-byte alignment
  //     - sigcontext/mcontext_t
  // [1] https://github.com/torvalds/linux/blob/master/arch/arm64/kernel/signal.c
  const pint_t kOffsetSpToSigcontext = (128 + 8 + 8 + 24 + 128 + 8); // 304

  // Offsets from sigcontext to each register.
  const pint_t kOffsetGprs = 8; // offset to "__u64 regs[31]" field
  const pint_t kOffsetSp = 256; // offset to "__u64 sp" field
  const pint_t kOffsetPc = 264; // offset to "__u64 pc" field

  pint_t sigctx = _registers.getSP() + kOffsetSpToSigcontext;

  for (int i = 0; i <= 30; ++i) {
    uint64_t value = _addressSpace.get64(sigctx + kOffsetGprs +
                                         static_cast<pint_t>(i * 8));
    _registers.setRegister(UNW_AARCH64_X0 + i, value);
  }
  _registers.setSP(_addressSpace.get64(sigctx + kOffsetSp));
  _registers.setIP(_addressSpace.get64(sigctx + kOffsetPc));
  _isSignalFrame = true;
  return UNW_STEP_SUCCESS;
}
#endif // defined(_LIBUNWIND_CHECK_LINUX_SIGRETURN) &&
       // defined(_LIBUNWIND_TARGET_AARCH64)

#if defined(_LIBUNWIND_CHECK_LINUX_SIGRETURN) &&                               \
    defined(_LIBUNWIND_TARGET_RISCV)
template <typename A, typename R>
bool UnwindCursor<A, R>::setInfoForSigReturn(Registers_riscv &) {
  const pint_t pc = static_cast<pint_t>(getReg(UNW_REG_IP));
  // The PC might contain an invalid address if the unwind info is bad, so
  // directly accessing it could cause a SIGSEGV.
  if (!isReadableAddr(pc))
    return false;
  const auto *instructions = reinterpret_cast<const uint32_t *>(pc);
  // Look for the two instructions used in the sigreturn trampoline
  // __vdso_rt_sigreturn:
  //
  // 0x08b00893 li a7,0x8b
  // 0x00000073 ecall
  if (instructions[0] != 0x08b00893 || instructions[1] != 0x00000073)
    return false;

  _info = {};
  _info.start_ip = pc;
  _info.end_ip = pc + 4;
  _isSigReturn = true;
  return true;
}

template <typename A, typename R>
int UnwindCursor<A, R>::stepThroughSigReturn(Registers_riscv &) {
  // In the signal trampoline frame, sp points to an rt_sigframe[1], which is:
  //  - 128-byte siginfo struct
  //  - ucontext_t struct:
  //     - 8-byte long (__uc_flags)
  //     - 8-byte pointer (*uc_link)
  //     - 24-byte uc_stack
  //     - 8-byte uc_sigmask
  //     - 120-byte of padding to allow sigset_t to be expanded in the future
  //     - 8 bytes of padding because sigcontext has 16-byte alignment
  //     - struct sigcontext uc_mcontext
  // [1]
  // https://github.com/torvalds/linux/blob/master/arch/riscv/kernel/signal.c
  const pint_t kOffsetSpToSigcontext = 128 + 8 + 8 + 24 + 8 + 128;

  const pint_t sigctx = _registers.getSP() + kOffsetSpToSigcontext;
  _registers.setIP(_addressSpace.get64(sigctx));
  for (int i = UNW_RISCV_X1; i <= UNW_RISCV_X31; ++i) {
    uint64_t value = _addressSpace.get64(sigctx + static_cast<pint_t>(i * 8));
    _registers.setRegister(i, value);
  }
  _isSignalFrame = true;
  return UNW_STEP_SUCCESS;
}
#endif // defined(_LIBUNWIND_CHECK_LINUX_SIGRETURN) &&
       // defined(_LIBUNWIND_TARGET_RISCV)

#if defined(_LIBUNWIND_CHECK_LINUX_SIGRETURN) &&                               \
    defined(_LIBUNWIND_TARGET_S390X)
template <typename A, typename R>
bool UnwindCursor<A, R>::setInfoForSigReturn(Registers_s390x &) {
  // Look for the sigreturn trampoline. The trampoline's body is a
  // specific instruction (see below). Typically the trampoline comes from the
  // vDSO (i.e. the __kernel_[rt_]sigreturn function). A libc might provide its
  // own restorer function, though, or user-mode QEMU might write a trampoline
  // onto the stack.
  const pint_t pc = static_cast<pint_t>(this->getReg(UNW_REG_IP));
  // The PC might contain an invalid address if the unwind info is bad, so
  // directly accessing it could cause a SIGSEGV.
  if (!isReadableAddr(pc))
    return false;
  const auto inst = *reinterpret_cast<const uint16_t *>(pc);
  if (inst == 0x0a77 || inst == 0x0aad) {
    _info = {};
    _info.start_ip = pc;
    _info.end_ip = pc + 2;
    _isSigReturn = true;
    return true;
  }
  return false;
}

template <typename A, typename R>
int UnwindCursor<A, R>::stepThroughSigReturn(Registers_s390x &) {
  // Determine current SP.
  const pint_t sp = static_cast<pint_t>(this->getReg(UNW_REG_SP));
  // According to the s390x ABI, the CFA is at (incoming) SP + 160.
  const pint_t cfa = sp + 160;

  // Determine current PC and instruction there (this must be either
  // a "svc __NR_sigreturn" or "svc __NR_rt_sigreturn").
  const pint_t pc = static_cast<pint_t>(this->getReg(UNW_REG_IP));
  const uint16_t inst = _addressSpace.get16(pc);

  // Find the addresses of the signo and sigcontext in the frame.
  pint_t pSigctx = 0;
  pint_t pSigno = 0;

  // "svc __NR_sigreturn" uses a non-RT signal trampoline frame.
  if (inst == 0x0a77) {
    // Layout of a non-RT signal trampoline frame, starting at the CFA:
    //  - 8-byte signal mask
    //  - 8-byte pointer to sigcontext, followed by signo
    //  - 4-byte signo
    pSigctx = _addressSpace.get64(cfa + 8);
    pSigno = pSigctx + 344;
  }

  // "svc __NR_rt_sigreturn" uses a RT signal trampoline frame.
  if (inst == 0x0aad) {
    // Layout of a RT signal trampoline frame, starting at the CFA:
    //  - 8-byte retcode (+ alignment)
    //  - 128-byte siginfo struct (starts with signo)
    //  - ucontext struct:
    //     - 8-byte long (uc_flags)
    //     - 8-byte pointer (uc_link)
    //     - 24-byte stack_t
    //     - 8 bytes of padding because sigcontext has 16-byte alignment
    //     - sigcontext/mcontext_t
    pSigctx = cfa + 8 + 128 + 8 + 8 + 24 + 8;
    pSigno = cfa + 8;
  }

  assert(pSigctx != 0);
  assert(pSigno != 0);

  // Offsets from sigcontext to each register.
  const pint_t kOffsetPc = 8;
  const pint_t kOffsetGprs = 16;
  const pint_t kOffsetFprs = 216;

  // Restore all registers.
  for (int i = 0; i < 16; ++i) {
    uint64_t value = _addressSpace.get64(pSigctx + kOffsetGprs +
                                         static_cast<pint_t>(i * 8));
    _registers.setRegister(UNW_S390X_R0 + i, value);
  }
  for (int i = 0; i < 16; ++i) {
    static const int fpr[16] = {
      UNW_S390X_F0, UNW_S390X_F1, UNW_S390X_F2, UNW_S390X_F3,
      UNW_S390X_F4, UNW_S390X_F5, UNW_S390X_F6, UNW_S390X_F7,
      UNW_S390X_F8, UNW_S390X_F9, UNW_S390X_F10, UNW_S390X_F11,
      UNW_S390X_F12, UNW_S390X_F13, UNW_S390X_F14, UNW_S390X_F15
    };
    double value = _addressSpace.getDouble(pSigctx + kOffsetFprs +
                                           static_cast<pint_t>(i * 8));
    _registers.setFloatRegister(fpr[i], value);
  }
  _registers.setIP(_addressSpace.get64(pSigctx + kOffsetPc));

  // SIGILL, SIGFPE and SIGTRAP are delivered with psw_addr
  // after the faulting instruction rather than before it.
  // Do not set _isSignalFrame in that case.
  uint32_t signo = _addressSpace.get32(pSigno);
  _isSignalFrame = (signo != 4 && signo != 5 && signo != 8);

  return UNW_STEP_SUCCESS;
}
#endif // defined(_LIBUNWIND_CHECK_LINUX_SIGRETURN) &&
       // defined(_LIBUNWIND_TARGET_S390X)

template <typename A, typename R> int UnwindCursor<A, R>::step(bool stage2) {
  (void)stage2;
  // Bottom of stack is defined is when unwind info cannot be found.
  if (_unwindInfoMissing)
    return UNW_STEP_END;

  // Use unwinding info to modify register set as if function returned.
  int result;
#if defined(_LIBUNWIND_CHECK_LINUX_SIGRETURN)
  if (_isSigReturn) {
    result = this->stepThroughSigReturn();
  } else
#endif
  {
#if defined(_LIBUNWIND_SUPPORT_COMPACT_UNWIND)
    result = this->stepWithCompactEncoding(stage2);
#elif defined(_LIBUNWIND_SUPPORT_SEH_UNWIND)
    result = this->stepWithSEHData();
#elif defined(_LIBUNWIND_SUPPORT_TBTAB_UNWIND)
    result = this->stepWithTBTableData();
#elif defined(_LIBUNWIND_SUPPORT_DWARF_UNWIND)
    result = this->stepWithDwarfFDE(stage2);
#elif defined(_LIBUNWIND_ARM_EHABI)
    result = this->stepWithEHABI();
#else
  #error Need _LIBUNWIND_SUPPORT_COMPACT_UNWIND or \
              _LIBUNWIND_SUPPORT_SEH_UNWIND or \
              _LIBUNWIND_SUPPORT_DWARF_UNWIND or \
              _LIBUNWIND_ARM_EHABI
#endif
  }

  // update info based on new PC
  if (result == UNW_STEP_SUCCESS) {
    this->setInfoBasedOnIPRegister(true);
    if (_unwindInfoMissing)
      return UNW_STEP_END;
  }

  return result;
}

template <typename A, typename R>
void UnwindCursor<A, R>::getInfo(unw_proc_info_t *info) {
  if (_unwindInfoMissing)
    memset(info, 0, sizeof(*info));
  else
    *info = _info;
}

template <typename A, typename R>
bool UnwindCursor<A, R>::getFunctionName(char *buf, size_t bufLen,
                                                           unw_word_t *offset) {
  return _addressSpace.findFunctionName((pint_t)this->getReg(UNW_REG_IP),
                                         buf, bufLen, offset);
}

#if defined(_LIBUNWIND_CHECK_LINUX_SIGRETURN)
template <typename A, typename R>
bool UnwindCursor<A, R>::isReadableAddr(const pint_t addr) const {
  // We use SYS_rt_sigprocmask, inspired by Abseil's AddressIsReadable.

  const auto sigsetAddr = reinterpret_cast<sigset_t *>(addr);
  // We have to check that addr is nullptr because sigprocmask allows that
  // as an argument without failure.
  if (!sigsetAddr)
    return false;
  const auto saveErrno = errno;
  // We MUST use a raw syscall here, as wrappers may try to access
  // sigsetAddr which may cause a SIGSEGV. A raw syscall however is
  // safe. Additionally, we need to pass the kernel_sigset_size, which is
  // different from libc sizeof(sigset_t). For the majority of architectures,
  // it's 64 bits (_NSIG), and libc NSIG is _NSIG + 1.
  const auto kernelSigsetSize = NSIG / 8;
  [[maybe_unused]] const int Result = syscall(
      SYS_rt_sigprocmask, /*how=*/~0, sigsetAddr, nullptr, kernelSigsetSize);
  // Because our "how" is invalid, this syscall should always fail, and our
  // errno should always be EINVAL or an EFAULT. This relies on the Linux
  // kernel to check copy_from_user before checking if the "how" argument is
  // invalid.
  assert(Result == -1);
  assert(errno == EFAULT || errno == EINVAL);
  const auto readable = errno != EFAULT;
  errno = saveErrno;
  return readable;
}
#endif

#if defined(_LIBUNWIND_USE_CET)
extern "C" void *__libunwind_cet_get_registers(unw_cursor_t *cursor) {
  AbstractUnwindCursor *co = (AbstractUnwindCursor *)cursor;
  return co->get_registers();
}
#endif
} // namespace libunwind

#endif // __UNWINDCURSOR_HPP__<|MERGE_RESOLUTION|>--- conflicted
+++ resolved
@@ -2589,12 +2589,8 @@
     --pc;
 #endif
 
-<<<<<<< HEAD
-#if !(defined(_LIBUNWIND_SUPPORT_SEH_UNWIND) && defined(_WIN32))
-=======
 #if !(defined(_LIBUNWIND_SUPPORT_SEH_UNWIND) && defined(_WIN32)) &&            \
     !defined(_LIBUNWIND_SUPPORT_TBTAB_UNWIND)
->>>>>>> 9c4aab8c
   // In case of this is frame of signal handler, the IP saved in the signal
   // handler points to first non-executed instruction, while FDE/CIE expects IP
   // to be after the first non-executed instruction.
