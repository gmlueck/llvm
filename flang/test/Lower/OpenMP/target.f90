! The "thread_limit" clause was added to the "target" construct in OpenMP 5.1.
! RUN: %flang_fc1 -emit-hlfir -fopenmp -fopenmp-version=51 %s -o - | FileCheck %s

!===============================================================================
! Target_Enter Simple
!===============================================================================

!CHECK-LABEL: func.func @_QPomp_target_enter_simple() {
subroutine omp_target_enter_simple
   integer :: a(1024)
   !CHECK: %[[BOUNDS:.*]] = omp.map.bounds   lower_bound({{.*}}) upper_bound({{.*}}) extent({{.*}}) stride({{.*}}) start_idx({{.*}})
   !CHECK: %[[MAP:.*]] = omp.map.info var_ptr({{.*}})   map_clauses(to) capture(ByRef) bounds(%[[BOUNDS]]) -> !fir.ref<!fir.array<1024xi32>> {name = "a"}
   !CHECK: omp.target_enter_data   map_entries(%[[MAP]] : !fir.ref<!fir.array<1024xi32>>)
   !$omp target enter data map(to: a)
    return
end subroutine omp_target_enter_simple

!===============================================================================
! Target_Enter `depend` clause
!===============================================================================

!CHECK-LABEL: func.func @_QPomp_target_enter_depend() {
subroutine omp_target_enter_depend
   !CHECK: %[[A:.*]]:2 = hlfir.declare %{{.*}}(%{{.*}}) {uniq_name = "_QFomp_target_enter_dependEa"} : (!fir.ref<!fir.array<1024xi32>>, !fir.shape<1>) -> (!fir.ref<!fir.array<1024xi32>>, !fir.ref<!fir.array<1024xi32>>)
   integer :: a(1024)

   !CHECK: omp.task depend(taskdependout -> %[[A]]#1 : !fir.ref<!fir.array<1024xi32>>) {
   !$omp task depend(out: a)
   call foo(a)
   !$omp end task
   !CHECK: %[[BOUNDS:.*]] = omp.map.bounds   lower_bound({{.*}}) upper_bound({{.*}}) extent({{.*}}) stride({{.*}}) start_idx({{.*}})
   !CHECK: %[[MAP:.*]] = omp.map.info var_ptr({{.*}})   map_clauses(to) capture(ByRef) bounds(%[[BOUNDS]]) -> !fir.ref<!fir.array<1024xi32>> {name = "a"}
   !CHECK: omp.target_enter_data depend(taskdependin -> %[[A]]#1 : !fir.ref<!fir.array<1024xi32>>) map_entries(%[[MAP]] : !fir.ref<!fir.array<1024xi32>>)
   !$omp target enter data map(to: a) depend(in: a)
    return
end subroutine omp_target_enter_depend

!===============================================================================
! Target_Enter Map types
!===============================================================================

!CHECK-LABEL: func.func @_QPomp_target_enter_mt() {
subroutine omp_target_enter_mt
   integer :: a(1024)
   integer :: b(1024)
   integer :: c(1024)
   integer :: d(1024)
   !CHECK: %[[BOUNDS_0:.*]] = omp.map.bounds   lower_bound({{.*}}) upper_bound({{.*}}) extent({{.*}}) stride({{.*}}) start_idx({{.*}})
   !CHECK: %[[MAP_0:.*]] = omp.map.info var_ptr({{.*}})   map_clauses(to) capture(ByRef) bounds(%[[BOUNDS_0]]) -> !fir.ref<!fir.array<1024xi32>> {name = "a"}
   !CHECK: %[[BOUNDS_1:.*]] = omp.map.bounds   lower_bound({{.*}}) upper_bound({{.*}}) extent({{.*}}) stride({{.*}}) start_idx({{.*}})
   !CHECK: %[[MAP_1:.*]] = omp.map.info var_ptr(%{{.*}})  map_clauses(to) capture(ByRef) bounds(%[[BOUNDS_1]]) -> !fir.ref<!fir.array<1024xi32>> {name = "b"}
   !CHECK: %[[BOUNDS_2:.*]] = omp.map.bounds   lower_bound({{.*}}) upper_bound({{.*}}) extent({{.*}}) stride({{.*}}) start_idx({{.*}})
   !CHECK: %[[MAP_2:.*]] = omp.map.info var_ptr({{.*}})   map_clauses(always, exit_release_or_enter_alloc) capture(ByRef) bounds(%[[BOUNDS_2]]) -> !fir.ref<!fir.array<1024xi32>> {name = "c"}
   !CHECK: %[[BOUNDS_3:.*]] = omp.map.bounds   lower_bound({{.*}}) upper_bound({{.*}}) extent({{.*}}) stride({{.*}}) start_idx({{.*}})
   !CHECK: %[[MAP_3:.*]] = omp.map.info var_ptr({{.*}})   map_clauses(to) capture(ByRef) bounds(%[[BOUNDS_3]]) -> !fir.ref<!fir.array<1024xi32>> {name = "d"}
   !CHECK: omp.target_enter_data   map_entries(%[[MAP_0]], %[[MAP_1]], %[[MAP_2]], %[[MAP_3]] : !fir.ref<!fir.array<1024xi32>>, !fir.ref<!fir.array<1024xi32>>, !fir.ref<!fir.array<1024xi32>>, !fir.ref<!fir.array<1024xi32>>)
   !$omp target enter data map(to: a, b) map(always, alloc: c) map(to: d)
end subroutine omp_target_enter_mt

!===============================================================================
! `Nowait` clause
!===============================================================================

!CHECK-LABEL: func.func @_QPomp_target_enter_nowait() {
subroutine omp_target_enter_nowait
   integer :: a(1024)
   !CHECK: %[[BOUNDS:.*]] = omp.map.bounds   lower_bound({{.*}}) upper_bound({{.*}}) extent({{.*}}) stride({{.*}}) start_idx({{.*}})
   !CHECK: %[[MAP:.*]] = omp.map.info var_ptr({{.*}})   map_clauses(to) capture(ByRef) bounds(%[[BOUNDS]]) -> !fir.ref<!fir.array<1024xi32>> {name = "a"}
   !CHECK: omp.target_enter_data map_entries(%[[MAP]] : !fir.ref<!fir.array<1024xi32>>) nowait
   !$omp target enter data map(to: a) nowait
end subroutine omp_target_enter_nowait

!===============================================================================
! `if` clause
!===============================================================================

!CHECK-LABEL: func.func @_QPomp_target_enter_if() {
subroutine omp_target_enter_if
   integer :: a(1024)
   integer :: i
   i = 5
   !CHECK: %[[VAL_3:.*]] = fir.load %[[VAL_1:.*]] : !fir.ref<i32>
   !CHECK: %[[VAL_4:.*]] = arith.constant 10 : i32
   !CHECK: %[[VAL_5:.*]] = arith.cmpi slt, %[[VAL_3]], %[[VAL_4]] : i32
   !CHECK: %[[BOUNDS:.*]] = omp.map.bounds   lower_bound({{.*}}) upper_bound({{.*}}) extent({{.*}}) stride({{.*}}) start_idx({{.*}})
   !CHECK: %[[MAP:.*]] = omp.map.info var_ptr({{.*}})   map_clauses(to) capture(ByRef) bounds(%[[BOUNDS]]) -> !fir.ref<!fir.array<1024xi32>> {name = "a"}
   !CHECK: omp.target_enter_data   if(%[[VAL_5]]) map_entries(%[[MAP]] : !fir.ref<!fir.array<1024xi32>>)
   !$omp target enter data if(i<10) map(to: a)
end subroutine omp_target_enter_if

!===============================================================================
! `device` clause
!===============================================================================

!CHECK-LABEL: func.func @_QPomp_target_enter_device() {
subroutine omp_target_enter_device
   integer :: a(1024)
   !CHECK: %[[VAL_1:.*]] = arith.constant 2 : i32
   !CHECK: %[[BOUNDS:.*]] = omp.map.bounds   lower_bound({{.*}}) upper_bound({{.*}}) extent({{.*}}) stride({{.*}}) start_idx({{.*}})
   !CHECK: %[[MAP:.*]] = omp.map.info var_ptr({{.*}})   map_clauses(to) capture(ByRef) bounds(%[[BOUNDS]]) -> !fir.ref<!fir.array<1024xi32>> {name = "a"}
   !CHECK: omp.target_enter_data   device(%[[VAL_1]] : i32) map_entries(%[[MAP]] : !fir.ref<!fir.array<1024xi32>>)
   !$omp target enter data map(to: a) device(2)
end subroutine omp_target_enter_device

!===============================================================================
! Target_Exit Simple
!===============================================================================

!CHECK-LABEL: func.func @_QPomp_target_exit_simple() {
subroutine omp_target_exit_simple
   integer :: a(1024)
   !CHECK: %[[BOUNDS:.*]] = omp.map.bounds   lower_bound({{.*}}) upper_bound({{.*}}) extent({{.*}}) stride({{.*}}) start_idx({{.*}})
   !CHECK: %[[MAP:.*]] = omp.map.info var_ptr({{.*}})   map_clauses(from) capture(ByRef) bounds(%[[BOUNDS]]) -> !fir.ref<!fir.array<1024xi32>> {name = "a"}
   !CHECK: omp.target_exit_data   map_entries(%[[MAP]] : !fir.ref<!fir.array<1024xi32>>)
   !$omp target exit data map(from: a)
end subroutine omp_target_exit_simple

!===============================================================================
! Target_Exit Map types
!===============================================================================

!CHECK-LABEL: func.func @_QPomp_target_exit_mt() {
subroutine omp_target_exit_mt
   integer :: a(1024)
   integer :: b(1024)
   integer :: c(1024)
   integer :: d(1024)
   integer :: e(1024)
   !CHECK: %[[BOUNDS_0:.*]] = omp.map.bounds   lower_bound({{.*}}) upper_bound({{.*}}) extent({{.*}}) stride({{.*}}) start_idx({{.*}})
   !CHECK: %[[MAP_0:.*]] = omp.map.info var_ptr({{.*}})   map_clauses(from) capture(ByRef) bounds(%[[BOUNDS_0]]) -> !fir.ref<!fir.array<1024xi32>> {name = "a"}
   !CHECK: %[[BOUNDS_1:.*]] = omp.map.bounds   lower_bound({{.*}}) upper_bound({{.*}}) extent({{.*}}) stride({{.*}}) start_idx({{.*}})
   !CHECK: %[[MAP_1:.*]] = omp.map.info var_ptr({{.*}})   map_clauses(from) capture(ByRef) bounds(%[[BOUNDS_1]]) -> !fir.ref<!fir.array<1024xi32>> {name = "b"}
   !CHECK: %[[BOUNDS_2:.*]] = omp.map.bounds   lower_bound({{.*}}) upper_bound({{.*}}) extent({{.*}}) stride({{.*}}) start_idx({{.*}})
   !CHECK: %[[MAP_2:.*]] = omp.map.info var_ptr({{.*}})   map_clauses(exit_release_or_enter_alloc) capture(ByRef) bounds(%[[BOUNDS_2]]) -> !fir.ref<!fir.array<1024xi32>> {name = "c"}
   !CHECK: %[[BOUNDS_3:.*]] = omp.map.bounds   lower_bound({{.*}}) upper_bound({{.*}}) extent({{.*}}) stride({{.*}}) start_idx({{.*}})
   !CHECK: %[[MAP_3:.*]] = omp.map.info var_ptr({{.*}})   map_clauses(always, delete) capture(ByRef) bounds(%[[BOUNDS_3]]) -> !fir.ref<!fir.array<1024xi32>> {name = "d"}
   !CHECK: %[[BOUNDS_4:.*]] = omp.map.bounds   lower_bound({{.*}}) upper_bound({{.*}}) extent({{.*}}) stride({{.*}}) start_idx({{.*}})
   !CHECK: %[[MAP_4:.*]] = omp.map.info var_ptr({{.*}})   map_clauses(from) capture(ByRef) bounds(%[[BOUNDS_4]]) -> !fir.ref<!fir.array<1024xi32>> {name = "e"}
   !CHECK: omp.target_exit_data map_entries(%[[MAP_0]], %[[MAP_1]], %[[MAP_2]], %[[MAP_3]], %[[MAP_4]] : !fir.ref<!fir.array<1024xi32>>, !fir.ref<!fir.array<1024xi32>>, !fir.ref<!fir.array<1024xi32>>, !fir.ref<!fir.array<1024xi32>>, !fir.ref<!fir.array<1024xi32>>)
   !$omp target exit data map(from: a,b) map(release: c) map(always, delete: d) map(from: e)
end subroutine omp_target_exit_mt

!===============================================================================
! `device` clause
!===============================================================================

!CHECK-LABEL: func.func @_QPomp_target_exit_device() {
subroutine omp_target_exit_device
   integer :: a(1024)
   integer :: d
   !CHECK: %[[VAL_2:.*]] = fir.load %[[VAL_1:.*]] : !fir.ref<i32>
   !CHECK: %[[BOUNDS:.*]] = omp.map.bounds   lower_bound({{.*}}) upper_bound({{.*}}) extent({{.*}}) stride({{.*}}) start_idx({{.*}})
   !CHECK: %[[MAP:.*]] = omp.map.info var_ptr({{.*}})   map_clauses(from) capture(ByRef) bounds(%[[BOUNDS]]) -> !fir.ref<!fir.array<1024xi32>> {name = "a"}
   !CHECK: omp.target_exit_data   device(%[[VAL_2]] : i32) map_entries(%[[MAP]] : !fir.ref<!fir.array<1024xi32>>)
   !$omp target exit data map(from: a) device(d)
end subroutine omp_target_exit_device

!===============================================================================
! Target_Exit `depend` clause
!===============================================================================

!CHECK-LABEL: func.func @_QPomp_target_exit_depend() {
subroutine omp_target_exit_depend
   !CHECK: %[[A:.*]]:2 = hlfir.declare %{{.*}}(%{{.*}}) {uniq_name = "_QFomp_target_exit_dependEa"} : (!fir.ref<!fir.array<1024xi32>>, !fir.shape<1>) -> (!fir.ref<!fir.array<1024xi32>>, !fir.ref<!fir.array<1024xi32>>)
   integer :: a(1024)
   !CHECK: omp.task depend(taskdependout -> %[[A]]#1 : !fir.ref<!fir.array<1024xi32>>) {
   !$omp task depend(out: a)
   call foo(a)
   !$omp end task
   !CHECK: %[[BOUNDS:.*]] = omp.map.bounds   lower_bound({{.*}}) upper_bound({{.*}}) extent({{.*}}) stride({{.*}}) start_idx({{.*}})
   !CHECK: %[[MAP:.*]] = omp.map.info var_ptr({{.*}})   map_clauses(from) capture(ByRef) bounds(%[[BOUNDS]]) -> !fir.ref<!fir.array<1024xi32>> {name = "a"}
   !CHECK: omp.target_exit_data depend(taskdependout -> %[[A]]#1 : !fir.ref<!fir.array<1024xi32>>) map_entries(%[[MAP]] : !fir.ref<!fir.array<1024xi32>>)
   !$omp target exit data map(from: a) depend(out: a)
end subroutine omp_target_exit_depend


!===============================================================================
! Target_Update `depend` clause
!===============================================================================

!CHECK-LABEL: func.func @_QPomp_target_update_depend() {
subroutine omp_target_update_depend
   !CHECK: %[[A:.*]]:2 = hlfir.declare %{{.*}}(%{{.*}}) {uniq_name = "_QFomp_target_update_dependEa"} : (!fir.ref<!fir.array<1024xi32>>, !fir.shape<1>) -> (!fir.ref<!fir.array<1024xi32>>, !fir.ref<!fir.array<1024xi32>>)
   integer :: a(1024)

   !CHECK: omp.task depend(taskdependout -> %[[A]]#1 : !fir.ref<!fir.array<1024xi32>>) {
   !$omp task depend(out: a)
   call foo(a)
   !$omp end task

   !CHECK: %[[BOUNDS:.*]] = omp.map.bounds
   !CHECK: %[[MAP:.*]] = omp.map.info var_ptr(%[[A]]#0 : !fir.ref<!fir.array<1024xi32>>, !fir.array<1024xi32>) map_clauses(to) capture(ByRef) bounds(%[[BOUNDS]]) -> !fir.ref<!fir.array<1024xi32>> {name = "a"}
   !CHECK: omp.target_update depend(taskdependin -> %[[A]]#1 : !fir.ref<!fir.array<1024xi32>>) map_entries(%[[MAP]] : !fir.ref<!fir.array<1024xi32>>)
   !$omp target update to(a) depend(in:a)
end subroutine omp_target_update_depend

!===============================================================================
! Target_Update `to` clause
!===============================================================================

!CHECK-LABEL: func.func @_QPomp_target_update_to() {
subroutine omp_target_update_to
   integer :: a(1024)

   !CHECK-DAG: %[[A_DECL:.*]]:2 = hlfir.declare %{{.*}}(%{{.*}})
   !CHECK-DAG: %[[BOUNDS:.*]] = omp.map.bounds

   !CHECK: %[[TO_MAP:.*]] = omp.map.info var_ptr(%[[A_DECL]]#0 : !fir.ref<!fir.array<1024xi32>>, !fir.array<1024xi32>)
   !CHECK-SAME: map_clauses(to) capture(ByRef)
   !CHECK-SAME: bounds(%[[BOUNDS]]) -> !fir.ref<!fir.array<1024xi32>> {name = "a"}

   !CHECK: omp.target_update map_entries(%[[TO_MAP]] : !fir.ref<!fir.array<1024xi32>>)
   !$omp target update to(a)
end subroutine omp_target_update_to

!===============================================================================
! Target_Update `from` clause
!===============================================================================

!CHECK-LABEL: func.func @_QPomp_target_update_from() {
subroutine omp_target_update_from
   integer :: a(1024)

   !CHECK-DAG: %[[A_DECL:.*]]:2 = hlfir.declare %{{.*}}(%{{.*}})
   !CHECK-DAG: %[[BOUNDS:.*]] = omp.map.bounds

   !CHECK: %[[FROM_MAP:.*]] = omp.map.info var_ptr(%[[A_DECL]]#0 : !fir.ref<!fir.array<1024xi32>>, !fir.array<1024xi32>)
   !CHECK-SAME: map_clauses(from) capture(ByRef)
   !CHECK-SAME: bounds(%[[BOUNDS]]) -> !fir.ref<!fir.array<1024xi32>> {name = "a"}

   !CHECK: omp.target_update map_entries(%[[FROM_MAP]] : !fir.ref<!fir.array<1024xi32>>)
   !$omp target update from(a)
end subroutine omp_target_update_from

!===============================================================================
! Target_Update `if` clause
!===============================================================================

!CHECK-LABEL: func.func @_QPomp_target_update_if() {
subroutine omp_target_update_if
   integer :: a(1024)
   logical :: i

   !CHECK-DAG: %[[A_DECL:.*]]:2 = hlfir.declare %{{.*}}(%{{.*}})
   !CHECK-DAG: %[[BOUNDS:.*]] = omp.map.bounds
   !CHECK-DAG: %[[COND:.*]] = fir.convert %{{.*}} : (!fir.logical<4>) -> i1

   !CHECK: omp.target_update if(%[[COND]]) map_entries
   !$omp target update from(a) if(i)
end subroutine omp_target_update_if

!===============================================================================
! Target_Update `device` clause
!===============================================================================

!CHECK-LABEL: func.func @_QPomp_target_update_device() {
subroutine omp_target_update_device
   integer :: a(1024)
   logical :: i

   !CHECK-DAG: %[[A_DECL:.*]]:2 = hlfir.declare %{{.*}}(%{{.*}})
   !CHECK-DAG: %[[BOUNDS:.*]] = omp.map.bounds
   !CHECK-DAG: %[[DEVICE:.*]] = arith.constant 1 : i32

   !CHECK: omp.target_update device(%[[DEVICE]] : i32) map_entries
   !$omp target update from(a) device(1)
end subroutine omp_target_update_device

!===============================================================================
! Target_Update `nowait` clause
!===============================================================================

!CHECK-LABEL: func.func @_QPomp_target_update_nowait() {
subroutine omp_target_update_nowait
   integer :: a(1024)
   logical :: i

   !CHECK-DAG: %[[A_DECL:.*]]:2 = hlfir.declare %{{.*}}(%{{.*}})
   !CHECK-DAG: %[[BOUNDS:.*]] = omp.map.bounds

<<<<<<< HEAD
   !CHECK: omp.target_update nowait map_entries
=======
   !CHECK: omp.target_update map_entries({{.*}}) nowait
>>>>>>> 9c4aab8c
   !$omp target update from(a) nowait
end subroutine omp_target_update_nowait

!===============================================================================
! Target_Data with region
!===============================================================================

!CHECK-LABEL: func.func @_QPomp_target_data() {
subroutine omp_target_data
   !CHECK: %[[VAL_0:.*]] = fir.alloca !fir.array<1024xi32> {bindc_name = "a", uniq_name = "_QFomp_target_dataEa"}
   !CHECK: %[[A_DECL:.*]]:2 = hlfir.declare %[[VAL_0]](%{{.*}}) {uniq_name = "_QFomp_target_dataEa"} : (!fir.ref<!fir.array<1024xi32>>, !fir.shape<1>) -> (!fir.ref<!fir.array<1024xi32>>, !fir.ref<!fir.array<1024xi32>>)
   integer :: a(1024)
   !CHECK: %[[BOUNDS:.*]] = omp.map.bounds   lower_bound({{.*}}) upper_bound({{.*}}) extent({{.*}}) stride({{.*}}) start_idx({{.*}})
   !CHECK: %[[MAP:.*]] = omp.map.info var_ptr(%[[A_DECL]]#0 : !fir.ref<!fir.array<1024xi32>>, !fir.array<1024xi32>)   map_clauses(tofrom) capture(ByRef) bounds(%[[BOUNDS]]) -> !fir.ref<!fir.array<1024xi32>> {name = "a"}
   !CHECK: omp.target_data   map_entries(%[[MAP]] : !fir.ref<!fir.array<1024xi32>>) {
   !$omp target data map(tofrom: a)
      !CHECK: %[[C10:.*]] = arith.constant 10 : i32
      !CHECK: %[[C1:.*]] = arith.constant 1 : index
      !CHECK: %[[A_1:.*]] = hlfir.designate %[[A_DECL]]#0 (%[[C1]])  : (!fir.ref<!fir.array<1024xi32>>, index) -> !fir.ref<i32>
      !CHECK: hlfir.assign %[[C10]] to %[[A_1]] : i32, !fir.ref<i32
      a(1) = 10
   !CHECK: omp.terminator
   !$omp end target data
   !CHECK: }
end subroutine omp_target_data

!CHECK-LABEL: func.func @_QPomp_target_data_mt
subroutine omp_target_data_mt
   integer :: a(1024)
   integer :: b(1024)
   !CHECK: %[[VAR_A:.*]] = fir.alloca !fir.array<1024xi32> {bindc_name = "a", uniq_name = "_QFomp_target_data_mtEa"}
   !CHECK: %[[VAR_A_DECL:.*]]:2 = hlfir.declare %[[VAR_A]](%{{.*}}) {uniq_name = "_QFomp_target_data_mtEa"} : (!fir.ref<!fir.array<1024xi32>>, !fir.shape<1>) -> (!fir.ref<!fir.array<1024xi32>>, !fir.ref<!fir.array<1024xi32>>)
   !CHECK: %[[VAR_B:.*]] = fir.alloca !fir.array<1024xi32> {bindc_name = "b", uniq_name = "_QFomp_target_data_mtEb"}
   !CHECK: %[[VAR_B_DECL:.*]]:2 = hlfir.declare %[[VAR_B]](%{{.*}}) {uniq_name = "_QFomp_target_data_mtEb"} : (!fir.ref<!fir.array<1024xi32>>, !fir.shape<1>) -> (!fir.ref<!fir.array<1024xi32>>, !fir.ref<!fir.array<1024xi32>>)
   !CHECK: %[[BOUNDS_A:.*]] = omp.map.bounds   lower_bound({{.*}}) upper_bound({{.*}}) extent({{.*}}) stride({{.*}}) start_idx({{.*}})
   !CHECK: %[[MAP_A:.*]] = omp.map.info var_ptr(%[[VAR_A_DECL]]#0 : !fir.ref<!fir.array<1024xi32>>, !fir.array<1024xi32>)   map_clauses(tofrom) capture(ByRef) bounds(%[[BOUNDS_A]]) -> !fir.ref<!fir.array<1024xi32>> {name = "a"}
   !CHECK: omp.target_data   map_entries(%[[MAP_A]] : !fir.ref<!fir.array<1024xi32>>) {
   !$omp target data map(a)
   !CHECK: omp.terminator
   !$omp end target data
   !CHECK: }
   !CHECK: %[[BOUNDS_B:.*]] = omp.map.bounds   lower_bound({{.*}}) upper_bound({{.*}}) extent({{.*}}) stride({{.*}}) start_idx({{.*}})
   !CHECK: %[[MAP_B:.*]] = omp.map.info var_ptr(%[[VAR_B_DECL]]#0 : !fir.ref<!fir.array<1024xi32>>, !fir.array<1024xi32>)   map_clauses(always, from) capture(ByRef) bounds(%[[BOUNDS_B]]) -> !fir.ref<!fir.array<1024xi32>> {name = "b"}
   !CHECK: omp.target_data   map_entries(%[[MAP_B]] : !fir.ref<!fir.array<1024xi32>>) {
   !$omp target data map(always, from : b)
   !CHECK: omp.terminator
   !$omp end target data
   !CHECK: }
end subroutine omp_target_data_mt

!===============================================================================
! Target with region
!===============================================================================

!CHECK-LABEL: func.func @_QPomp_target() {
subroutine omp_target
   !CHECK: %[[VAL_1:.*]]:2 = hlfir.declare %{{.*}}(%{{.*}}) {uniq_name = "_QFomp_targetEa"} : (!fir.ref<!fir.array<1024xi32>>, !fir.shape<1>) -> (!fir.ref<!fir.array<1024xi32>>, !fir.ref<!fir.array<1024xi32>>)
   integer :: a(1024)
   !CHECK: %[[BOUNDS:.*]] = omp.map.bounds   lower_bound({{.*}}) upper_bound({{.*}}) extent({{.*}}) stride({{.*}}) start_idx({{.*}})
   !CHECK: %[[MAP:.*]] = omp.map.info var_ptr(%[[VAL_1]]#0 : !fir.ref<!fir.array<1024xi32>>, !fir.array<1024xi32>) map_clauses(tofrom) capture(ByRef) bounds(%[[BOUNDS]]) -> !fir.ref<!fir.array<1024xi32>> {name = "a"}
   !CHECK: omp.target   map_entries(%[[MAP]] -> %[[ARG_0:.*]] : !fir.ref<!fir.array<1024xi32>>) {
   !CHECK: ^bb0(%[[ARG_0]]: !fir.ref<!fir.array<1024xi32>>):
   !$omp target map(tofrom: a)
      !CHECK: %[[VAL_7:.*]] = arith.constant 1024 : index
      !CHECK: %[[VAL_2:.*]] = fir.shape %[[VAL_7]] : (index) -> !fir.shape<1>
      !CHECK: %[[VAL_3:.*]]:2 = hlfir.declare %[[ARG_0]](%[[VAL_2]]) {uniq_name = "_QFomp_targetEa"} : (!fir.ref<!fir.array<1024xi32>>, !fir.shape<1>) -> (!fir.ref<!fir.array<1024xi32>>, !fir.ref<!fir.array<1024xi32>>)
      !CHECK: %[[VAL_4:.*]] = arith.constant 10 : i32
      !CHECK: %[[VAL_5:.*]] = arith.constant 1 : index
      !CHECK: %[[VAL_6:.*]] = hlfir.designate %[[VAL_3]]#0 (%[[VAL_5]])  : (!fir.ref<!fir.array<1024xi32>>, index) -> !fir.ref<i32>
      !CHECK: hlfir.assign %[[VAL_4]] to %[[VAL_6]] : i32, !fir.ref<i32>
      a(1) = 10
      !CHECK: omp.terminator
   !$omp end target
   !CHECK: }
end subroutine omp_target

!===============================================================================
! Target with region `depend` clause
!===============================================================================

!CHECK-LABEL: func.func @_QPomp_target_depend() {
subroutine omp_target_depend
   !CHECK: %[[EXTENT_A:.*]] = arith.constant 1024 : index
   !CHECK: %[[A:.*]]:2 = hlfir.declare %{{.*}}(%{{.*}}) {uniq_name = "_QFomp_target_dependEa"} : (!fir.ref<!fir.array<1024xi32>>, !fir.shape<1>) -> (!fir.ref<!fir.array<1024xi32>>, !fir.ref<!fir.array<1024xi32>>)
   integer :: a(1024)
   !CHECK: omp.task depend(taskdependout -> %[[A]]#1 : !fir.ref<!fir.array<1024xi32>>) {
   !$omp task depend(out: a)
   call foo(a)
   !$omp end task
   !CHECK: %[[STRIDE_A:.*]] = arith.constant 1 : index
   !CHECK: %[[LBOUND_A:.*]] = arith.constant 0 : index
   !CHECK: %[[UBOUND_A:.*]] = arith.subi %c1024, %c1 : index
   !CHECK: %[[BOUNDS_A:.*]] = omp.map.bounds lower_bound(%[[LBOUND_A]] : index) upper_bound(%[[UBOUND_A]] : index) extent(%[[EXTENT_A]] : index) stride(%[[STRIDE_A]] : index) start_idx(%[[STRIDE_A]] : index)
   !CHECK: %[[MAP_A:.*]] = omp.map.info var_ptr(%[[A]]#0 : !fir.ref<!fir.array<1024xi32>>, !fir.array<1024xi32>) map_clauses(tofrom) capture(ByRef) bounds(%[[BOUNDS_A]]) -> !fir.ref<!fir.array<1024xi32>> {name = "a"}
   !CHECK: omp.target depend(taskdependin -> %[[A]]#1 : !fir.ref<!fir.array<1024xi32>>) map_entries(%[[MAP_A]] -> %[[BB0_ARG:.*]] : !fir.ref<!fir.array<1024xi32>>) {
   !$omp target map(tofrom: a) depend(in: a)
      a(1) = 10
      !CHECK: omp.terminator
   !$omp end target
   !CHECK: }
 end subroutine omp_target_depend

!===============================================================================
! Target implicit capture
!===============================================================================

!CHECK-LABEL: func.func @_QPomp_target_implicit() {
subroutine omp_target_implicit
   !CHECK: %[[VAL_0:.*]] = arith.constant 1024 : index
   !CHECK: %[[VAL_1:.*]] = fir.alloca !fir.array<1024xi32> {bindc_name = "a", uniq_name = "_QFomp_target_implicitEa"}
   !CHECK: %[[VAL_2:.*]] = fir.shape %[[VAL_0]] : (index) -> !fir.shape<1>
   !CHECK: %[[VAL_3:.*]]:2 = hlfir.declare %[[VAL_1]](%[[VAL_2]]) {uniq_name = "_QFomp_target_implicitEa"} : (!fir.ref<!fir.array<1024xi32>>, !fir.shape<1>) -> (!fir.ref<!fir.array<1024xi32>>, !fir.ref<!fir.array<1024xi32>>)
   integer :: a(1024)
   !CHECK: %[[VAL_4:.*]] = omp.map.info var_ptr(%[[VAL_3]]#1 : !fir.ref<!fir.array<1024xi32>>, !fir.array<1024xi32>)   map_clauses(implicit, tofrom) capture(ByRef) bounds(%{{.*}}) -> !fir.ref<!fir.array<1024xi32>> {name = "a"}
   !CHECK: omp.target   map_entries(%[[VAL_4]] -> %[[VAL_6:.*]] : !fir.ref<!fir.array<1024xi32>>) {
   !CHECK: ^bb0(%[[VAL_6]]: !fir.ref<!fir.array<1024xi32>>):
   !$omp target
      !CHECK: %[[VAL_7:.*]] = arith.constant 1024 : index
      !CHECK: %[[VAL_8:.*]] = fir.shape %[[VAL_7]] : (index) -> !fir.shape<1>
      !CHECK: %[[VAL_9:.*]]:2 = hlfir.declare %[[VAL_6]](%[[VAL_8]]) {uniq_name = "_QFomp_target_implicitEa"} : (!fir.ref<!fir.array<1024xi32>>, !fir.shape<1>) -> (!fir.ref<!fir.array<1024xi32>>, !fir.ref<!fir.array<1024xi32>>)
      !CHECK: %[[VAL_10:.*]] = arith.constant 10 : i32
      !CHECK: %[[VAL_11:.*]] = arith.constant 1 : index
      !CHECK: %[[VAL_12:.*]] = hlfir.designate %[[VAL_9]]#0 (%[[VAL_11]])  : (!fir.ref<!fir.array<1024xi32>>, index) -> !fir.ref<i32>
      !CHECK: hlfir.assign %[[VAL_10]] to %[[VAL_12]] : i32, !fir.ref<i32>
      a(1) = 10
      !CHECK: omp.terminator
   !$omp end target
   !CHECK: }
end subroutine omp_target_implicit

!===============================================================================
! Target implicit capture nested
!===============================================================================

!CHECK-LABEL: func.func @_QPomp_target_implicit_nested() {
subroutine omp_target_implicit_nested
   integer::a, b
   !CHECK: omp.target   map_entries(%{{.*}} -> %[[ARG0:.*]], %{{.*}} -> %[[ARG1:.*]] : !fir.ref<i32>, !fir.ref<i32>) {
   !CHECK: ^bb0(%[[ARG0]]: !fir.ref<i32>, %[[ARG1]]: !fir.ref<i32>):
   !$omp target
      !CHECK: %[[VAL_8:.*]]:2 = hlfir.declare %[[ARG0]] {uniq_name = "_QFomp_target_implicit_nestedEa"} : (!fir.ref<i32>) -> (!fir.ref<i32>, !fir.ref<i32>)
      !CHECK: %[[VAL_9:.*]]:2 = hlfir.declare %[[ARG1]] {uniq_name = "_QFomp_target_implicit_nestedEb"} : (!fir.ref<i32>) -> (!fir.ref<i32>, !fir.ref<i32>)
      !CHECK: %[[VAL_10:.*]] = arith.constant 10 : i32
      !CHECK: hlfir.assign %[[VAL_10]] to %[[VAL_8]]#0 : i32, !fir.ref<i32>
      a = 10
      !CHECK: omp.parallel
      !$omp parallel
         !CHECK: %[[VAL_11:.*]] = arith.constant 20 : i32
         !CHECK: hlfir.assign %[[VAL_11]] to %[[VAL_9]]#0 : i32, !fir.ref<i32>
         b = 20
         !CHECK: omp.terminator
      !$omp end parallel
      !CHECK: omp.terminator
   !$omp end target
   !CHECK: }
end subroutine omp_target_implicit_nested

!===============================================================================
! Target implicit capture with bounds
!===============================================================================

!CHECK-LABEL: func.func @_QPomp_target_implicit_bounds(
!CHECK: %[[VAL_0:.*]]: !fir.ref<i32> {fir.bindc_name = "n"}) {
subroutine omp_target_implicit_bounds(n)
   !CHECK: %[[VAL_COPY:.*]] = fir.alloca i32
   !CHECK: %[[VAL_1:.*]]:2 = hlfir.declare %[[VAL_0]] dummy_scope %{{[0-9]+}} {uniq_name = "_QFomp_target_implicit_boundsEn"} : (!fir.ref<i32>, !fir.dscope) -> (!fir.ref<i32>, !fir.ref<i32>)
   !CHECK: %[[VAL_2:.*]] = fir.load %[[VAL_1]]#0 : !fir.ref<i32>
   !CHECK: fir.store %[[VAL_2]] to %[[VAL_COPY]] : !fir.ref<i32>
   !CHECK: %[[VAL_3:.*]] = fir.convert %[[VAL_2]] : (i32) -> i64
   !CHECK: %[[VAL_4:.*]] = fir.convert %[[VAL_3]] : (i64) -> index
   !CHECK: %[[VAL_5:.*]] = arith.constant 0 : index
   !CHECK: %[[VAL_6:.*]] = arith.cmpi sgt, %[[VAL_4]], %[[VAL_5]] : index
   !CHECK: %[[VAL_7:.*]] = arith.select %[[VAL_6]], %[[VAL_4]], %[[VAL_5]] : index
   !CHECK: %[[VAL_8:.*]] = fir.alloca !fir.array<?xi32>, %[[VAL_7]] {bindc_name = "a", uniq_name = "_QFomp_target_implicit_boundsEa"}
   !CHECK: %[[VAL_9:.*]] = fir.shape %[[VAL_7]] : (index) -> !fir.shape<1>
   !CHECK: %[[VAL_10:.*]]:2 = hlfir.declare %[[VAL_8]](%[[VAL_9]]) {uniq_name = "_QFomp_target_implicit_boundsEa"} : (!fir.ref<!fir.array<?xi32>>, !fir.shape<1>) -> (!fir.box<!fir.array<?xi32>>, !fir.ref<!fir.array<?xi32>>)
   !CHECK: %[[DIMS0:.*]]:3 = fir.box_dims %{{[0-9]+}}#0, %c0{{.*}} : (!fir.box<!fir.array<?xi32>>, index) -> (index, index, index)
   !CHECK: %[[UB:.*]] = arith.subi %[[DIMS0]]#1, %c1{{.*}} : index

   integer :: n
   integer :: a(n)
   !CHECK: %[[VAL_14:.*]] = omp.map.bounds lower_bound(%c0{{.*}} : index) upper_bound(%[[UB]] : index) extent(%[[DIMS0]]#1 : index) stride(%[[DIMS0]]#2 : index) start_idx(%c1{{.*}} : index) {stride_in_bytes = true}
   !CHECK: %[[VAL_15:.*]] = omp.map.info var_ptr(%[[VAL_10]]#1 : !fir.ref<!fir.array<?xi32>>, !fir.array<?xi32>) map_clauses(implicit, tofrom) capture(ByRef) bounds(%[[VAL_14]]) -> !fir.ref<!fir.array<?xi32>> {name = "a"}
   !CHECK: %[[VAL_16:.*]] = omp.map.info var_ptr(%[[VAL_COPY]] : !fir.ref<i32>, i32) map_clauses(implicit, exit_release_or_enter_alloc) capture(ByCopy) -> !fir.ref<i32> {name = ""}
   !CHECK: omp.target map_entries(%[[VAL_15]] -> %[[VAL_17:.*]], %[[VAL_16]] -> %[[VAL_18:.*]] : !fir.ref<!fir.array<?xi32>>, !fir.ref<i32>) {
   !CHECK: ^bb0(%[[VAL_17]]: !fir.ref<!fir.array<?xi32>>, %[[VAL_18]]: !fir.ref<i32>):
   !$omp target
      !CHECK: %[[VAL_19:.*]] = fir.load %[[VAL_18]] : !fir.ref<i32>
      !CHECK: %[[VAL_20:.*]] = fir.convert %[[VAL_19]] : (i32) -> i64
      !CHECK: %[[VAL_21:.*]] = arith.constant 0 : index
      !CHECK: %[[VAL_22:.*]] = fir.convert %[[VAL_20]] : (i64) -> index
      !CHECK: %[[VAL_23:.*]] = arith.cmpi sgt, %[[VAL_22]], %[[VAL_21]] : index
      !CHECK: %[[VAL_24:.*]] = arith.select %[[VAL_23]], %[[VAL_22]], %[[VAL_21]] : index
      !CHECK: %[[VAL_25:.*]] = fir.shape %[[VAL_24]] : (index) -> !fir.shape<1>
      !CHECK: %[[VAL_26:.*]]:2 = hlfir.declare %[[VAL_17]](%[[VAL_25]]) {uniq_name = "_QFomp_target_implicit_boundsEa"} : (!fir.ref<!fir.array<?xi32>>, !fir.shape<1>) -> (!fir.box<!fir.array<?xi32>>, !fir.ref<!fir.array<?xi32>>)
      !CHECK: %[[VAL_27:.*]] = arith.constant 22 : i32
      !CHECK: %[[VAL_28:.*]] = arith.constant 11 : index
      !CHECK: %[[VAL_29:.*]] = hlfir.designate %[[VAL_26]]#0 (%[[VAL_28]])  : (!fir.box<!fir.array<?xi32>>, index) -> !fir.ref<i32>
      !CHECK: hlfir.assign %[[VAL_27]] to %[[VAL_29]] : i32, !fir.ref<i32>
      a(11) = 22
      !CHECK: omp.terminator
   !$omp end target
!CHECK: }
end subroutine omp_target_implicit_bounds

!===============================================================================
! Target `thread_limit` clause
!===============================================================================

!CHECK-LABEL: func.func @_QPomp_target_thread_limit() {
subroutine omp_target_thread_limit
   integer :: a
   !CHECK: %[[MAP:.*]] = omp.map.info var_ptr({{.*}})   map_clauses(tofrom) capture(ByRef) -> !fir.ref<i32> {name = "a"}
   !CHECK: %[[VAL_1:.*]] = arith.constant 64 : i32
   !CHECK: omp.target map_entries(%[[MAP]] -> %{{.*}} : !fir.ref<i32>) thread_limit(%[[VAL_1]] : i32) {
   !CHECK: ^bb0(%{{.*}}: !fir.ref<i32>):
   !$omp target map(tofrom: a) thread_limit(64)
      a = 10
   !CHECK: omp.terminator
   !$omp end target
   !CHECK: }
end subroutine omp_target_thread_limit

!===============================================================================
! Target `use_device_ptr` clause
!===============================================================================

!CHECK-LABEL: func.func @_QPomp_target_device_ptr() {
subroutine omp_target_device_ptr
   use iso_c_binding, only : c_ptr, c_loc
   type(c_ptr) :: a
   integer, target :: b
   !CHECK: %[[MAP:.*]] = omp.map.info var_ptr({{.*}})   map_clauses(tofrom) capture(ByRef) -> {{.*}} {name = "a"}
<<<<<<< HEAD
   !CHECK: omp.target_data use_device_ptr({{.*}}) map_entries(%[[MAP]]{{.*}}
=======
   !CHECK: omp.target_data map_entries(%[[MAP]]{{.*}}) use_device_ptr({{.*}})
>>>>>>> 9c4aab8c
   !$omp target data map(tofrom: a) use_device_ptr(a)
   !CHECK: ^bb0(%[[VAL_1:.*]]: !fir.ref<!fir.type<_QM__fortran_builtinsT__builtin_c_ptr{__address:i64}>>):
   !CHECK: {{.*}} = fir.coordinate_of %[[VAL_1:.*]], {{.*}} : (!fir.ref<!fir.type<_QM__fortran_builtinsT__builtin_c_ptr{__address:i64}>>, !fir.field) -> !fir.ref<i64>
      a = c_loc(b)
   !CHECK: omp.terminator
   !$omp end target data
   !CHECK: }
end subroutine omp_target_device_ptr

 !===============================================================================
 ! Target `use_device_addr` clause
 !===============================================================================

 !CHECK-LABEL: func.func @_QPomp_target_device_addr() {
 subroutine omp_target_device_addr
   integer, pointer :: a
   !CHECK: %[[VAL_0:.*]] = fir.alloca !fir.box<!fir.ptr<i32>> {bindc_name = "a", uniq_name = "_QFomp_target_device_addrEa"}
   !CHECK: %[[VAL_0_DECL:.*]]:2 = hlfir.declare %0 {fortran_attrs = #fir.var_attrs<pointer>, uniq_name = "_QFomp_target_device_addrEa"} : (!fir.ref<!fir.box<!fir.ptr<i32>>>) -> (!fir.ref<!fir.box<!fir.ptr<i32>>>, !fir.ref<!fir.box<!fir.ptr<i32>>>)
   !CHECK: %[[MAP_MEMBERS:.*]] = omp.map.info var_ptr({{.*}} : !fir.ref<!fir.box<!fir.ptr<i32>>>, i32) var_ptr_ptr({{.*}} : !fir.llvm_ptr<!fir.ref<i32>>) map_clauses(tofrom) capture(ByRef) -> !fir.llvm_ptr<!fir.ref<i32>> {name = ""}
   !CHECK: %[[MAP:.*]] = omp.map.info var_ptr({{.*}} : !fir.ref<!fir.box<!fir.ptr<i32>>>, !fir.box<!fir.ptr<i32>>) map_clauses(tofrom) capture(ByRef) members(%[[MAP_MEMBERS]] : [0] : !fir.llvm_ptr<!fir.ref<i32>>) -> !fir.ref<!fir.box<!fir.ptr<i32>>> {name = "a"}
   !CHECK: omp.target_data use_device_addr(%[[VAL_0_DECL]]#1 : !fir.ref<!fir.box<!fir.ptr<i32>>>) map_entries(%[[MAP_MEMBERS]], %[[MAP]] : {{.*}}) {
   !$omp target data map(tofrom: a) use_device_addr(a)
   !CHECK: ^bb0(%[[VAL_1:.*]]: !fir.ref<!fir.box<!fir.ptr<i32>>>):
   !CHECK: %[[VAL_1_DECL:.*]]:2 = hlfir.declare %[[VAL_1]] {fortran_attrs = #fir.var_attrs<pointer>, uniq_name = "_QFomp_target_device_addrEa"} : (!fir.ref<!fir.box<!fir.ptr<i32>>>) -> (!fir.ref<!fir.box<!fir.ptr<i32>>>, !fir.ref<!fir.box<!fir.ptr<i32>>>)
   !CHECK: %[[C10:.*]] = arith.constant 10 : i32
   !CHECK: %[[A_BOX:.*]] = fir.load %[[VAL_1_DECL]]#0 : !fir.ref<!fir.box<!fir.ptr<i32>>>
   !CHECK: %[[A_ADDR:.*]] = fir.box_addr %[[A_BOX]] : (!fir.box<!fir.ptr<i32>>) -> !fir.ptr<i32>
   !CHECK: hlfir.assign %[[C10]] to %[[A_ADDR]] : i32, !fir.ptr<i32>
      a = 10
   !CHECK: omp.terminator
   !$omp end target data
   !CHECK: }
end subroutine omp_target_device_addr


!===============================================================================
! Target Data with unstructured code
!===============================================================================
!CHECK-LABEL: func.func @_QPsb
subroutine sb
   integer :: i = 1
   integer :: j = 11
!CHECK: omp.target_data map_entries(%{{.*}}, %{{.*}} : !fir.ref<i32>, !fir.ref<i32>)
   !$omp target data map(tofrom: i, j)
     j = j - 1
!CHECK: %[[J_VAL:.*]] = arith.subi
!CHECK: hlfir.assign %[[J_VAL]]
!CHECK: cf.br ^[[BB:.*]]
!CHECK: ^[[BB]]:
     goto 20
20   i = i + 1
!CHECK: %[[I_VAL:.*]] = arith.addi
!CHECK: hlfir.assign %[[I_VAL]]
!CHECK: omp.terminator
   !$omp end target data
end subroutine

!===============================================================================
! Target with parallel loop
!===============================================================================

!CHECK-LABEL: func.func @_QPomp_target_parallel_do() {
subroutine omp_target_parallel_do
   !CHECK: %[[C1024:.*]] = arith.constant 1024 : index
   !CHECK: %[[VAL_0:.*]] = fir.alloca !fir.array<1024xi32> {bindc_name = "a", uniq_name = "_QFomp_target_parallel_doEa"}
   !CHECK: %[[VAL_0_DECL:.*]]:2 = hlfir.declare %[[VAL_0]](%{{.*}}) {uniq_name = "_QFomp_target_parallel_doEa"} : (!fir.ref<!fir.array<1024xi32>>, !fir.shape<1>) -> (!fir.ref<!fir.array<1024xi32>>, !fir.ref<!fir.array<1024xi32>>)
   integer :: a(1024)
   !CHECK: %[[VAL_1:.*]] = fir.alloca i32 {bindc_name = "i", uniq_name = "_QFomp_target_parallel_doEi"}
   !CHECK: %[[VAL_1_DECL:.*]]:2 = hlfir.declare %[[VAL_1]] {uniq_name = "_QFomp_target_parallel_doEi"} : (!fir.ref<i32>) -> (!fir.ref<i32>, !fir.ref<i32>)
   integer :: i
   !CHECK: %[[C1:.*]] = arith.constant 1 : index
   !CHECK: %[[C0:.*]] = arith.constant 0 : index
   !CHECK: %[[SUB:.*]] = arith.subi %[[C1024]], %[[C1]] : index
   !CHECK: %[[BOUNDS:.*]] = omp.map.bounds   lower_bound(%[[C0]] : index) upper_bound(%[[SUB]] : index) extent(%[[C1024]] : index) stride(%[[C1]] : index) start_idx(%[[C1]] : index)
   !CHECK: %[[MAP:.*]] = omp.map.info var_ptr(%[[VAL_0_DECL]]#0 : !fir.ref<!fir.array<1024xi32>>, !fir.array<1024xi32>)   map_clauses(tofrom) capture(ByRef) bounds(%[[BOUNDS]]) -> !fir.ref<!fir.array<1024xi32>> {name = "a"}
   !CHECK: omp.target   map_entries(%[[MAP]] -> %[[ARG_0:.*]], %{{.*}} -> %{{.*}} : !fir.ref<!fir.array<1024xi32>>, !fir.ref<i32>) {
   !CHECK: ^bb0(%[[ARG_0]]: !fir.ref<!fir.array<1024xi32>>, %{{.*}}: !fir.ref<i32>):
      !CHECK: %[[VAL_0_DECL:.*]]:2 = hlfir.declare %[[ARG_0]](%{{.*}}) {uniq_name = "_QFomp_target_parallel_doEa"} : (!fir.ref<!fir.array<1024xi32>>, !fir.shape<1>) -> (!fir.ref<!fir.array<1024xi32>>, !fir.ref<!fir.array<1024xi32>>)
      !CHECK: omp.parallel
      !$omp target parallel do map(tofrom: a)
         !CHECK: %[[I_PVT_ALLOCA:.*]] = fir.alloca i32 {bindc_name = "i", pinned, {{.*}}}
         !CHECK: %[[I_PVT_DECL:.*]]:2 = hlfir.declare %[[I_PVT_ALLOCA]] {uniq_name = "_QFomp_target_parallel_doEi"} : (!fir.ref<i32>) -> (!fir.ref<i32>, !fir.ref<i32>)
         !CHECK: omp.wsloop {
         !CHECK-NEXT: omp.loop_nest (%[[I_VAL:.*]]) : i32
         do i = 1, 1024
           !CHECK:   fir.store %[[I_VAL]] to %[[I_PVT_DECL]]#1 : !fir.ref<i32>
           !CHECK:   %[[C10:.*]] = arith.constant 10 : i32
           !CHECK:   %[[I_PVT_VAL:.*]] = fir.load %[[I_PVT_DECL]]#0 : !fir.ref<i32>
           !CHECK:   %[[I_VAL:.*]] = fir.convert %[[I_PVT_VAL]] : (i32) -> i64
           !CHECK:   %[[A_I:.*]] = hlfir.designate %[[VAL_0_DECL]]#0 (%[[I_VAL]])  : (!fir.ref<!fir.array<1024xi32>>, i64) -> !fir.ref<i32>
           !CHECK:   hlfir.assign %[[C10]] to %[[A_I]] : i32, !fir.ref<i32>
            a(i) = 10
         end do
         !CHECK: omp.yield
         !CHECK: }
         !CHECK: omp.terminator
         !CHECK: }
      !CHECK: omp.terminator
      !CHECK: }
   !CHECK: omp.terminator
   !CHECK: }
   !$omp end target parallel do
end subroutine omp_target_parallel_do

!===============================================================================
! Target with unstructured code
!===============================================================================

!CHECK-LABEL:   func.func @_QPtarget_unstructured() {
subroutine target_unstructured
   !CHECK: %[[VAL_1:.*]]:2 = hlfir.declare %{{.*}} {uniq_name = "_QFtarget_unstructuredEi"} : (!fir.ref<i32>) -> (!fir.ref<i32>, !fir.ref<i32>)
   integer :: i = 1
   !CHECK: %[[VAL_3:.*]]:2 = hlfir.declare %{{.*}} {uniq_name = "_QFtarget_unstructuredEj"} : (!fir.ref<i32>) -> (!fir.ref<i32>, !fir.ref<i32>)
   integer :: j = 11
   !CHECK: %[[VAL_4:.*]] = omp.map.info var_ptr(%[[VAL_1]]#1 : !fir.ref<i32>, i32) map_clauses(implicit, exit_release_or_enter_alloc) capture(ByCopy) -> !fir.ref<i32> {name = "i"}
   !CHECK: %[[VAL_5:.*]] = omp.map.info var_ptr(%[[VAL_3]]#1 : !fir.ref<i32>, i32) map_clauses(implicit, exit_release_or_enter_alloc) capture(ByCopy) -> !fir.ref<i32> {name = "j"}
   !CHECK: omp.target map_entries(%[[VAL_4]] -> %[[VAL_6:.*]], %[[VAL_5]] -> %[[VAL_7:.*]] : !fir.ref<i32>, !fir.ref<i32>) {
   !CHECK: ^bb0(%[[VAL_6]]: !fir.ref<i32>, %[[VAL_7]]: !fir.ref<i32>):
   !$omp target
      !CHECK: %[[VAL_8:.*]]:2 = hlfir.declare %[[VAL_6]] {uniq_name = "_QFtarget_unstructuredEi"} : (!fir.ref<i32>) -> (!fir.ref<i32>, !fir.ref<i32>)
      !CHECK: %[[VAL_9:.*]]:2 = hlfir.declare %[[VAL_7]] {uniq_name = "_QFtarget_unstructuredEj"} : (!fir.ref<i32>) -> (!fir.ref<i32>, !fir.ref<i32>)
      !CHECK: ^bb1:
      do while (i <= j)
         !CHECK: ^bb2:
         i = i + 1
      end do
      !CHECK: ^bb3:
      !CHECK: omp.terminator
   !$omp end target
   !CHECK: }
end subroutine target_unstructured<|MERGE_RESOLUTION|>--- conflicted
+++ resolved
@@ -278,11 +278,7 @@
    !CHECK-DAG: %[[A_DECL:.*]]:2 = hlfir.declare %{{.*}}(%{{.*}})
    !CHECK-DAG: %[[BOUNDS:.*]] = omp.map.bounds
 
-<<<<<<< HEAD
-   !CHECK: omp.target_update nowait map_entries
-=======
    !CHECK: omp.target_update map_entries({{.*}}) nowait
->>>>>>> 9c4aab8c
    !$omp target update from(a) nowait
 end subroutine omp_target_update_nowait
 
@@ -516,11 +512,7 @@
    type(c_ptr) :: a
    integer, target :: b
    !CHECK: %[[MAP:.*]] = omp.map.info var_ptr({{.*}})   map_clauses(tofrom) capture(ByRef) -> {{.*}} {name = "a"}
-<<<<<<< HEAD
-   !CHECK: omp.target_data use_device_ptr({{.*}}) map_entries(%[[MAP]]{{.*}}
-=======
    !CHECK: omp.target_data map_entries(%[[MAP]]{{.*}}) use_device_ptr({{.*}})
->>>>>>> 9c4aab8c
    !$omp target data map(tofrom: a) use_device_ptr(a)
    !CHECK: ^bb0(%[[VAL_1:.*]]: !fir.ref<!fir.type<_QM__fortran_builtinsT__builtin_c_ptr{__address:i64}>>):
    !CHECK: {{.*}} = fir.coordinate_of %[[VAL_1:.*]], {{.*}} : (!fir.ref<!fir.type<_QM__fortran_builtinsT__builtin_c_ptr{__address:i64}>>, !fir.field) -> !fir.ref<i64>
@@ -541,7 +533,7 @@
    !CHECK: %[[VAL_0_DECL:.*]]:2 = hlfir.declare %0 {fortran_attrs = #fir.var_attrs<pointer>, uniq_name = "_QFomp_target_device_addrEa"} : (!fir.ref<!fir.box<!fir.ptr<i32>>>) -> (!fir.ref<!fir.box<!fir.ptr<i32>>>, !fir.ref<!fir.box<!fir.ptr<i32>>>)
    !CHECK: %[[MAP_MEMBERS:.*]] = omp.map.info var_ptr({{.*}} : !fir.ref<!fir.box<!fir.ptr<i32>>>, i32) var_ptr_ptr({{.*}} : !fir.llvm_ptr<!fir.ref<i32>>) map_clauses(tofrom) capture(ByRef) -> !fir.llvm_ptr<!fir.ref<i32>> {name = ""}
    !CHECK: %[[MAP:.*]] = omp.map.info var_ptr({{.*}} : !fir.ref<!fir.box<!fir.ptr<i32>>>, !fir.box<!fir.ptr<i32>>) map_clauses(tofrom) capture(ByRef) members(%[[MAP_MEMBERS]] : [0] : !fir.llvm_ptr<!fir.ref<i32>>) -> !fir.ref<!fir.box<!fir.ptr<i32>>> {name = "a"}
-   !CHECK: omp.target_data use_device_addr(%[[VAL_0_DECL]]#1 : !fir.ref<!fir.box<!fir.ptr<i32>>>) map_entries(%[[MAP_MEMBERS]], %[[MAP]] : {{.*}}) {
+   !CHECK: omp.target_data map_entries(%[[MAP_MEMBERS]], %[[MAP]] : {{.*}}) use_device_addr(%[[VAL_0_DECL]]#1 : !fir.ref<!fir.box<!fir.ptr<i32>>>) {
    !$omp target data map(tofrom: a) use_device_addr(a)
    !CHECK: ^bb0(%[[VAL_1:.*]]: !fir.ref<!fir.box<!fir.ptr<i32>>>):
    !CHECK: %[[VAL_1_DECL:.*]]:2 = hlfir.declare %[[VAL_1]] {fortran_attrs = #fir.var_attrs<pointer>, uniq_name = "_QFomp_target_device_addrEa"} : (!fir.ref<!fir.box<!fir.ptr<i32>>>) -> (!fir.ref<!fir.box<!fir.ptr<i32>>>, !fir.ref<!fir.box<!fir.ptr<i32>>>)
