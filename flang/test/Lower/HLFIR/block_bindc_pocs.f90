! This test checks bind(c) procs inside BLOCK construct.

!RUN: %flang_fc1 -emit-hlfir %s -o - | FileCheck %s

module m
    interface
       subroutine test_proc() bind(C)
       end subroutine test_proc
    end interface
end module m
<<<<<<< HEAD
!CHECK-DAG: %[[S0:.*]] = fir.call @llvm.stacksave.p0() fastmath<contract> : () -> !fir.ref<i8>
!CHECK-DAG: fir.call @test_proc() proc_attrs<bind_c> fastmath<contract> : () -> ()
!CHECK-DAG: fir.call @llvm.stackrestore.p0(%[[S0]]) fastmath<contract> : (!fir.ref<i8>) -> ()
=======
!CHECK-DAG: %[[S0:.*]] = llvm.intr.stacksave : !llvm.ptr
!CHECK-DAG: fir.call @test_proc() proc_attrs<bind_c> fastmath<contract> : () -> ()
!CHECK-DAG: llvm.intr.stackrestore %[[S0]] : !llvm.ptr
>>>>>>> 4b409fa5
!CHECK-DAG: func.func private @test_proc() attributes {fir.bindc_name = "test_proc"}
subroutine test
    BLOCK
        use m
        call test_proc
    END BLOCK
end subroutine test<|MERGE_RESOLUTION|>--- conflicted
+++ resolved
@@ -8,15 +8,9 @@
        end subroutine test_proc
     end interface
 end module m
-<<<<<<< HEAD
-!CHECK-DAG: %[[S0:.*]] = fir.call @llvm.stacksave.p0() fastmath<contract> : () -> !fir.ref<i8>
-!CHECK-DAG: fir.call @test_proc() proc_attrs<bind_c> fastmath<contract> : () -> ()
-!CHECK-DAG: fir.call @llvm.stackrestore.p0(%[[S0]]) fastmath<contract> : (!fir.ref<i8>) -> ()
-=======
 !CHECK-DAG: %[[S0:.*]] = llvm.intr.stacksave : !llvm.ptr
 !CHECK-DAG: fir.call @test_proc() proc_attrs<bind_c> fastmath<contract> : () -> ()
 !CHECK-DAG: llvm.intr.stackrestore %[[S0]] : !llvm.ptr
->>>>>>> 4b409fa5
 !CHECK-DAG: func.func private @test_proc() attributes {fir.bindc_name = "test_proc"}
 subroutine test
     BLOCK
