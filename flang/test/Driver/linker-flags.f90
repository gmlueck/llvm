--- conflicted
+++ resolved
@@ -2,12 +2,6 @@
 ! invocation. These libraries are added on top of other standard runtime
 ! libraries that the Clang driver will include.
 
-<<<<<<< HEAD
-!-------------
-! RUN COMMANDS
-!-------------
-=======
->>>>>>> 3de04b6d
 ! RUN: %flang -### -flang-experimental-exec -target ppc64le-linux-gnu %S/Inputs/hello.f90 2>&1 | FileCheck %s --check-prefixes=CHECK,GNU
 ! RUN: %flang -### -flang-experimental-exec -target aarch64-apple-darwin %S/Inputs/hello.f90 2>&1 | FileCheck %s --check-prefixes=CHECK,DARWIN
 ! RUN: %flang -### -flang-experimental-exec -target x86_64-windows-gnu %S/Inputs/hello.f90 2>&1 | FileCheck %s --check-prefixes=CHECK,MINGW
