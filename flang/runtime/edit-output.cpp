--- conflicted
+++ resolved
@@ -264,11 +264,7 @@
   int scale{edit.modes.scale}; // 'kP' value
   if (editWidth == 0) { // "the processor selects the field width"
     if (edit.digits.has_value()) { // E0.d
-<<<<<<< HEAD
-      if (editDigits == 0) { // E0.0
-=======
       if (editDigits == 0 && scale <= 0) { // E0.0
->>>>>>> 3de04b6d
         significantDigits = 1;
       }
     } else { // E0
