//===-------------- AddDebugInfo.cpp -- add debug info -------------------===//
//
// Part of the LLVM Project, under the Apache License v2.0 with LLVM Exceptions.
// See https://llvm.org/LICENSE.txt for license information.
// SPDX-License-Identifier: Apache-2.0 WITH LLVM-exception
//
//===----------------------------------------------------------------------===//

//===----------------------------------------------------------------------===//
/// \file
/// This pass populates some debug information for the module and functions.
//===----------------------------------------------------------------------===//

#include "DebugTypeGenerator.h"
#include "flang/Common/Version.h"
#include "flang/Optimizer/Builder/FIRBuilder.h"
#include "flang/Optimizer/Builder/Todo.h"
#include "flang/Optimizer/CodeGen/CGOps.h"
#include "flang/Optimizer/Dialect/FIRDialect.h"
#include "flang/Optimizer/Dialect/FIROps.h"
#include "flang/Optimizer/Dialect/FIRType.h"
#include "flang/Optimizer/Dialect/Support/FIRContext.h"
#include "flang/Optimizer/Support/InternalNames.h"
#include "flang/Optimizer/Transforms/Passes.h"
#include "mlir/Dialect/Func/IR/FuncOps.h"
#include "mlir/Dialect/LLVMIR/LLVMDialect.h"
#include "mlir/IR/Matchers.h"
#include "mlir/IR/TypeUtilities.h"
#include "mlir/Pass/Pass.h"
#include "mlir/Transforms/DialectConversion.h"
#include "mlir/Transforms/GreedyPatternRewriteDriver.h"
#include "mlir/Transforms/RegionUtils.h"
#include "llvm/BinaryFormat/Dwarf.h"
#include "llvm/Support/Debug.h"
#include "llvm/Support/FileSystem.h"
#include "llvm/Support/Path.h"
#include "llvm/Support/raw_ostream.h"

namespace fir {
#define GEN_PASS_DEF_ADDDEBUGINFO
#include "flang/Optimizer/Transforms/Passes.h.inc"
} // namespace fir

#define DEBUG_TYPE "flang-add-debug-info"

namespace {

class AddDebugInfoPass : public fir::impl::AddDebugInfoBase<AddDebugInfoPass> {
  void handleDeclareOp(fir::cg::XDeclareOp declOp,
                       mlir::LLVM::DIFileAttr fileAttr,
                       mlir::LLVM::DIScopeAttr scopeAttr,
                       fir::DebugTypeGenerator &typeGen,
                       mlir::SymbolTable *symbolTable);

public:
  AddDebugInfoPass(fir::AddDebugInfoOptions options) : Base(options) {}
  void runOnOperation() override;

private:
  llvm::StringMap<mlir::LLVM::DIModuleAttr> moduleMap;

  mlir::LLVM::DIModuleAttr getOrCreateModuleAttr(
      const std::string &name, mlir::LLVM::DIFileAttr fileAttr,
      mlir::LLVM::DIScopeAttr scope, unsigned line, bool decl);

  void handleGlobalOp(fir::GlobalOp glocalOp, mlir::LLVM::DIFileAttr fileAttr,
                      mlir::LLVM::DIScopeAttr scope,
                      fir::DebugTypeGenerator &typeGen,
                      mlir::SymbolTable *symbolTable,
                      fir::cg::XDeclareOp declOp);
  void handleFuncOp(mlir::func::FuncOp funcOp, mlir::LLVM::DIFileAttr fileAttr,
                    mlir::LLVM::DICompileUnitAttr cuAttr,
                    fir::DebugTypeGenerator &typeGen,
                    mlir::SymbolTable *symbolTable);
  std::optional<mlir::LLVM::DIModuleAttr>
  getModuleAttrFromGlobalOp(fir::GlobalOp globalOp,
                            mlir::LLVM::DIFileAttr fileAttr,
                            mlir::LLVM::DIScopeAttr scope);
};

bool debugInfoIsAlreadySet(mlir::Location loc) {
  if (mlir::isa<mlir::FusedLoc>(loc)) {
    if (loc->findInstanceOf<mlir::FusedLocWith<fir::LocationKindAttr>>())
      return false;
    return true;
  }
  return false;
}

} // namespace

void AddDebugInfoPass::handleDeclareOp(fir::cg::XDeclareOp declOp,
                                       mlir::LLVM::DIFileAttr fileAttr,
                                       mlir::LLVM::DIScopeAttr scopeAttr,
                                       fir::DebugTypeGenerator &typeGen,
                                       mlir::SymbolTable *symbolTable) {
  mlir::MLIRContext *context = &getContext();
  mlir::OpBuilder builder(context);
  auto result = fir::NameUniquer::deconstruct(declOp.getUniqName());

  if (result.first != fir::NameUniquer::NameKind::VARIABLE)
    return;
  // If this DeclareOp actually represents a global then treat it as such.
  if (auto global = symbolTable->lookup<fir::GlobalOp>(declOp.getUniqName())) {
    handleGlobalOp(global, fileAttr, scopeAttr, typeGen, symbolTable, declOp);
    return;
  }

  // Only accept local variables.
  if (result.second.procs.empty())
    return;

  // FIXME: There may be cases where an argument is processed a bit before
  // DeclareOp is generated. In that case, DeclareOp may point to an
  // intermediate op and not to BlockArgument.
  // Moreover, with MLIR inlining we cannot use the BlockArgument
  // position to identify the original number of the dummy argument.
  // If we want to keep running AddDebugInfoPass late, the dummy argument
  // position in the argument list has to be expressed in FIR (e.g. as a
  // constant attribute of [hl]fir.declare/fircg.ext_declare operation that has
  // a dummy_scope operand).
  unsigned argNo = 0;
  if (fir::isDummyArgument(declOp.getMemref())) {
    auto arg = llvm::cast<mlir::BlockArgument>(declOp.getMemref());
    argNo = arg.getArgNumber() + 1;
  }

  auto tyAttr = typeGen.convertType(fir::unwrapRefType(declOp.getType()),
                                    fileAttr, scopeAttr, declOp);

  auto localVarAttr = mlir::LLVM::DILocalVariableAttr::get(
      context, scopeAttr, mlir::StringAttr::get(context, result.second.name),
      fileAttr, getLineFromLoc(declOp.getLoc()), argNo, /* alignInBits*/ 0,
      tyAttr, mlir::LLVM::DIFlags::Zero);
  declOp->setLoc(builder.getFusedLoc({declOp->getLoc()}, localVarAttr));
}

// The `module` does not have a first class representation in the `FIR`. We
// extract information about it from the name of the identifiers and keep a
// map to avoid duplication.
mlir::LLVM::DIModuleAttr AddDebugInfoPass::getOrCreateModuleAttr(
    const std::string &name, mlir::LLVM::DIFileAttr fileAttr,
    mlir::LLVM::DIScopeAttr scope, unsigned line, bool decl) {
  mlir::MLIRContext *context = &getContext();
  mlir::LLVM::DIModuleAttr modAttr;
  if (auto iter{moduleMap.find(name)}; iter != moduleMap.end()) {
    modAttr = iter->getValue();
  } else {
    modAttr = mlir::LLVM::DIModuleAttr::get(
        context, fileAttr, scope, mlir::StringAttr::get(context, name),
        /* configMacros */ mlir::StringAttr(),
        /* includePath */ mlir::StringAttr(),
        /* apinotes */ mlir::StringAttr(), line, decl);
    moduleMap[name] = modAttr;
  }
  return modAttr;
}

<<<<<<< HEAD
void AddDebugInfoPass::handleGlobalOp(fir::GlobalOp globalOp,
                                      mlir::LLVM::DIFileAttr fileAttr,
                                      mlir::LLVM::DIScopeAttr scope,
                                      fir::DebugTypeGenerator &typeGen,
                                      mlir::SymbolTable *symbolTable,
                                      fir::cg::XDeclareOp declOp) {
  if (debugInfoIsAlreadySet(globalOp.getLoc()))
    return;
=======
/// If globalOp represents a module variable, return a ModuleAttr that
/// represents that module.
std::optional<mlir::LLVM::DIModuleAttr>
AddDebugInfoPass::getModuleAttrFromGlobalOp(fir::GlobalOp globalOp,
                                            mlir::LLVM::DIFileAttr fileAttr,
                                            mlir::LLVM::DIScopeAttr scope) {
>>>>>>> 4b409fa5
  mlir::MLIRContext *context = &getContext();
  mlir::OpBuilder builder(context);

  std::pair result = fir::NameUniquer::deconstruct(globalOp.getSymName());
<<<<<<< HEAD
  if (result.first != fir::NameUniquer::NameKind::VARIABLE)
    return;

  // Discard entries that describe a derived type. Usually start with '.c.',
  // '.dt.' or '.n.'. It would be better if result of the deconstruct had a flag
  // for such values so that we dont have to look at string values.
  if (!result.second.name.empty() && result.second.name[0] == '.')
    return;

  unsigned line = getLineFromLoc(globalOp.getLoc());
=======
  // Only look for module if this variable is not part of a function.
  if (!result.second.procs.empty() || result.second.modules.empty())
    return std::nullopt;
>>>>>>> 4b409fa5

  // DWARF5 says following about the fortran modules:
  // A Fortran 90 module may also be represented by a module entry
  // (but no declaration attribute is warranted because Fortran has no concept
  // of a corresponding module body).
  // But in practice, compilers use declaration attribute with a module in cases
  // where module was defined in another source file (only being used in this
  // one). The isInitialized() seems to provide the right information
  // but inverted. It is true where module is actually defined but false where
  // it is used.
  // FIXME: Currently we don't have the line number on which a module was
  // declared. We are using a best guess of line - 1 where line is the source
  // line of the first member of the module that we encounter.
  unsigned line = getLineFromLoc(globalOp.getLoc());

  mlir::LLVM::DISubprogramAttr sp =
      mlir::dyn_cast_if_present<mlir::LLVM::DISubprogramAttr>(scope);
  // Modules are generated at compile unit scope
  if (sp)
    scope = sp.getCompileUnit();

  return getOrCreateModuleAttr(result.second.modules[0], fileAttr, scope,
                               std::max(line - 1, (unsigned)1),
                               !globalOp.isInitialized());
}

<<<<<<< HEAD
    scope = getOrCreateModuleAttr(result.second.modules[0], fileAttr, scope,
                                  line - 1, !globalOp.isInitialized());
  }
=======
void AddDebugInfoPass::handleGlobalOp(fir::GlobalOp globalOp,
                                      mlir::LLVM::DIFileAttr fileAttr,
                                      mlir::LLVM::DIScopeAttr scope,
                                      fir::DebugTypeGenerator &typeGen,
                                      mlir::SymbolTable *symbolTable,
                                      fir::cg::XDeclareOp declOp) {
  if (debugInfoIsAlreadySet(globalOp.getLoc()))
    return;
  mlir::MLIRContext *context = &getContext();
  mlir::OpBuilder builder(context);

  std::pair result = fir::NameUniquer::deconstruct(globalOp.getSymName());
  if (result.first != fir::NameUniquer::NameKind::VARIABLE)
    return;

  // Discard entries that describe a derived type. Usually start with '.c.',
  // '.dt.' or '.n.'. It would be better if result of the deconstruct had a flag
  // for such values so that we dont have to look at string values.
  if (!result.second.name.empty() && result.second.name[0] == '.')
    return;

  unsigned line = getLineFromLoc(globalOp.getLoc());
  std::optional<mlir::LLVM::DIModuleAttr> modOpt =
      getModuleAttrFromGlobalOp(globalOp, fileAttr, scope);
  if (modOpt)
    scope = *modOpt;

>>>>>>> 4b409fa5
  mlir::LLVM::DITypeAttr diType =
      typeGen.convertType(globalOp.getType(), fileAttr, scope, declOp);
  auto gvAttr = mlir::LLVM::DIGlobalVariableAttr::get(
      context, scope, mlir::StringAttr::get(context, result.second.name),
      mlir::StringAttr::get(context, globalOp.getName()), fileAttr, line,
      diType, /*isLocalToUnit*/ false,
      /*isDefinition*/ globalOp.isInitialized(), /* alignInBits*/ 0);
  globalOp->setLoc(builder.getFusedLoc({globalOp->getLoc()}, gvAttr));
}

void AddDebugInfoPass::handleFuncOp(mlir::func::FuncOp funcOp,
                                    mlir::LLVM::DIFileAttr fileAttr,
                                    mlir::LLVM::DICompileUnitAttr cuAttr,
                                    fir::DebugTypeGenerator &typeGen,
                                    mlir::SymbolTable *symbolTable) {
  mlir::Location l = funcOp->getLoc();
  // If fused location has already been created then nothing to do
  // Otherwise, create a fused location.
  if (debugInfoIsAlreadySet(l))
    return;

  mlir::MLIRContext *context = &getContext();
  mlir::OpBuilder builder(context);
  llvm::StringRef fileName(fileAttr.getName());
  llvm::StringRef filePath(fileAttr.getDirectory());
  unsigned int CC = (funcOp.getName() == fir::NameUniquer::doProgramEntry())
                        ? llvm::dwarf::getCallingConvention("DW_CC_program")
                        : llvm::dwarf::getCallingConvention("DW_CC_normal");

  if (auto funcLoc = mlir::dyn_cast<mlir::FileLineColLoc>(l)) {
    fileName = llvm::sys::path::filename(funcLoc.getFilename().getValue());
    filePath = llvm::sys::path::parent_path(funcLoc.getFilename().getValue());
  }

  mlir::StringAttr fullName = mlir::StringAttr::get(context, funcOp.getName());
  mlir::Attribute attr = funcOp->getAttr(fir::getInternalFuncNameAttrName());
  mlir::StringAttr funcName =
      (attr) ? mlir::cast<mlir::StringAttr>(attr)
             : mlir::StringAttr::get(context, funcOp.getName());

  auto result = fir::NameUniquer::deconstruct(funcName);
  funcName = mlir::StringAttr::get(context, result.second.name);

  llvm::SmallVector<mlir::LLVM::DITypeAttr> types;
  for (auto resTy : funcOp.getResultTypes()) {
    auto tyAttr =
        typeGen.convertType(resTy, fileAttr, cuAttr, /*declOp=*/nullptr);
    types.push_back(tyAttr);
  }
  // If no return type then add a null type as a place holder for that.
  if (types.empty())
    types.push_back(mlir::LLVM::DINullTypeAttr::get(context));
  for (auto inTy : funcOp.getArgumentTypes()) {
    auto tyAttr = typeGen.convertType(fir::unwrapRefType(inTy), fileAttr,
                                      cuAttr, /*declOp=*/nullptr);
    types.push_back(tyAttr);
  }

  mlir::LLVM::DISubroutineTypeAttr subTypeAttr =
      mlir::LLVM::DISubroutineTypeAttr::get(context, CC, types);
  mlir::LLVM::DIFileAttr funcFileAttr =
      mlir::LLVM::DIFileAttr::get(context, fileName, filePath);

  // Only definitions need a distinct identifier and a compilation unit.
  mlir::DistinctAttr id, id2;
  mlir::LLVM::DIScopeAttr Scope = fileAttr;
  mlir::LLVM::DICompileUnitAttr compilationUnit;
  mlir::LLVM::DISubprogramFlags subprogramFlags =
      mlir::LLVM::DISubprogramFlags{};
  if (isOptimized)
    subprogramFlags = mlir::LLVM::DISubprogramFlags::Optimized;
  if (!funcOp.isExternal()) {
    // Place holder and final function have to have different IDs, otherwise
    // translation code will reject one of them.
    id = mlir::DistinctAttr::create(mlir::UnitAttr::get(context));
    id2 = mlir::DistinctAttr::create(mlir::UnitAttr::get(context));
    compilationUnit = cuAttr;
    subprogramFlags =
        subprogramFlags | mlir::LLVM::DISubprogramFlags::Definition;
  }
  unsigned line = getLineFromLoc(l);
  if (fir::isInternalProcedure(funcOp)) {
    // For contained functions, the scope is the parent subroutine.
    mlir::SymbolRefAttr sym = mlir::cast<mlir::SymbolRefAttr>(
        funcOp->getAttr(fir::getHostSymbolAttrName()));
    if (sym) {
      if (auto func =
              symbolTable->lookup<mlir::func::FuncOp>(sym.getLeafReference())) {
        // Make sure that parent is processed.
        handleFuncOp(func, fileAttr, cuAttr, typeGen, symbolTable);
        if (auto fusedLoc =
                mlir::dyn_cast_if_present<mlir::FusedLoc>(func.getLoc())) {
          if (auto spAttr =
                  mlir::dyn_cast_if_present<mlir::LLVM::DISubprogramAttr>(
                      fusedLoc.getMetadata()))
            Scope = spAttr;
        }
      }
    }
  } else if (!result.second.modules.empty()) {
    Scope = getOrCreateModuleAttr(result.second.modules[0], fileAttr, cuAttr,
                                  line - 1, false);
  }

<<<<<<< HEAD
  auto spAttr = mlir::LLVM::DISubprogramAttr::get(
      context, id, compilationUnit, Scope, funcName, fullName, funcFileAttr,
      line, line, subprogramFlags, subTypeAttr, /*retainedNodes=*/{});
  funcOp->setLoc(builder.getFusedLoc({funcOp->getLoc()}, spAttr));

=======
>>>>>>> 4b409fa5
  // Don't process variables if user asked for line tables only.
  if (debugLevel == mlir::LLVM::DIEmissionKind::LineTablesOnly) {
    auto spAttr = mlir::LLVM::DISubprogramAttr::get(
        context, id, compilationUnit, Scope, funcName, fullName, funcFileAttr,
        line, line, subprogramFlags, subTypeAttr, /*retainedNodes=*/{});
    funcOp->setLoc(builder.getFusedLoc({l}, spAttr));
    return;
  }

  mlir::DistinctAttr recId =
      mlir::DistinctAttr::create(mlir::UnitAttr::get(context));

  // The debug attribute in MLIR are readonly once created. But in case of
  // imported entities, we have a circular dependency. The
  // DIImportedEntityAttr requires scope information (DISubprogramAttr in this
  // case) and DISubprogramAttr requires the list of imported entities. The
  // MLIR provides a way where a DISubprogramAttr an be created with a certain
  // recID and be used in places like DIImportedEntityAttr. After that another
  // DISubprogramAttr can be created with same recID but with list of entities
  // now available. The MLIR translation code takes care of updating the
  // references. Note that references will be updated only in the things that
  // are part of DISubprogramAttr (like DIImportedEntityAttr) so we have to
  // create the final DISubprogramAttr before we process local variables.
  // Look at DIRecursiveTypeAttrInterface for more details.

  auto spAttr = mlir::LLVM::DISubprogramAttr::get(
      context, recId, /*isRecSelf=*/true, id, compilationUnit, Scope, funcName,
      fullName, funcFileAttr, line, line, subprogramFlags, subTypeAttr,
      /*retainedNodes=*/{});

  // There is no direct information in the IR for any 'use' statement in the
  // function. We have to extract that information from the DeclareOp. We do
  // a pass on the DeclareOp and generate ModuleAttr and corresponding
  // DIImportedEntityAttr for that module.
  // FIXME: As we are depending on the variables to see which module is being
  // 'used' in the function, there are certain limitations.
  // For things like 'use mod1, only: v1', whole module will be brought into the
  // namespace in the debug info. It is not a problem as such unless there is a
  // clash of names.
  // There is no information about module variable renaming
  llvm::DenseSet<mlir::LLVM::DIImportedEntityAttr> importedModules;
  funcOp.walk([&](fir::cg::XDeclareOp declOp) {
    if (&funcOp.front() == declOp->getBlock())
      if (auto global =
              symbolTable->lookup<fir::GlobalOp>(declOp.getUniqName())) {
        std::optional<mlir::LLVM::DIModuleAttr> modOpt =
            getModuleAttrFromGlobalOp(global, fileAttr, cuAttr);
        if (modOpt) {
          auto importedEntity = mlir::LLVM::DIImportedEntityAttr::get(
              context, llvm::dwarf::DW_TAG_imported_module, spAttr, *modOpt,
              fileAttr, /*line=*/1, /*name=*/nullptr, /*elements*/ {});
          importedModules.insert(importedEntity);
        }
      }
  });
  llvm::SmallVector<mlir::LLVM::DINodeAttr> entities(importedModules.begin(),
                                                     importedModules.end());
  // We have the imported entities now. Generate the final DISubprogramAttr.
  spAttr = mlir::LLVM::DISubprogramAttr::get(
      context, recId, /*isRecSelf=*/false, id2, compilationUnit, Scope,
      funcName, fullName, funcFileAttr, line, line, subprogramFlags,
      subTypeAttr, entities);
  funcOp->setLoc(builder.getFusedLoc({l}, spAttr));

  funcOp.walk([&](fir::cg::XDeclareOp declOp) {
    // FIXME: We currently dont handle variables that are not in the entry
    // blocks of the fuctions. These may be variable or arguments used in the
    // OpenMP target regions.
    if (&funcOp.front() == declOp->getBlock())
      handleDeclareOp(declOp, fileAttr, spAttr, typeGen, symbolTable);
  });
}

void AddDebugInfoPass::runOnOperation() {
  mlir::ModuleOp module = getOperation();
  mlir::MLIRContext *context = &getContext();
  mlir::SymbolTable symbolTable(module);
  llvm::StringRef fileName;
  std::string filePath;
  std::optional<mlir::DataLayout> dl =
      fir::support::getOrSetDataLayout(module, /*allowDefaultLayout=*/true);
  if (!dl) {
    mlir::emitError(module.getLoc(), "Missing data layout attribute in module");
    signalPassFailure();
    return;
  }
  fir::DebugTypeGenerator typeGen(module, &symbolTable, *dl);
  // We need 2 type of file paths here.
  // 1. Name of the file as was presented to compiler. This can be absolute
  // or relative to 2.
  // 2. Current working directory
  //
  // We are also dealing with 2 different situations below. One is normal
  // compilation where we will have a value in 'inputFilename' and we can
  // obtain the current directory using 'current_path'.
  // The 2nd case is when this pass is invoked directly from 'fir-opt' tool.
  // In that case, 'inputFilename' may be empty. Location embedded in the
  // module will be used to get file name and its directory.
  if (inputFilename.empty()) {
    if (auto fileLoc = mlir::dyn_cast<mlir::FileLineColLoc>(module.getLoc())) {
      fileName = llvm::sys::path::filename(fileLoc.getFilename().getValue());
      filePath = llvm::sys::path::parent_path(fileLoc.getFilename().getValue());
    } else
      fileName = "-";
  } else {
    fileName = inputFilename;
    llvm::SmallString<256> cwd;
    if (!llvm::sys::fs::current_path(cwd))
      filePath = cwd.str();
  }

  mlir::LLVM::DIFileAttr fileAttr =
      mlir::LLVM::DIFileAttr::get(context, fileName, filePath);
  mlir::StringAttr producer =
      mlir::StringAttr::get(context, Fortran::common::getFlangFullVersion());
  mlir::LLVM::DICompileUnitAttr cuAttr = mlir::LLVM::DICompileUnitAttr::get(
      mlir::DistinctAttr::create(mlir::UnitAttr::get(context)),
      llvm::dwarf::getLanguage("DW_LANG_Fortran95"), fileAttr, producer,
      isOptimized, debugLevel);

  module.walk([&](mlir::func::FuncOp funcOp) {
    handleFuncOp(funcOp, fileAttr, cuAttr, typeGen, &symbolTable);
  });
  // Process any global which was not processed through DeclareOp.
  if (debugLevel == mlir::LLVM::DIEmissionKind::Full) {
    // Process 'GlobalOp' only if full debug info is requested.
    for (auto globalOp : module.getOps<fir::GlobalOp>())
      handleGlobalOp(globalOp, fileAttr, cuAttr, typeGen, &symbolTable,
                     /*declOp=*/nullptr);
  }
}

std::unique_ptr<mlir::Pass>
fir::createAddDebugInfoPass(fir::AddDebugInfoOptions options) {
  return std::make_unique<AddDebugInfoPass>(options);
}<|MERGE_RESOLUTION|>--- conflicted
+++ resolved
@@ -156,43 +156,19 @@
   return modAttr;
 }
 
-<<<<<<< HEAD
-void AddDebugInfoPass::handleGlobalOp(fir::GlobalOp globalOp,
-                                      mlir::LLVM::DIFileAttr fileAttr,
-                                      mlir::LLVM::DIScopeAttr scope,
-                                      fir::DebugTypeGenerator &typeGen,
-                                      mlir::SymbolTable *symbolTable,
-                                      fir::cg::XDeclareOp declOp) {
-  if (debugInfoIsAlreadySet(globalOp.getLoc()))
-    return;
-=======
 /// If globalOp represents a module variable, return a ModuleAttr that
 /// represents that module.
 std::optional<mlir::LLVM::DIModuleAttr>
 AddDebugInfoPass::getModuleAttrFromGlobalOp(fir::GlobalOp globalOp,
                                             mlir::LLVM::DIFileAttr fileAttr,
                                             mlir::LLVM::DIScopeAttr scope) {
->>>>>>> 4b409fa5
   mlir::MLIRContext *context = &getContext();
   mlir::OpBuilder builder(context);
 
   std::pair result = fir::NameUniquer::deconstruct(globalOp.getSymName());
-<<<<<<< HEAD
-  if (result.first != fir::NameUniquer::NameKind::VARIABLE)
-    return;
-
-  // Discard entries that describe a derived type. Usually start with '.c.',
-  // '.dt.' or '.n.'. It would be better if result of the deconstruct had a flag
-  // for such values so that we dont have to look at string values.
-  if (!result.second.name.empty() && result.second.name[0] == '.')
-    return;
-
-  unsigned line = getLineFromLoc(globalOp.getLoc());
-=======
   // Only look for module if this variable is not part of a function.
   if (!result.second.procs.empty() || result.second.modules.empty())
     return std::nullopt;
->>>>>>> 4b409fa5
 
   // DWARF5 says following about the fortran modules:
   // A Fortran 90 module may also be represented by a module entry
@@ -219,11 +195,6 @@
                                !globalOp.isInitialized());
 }
 
-<<<<<<< HEAD
-    scope = getOrCreateModuleAttr(result.second.modules[0], fileAttr, scope,
-                                  line - 1, !globalOp.isInitialized());
-  }
-=======
 void AddDebugInfoPass::handleGlobalOp(fir::GlobalOp globalOp,
                                       mlir::LLVM::DIFileAttr fileAttr,
                                       mlir::LLVM::DIScopeAttr scope,
@@ -251,7 +222,6 @@
   if (modOpt)
     scope = *modOpt;
 
->>>>>>> 4b409fa5
   mlir::LLVM::DITypeAttr diType =
       typeGen.convertType(globalOp.getType(), fileAttr, scope, declOp);
   auto gvAttr = mlir::LLVM::DIGlobalVariableAttr::get(
@@ -356,14 +326,6 @@
                                   line - 1, false);
   }
 
-<<<<<<< HEAD
-  auto spAttr = mlir::LLVM::DISubprogramAttr::get(
-      context, id, compilationUnit, Scope, funcName, fullName, funcFileAttr,
-      line, line, subprogramFlags, subTypeAttr, /*retainedNodes=*/{});
-  funcOp->setLoc(builder.getFusedLoc({funcOp->getLoc()}, spAttr));
-
-=======
->>>>>>> 4b409fa5
   // Don't process variables if user asked for line tables only.
   if (debugLevel == mlir::LLVM::DIEmissionKind::LineTablesOnly) {
     auto spAttr = mlir::LLVM::DISubprogramAttr::get(
