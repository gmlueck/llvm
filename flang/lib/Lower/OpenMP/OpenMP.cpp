//===-- OpenMP.cpp -- Open MP directive lowering --------------------------===//
//
// Part of the LLVM Project, under the Apache License v2.0 with LLVM Exceptions.
// See https://llvm.org/LICENSE.txt for license information.
// SPDX-License-Identifier: Apache-2.0 WITH LLVM-exception
//
//===----------------------------------------------------------------------===//
//
// Coding style: https://mlir.llvm.org/getting_started/DeveloperGuide/
//
//===----------------------------------------------------------------------===//

#include "flang/Lower/OpenMP.h"

#include "ClauseProcessor.h"
#include "Clauses.h"
#include "DataSharingProcessor.h"
#include "Decomposer.h"
#include "DirectivesCommon.h"
#include "ReductionProcessor.h"
#include "Utils.h"
#include "flang/Common/idioms.h"
#include "flang/Lower/Bridge.h"
#include "flang/Lower/ConvertExpr.h"
#include "flang/Lower/ConvertVariable.h"
#include "flang/Lower/StatementContext.h"
#include "flang/Lower/SymbolMap.h"
#include "flang/Optimizer/Builder/BoxValue.h"
#include "flang/Optimizer/Builder/FIRBuilder.h"
#include "flang/Optimizer/Builder/Todo.h"
#include "flang/Optimizer/Dialect/FIRType.h"
#include "flang/Optimizer/HLFIR/HLFIROps.h"
#include "flang/Parser/parse-tree.h"
#include "flang/Semantics/openmp-directive-sets.h"
#include "flang/Semantics/tools.h"
#include "mlir/Dialect/ControlFlow/IR/ControlFlowOps.h"
#include "mlir/Dialect/OpenMP/OpenMPDialect.h"
#include "mlir/Transforms/RegionUtils.h"
#include "llvm/ADT/STLExtras.h"
#include "llvm/Frontend/OpenMP/OMPConstants.h"

using namespace Fortran::lower::omp;

//===----------------------------------------------------------------------===//
// Code generation helper functions
//===----------------------------------------------------------------------===//

static void genOMPDispatch(lower::AbstractConverter &converter,
                           lower::SymMap &symTable,
                           semantics::SemanticsContext &semaCtx,
                           lower::pft::Evaluation &eval, mlir::Location loc,
                           const ConstructQueue &queue,
                           ConstructQueue::const_iterator item);

static lower::pft::Evaluation *
getCollapsedLoopEval(lower::pft::Evaluation &eval, int collapseValue) {
  // Return the Evaluation of the innermost collapsed loop, or the current one
  // if there was no COLLAPSE.
  if (collapseValue == 0)
    return &eval;

  lower::pft::Evaluation *curEval = &eval.getFirstNestedEvaluation();
  for (int i = 1; i < collapseValue; i++) {
    // The nested evaluations should be DoConstructs (i.e. they should form
    // a loop nest). Each DoConstruct is a tuple <NonLabelDoStmt, Block,
    // EndDoStmt>.
    assert(curEval->isA<parser::DoConstruct>());
    curEval = &*std::next(curEval->getNestedEvaluations().begin());
  }
  return curEval;
}

static void genNestedEvaluations(lower::AbstractConverter &converter,
                                 lower::pft::Evaluation &eval,
                                 int collapseValue = 0) {
  lower::pft::Evaluation *curEval = getCollapsedLoopEval(eval, collapseValue);

  for (lower::pft::Evaluation &e : curEval->getNestedEvaluations())
    converter.genEval(e);
}

static fir::GlobalOp globalInitialization(lower::AbstractConverter &converter,
                                          fir::FirOpBuilder &firOpBuilder,
                                          const semantics::Symbol &sym,
                                          const lower::pft::Variable &var,
                                          mlir::Location currentLocation) {
  mlir::Type ty = converter.genType(sym);
  std::string globalName = converter.mangleName(sym);
  mlir::StringAttr linkage = firOpBuilder.createInternalLinkage();
  fir::GlobalOp global =
      firOpBuilder.createGlobal(currentLocation, ty, globalName, linkage);

  // Create default initialization for non-character scalar.
  if (semantics::IsAllocatableOrObjectPointer(&sym)) {
    mlir::Type baseAddrType = mlir::dyn_cast<fir::BoxType>(ty).getEleTy();
    lower::createGlobalInitialization(
        firOpBuilder, global, [&](fir::FirOpBuilder &b) {
          mlir::Value nullAddr =
              b.createNullConstant(currentLocation, baseAddrType);
          mlir::Value box =
              b.create<fir::EmboxOp>(currentLocation, ty, nullAddr);
          b.create<fir::HasValueOp>(currentLocation, box);
        });
  } else {
    lower::createGlobalInitialization(
        firOpBuilder, global, [&](fir::FirOpBuilder &b) {
          mlir::Value undef = b.create<fir::UndefOp>(currentLocation, ty);
          b.create<fir::HasValueOp>(currentLocation, undef);
        });
  }

  return global;
}

// Get the extended value for \p val by extracting additional variable
// information from \p base.
static fir::ExtendedValue getExtendedValue(fir::ExtendedValue base,
                                           mlir::Value val) {
  return base.match(
      [&](const fir::MutableBoxValue &box) -> fir::ExtendedValue {
        return fir::MutableBoxValue(val, box.nonDeferredLenParams(), {});
      },
      [&](const auto &) -> fir::ExtendedValue {
        return fir::substBase(base, val);
      });
}

#ifndef NDEBUG
static bool isThreadPrivate(lower::SymbolRef sym) {
  if (const auto *details = sym->detailsIf<semantics::CommonBlockDetails>()) {
    for (const auto &obj : details->objects())
      if (!obj->test(semantics::Symbol::Flag::OmpThreadprivate))
        return false;
    return true;
  }
  return sym->test(semantics::Symbol::Flag::OmpThreadprivate);
}
#endif

static void threadPrivatizeVars(lower::AbstractConverter &converter,
                                lower::pft::Evaluation &eval) {
  fir::FirOpBuilder &firOpBuilder = converter.getFirOpBuilder();
  mlir::Location currentLocation = converter.getCurrentLocation();
  mlir::OpBuilder::InsertionGuard guard(firOpBuilder);
  firOpBuilder.setInsertionPointToStart(firOpBuilder.getAllocaBlock());

  // If the symbol corresponds to the original ThreadprivateOp, use the symbol
  // value from that operation to create one ThreadprivateOp copy operation
  // inside the parallel region.
  // In some cases, however, the symbol will correspond to the original,
  // non-threadprivate variable. This can happen, for instance, with a common
  // block, declared in a separate module, used by a parent procedure and
  // privatized in its child procedure.
  auto genThreadprivateOp = [&](lower::SymbolRef sym) -> mlir::Value {
    assert(isThreadPrivate(sym));
    mlir::Value symValue = converter.getSymbolAddress(sym);
    mlir::Operation *op = symValue.getDefiningOp();
    if (auto declOp = mlir::dyn_cast<hlfir::DeclareOp>(op))
      op = declOp.getMemref().getDefiningOp();
    if (mlir::isa<mlir::omp::ThreadprivateOp>(op))
      symValue = mlir::dyn_cast<mlir::omp::ThreadprivateOp>(op).getSymAddr();
    return firOpBuilder.create<mlir::omp::ThreadprivateOp>(
        currentLocation, symValue.getType(), symValue);
  };

  llvm::SetVector<const semantics::Symbol *> threadprivateSyms;
  converter.collectSymbolSet(eval, threadprivateSyms,
                             semantics::Symbol::Flag::OmpThreadprivate,
                             /*collectSymbols=*/true,
                             /*collectHostAssociatedSymbols=*/true);
  std::set<semantics::SourceName> threadprivateSymNames;

  // For a COMMON block, the ThreadprivateOp is generated for itself instead of
  // its members, so only bind the value of the new copied ThreadprivateOp
  // inside the parallel region to the common block symbol only once for
  // multiple members in one COMMON block.
  llvm::SetVector<const semantics::Symbol *> commonSyms;
  for (std::size_t i = 0; i < threadprivateSyms.size(); i++) {
    const semantics::Symbol *sym = threadprivateSyms[i];
    mlir::Value symThreadprivateValue;
    // The variable may be used more than once, and each reference has one
    // symbol with the same name. Only do once for references of one variable.
    if (threadprivateSymNames.find(sym->name()) != threadprivateSymNames.end())
      continue;
    threadprivateSymNames.insert(sym->name());
    if (const semantics::Symbol *common =
            semantics::FindCommonBlockContaining(sym->GetUltimate())) {
      mlir::Value commonThreadprivateValue;
      if (commonSyms.contains(common)) {
        commonThreadprivateValue = converter.getSymbolAddress(*common);
      } else {
        commonThreadprivateValue = genThreadprivateOp(*common);
        converter.bindSymbol(*common, commonThreadprivateValue);
        commonSyms.insert(common);
      }
      symThreadprivateValue = lower::genCommonBlockMember(
          converter, currentLocation, *sym, commonThreadprivateValue);
    } else {
      symThreadprivateValue = genThreadprivateOp(*sym);
    }

    fir::ExtendedValue sexv = converter.getSymbolExtendedValue(*sym);
    fir::ExtendedValue symThreadprivateExv =
        getExtendedValue(sexv, symThreadprivateValue);
    converter.bindSymbol(*sym, symThreadprivateExv);
  }
}

static mlir::Operation *
createAndSetPrivatizedLoopVar(lower::AbstractConverter &converter,
                              mlir::Location loc, mlir::Value indexVal,
                              const semantics::Symbol *sym) {
  fir::FirOpBuilder &firOpBuilder = converter.getFirOpBuilder();
  mlir::OpBuilder::InsertPoint insPt = firOpBuilder.saveInsertionPoint();
  firOpBuilder.setInsertionPointToStart(firOpBuilder.getAllocaBlock());

  mlir::Type tempTy = converter.genType(*sym);

  assert(converter.isPresentShallowLookup(*sym) &&
         "Expected symbol to be in symbol table.");

  firOpBuilder.restoreInsertionPoint(insPt);
  mlir::Value cvtVal = firOpBuilder.createConvert(loc, tempTy, indexVal);
  mlir::Operation *storeOp = firOpBuilder.create<fir::StoreOp>(
      loc, cvtVal, converter.getSymbolAddress(*sym));
  return storeOp;
}

// This helper function implements the functionality of "promoting"
// non-CPTR arguments of use_device_ptr to use_device_addr
// arguments (automagic conversion of use_device_ptr ->
// use_device_addr in these cases). The way we do so currently is
// through the shuffling of operands from the devicePtrOperands to
// deviceAddrOperands where neccesary and re-organizing the types,
// locations and symbols to maintain the correct ordering of ptr/addr
// input -> BlockArg.
//
// This effectively implements some deprecated OpenMP functionality
// that some legacy applications unfortunately depend on
// (deprecated in specification version 5.2):
//
// "If a list item in a use_device_ptr clause is not of type C_PTR,
//  the behavior is as if the list item appeared in a use_device_addr
//  clause. Support for such list items in a use_device_ptr clause
//  is deprecated."
static void promoteNonCPtrUseDevicePtrArgsToUseDeviceAddr(
    llvm::SmallVectorImpl<mlir::Value> &useDeviceAddrVars,
    llvm::SmallVectorImpl<mlir::Value> &useDevicePtrVars,
    llvm::SmallVectorImpl<mlir::Type> &useDeviceTypes,
    llvm::SmallVectorImpl<mlir::Location> &useDeviceLocs,
    llvm::SmallVectorImpl<const semantics::Symbol *> &useDeviceSymbols) {
  auto moveElementToBack = [](size_t idx, auto &vector) {
    auto *iter = std::next(vector.begin(), idx);
    vector.push_back(*iter);
    vector.erase(iter);
  };

  // Iterate over our use_device_ptr list and shift all non-cptr arguments into
  // use_device_addr.
  for (auto *it = useDevicePtrVars.begin(); it != useDevicePtrVars.end();) {
    if (!fir::isa_builtin_cptr_type(fir::unwrapRefType(it->getType()))) {
      useDeviceAddrVars.push_back(*it);
      // We have to shuffle the symbols around as well, to maintain
      // the correct Input -> BlockArg for use_device_ptr/use_device_addr.
      // NOTE: However, as map's do not seem to be included currently
      // this isn't as pertinent, but we must try to maintain for
      // future alterations. I believe the reason they are not currently
      // is that the BlockArg assign/lowering needs to be extended
      // to a greater set of types.
      auto idx = std::distance(useDevicePtrVars.begin(), it);
      moveElementToBack(idx, useDeviceTypes);
      moveElementToBack(idx, useDeviceLocs);
      moveElementToBack(idx, useDeviceSymbols);
      it = useDevicePtrVars.erase(it);
      continue;
    }
    ++it;
  }
}

/// Extract the list of function and variable symbols affected by the given
/// 'declare target' directive and return the intended device type for them.
static void getDeclareTargetInfo(
    lower::AbstractConverter &converter, semantics::SemanticsContext &semaCtx,
    lower::pft::Evaluation &eval,
    const parser::OpenMPDeclareTargetConstruct &declareTargetConstruct,
    mlir::omp::DeclareTargetOperands &clauseOps,
    llvm::SmallVectorImpl<DeclareTargetCapturePair> &symbolAndClause) {
  const auto &spec =
      std::get<parser::OmpDeclareTargetSpecifier>(declareTargetConstruct.t);
  if (const auto *objectList{parser::Unwrap<parser::OmpObjectList>(spec.u)}) {
    ObjectList objects{makeObjects(*objectList, semaCtx)};
    // Case: declare target(func, var1, var2)
    gatherFuncAndVarSyms(objects, mlir::omp::DeclareTargetCaptureClause::to,
                         symbolAndClause);
  } else if (const auto *clauseList{
                 parser::Unwrap<parser::OmpClauseList>(spec.u)}) {
    List<Clause> clauses = makeClauses(*clauseList, semaCtx);
    if (clauses.empty() &&
        (!eval.getOwningProcedure()->isMainProgram() ||
         eval.getOwningProcedure()->getMainProgramSymbol())) {
      // Case: declare target, implicit capture of function
      symbolAndClause.emplace_back(
          mlir::omp::DeclareTargetCaptureClause::to,
          eval.getOwningProcedure()->getSubprogramSymbol());
    }

    ClauseProcessor cp(converter, semaCtx, clauses);
    cp.processDeviceType(clauseOps);
    cp.processEnter(symbolAndClause);
    cp.processLink(symbolAndClause);
    cp.processTo(symbolAndClause);

    cp.processTODO<clause::Indirect>(converter.getCurrentLocation(),
                                     llvm::omp::Directive::OMPD_declare_target);
  }
}

static void collectDeferredDeclareTargets(
    lower::AbstractConverter &converter, semantics::SemanticsContext &semaCtx,
    lower::pft::Evaluation &eval,
    const parser::OpenMPDeclareTargetConstruct &declareTargetConstruct,
    llvm::SmallVectorImpl<lower::OMPDeferredDeclareTargetInfo>
        &deferredDeclareTarget) {
  mlir::omp::DeclareTargetOperands clauseOps;
  llvm::SmallVector<DeclareTargetCapturePair> symbolAndClause;
  getDeclareTargetInfo(converter, semaCtx, eval, declareTargetConstruct,
                       clauseOps, symbolAndClause);
  // Return the device type only if at least one of the targets for the
  // directive is a function or subroutine
  mlir::ModuleOp mod = converter.getFirOpBuilder().getModule();

  for (const DeclareTargetCapturePair &symClause : symbolAndClause) {
    mlir::Operation *op = mod.lookupSymbol(
        converter.mangleName(std::get<const semantics::Symbol &>(symClause)));

    if (!op) {
      deferredDeclareTarget.push_back({std::get<0>(symClause),
                                       clauseOps.deviceType,
                                       std::get<1>(symClause)});
    }
  }
}

static std::optional<mlir::omp::DeclareTargetDeviceType>
getDeclareTargetFunctionDevice(
    lower::AbstractConverter &converter, semantics::SemanticsContext &semaCtx,
    lower::pft::Evaluation &eval,
    const parser::OpenMPDeclareTargetConstruct &declareTargetConstruct) {
  mlir::omp::DeclareTargetOperands clauseOps;
  llvm::SmallVector<DeclareTargetCapturePair> symbolAndClause;
  getDeclareTargetInfo(converter, semaCtx, eval, declareTargetConstruct,
                       clauseOps, symbolAndClause);

  // Return the device type only if at least one of the targets for the
  // directive is a function or subroutine
  mlir::ModuleOp mod = converter.getFirOpBuilder().getModule();
  for (const DeclareTargetCapturePair &symClause : symbolAndClause) {
    mlir::Operation *op = mod.lookupSymbol(
        converter.mangleName(std::get<const semantics::Symbol &>(symClause)));

    if (mlir::isa_and_nonnull<mlir::func::FuncOp>(op))
      return clauseOps.deviceType;
  }

  return std::nullopt;
}

/// Set up the entry block of the given `omp.loop_nest` operation, adding a
/// block argument for each loop induction variable and allocating and
/// initializing a private value to hold each of them.
///
/// This function can also bind the symbols of any variables that should match
/// block arguments on parent loop wrapper operations attached to the same
/// loop. This allows the introduction of any necessary `hlfir.declare`
/// operations inside of the entry block of the `omp.loop_nest` operation and
/// not directly under any of the wrappers, which would invalidate them.
///
/// \param [in]          op - the loop nest operation.
/// \param [in]   converter - PFT to MLIR conversion interface.
/// \param [in]         loc - location.
/// \param [in]        args - symbols of induction variables.
/// \param [in] wrapperSyms - symbols of variables to be mapped to loop wrapper
///                           entry block arguments.
/// \param [in] wrapperArgs - entry block arguments of parent loop wrappers.
static void
genLoopVars(mlir::Operation *op, lower::AbstractConverter &converter,
            mlir::Location &loc, llvm::ArrayRef<const semantics::Symbol *> args,
            llvm::ArrayRef<const semantics::Symbol *> wrapperSyms = {},
            llvm::ArrayRef<mlir::BlockArgument> wrapperArgs = {}) {
  fir::FirOpBuilder &firOpBuilder = converter.getFirOpBuilder();
  auto &region = op->getRegion(0);

  std::size_t loopVarTypeSize = 0;
  for (const semantics::Symbol *arg : args)
    loopVarTypeSize = std::max(loopVarTypeSize, arg->GetUltimate().size());
  mlir::Type loopVarType = getLoopVarType(converter, loopVarTypeSize);
  llvm::SmallVector<mlir::Type> tiv(args.size(), loopVarType);
  llvm::SmallVector<mlir::Location> locs(args.size(), loc);
  firOpBuilder.createBlock(&region, {}, tiv, locs);

  // Bind the entry block arguments of parent wrappers to the corresponding
  // symbols.
  for (auto [arg, prv] : llvm::zip_equal(wrapperSyms, wrapperArgs))
    converter.bindSymbol(*arg, prv);

  // The argument is not currently in memory, so make a temporary for the
  // argument, and store it there, then bind that location to the argument.
  mlir::Operation *storeOp = nullptr;
  for (auto [argIndex, argSymbol] : llvm::enumerate(args)) {
    mlir::Value indexVal = fir::getBase(region.front().getArgument(argIndex));
    storeOp =
        createAndSetPrivatizedLoopVar(converter, loc, indexVal, argSymbol);
  }
  firOpBuilder.setInsertionPointAfter(storeOp);
}

static void
genReductionVars(mlir::Operation *op, lower::AbstractConverter &converter,
                 mlir::Location &loc,
                 llvm::ArrayRef<const semantics::Symbol *> reductionArgs,
                 llvm::ArrayRef<mlir::Type> reductionTypes) {
  fir::FirOpBuilder &firOpBuilder = converter.getFirOpBuilder();
  llvm::SmallVector<mlir::Location> blockArgLocs(reductionArgs.size(), loc);

  mlir::Block *entryBlock = firOpBuilder.createBlock(
      &op->getRegion(0), {}, reductionTypes, blockArgLocs);

  // Bind the reduction arguments to their block arguments.
  for (auto [arg, prv] :
       llvm::zip_equal(reductionArgs, entryBlock->getArguments())) {
    converter.bindSymbol(*arg, prv);
  }
}

static void
markDeclareTarget(mlir::Operation *op, lower::AbstractConverter &converter,
                  mlir::omp::DeclareTargetCaptureClause captureClause,
                  mlir::omp::DeclareTargetDeviceType deviceType) {
  // TODO: Add support for program local variables with declare target applied
  auto declareTargetOp = llvm::dyn_cast<mlir::omp::DeclareTargetInterface>(op);
  if (!declareTargetOp)
    fir::emitFatalError(
        converter.getCurrentLocation(),
        "Attempt to apply declare target on unsupported operation");

  // The function or global already has a declare target applied to it, very
  // likely through implicit capture (usage in another declare target
  // function/subroutine). It should be marked as any if it has been assigned
  // both host and nohost, else we skip, as there is no change
  if (declareTargetOp.isDeclareTarget()) {
    if (declareTargetOp.getDeclareTargetDeviceType() != deviceType)
      declareTargetOp.setDeclareTarget(mlir::omp::DeclareTargetDeviceType::any,
                                       captureClause);
    return;
  }

  declareTargetOp.setDeclareTarget(deviceType, captureClause);
}

/// For an operation that takes `omp.private` values as region args, this util
/// merges the private vars info into the region arguments list.
///
/// \tparam OMPOP  - the OpenMP op that takes `omp.private` inputs.
/// \tparam InfoTy - the type of private info we want to merge; e.g. mlir::Type
/// or mlir::Location fields of the private var list.
///
/// \param [in] op                 - the op accepting `omp.private` inputs.
/// \param [in] currentList        - the current list of region info that we
/// want to merge private info with. For example this could be the list of types
/// or locations of previous arguments to \op's region.
/// \param [in] infoAccessor       - for a private variable, this returns the
/// data we want to merge: type or location.
/// \param [out] allRegionArgsInfo - the merged list of region info.
template <typename OMPOp, typename InfoTy>
static void
mergePrivateVarsInfo(OMPOp op, llvm::ArrayRef<InfoTy> currentList,
                     llvm::function_ref<InfoTy(mlir::Value)> infoAccessor,
                     llvm::SmallVectorImpl<InfoTy> &allRegionArgsInfo) {
  mlir::OperandRange privateVars = op.getPrivateVars();

  llvm::transform(currentList, std::back_inserter(allRegionArgsInfo),
                  [](InfoTy i) { return i; });
  llvm::transform(privateVars, std::back_inserter(allRegionArgsInfo),
                  infoAccessor);
}

//===----------------------------------------------------------------------===//
// Op body generation helper structures and functions
//===----------------------------------------------------------------------===//

struct OpWithBodyGenInfo {
  /// A type for a code-gen callback function. This takes as argument the op for
  /// which the code is being generated and returns the arguments of the op's
  /// region.
  using GenOMPRegionEntryCBFn =
      std::function<llvm::SmallVector<const semantics::Symbol *>(
          mlir::Operation *)>;

  OpWithBodyGenInfo(lower::AbstractConverter &converter,
                    lower::SymMap &symTable,
                    semantics::SemanticsContext &semaCtx, mlir::Location loc,
                    lower::pft::Evaluation &eval, llvm::omp::Directive dir)
      : converter(converter), symTable(symTable), semaCtx(semaCtx), loc(loc),
        eval(eval), dir(dir) {}

  OpWithBodyGenInfo &setClauses(const List<Clause> *value) {
    clauses = value;
    return *this;
  }

  OpWithBodyGenInfo &setDataSharingProcessor(DataSharingProcessor *value) {
    dsp = value;
    return *this;
  }

  OpWithBodyGenInfo &setGenRegionEntryCb(GenOMPRegionEntryCBFn value) {
    genRegionEntryCB = value;
    return *this;
  }

  OpWithBodyGenInfo &setGenSkeletonOnly(bool value) {
    genSkeletonOnly = value;
    return *this;
  }

  /// [inout] converter to use for the clauses.
  lower::AbstractConverter &converter;
  /// [in] Symbol table
  lower::SymMap &symTable;
  /// [in] Semantics context
  semantics::SemanticsContext &semaCtx;
  /// [in] location in source code.
  mlir::Location loc;
  /// [in] current PFT node/evaluation.
  lower::pft::Evaluation &eval;
  /// [in] leaf directive for which to generate the op body.
  llvm::omp::Directive dir;
  /// [in] list of clauses to process.
  const List<Clause> *clauses = nullptr;
  /// [in] if provided, processes the construct's data-sharing attributes.
  DataSharingProcessor *dsp = nullptr;
  /// [in] if provided, emits the op's region entry. Otherwise, an emtpy block
  /// is created in the region.
  GenOMPRegionEntryCBFn genRegionEntryCB = nullptr;
  /// [in] if set to `true`, skip generating nested evaluations and dispatching
  /// any further leaf constructs.
  bool genSkeletonOnly = false;
};

/// Create the body (block) for an OpenMP Operation.
///
/// \param [in]   op  - the operation the body belongs to.
/// \param [in] info  - options controlling code-gen for the construction.
/// \param [in] queue - work queue with nested constructs.
/// \param [in] item  - item in the queue to generate body for.
static void createBodyOfOp(mlir::Operation &op, const OpWithBodyGenInfo &info,
                           const ConstructQueue &queue,
                           ConstructQueue::const_iterator item) {
  fir::FirOpBuilder &firOpBuilder = info.converter.getFirOpBuilder();

  auto insertMarker = [](fir::FirOpBuilder &builder) {
    mlir::Value undef = builder.create<fir::UndefOp>(builder.getUnknownLoc(),
                                                     builder.getIndexType());
    return undef.getDefiningOp();
  };

  // If an argument for the region is provided then create the block with that
  // argument. Also update the symbol's address with the mlir argument value.
  // e.g. For loops the argument is the induction variable. And all further
  // uses of the induction variable should use this mlir value.
  auto regionArgs = [&]() -> llvm::SmallVector<const semantics::Symbol *> {
    if (info.genRegionEntryCB != nullptr) {
      return info.genRegionEntryCB(&op);
    }

    firOpBuilder.createBlock(&op.getRegion(0));
    return {};
  }();
  // Mark the earliest insertion point.
  mlir::Operation *marker = insertMarker(firOpBuilder);

  // If it is an unstructured region, create empty blocks for all evaluations.
  if (info.eval.lowerAsUnstructured())
    lower::createEmptyRegionBlocks<mlir::omp::TerminatorOp, mlir::omp::YieldOp>(
        firOpBuilder, info.eval.getNestedEvaluations());

  // Start with privatization, so that the lowering of the nested
  // code will use the right symbols.
  bool isLoop = llvm::omp::getDirectiveAssociation(info.dir) ==
                llvm::omp::Association::Loop;
  bool privatize = info.clauses;

  firOpBuilder.setInsertionPoint(marker);
  std::optional<DataSharingProcessor> tempDsp;
  if (privatize && !info.dsp) {
    tempDsp.emplace(info.converter, info.semaCtx, *info.clauses, info.eval,
                    Fortran::lower::omp::isLastItemInQueue(item, queue));
    tempDsp->processStep1();
  }

  if (info.dir == llvm::omp::Directive::OMPD_parallel) {
    threadPrivatizeVars(info.converter, info.eval);
    if (info.clauses) {
      firOpBuilder.setInsertionPoint(marker);
      ClauseProcessor(info.converter, info.semaCtx, *info.clauses)
          .processCopyin();
    }
  }

<<<<<<< HEAD
  if (ConstructQueue::const_iterator next = std::next(item);
      next != queue.end()) {
    genOMPDispatch(info.converter, info.symTable, info.semaCtx, info.eval,
                   info.loc, queue, next);
  } else {
    // genFIR(Evaluation&) tries to patch up unterminated blocks, causing
    // a lot of complications for our approach if the terminator generation
    // is delayed past this point. Insert a temporary terminator here, then
    // delete it.
    firOpBuilder.setInsertionPointToEnd(&op.getRegion(0).back());
    auto *temp = lower::genOpenMPTerminator(firOpBuilder, &op, info.loc);
    firOpBuilder.setInsertionPointAfter(marker);
    genNestedEvaluations(info.converter, info.eval);
    temp->erase();
=======
  if (!info.genSkeletonOnly) {
    if (ConstructQueue::const_iterator next = std::next(item);
        next != queue.end()) {
      genOMPDispatch(info.converter, info.symTable, info.semaCtx, info.eval,
                     info.loc, queue, next);
    } else {
      // genFIR(Evaluation&) tries to patch up unterminated blocks, causing
      // a lot of complications for our approach if the terminator generation
      // is delayed past this point. Insert a temporary terminator here, then
      // delete it.
      firOpBuilder.setInsertionPointToEnd(&op.getRegion(0).back());
      auto *temp = lower::genOpenMPTerminator(firOpBuilder, &op, info.loc);
      firOpBuilder.setInsertionPointAfter(marker);
      genNestedEvaluations(info.converter, info.eval);
      temp->erase();
    }
>>>>>>> 1d22c955
  }

  // Get or create a unique exiting block from the given region, or
  // return nullptr if there is no exiting block.
  auto getUniqueExit = [&](mlir::Region &region) -> mlir::Block * {
    // Find the blocks where the OMP terminator should go. In simple cases
    // it is the single block in the operation's region. When the region
    // is more complicated, especially with unstructured control flow, there
    // may be multiple blocks, and some of them may have non-OMP terminators
    // resulting from lowering of the code contained within the operation.
    // All the remaining blocks are potential exit points from the op's region.
    //
    // Explicit control flow cannot exit any OpenMP region (other than via
    // STOP), and that is enforced by semantic checks prior to lowering. STOP
    // statements are lowered to a function call.

    // Collect unterminated blocks.
    llvm::SmallVector<mlir::Block *> exits;
    for (mlir::Block &b : region) {
      if (b.empty() || !b.back().hasTrait<mlir::OpTrait::IsTerminator>())
        exits.push_back(&b);
    }

    if (exits.empty())
      return nullptr;
    // If there already is a unique exiting block, do not create another one.
    // Additionally, some ops (e.g. omp.sections) require only 1 block in
    // its region.
    if (exits.size() == 1)
      return exits[0];
    mlir::Block *exit = firOpBuilder.createBlock(&region);
    for (mlir::Block *b : exits) {
      firOpBuilder.setInsertionPointToEnd(b);
      firOpBuilder.create<mlir::cf::BranchOp>(info.loc, exit);
    }
    return exit;
  };

  if (auto *exitBlock = getUniqueExit(op.getRegion(0))) {
    firOpBuilder.setInsertionPointToEnd(exitBlock);
    auto *term = lower::genOpenMPTerminator(firOpBuilder, &op, info.loc);
    // Only insert lastprivate code when there actually is an exit block.
    // Such a block may not exist if the nested code produced an infinite
    // loop (this may not make sense in production code, but a user could
    // write that and we should handle it).
    firOpBuilder.setInsertionPoint(term);
    if (privatize) {
      // DataSharingProcessor::processStep2() may create operations before/after
      // the one passed as argument. We need to treat loop wrappers and their
      // nested loop as a unit, so we need to pass the top level wrapper (if
      // present). Otherwise, these operations will be inserted within a
      // wrapper region.
      mlir::Operation *privatizationTopLevelOp = &op;
      if (auto loopNest = llvm::dyn_cast<mlir::omp::LoopNestOp>(op)) {
        llvm::SmallVector<mlir::omp::LoopWrapperInterface> wrappers;
        loopNest.gatherWrappers(wrappers);
        if (!wrappers.empty())
          privatizationTopLevelOp = &*wrappers.back();
      }

      if (!info.dsp) {
        assert(tempDsp.has_value());
        tempDsp->processStep2(privatizationTopLevelOp, isLoop);
      } else {
        if (isLoop && regionArgs.size() > 0) {
          for (const auto &regionArg : regionArgs) {
            info.dsp->pushLoopIV(info.converter.getSymbolAddress(*regionArg));
          }
        }
        info.dsp->processStep2(privatizationTopLevelOp, isLoop);
      }
    }
  }

  firOpBuilder.setInsertionPointAfter(marker);
  marker->erase();
}

static void genBodyOfTargetDataOp(
    lower::AbstractConverter &converter, lower::SymMap &symTable,
    semantics::SemanticsContext &semaCtx, lower::pft::Evaluation &eval,
    mlir::omp::TargetDataOp &dataOp, llvm::ArrayRef<mlir::Type> useDeviceTypes,
    llvm::ArrayRef<mlir::Location> useDeviceLocs,
    llvm::ArrayRef<const semantics::Symbol *> useDeviceSymbols,
    const mlir::Location &currentLocation, const ConstructQueue &queue,
    ConstructQueue::const_iterator item) {
  fir::FirOpBuilder &firOpBuilder = converter.getFirOpBuilder();
  mlir::Region &region = dataOp.getRegion();

  firOpBuilder.createBlock(&region, {}, useDeviceTypes, useDeviceLocs);

  for (auto [argIndex, argSymbol] : llvm::enumerate(useDeviceSymbols)) {
    const mlir::BlockArgument &arg = region.front().getArgument(argIndex);
    fir::ExtendedValue extVal = converter.getSymbolExtendedValue(*argSymbol);
    if (auto refType = mlir::dyn_cast<fir::ReferenceType>(arg.getType())) {
      if (fir::isa_builtin_cptr_type(refType.getElementType())) {
        converter.bindSymbol(*argSymbol, arg);
      } else {
        // Avoid capture of a reference to a structured binding.
        const semantics::Symbol *sym = argSymbol;
        extVal.match(
            [&](const fir::MutableBoxValue &mbv) {
              converter.bindSymbol(
                  *sym,
                  fir::MutableBoxValue(
                      arg, fir::factory::getNonDeferredLenParams(extVal), {}));
            },
            [&](const auto &) {
              TODO(converter.getCurrentLocation(),
                   "use_device clause operand unsupported type");
            });
      }
    } else {
      TODO(converter.getCurrentLocation(),
           "use_device clause operand unsupported type");
    }
  }

  // Insert dummy instruction to remember the insertion position. The
  // marker will be deleted by clean up passes since there are no uses.
  // Remembering the position for further insertion is important since
  // there are hlfir.declares inserted above while setting block arguments
  // and new code from the body should be inserted after that.
  mlir::Value undefMarker = firOpBuilder.create<fir::UndefOp>(
      dataOp.getOperation()->getLoc(), firOpBuilder.getIndexType());

  // Create blocks for unstructured regions. This has to be done since
  // blocks are initially allocated with the function as the parent region.
  if (eval.lowerAsUnstructured()) {
    lower::createEmptyRegionBlocks<mlir::omp::TerminatorOp, mlir::omp::YieldOp>(
        firOpBuilder, eval.getNestedEvaluations());
  }

  firOpBuilder.create<mlir::omp::TerminatorOp>(currentLocation);

  // Set the insertion point after the marker.
  firOpBuilder.setInsertionPointAfter(undefMarker.getDefiningOp());

  if (ConstructQueue::const_iterator next = std::next(item);
      next != queue.end()) {
    genOMPDispatch(converter, symTable, semaCtx, eval, currentLocation, queue,
                   next);
  } else {
    genNestedEvaluations(converter, eval);
  }
}

// This generates intermediate common block member accesses within a region
// and then rebinds the members symbol to the intermediate accessors we have
// generated so that subsequent code generation will utilise these instead.
//
// When the scope changes, the bindings to the intermediate accessors should
// be dropped in place of the original symbol bindings.
//
// This is for utilisation with TargetOp.
static void genIntermediateCommonBlockAccessors(
    Fortran::lower::AbstractConverter &converter,
    const mlir::Location &currentLocation, mlir::Region &region,
    llvm::ArrayRef<const Fortran::semantics::Symbol *> mapSyms) {
  for (auto [argIndex, argSymbol] : llvm::enumerate(mapSyms)) {
    if (auto *details =
            argSymbol->detailsIf<Fortran::semantics::CommonBlockDetails>()) {
      for (auto obj : details->objects()) {
        auto targetCBMemberBind = Fortran::lower::genCommonBlockMember(
            converter, currentLocation, *obj, region.getArgument(argIndex));
        fir::ExtendedValue sexv = converter.getSymbolExtendedValue(*obj);
        fir::ExtendedValue targetCBExv =
            getExtendedValue(sexv, targetCBMemberBind);
        converter.bindSymbol(*obj, targetCBExv);
      }
    }
  }
}

// This functions creates a block for the body of the targetOp's region. It adds
// all the symbols present in mapSymbols as block arguments to this block.
static void genBodyOfTargetOp(
    lower::AbstractConverter &converter, lower::SymMap &symTable,
    semantics::SemanticsContext &semaCtx, lower::pft::Evaluation &eval,
    mlir::omp::TargetOp &targetOp,
    llvm::ArrayRef<const semantics::Symbol *> mapSyms,
    llvm::ArrayRef<mlir::Location> mapSymLocs,
    llvm::ArrayRef<mlir::Type> mapSymTypes, DataSharingProcessor &dsp,
    const mlir::Location &currentLocation, const ConstructQueue &queue,
    ConstructQueue::const_iterator item) {
  assert(mapSymTypes.size() == mapSymLocs.size());

  fir::FirOpBuilder &firOpBuilder = converter.getFirOpBuilder();
  mlir::Region &region = targetOp.getRegion();

  llvm::SmallVector<mlir::Type> allRegionArgTypes;
  mergePrivateVarsInfo(targetOp, mapSymTypes,
                       llvm::function_ref<mlir::Type(mlir::Value)>{
                           [](mlir::Value v) { return v.getType(); }},
                       allRegionArgTypes);

  llvm::SmallVector<mlir::Location> allRegionArgLocs;
  mergePrivateVarsInfo(targetOp, mapSymLocs,
                       llvm::function_ref<mlir::Location(mlir::Value)>{
                           [](mlir::Value v) { return v.getLoc(); }},
                       allRegionArgLocs);

  auto *regionBlock = firOpBuilder.createBlock(&region, {}, allRegionArgTypes,
                                               allRegionArgLocs);

  // Clones the `bounds` placing them inside the target region and returns them.
  auto cloneBound = [&](mlir::Value bound) {
    if (mlir::isMemoryEffectFree(bound.getDefiningOp())) {
      mlir::Operation *clonedOp = bound.getDefiningOp()->clone();
      regionBlock->push_back(clonedOp);
      return clonedOp->getResult(0);
    }
    TODO(converter.getCurrentLocation(),
         "target map clause operand unsupported bound type");
  };

  auto cloneBounds = [cloneBound](llvm::ArrayRef<mlir::Value> bounds) {
    llvm::SmallVector<mlir::Value> clonedBounds;
    for (mlir::Value bound : bounds)
      clonedBounds.emplace_back(cloneBound(bound));
    return clonedBounds;
  };

  // Bind the symbols to their corresponding block arguments.
  for (auto [argIndex, argSymbol] : llvm::enumerate(mapSyms)) {
    const mlir::BlockArgument &arg = region.getArgument(argIndex);
    // Avoid capture of a reference to a structured binding.
    const semantics::Symbol *sym = argSymbol;
    // Structure component symbols don't have bindings.
    if (sym->owner().IsDerivedType())
      continue;
    fir::ExtendedValue extVal = converter.getSymbolExtendedValue(*sym);
    extVal.match(
        [&](const fir::BoxValue &v) {
          converter.bindSymbol(*sym,
                               fir::BoxValue(arg, cloneBounds(v.getLBounds()),
                                             v.getExplicitParameters(),
                                             v.getExplicitExtents()));
        },
        [&](const fir::MutableBoxValue &v) {
          converter.bindSymbol(
              *sym, fir::MutableBoxValue(arg, cloneBounds(v.getLBounds()),
                                         v.getMutableProperties()));
        },
        [&](const fir::ArrayBoxValue &v) {
          converter.bindSymbol(
              *sym, fir::ArrayBoxValue(arg, cloneBounds(v.getExtents()),
                                       cloneBounds(v.getLBounds()),
                                       v.getSourceBox()));
        },
        [&](const fir::CharArrayBoxValue &v) {
          converter.bindSymbol(
              *sym, fir::CharArrayBoxValue(arg, cloneBound(v.getLen()),
                                           cloneBounds(v.getExtents()),
                                           cloneBounds(v.getLBounds())));
        },
        [&](const fir::CharBoxValue &v) {
          converter.bindSymbol(*sym,
                               fir::CharBoxValue(arg, cloneBound(v.getLen())));
        },
        [&](const fir::UnboxedValue &v) { converter.bindSymbol(*sym, arg); },
        [&](const auto &) {
          TODO(converter.getCurrentLocation(),
               "target map clause operand unsupported type");
        });
  }

  for (auto [argIndex, argSymbol] :
       llvm::enumerate(dsp.getDelayedPrivSymbols())) {
    argIndex = mapSyms.size() + argIndex;

    const mlir::BlockArgument &arg = region.getArgument(argIndex);
    converter.bindSymbol(*argSymbol,
                         hlfir::translateToExtendedValue(
                             currentLocation, firOpBuilder, hlfir::Entity{arg},
                             /*contiguousHint=*/
                             evaluate::IsSimplyContiguous(
                                 *argSymbol, converter.getFoldingContext()))
                             .first);
  }

  // Check if cloning the bounds introduced any dependency on the outer region.
  // If so, then either clone them as well if they are MemoryEffectFree, or else
  // copy them to a new temporary and add them to the map and block_argument
  // lists and replace their uses with the new temporary.
  llvm::SetVector<mlir::Value> valuesDefinedAbove;
  mlir::getUsedValuesDefinedAbove(region, valuesDefinedAbove);
  while (!valuesDefinedAbove.empty()) {
    for (mlir::Value val : valuesDefinedAbove) {
      mlir::Operation *valOp = val.getDefiningOp();
      if (mlir::isMemoryEffectFree(valOp)) {
        mlir::Operation *clonedOp = valOp->clone();
        regionBlock->push_front(clonedOp);
        val.replaceUsesWithIf(
            clonedOp->getResult(0), [regionBlock](mlir::OpOperand &use) {
              return use.getOwner()->getBlock() == regionBlock;
            });
      } else {
        auto savedIP = firOpBuilder.getInsertionPoint();
        firOpBuilder.setInsertionPointAfter(valOp);
        auto copyVal =
            firOpBuilder.createTemporary(val.getLoc(), val.getType());
        firOpBuilder.createStoreWithConvert(copyVal.getLoc(), val, copyVal);

        llvm::SmallVector<mlir::Value> bounds;
        std::stringstream name;
        firOpBuilder.setInsertionPoint(targetOp);
        mlir::Value mapOp = createMapInfoOp(
            firOpBuilder, copyVal.getLoc(), copyVal,
            /*varPtrPtr=*/mlir::Value{}, name.str(), bounds,
            /*members=*/llvm::SmallVector<mlir::Value>{},
            /*membersIndex=*/mlir::DenseIntElementsAttr{},
            static_cast<
                std::underlying_type_t<llvm::omp::OpenMPOffloadMappingFlags>>(
                llvm::omp::OpenMPOffloadMappingFlags::OMP_MAP_IMPLICIT),
            mlir::omp::VariableCaptureKind::ByCopy, copyVal.getType());
        targetOp.getMapVarsMutable().append(mapOp);
        mlir::Value clonedValArg =
            region.addArgument(copyVal.getType(), copyVal.getLoc());
        firOpBuilder.setInsertionPointToStart(regionBlock);
        auto loadOp = firOpBuilder.create<fir::LoadOp>(clonedValArg.getLoc(),
                                                       clonedValArg);
        val.replaceUsesWithIf(
            loadOp->getResult(0), [regionBlock](mlir::OpOperand &use) {
              return use.getOwner()->getBlock() == regionBlock;
            });
        firOpBuilder.setInsertionPoint(regionBlock, savedIP);
      }
    }
    valuesDefinedAbove.clear();
    mlir::getUsedValuesDefinedAbove(region, valuesDefinedAbove);
  }

  // Insert dummy instruction to remember the insertion position. The
  // marker will be deleted since there are not uses.
  // In the HLFIR flow there are hlfir.declares inserted above while
  // setting block arguments.
  mlir::Value undefMarker = firOpBuilder.create<fir::UndefOp>(
      targetOp.getOperation()->getLoc(), firOpBuilder.getIndexType());

  // Create blocks for unstructured regions. This has to be done since
  // blocks are initially allocated with the function as the parent region.
  if (eval.lowerAsUnstructured()) {
    lower::createEmptyRegionBlocks<mlir::omp::TerminatorOp, mlir::omp::YieldOp>(
        firOpBuilder, eval.getNestedEvaluations());
  }

  firOpBuilder.create<mlir::omp::TerminatorOp>(currentLocation);

  // Create the insertion point after the marker.
  firOpBuilder.setInsertionPointAfter(undefMarker.getDefiningOp());

  // If we map a common block using it's symbol e.g. map(tofrom: /common_block/)
  // and accessing it's members within the target region, there is a large
  // chance we will end up with uses external to the region accessing the common
  // resolve these, we do so by generating new common block member accesses
  // within the region, binding them to the member symbol for the scope of the
  // region so that subsequent code generation within the region will utilise
  // our new member accesses we have created.
  genIntermediateCommonBlockAccessors(converter, currentLocation, region,
                                      mapSyms);

  if (ConstructQueue::const_iterator next = std::next(item);
      next != queue.end()) {
    genOMPDispatch(converter, symTable, semaCtx, eval, currentLocation, queue,
                   next);
  } else {
    genNestedEvaluations(converter, eval);
  }

  dsp.processStep2(targetOp, /*isLoop=*/false);
}

template <typename OpTy, typename... Args>
static OpTy genOpWithBody(const OpWithBodyGenInfo &info,
                          const ConstructQueue &queue,
                          ConstructQueue::const_iterator item, Args &&...args) {
  auto op = info.converter.getFirOpBuilder().create<OpTy>(
      info.loc, std::forward<Args>(args)...);
  createBodyOfOp(*op, info, queue, item);
  return op;
}

template <typename OpTy, typename ClauseOpsTy>
static OpTy genWrapperOp(lower::AbstractConverter &converter,
                         mlir::Location loc, const ClauseOpsTy &clauseOps,
                         llvm::ArrayRef<mlir::Type> blockArgTypes) {
  static_assert(
      OpTy::template hasTrait<mlir::omp::LoopWrapperInterface::Trait>(),
      "expected a loop wrapper");
  fir::FirOpBuilder &firOpBuilder = converter.getFirOpBuilder();

  // Create wrapper.
  auto op = firOpBuilder.create<OpTy>(loc, clauseOps);

  // Create entry block with arguments.
  llvm::SmallVector<mlir::Location> locs(blockArgTypes.size(), loc);
  firOpBuilder.createBlock(&op.getRegion(), /*insertPt=*/{}, blockArgTypes,
                           locs);

  firOpBuilder.setInsertionPoint(
      lower::genOpenMPTerminator(firOpBuilder, op, loc));

  return op;
}

//===----------------------------------------------------------------------===//
// Code generation functions for clauses
//===----------------------------------------------------------------------===//

static void genCriticalDeclareClauses(
    lower::AbstractConverter &converter, semantics::SemanticsContext &semaCtx,
    const List<Clause> &clauses, mlir::Location loc,
    mlir::omp::CriticalDeclareOperands &clauseOps, llvm::StringRef name) {
  ClauseProcessor cp(converter, semaCtx, clauses);
  cp.processHint(clauseOps);
  clauseOps.symName =
      mlir::StringAttr::get(converter.getFirOpBuilder().getContext(), name);
}

static void genDistributeClauses(lower::AbstractConverter &converter,
                                 semantics::SemanticsContext &semaCtx,
                                 lower::StatementContext &stmtCtx,
                                 const List<Clause> &clauses,
                                 mlir::Location loc,
                                 mlir::omp::DistributeOperands &clauseOps) {
  ClauseProcessor cp(converter, semaCtx, clauses);
  cp.processAllocate(clauseOps);
  cp.processDistSchedule(stmtCtx, clauseOps);
  cp.processOrder(clauseOps);
}

static void genFlushClauses(lower::AbstractConverter &converter,
                            semantics::SemanticsContext &semaCtx,
                            const ObjectList &objects,
                            const List<Clause> &clauses, mlir::Location loc,
                            llvm::SmallVectorImpl<mlir::Value> &operandRange) {
  if (!objects.empty())
    genObjectList(objects, converter, operandRange);

  ClauseProcessor cp(converter, semaCtx, clauses);
  cp.processTODO<clause::AcqRel, clause::Acquire, clause::Release,
                 clause::SeqCst>(loc, llvm::omp::OMPD_flush);
}

static void
genLoopNestClauses(lower::AbstractConverter &converter,
                   semantics::SemanticsContext &semaCtx,
                   lower::pft::Evaluation &eval, const List<Clause> &clauses,
                   mlir::Location loc, mlir::omp::LoopNestOperands &clauseOps,
                   llvm::SmallVectorImpl<const semantics::Symbol *> &iv) {
  ClauseProcessor cp(converter, semaCtx, clauses);
  cp.processCollapse(loc, eval, clauseOps, iv);
  clauseOps.loopInclusive = converter.getFirOpBuilder().getUnitAttr();
}

static void genMaskedClauses(lower::AbstractConverter &converter,
                             semantics::SemanticsContext &semaCtx,
                             lower::StatementContext &stmtCtx,
                             const List<Clause> &clauses, mlir::Location loc,
                             mlir::omp::MaskedOperands &clauseOps) {
  ClauseProcessor cp(converter, semaCtx, clauses);
  cp.processFilter(stmtCtx, clauseOps);
}

static void
genOrderedRegionClauses(lower::AbstractConverter &converter,
                        semantics::SemanticsContext &semaCtx,
                        const List<Clause> &clauses, mlir::Location loc,
                        mlir::omp::OrderedRegionOperands &clauseOps) {
  ClauseProcessor cp(converter, semaCtx, clauses);
  cp.processTODO<clause::Simd>(loc, llvm::omp::Directive::OMPD_ordered);
}

static void genParallelClauses(
    lower::AbstractConverter &converter, semantics::SemanticsContext &semaCtx,
    lower::StatementContext &stmtCtx, const List<Clause> &clauses,
    mlir::Location loc, mlir::omp::ParallelOperands &clauseOps,
    llvm::SmallVectorImpl<mlir::Type> &reductionTypes,
    llvm::SmallVectorImpl<const semantics::Symbol *> &reductionSyms) {
  ClauseProcessor cp(converter, semaCtx, clauses);
  cp.processAllocate(clauseOps);
  cp.processIf(llvm::omp::Directive::OMPD_parallel, clauseOps);
  cp.processNumThreads(stmtCtx, clauseOps);
  cp.processProcBind(clauseOps);
  cp.processReduction(loc, clauseOps, &reductionTypes, &reductionSyms);
}

static void genSectionsClauses(
    lower::AbstractConverter &converter, semantics::SemanticsContext &semaCtx,
    const List<Clause> &clauses, mlir::Location loc,
    mlir::omp::SectionsOperands &clauseOps,
    llvm::SmallVectorImpl<mlir::Type> &reductionTypes,
    llvm::SmallVectorImpl<const semantics::Symbol *> &reductionSyms) {
  ClauseProcessor cp(converter, semaCtx, clauses);
  cp.processAllocate(clauseOps);
  cp.processNowait(clauseOps);
  cp.processReduction(loc, clauseOps, &reductionTypes, &reductionSyms);
  // TODO Support delayed privatization.
}

static void genSimdClauses(lower::AbstractConverter &converter,
                           semantics::SemanticsContext &semaCtx,
                           const List<Clause> &clauses, mlir::Location loc,
                           mlir::omp::SimdOperands &clauseOps) {
  ClauseProcessor cp(converter, semaCtx, clauses);
  cp.processAligned(clauseOps);
  cp.processIf(llvm::omp::Directive::OMPD_simd, clauseOps);
  cp.processOrder(clauseOps);
  cp.processReduction(loc, clauseOps);
  cp.processSafelen(clauseOps);
  cp.processSimdlen(clauseOps);

<<<<<<< HEAD
  // TODO Support delayed privatization.
=======
>>>>>>> 1d22c955
  cp.processTODO<clause::Linear, clause::Nontemporal>(
      loc, llvm::omp::Directive::OMPD_simd);
}

static void genSingleClauses(lower::AbstractConverter &converter,
                             semantics::SemanticsContext &semaCtx,
                             const List<Clause> &clauses, mlir::Location loc,
                             mlir::omp::SingleOperands &clauseOps) {
  ClauseProcessor cp(converter, semaCtx, clauses);
  cp.processAllocate(clauseOps);
  cp.processCopyprivate(loc, clauseOps);
  cp.processNowait(clauseOps);
  // TODO Support delayed privatization.
}

static void genTargetClauses(
    lower::AbstractConverter &converter, semantics::SemanticsContext &semaCtx,
    lower::StatementContext &stmtCtx, const List<Clause> &clauses,
    mlir::Location loc, bool processHostOnlyClauses,
    mlir::omp::TargetOperands &clauseOps,
    llvm::SmallVectorImpl<const semantics::Symbol *> &mapSyms,
    llvm::SmallVectorImpl<mlir::Location> &mapLocs,
    llvm::SmallVectorImpl<mlir::Type> &mapTypes,
    llvm::SmallVectorImpl<const semantics::Symbol *> &deviceAddrSyms,
    llvm::SmallVectorImpl<mlir::Location> &deviceAddrLocs,
    llvm::SmallVectorImpl<mlir::Type> &deviceAddrTypes,
    llvm::SmallVectorImpl<const semantics::Symbol *> &devicePtrSyms,
    llvm::SmallVectorImpl<mlir::Location> &devicePtrLocs,
    llvm::SmallVectorImpl<mlir::Type> &devicePtrTypes) {
  ClauseProcessor cp(converter, semaCtx, clauses);
  cp.processDepend(clauseOps);
  cp.processDevice(stmtCtx, clauseOps);
  cp.processHasDeviceAddr(clauseOps, deviceAddrTypes, deviceAddrLocs,
                          deviceAddrSyms);
  cp.processIf(llvm::omp::Directive::OMPD_target, clauseOps);
  cp.processIsDevicePtr(clauseOps, devicePtrTypes, devicePtrLocs,
                        devicePtrSyms);
  cp.processMap(loc, stmtCtx, clauseOps, &mapSyms, &mapLocs, &mapTypes);

  if (processHostOnlyClauses)
    cp.processNowait(clauseOps);

  cp.processThreadLimit(stmtCtx, clauseOps);

  cp.processTODO<clause::Allocate, clause::Defaultmap, clause::Firstprivate,
                 clause::InReduction, clause::UsesAllocators>(
      loc, llvm::omp::Directive::OMPD_target);

  // `target private(..)` is only supported in delayed privatization mode.
  if (!enableDelayedPrivatizationStaging)
    cp.processTODO<clause::Private>(loc, llvm::omp::Directive::OMPD_target);
}

static void genTargetDataClauses(
    lower::AbstractConverter &converter, semantics::SemanticsContext &semaCtx,
    lower::StatementContext &stmtCtx, const List<Clause> &clauses,
    mlir::Location loc, mlir::omp::TargetDataOperands &clauseOps,
    llvm::SmallVectorImpl<mlir::Type> &useDeviceTypes,
    llvm::SmallVectorImpl<mlir::Location> &useDeviceLocs,
    llvm::SmallVectorImpl<const semantics::Symbol *> &useDeviceSyms) {
  ClauseProcessor cp(converter, semaCtx, clauses);
  cp.processDevice(stmtCtx, clauseOps);
  cp.processIf(llvm::omp::Directive::OMPD_target_data, clauseOps);
  cp.processMap(loc, stmtCtx, clauseOps);
  cp.processUseDeviceAddr(clauseOps, useDeviceTypes, useDeviceLocs,
                          useDeviceSyms);
  cp.processUseDevicePtr(clauseOps, useDeviceTypes, useDeviceLocs,
                         useDeviceSyms);

  // This function implements the deprecated functionality of use_device_ptr
  // that allows users to provide non-CPTR arguments to it with the caveat
  // that the compiler will treat them as use_device_addr. A lot of legacy
  // code may still depend on this functionality, so we should support it
  // in some manner. We do so currently by simply shifting non-cptr operands
  // from the use_device_ptr list into the front of the use_device_addr list
  // whilst maintaining the ordering of useDeviceLocs, useDeviceSyms and
  // useDeviceTypes to use_device_ptr/use_device_addr input for BlockArg
  // ordering.
  // TODO: Perhaps create a user provideable compiler option that will
  // re-introduce a hard-error rather than a warning in these cases.
  promoteNonCPtrUseDevicePtrArgsToUseDeviceAddr(
      clauseOps.useDeviceAddrVars, clauseOps.useDevicePtrVars, useDeviceTypes,
      useDeviceLocs, useDeviceSyms);
}

static void genTargetEnterExitUpdateDataClauses(
    lower::AbstractConverter &converter, semantics::SemanticsContext &semaCtx,
    lower::StatementContext &stmtCtx, const List<Clause> &clauses,
    mlir::Location loc, llvm::omp::Directive directive,
    mlir::omp::TargetEnterExitUpdateDataOperands &clauseOps) {
  ClauseProcessor cp(converter, semaCtx, clauses);
  cp.processDepend(clauseOps);
  cp.processDevice(stmtCtx, clauseOps);
  cp.processIf(directive, clauseOps);

  if (directive == llvm::omp::Directive::OMPD_target_update) {
    cp.processMotionClauses<clause::To>(stmtCtx, clauseOps);
    cp.processMotionClauses<clause::From>(stmtCtx, clauseOps);
  } else {
    cp.processMap(loc, stmtCtx, clauseOps);
  }

  cp.processNowait(clauseOps);
}

static void genTaskClauses(lower::AbstractConverter &converter,
                           semantics::SemanticsContext &semaCtx,
                           lower::StatementContext &stmtCtx,
                           const List<Clause> &clauses, mlir::Location loc,
                           mlir::omp::TaskOperands &clauseOps) {
  ClauseProcessor cp(converter, semaCtx, clauses);
  cp.processAllocate(clauseOps);
  cp.processDepend(clauseOps);
  cp.processFinal(stmtCtx, clauseOps);
  cp.processIf(llvm::omp::Directive::OMPD_task, clauseOps);
  cp.processMergeable(clauseOps);
  cp.processPriority(stmtCtx, clauseOps);
  cp.processUntied(clauseOps);
  // TODO Support delayed privatization.

  cp.processTODO<clause::Affinity, clause::Detach, clause::InReduction>(
      loc, llvm::omp::Directive::OMPD_task);
}

static void genTaskgroupClauses(lower::AbstractConverter &converter,
                                semantics::SemanticsContext &semaCtx,
                                const List<Clause> &clauses, mlir::Location loc,
                                mlir::omp::TaskgroupOperands &clauseOps) {
  ClauseProcessor cp(converter, semaCtx, clauses);
  cp.processAllocate(clauseOps);
  cp.processTODO<clause::TaskReduction>(loc,
                                        llvm::omp::Directive::OMPD_taskgroup);
}

static void genTaskwaitClauses(lower::AbstractConverter &converter,
                               semantics::SemanticsContext &semaCtx,
                               const List<Clause> &clauses, mlir::Location loc,
                               mlir::omp::TaskwaitOperands &clauseOps) {
  ClauseProcessor cp(converter, semaCtx, clauses);
  cp.processTODO<clause::Depend, clause::Nowait>(
      loc, llvm::omp::Directive::OMPD_taskwait);
}

static void genTeamsClauses(lower::AbstractConverter &converter,
                            semantics::SemanticsContext &semaCtx,
                            lower::StatementContext &stmtCtx,
                            const List<Clause> &clauses, mlir::Location loc,
                            mlir::omp::TeamsOperands &clauseOps) {
  ClauseProcessor cp(converter, semaCtx, clauses);
  cp.processAllocate(clauseOps);
  cp.processIf(llvm::omp::Directive::OMPD_teams, clauseOps);
  cp.processNumTeams(stmtCtx, clauseOps);
  cp.processThreadLimit(stmtCtx, clauseOps);
  // TODO Support delayed privatization.

  cp.processTODO<clause::Reduction>(loc, llvm::omp::Directive::OMPD_teams);
}

static void genWsloopClauses(
    lower::AbstractConverter &converter, semantics::SemanticsContext &semaCtx,
    lower::StatementContext &stmtCtx, const List<Clause> &clauses,
    mlir::Location loc, mlir::omp::WsloopOperands &clauseOps,
    llvm::SmallVectorImpl<mlir::Type> &reductionTypes,
    llvm::SmallVectorImpl<const semantics::Symbol *> &reductionSyms) {
  ClauseProcessor cp(converter, semaCtx, clauses);
  cp.processNowait(clauseOps);
  cp.processOrder(clauseOps);
  cp.processOrdered(clauseOps);
  cp.processReduction(loc, clauseOps, &reductionTypes, &reductionSyms);
  cp.processSchedule(stmtCtx, clauseOps);

  cp.processTODO<clause::Allocate, clause::Linear>(
      loc, llvm::omp::Directive::OMPD_do);
}

//===----------------------------------------------------------------------===//
// Code generation functions for leaf constructs
//===----------------------------------------------------------------------===//

static mlir::omp::BarrierOp
genBarrierOp(lower::AbstractConverter &converter, lower::SymMap &symTable,
             semantics::SemanticsContext &semaCtx, lower::pft::Evaluation &eval,
             mlir::Location loc, const ConstructQueue &queue,
             ConstructQueue::const_iterator item) {
  return converter.getFirOpBuilder().create<mlir::omp::BarrierOp>(loc);
}

static mlir::omp::CriticalOp
genCriticalOp(lower::AbstractConverter &converter, lower::SymMap &symTable,
              semantics::SemanticsContext &semaCtx,
              lower::pft::Evaluation &eval, mlir::Location loc,
              const ConstructQueue &queue, ConstructQueue::const_iterator item,
              const std::optional<parser::Name> &name) {
  fir::FirOpBuilder &firOpBuilder = converter.getFirOpBuilder();
  mlir::FlatSymbolRefAttr nameAttr;

  if (name) {
    std::string nameStr = name->ToString();
    mlir::ModuleOp mod = firOpBuilder.getModule();
    auto global = mod.lookupSymbol<mlir::omp::CriticalDeclareOp>(nameStr);
    if (!global) {
      mlir::omp::CriticalDeclareOperands clauseOps;
      genCriticalDeclareClauses(converter, semaCtx, item->clauses, loc,
                                clauseOps, nameStr);

      mlir::OpBuilder modBuilder(mod.getBodyRegion());
      global = modBuilder.create<mlir::omp::CriticalDeclareOp>(loc, clauseOps);
    }
    nameAttr = mlir::FlatSymbolRefAttr::get(firOpBuilder.getContext(),
                                            global.getSymName());
  }

  return genOpWithBody<mlir::omp::CriticalOp>(
      OpWithBodyGenInfo(converter, symTable, semaCtx, loc, eval,
                        llvm::omp::Directive::OMPD_critical),
      queue, item, nameAttr);
}

static mlir::omp::FlushOp
genFlushOp(lower::AbstractConverter &converter, lower::SymMap &symTable,
           semantics::SemanticsContext &semaCtx, lower::pft::Evaluation &eval,
           mlir::Location loc, const ObjectList &objects,
           const ConstructQueue &queue, ConstructQueue::const_iterator item) {
  llvm::SmallVector<mlir::Value> operandRange;
  genFlushClauses(converter, semaCtx, objects, item->clauses, loc,
                  operandRange);

  return converter.getFirOpBuilder().create<mlir::omp::FlushOp>(
      converter.getCurrentLocation(), operandRange);
}

static mlir::omp::LoopNestOp
genLoopNestOp(lower::AbstractConverter &converter, lower::SymMap &symTable,
              semantics::SemanticsContext &semaCtx,
              lower::pft::Evaluation &eval, mlir::Location loc,
              const ConstructQueue &queue, ConstructQueue::const_iterator item,
              mlir::omp::LoopNestOperands &clauseOps,
              llvm::ArrayRef<const semantics::Symbol *> iv,
              llvm::ArrayRef<const semantics::Symbol *> wrapperSyms,
              llvm::ArrayRef<mlir::BlockArgument> wrapperArgs,
              llvm::omp::Directive directive, DataSharingProcessor &dsp) {
  assert(wrapperSyms.size() == wrapperArgs.size() &&
         "Number of symbols and wrapper block arguments must match");

  auto ivCallback = [&](mlir::Operation *op) {
    genLoopVars(op, converter, loc, iv, wrapperSyms, wrapperArgs);
    return llvm::SmallVector<const semantics::Symbol *>(iv);
  };

  auto *nestedEval =
      getCollapsedLoopEval(eval, getCollapseValue(item->clauses));

  return genOpWithBody<mlir::omp::LoopNestOp>(
      OpWithBodyGenInfo(converter, symTable, semaCtx, loc, *nestedEval,
                        directive)
          .setClauses(&item->clauses)
          .setDataSharingProcessor(&dsp)
          .setGenRegionEntryCb(ivCallback),
      queue, item, clauseOps);
}

static mlir::omp::MaskedOp
genMaskedOp(lower::AbstractConverter &converter, lower::SymMap &symTable,
            semantics::SemanticsContext &semaCtx, lower::pft::Evaluation &eval,
            mlir::Location loc, const ConstructQueue &queue,
            ConstructQueue::const_iterator item) {
  lower::StatementContext stmtCtx;
  mlir::omp::MaskedOperands clauseOps;
  genMaskedClauses(converter, semaCtx, stmtCtx, item->clauses, loc, clauseOps);

  return genOpWithBody<mlir::omp::MaskedOp>(
      OpWithBodyGenInfo(converter, symTable, semaCtx, loc, eval,
                        llvm::omp::Directive::OMPD_masked),
      queue, item, clauseOps);
}

static mlir::omp::MasterOp
genMasterOp(lower::AbstractConverter &converter, lower::SymMap &symTable,
            semantics::SemanticsContext &semaCtx, lower::pft::Evaluation &eval,
            mlir::Location loc, const ConstructQueue &queue,
            ConstructQueue::const_iterator item) {
  return genOpWithBody<mlir::omp::MasterOp>(
      OpWithBodyGenInfo(converter, symTable, semaCtx, loc, eval,
                        llvm::omp::Directive::OMPD_master),
      queue, item);
}

static mlir::omp::OrderedOp
genOrderedOp(lower::AbstractConverter &converter, lower::SymMap &symTable,
             semantics::SemanticsContext &semaCtx, lower::pft::Evaluation &eval,
             mlir::Location loc, const ConstructQueue &queue,
             ConstructQueue::const_iterator item) {
  TODO(loc, "OMPD_ordered");
  return nullptr;
}

static mlir::omp::OrderedRegionOp
genOrderedRegionOp(lower::AbstractConverter &converter, lower::SymMap &symTable,
                   semantics::SemanticsContext &semaCtx,
                   lower::pft::Evaluation &eval, mlir::Location loc,
                   const ConstructQueue &queue,
                   ConstructQueue::const_iterator item) {
  mlir::omp::OrderedRegionOperands clauseOps;
  genOrderedRegionClauses(converter, semaCtx, item->clauses, loc, clauseOps);

  return genOpWithBody<mlir::omp::OrderedRegionOp>(
      OpWithBodyGenInfo(converter, symTable, semaCtx, loc, eval,
                        llvm::omp::Directive::OMPD_ordered),
      queue, item, clauseOps);
}

static mlir::omp::ParallelOp
genParallelOp(lower::AbstractConverter &converter, lower::SymMap &symTable,
              semantics::SemanticsContext &semaCtx,
              lower::pft::Evaluation &eval, mlir::Location loc,
              const ConstructQueue &queue, ConstructQueue::const_iterator item,
              mlir::omp::ParallelOperands &clauseOps,
              llvm::ArrayRef<const semantics::Symbol *> reductionSyms,
              llvm::ArrayRef<mlir::Type> reductionTypes,
              DataSharingProcessor *dsp, bool isComposite = false) {
  fir::FirOpBuilder &firOpBuilder = converter.getFirOpBuilder();

  auto reductionCallback = [&](mlir::Operation *op) {
    genReductionVars(op, converter, loc, reductionSyms, reductionTypes);
    return llvm::SmallVector<const semantics::Symbol *>(reductionSyms);
  };

  OpWithBodyGenInfo genInfo =
      OpWithBodyGenInfo(converter, symTable, semaCtx, loc, eval,
                        llvm::omp::Directive::OMPD_parallel)
          .setClauses(&item->clauses)
          .setGenRegionEntryCb(reductionCallback)
          .setGenSkeletonOnly(isComposite);

  if (!enableDelayedPrivatization) {
    auto parallelOp =
        genOpWithBody<mlir::omp::ParallelOp>(genInfo, queue, item, clauseOps);
    parallelOp.setComposite(isComposite);
    return parallelOp;
  }

  assert(dsp && "expected valid DataSharingProcessor");
  auto genRegionEntryCB = [&](mlir::Operation *op) {
    auto parallelOp = llvm::cast<mlir::omp::ParallelOp>(op);

    llvm::SmallVector<mlir::Location> reductionLocs(
        clauseOps.reductionVars.size(), loc);

    llvm::SmallVector<mlir::Type> allRegionArgTypes;
    mergePrivateVarsInfo(parallelOp, reductionTypes,
                         llvm::function_ref<mlir::Type(mlir::Value)>{
                             [](mlir::Value v) { return v.getType(); }},
                         allRegionArgTypes);

    llvm::SmallVector<mlir::Location> allRegionArgLocs;
    mergePrivateVarsInfo(parallelOp, llvm::ArrayRef(reductionLocs),
                         llvm::function_ref<mlir::Location(mlir::Value)>{
                             [](mlir::Value v) { return v.getLoc(); }},
                         allRegionArgLocs);

    mlir::Region &region = parallelOp.getRegion();
    firOpBuilder.createBlock(&region, /*insertPt=*/{}, allRegionArgTypes,
                             allRegionArgLocs);

    llvm::SmallVector<const semantics::Symbol *> allSymbols(reductionSyms);
    allSymbols.append(dsp->getDelayedPrivSymbols().begin(),
                      dsp->getDelayedPrivSymbols().end());

    unsigned argIdx = 0;
    for (const semantics::Symbol *arg : allSymbols) {
      auto bind = [&](const semantics::Symbol *sym) {
        mlir::BlockArgument blockArg = region.getArgument(argIdx);
        ++argIdx;
        converter.bindSymbol(*sym,
                             hlfir::translateToExtendedValue(
                                 loc, firOpBuilder, hlfir::Entity{blockArg},
                                 /*contiguousHint=*/
                                 evaluate::IsSimplyContiguous(
                                     *sym, converter.getFoldingContext()))
                                 .first);
      };

      if (const auto *commonDet =
              arg->detailsIf<semantics::CommonBlockDetails>()) {
        for (const auto &mem : commonDet->objects())
          bind(&*mem);
      } else
        bind(arg);
    }

    return allSymbols;
  };

  genInfo.setGenRegionEntryCb(genRegionEntryCB).setDataSharingProcessor(dsp);
  auto parallelOp =
      genOpWithBody<mlir::omp::ParallelOp>(genInfo, queue, item, clauseOps);
  parallelOp.setComposite(isComposite);
  return parallelOp;
}

/// This breaks the normal prototype of the gen*Op functions: adding the
/// sectionBlocks argument so that the enclosed section constructs can be
/// lowered here with correct reduction symbol remapping.
static mlir::omp::SectionsOp
genSectionsOp(lower::AbstractConverter &converter, lower::SymMap &symTable,
              semantics::SemanticsContext &semaCtx,
              lower::pft::Evaluation &eval, mlir::Location loc,
              const ConstructQueue &queue, ConstructQueue::const_iterator item,
              const parser::OmpSectionBlocks &sectionBlocks) {
  llvm::SmallVector<mlir::Type> reductionTypes;
  llvm::SmallVector<const semantics::Symbol *> reductionSyms;
  mlir::omp::SectionsOperands clauseOps;
  genSectionsClauses(converter, semaCtx, item->clauses, loc, clauseOps,
                     reductionTypes, reductionSyms);

  auto &builder = converter.getFirOpBuilder();

  // Insert privatizations before SECTIONS
  symTable.pushScope();
  DataSharingProcessor dsp(converter, semaCtx, item->clauses, eval,
                           lower::omp::isLastItemInQueue(item, queue));
  dsp.processStep1();

  List<Clause> nonDsaClauses;
  List<const clause::Lastprivate *> lastprivates;

  for (const Clause &clause : item->clauses) {
    if (clause.id == llvm::omp::Clause::OMPC_lastprivate) {
      lastprivates.push_back(&std::get<clause::Lastprivate>(clause.u));
    } else {
      switch (clause.id) {
      case llvm::omp::Clause::OMPC_firstprivate:
      case llvm::omp::Clause::OMPC_private:
      case llvm::omp::Clause::OMPC_shared:
        break;
      default:
        nonDsaClauses.push_back(clause);
      }
    }
  }

  // SECTIONS construct.
  auto sectionsOp = builder.create<mlir::omp::SectionsOp>(loc, clauseOps);

  // create entry block with reduction variables as arguments
  llvm::SmallVector<mlir::Location> blockArgLocs(reductionSyms.size(), loc);
  builder.createBlock(&sectionsOp->getRegion(0), {}, reductionTypes,
                      blockArgLocs);
  mlir::Operation *terminator =
      lower::genOpenMPTerminator(builder, sectionsOp, loc);

  auto reductionCallback = [&](mlir::Operation *op) {
    genReductionVars(op, converter, loc, reductionSyms, reductionTypes);
    return reductionSyms;
  };

  // Generate nested SECTION constructs.
  // This is done here rather than in genOMP([...], OpenMPSectionConstruct )
  // because we need to run genReductionVars on each omp.section so that the
  // reduction variable gets mapped to the private version
  for (auto [construct, nestedEval] :
       llvm::zip(sectionBlocks.v, eval.getNestedEvaluations())) {
    const auto *sectionConstruct =
        std::get_if<parser::OpenMPSectionConstruct>(&construct.u);
    if (!sectionConstruct) {
      assert(false &&
             "unexpected construct nested inside of SECTIONS construct");
      continue;
    }

    ConstructQueue sectionQueue{buildConstructQueue(
        converter.getFirOpBuilder().getModule(), semaCtx, nestedEval,
        sectionConstruct->source, llvm::omp::Directive::OMPD_section, {})};

    builder.setInsertionPoint(terminator);
    genOpWithBody<mlir::omp::SectionOp>(
        OpWithBodyGenInfo(converter, symTable, semaCtx, loc, nestedEval,
                          llvm::omp::Directive::OMPD_section)
            .setClauses(&sectionQueue.begin()->clauses)
            .setGenRegionEntryCb(reductionCallback),
        sectionQueue, sectionQueue.begin());
  }

  if (!lastprivates.empty()) {
    mlir::Region &sectionsBody = sectionsOp.getRegion();
    assert(sectionsBody.hasOneBlock());
    mlir::Block &body = sectionsBody.front();

    auto lastSectionOp = llvm::find_if(
        llvm::reverse(body.getOperations()), [](const mlir::Operation &op) {
          return llvm::isa<mlir::omp::SectionOp>(op);
        });
    assert(lastSectionOp != body.rend());

    for (const clause::Lastprivate *lastp : lastprivates) {
      builder.setInsertionPoint(
          lastSectionOp->getRegion(0).back().getTerminator());
      mlir::OpBuilder::InsertPoint insp = builder.saveInsertionPoint();
      const auto &objList = std::get<ObjectList>(lastp->t);
      for (const Object &object : objList) {
        semantics::Symbol *sym = object.sym();
        converter.copyHostAssociateVar(*sym, &insp);
      }
    }
  }

  // Perform DataSharingProcessor's step2 out of SECTIONS
  builder.setInsertionPointAfter(sectionsOp.getOperation());
  dsp.processStep2(sectionsOp, false);
  // Emit implicit barrier to synchronize threads and avoid data
  // races on post-update of lastprivate variables when `nowait`
  // clause is present.
  if (clauseOps.nowait && !lastprivates.empty())
    builder.create<mlir::omp::BarrierOp>(loc);

  symTable.popScope();
  return sectionsOp;
}

static mlir::omp::SingleOp
genSingleOp(lower::AbstractConverter &converter, lower::SymMap &symTable,
            semantics::SemanticsContext &semaCtx, lower::pft::Evaluation &eval,
            mlir::Location loc, const ConstructQueue &queue,
            ConstructQueue::const_iterator item) {
  mlir::omp::SingleOperands clauseOps;
  genSingleClauses(converter, semaCtx, item->clauses, loc, clauseOps);

  return genOpWithBody<mlir::omp::SingleOp>(
      OpWithBodyGenInfo(converter, symTable, semaCtx, loc, eval,
                        llvm::omp::Directive::OMPD_single)
          .setClauses(&item->clauses),
      queue, item, clauseOps);
}

static mlir::omp::TargetOp
genTargetOp(lower::AbstractConverter &converter, lower::SymMap &symTable,
            semantics::SemanticsContext &semaCtx, lower::pft::Evaluation &eval,
            mlir::Location loc, const ConstructQueue &queue,
            ConstructQueue::const_iterator item) {
  fir::FirOpBuilder &firOpBuilder = converter.getFirOpBuilder();
  lower::StatementContext stmtCtx;

  bool processHostOnlyClauses =
      !llvm::cast<mlir::omp::OffloadModuleInterface>(*converter.getModuleOp())
           .getIsTargetDevice();

  mlir::omp::TargetOperands clauseOps;
  llvm::SmallVector<const semantics::Symbol *> mapSyms, devicePtrSyms,
      deviceAddrSyms;
  llvm::SmallVector<mlir::Location> mapLocs, devicePtrLocs, deviceAddrLocs;
  llvm::SmallVector<mlir::Type> mapTypes, devicePtrTypes, deviceAddrTypes;
  genTargetClauses(converter, semaCtx, stmtCtx, item->clauses, loc,
                   processHostOnlyClauses, clauseOps, mapSyms, mapLocs,
                   mapTypes, deviceAddrSyms, deviceAddrLocs, deviceAddrTypes,
                   devicePtrSyms, devicePtrLocs, devicePtrTypes);

  llvm::SmallVector<const semantics::Symbol *> privateSyms;
  DataSharingProcessor dsp(converter, semaCtx, item->clauses, eval,
                           /*shouldCollectPreDeterminedSymbols=*/
                           lower::omp::isLastItemInQueue(item, queue),
                           /*useDelayedPrivatization=*/true, &symTable);
  dsp.processStep1(&clauseOps);

  // 5.8.1 Implicit Data-Mapping Attribute Rules
  // The following code follows the implicit data-mapping rules to map all the
  // symbols used inside the region that do not have explicit data-environment
  // attribute clauses (neither data-sharing; e.g. `private`, nor `map`
  // clauses).
  auto captureImplicitMap = [&](const semantics::Symbol &sym) {
    if (dsp.getAllSymbolsToPrivatize().contains(&sym))
      return;

    // Structure component symbols don't have bindings, and can only be
    // explicitly mapped individually. If a member is captured implicitly
    // we map the entirety of the derived type when we find its symbol.
    if (sym.owner().IsDerivedType())
      return;

    // if the symbol is part of an already mapped common block, do not make a
    // map for it.
    if (const Fortran::semantics::Symbol *common =
            Fortran::semantics::FindCommonBlockContaining(sym.GetUltimate()))
      if (llvm::is_contained(mapSyms, common))
        return;

<<<<<<< HEAD
    if (!llvm::is_contained(mapSyms, &sym)) {
      mlir::Value baseOp = converter.getSymbolAddress(sym);
      if (!baseOp)
        if (const auto *details =
                sym.template detailsIf<semantics::HostAssocDetails>()) {
          baseOp = converter.getSymbolAddress(details->symbol());
          converter.copySymbolBinding(details->symbol(), sym);
        }
=======
    // If we come across a symbol without a symbol address, we
    // return as we cannot process it, this is intended as a
    // catch all early exit for symbols that do not have a
    // corresponding extended value. Such as subroutines,
    // interfaces and named blocks.
    if (!converter.getSymbolAddress(sym))
      return;
>>>>>>> 1d22c955

    if (!llvm::is_contained(mapSyms, &sym)) {
      if (const auto *details =
              sym.template detailsIf<semantics::HostAssocDetails>())
        converter.copySymbolBinding(details->symbol(), sym);
      llvm::SmallVector<mlir::Value> bounds;
      std::stringstream name;
      fir::ExtendedValue dataExv = converter.getSymbolExtendedValue(sym);
      name << sym.name().ToString();

      lower::AddrAndBoundsInfo info = getDataOperandBaseAddr(
          converter, firOpBuilder, sym, converter.getCurrentLocation());
      mlir::Value baseOp = info.rawInput;
      if (mlir::isa<fir::BaseBoxType>(fir::unwrapRefType(baseOp.getType())))
        bounds = lower::genBoundsOpsFromBox<mlir::omp::MapBoundsOp,
                                            mlir::omp::MapBoundsType>(
            firOpBuilder, converter.getCurrentLocation(), dataExv, info);
      if (mlir::isa<fir::SequenceType>(fir::unwrapRefType(baseOp.getType()))) {
        bool dataExvIsAssumedSize =
            semantics::IsAssumedSizeArray(sym.GetUltimate());
        bounds = lower::genBaseBoundsOps<mlir::omp::MapBoundsOp,
                                         mlir::omp::MapBoundsType>(
            firOpBuilder, converter.getCurrentLocation(), dataExv,
            dataExvIsAssumedSize);
      }

      llvm::omp::OpenMPOffloadMappingFlags mapFlag =
          llvm::omp::OpenMPOffloadMappingFlags::OMP_MAP_IMPLICIT;
      mlir::omp::VariableCaptureKind captureKind =
          mlir::omp::VariableCaptureKind::ByRef;

      mlir::Type eleType = baseOp.getType();
      if (auto refType = mlir::dyn_cast<fir::ReferenceType>(baseOp.getType()))
        eleType = refType.getElementType();

      // If a variable is specified in declare target link and if device
      // type is not specified as `nohost`, it needs to be mapped tofrom
      mlir::ModuleOp mod = firOpBuilder.getModule();
      mlir::Operation *op = mod.lookupSymbol(converter.mangleName(sym));
      auto declareTargetOp =
          llvm::dyn_cast_if_present<mlir::omp::DeclareTargetInterface>(op);
      if (declareTargetOp && declareTargetOp.isDeclareTarget()) {
        if (declareTargetOp.getDeclareTargetCaptureClause() ==
                mlir::omp::DeclareTargetCaptureClause::link &&
            declareTargetOp.getDeclareTargetDeviceType() !=
                mlir::omp::DeclareTargetDeviceType::nohost) {
          mapFlag |= llvm::omp::OpenMPOffloadMappingFlags::OMP_MAP_TO;
          mapFlag |= llvm::omp::OpenMPOffloadMappingFlags::OMP_MAP_FROM;
        }
      } else if (fir::isa_trivial(eleType) || fir::isa_char(eleType)) {
        captureKind = mlir::omp::VariableCaptureKind::ByCopy;
      } else if (!fir::isa_builtin_cptr_type(eleType)) {
        mapFlag |= llvm::omp::OpenMPOffloadMappingFlags::OMP_MAP_TO;
        mapFlag |= llvm::omp::OpenMPOffloadMappingFlags::OMP_MAP_FROM;
      }
      auto location =
          mlir::NameLoc::get(mlir::StringAttr::get(firOpBuilder.getContext(),
                                                   sym.name().ToString()),
                             baseOp.getLoc());
      mlir::Value mapOp = createMapInfoOp(
          firOpBuilder, location, baseOp, /*varPtrPtr=*/mlir::Value{},
          name.str(), bounds, /*members=*/{},
          /*membersIndex=*/mlir::DenseIntElementsAttr{},
          static_cast<
              std::underlying_type_t<llvm::omp::OpenMPOffloadMappingFlags>>(
              mapFlag),
          captureKind, baseOp.getType());

      clauseOps.mapVars.push_back(mapOp);
      mapSyms.push_back(&sym);
      mapLocs.push_back(baseOp.getLoc());
      mapTypes.push_back(baseOp.getType());
    }
  };
  lower::pft::visitAllSymbols(eval, captureImplicitMap);

  auto targetOp = firOpBuilder.create<mlir::omp::TargetOp>(loc, clauseOps);
  genBodyOfTargetOp(converter, symTable, semaCtx, eval, targetOp, mapSyms,
                    mapLocs, mapTypes, dsp, loc, queue, item);
  return targetOp;
}

static mlir::omp::TargetDataOp
genTargetDataOp(lower::AbstractConverter &converter, lower::SymMap &symTable,
                semantics::SemanticsContext &semaCtx,
                lower::pft::Evaluation &eval, mlir::Location loc,
                const ConstructQueue &queue,
                ConstructQueue::const_iterator item) {
  lower::StatementContext stmtCtx;
  mlir::omp::TargetDataOperands clauseOps;
  llvm::SmallVector<mlir::Type> useDeviceTypes;
  llvm::SmallVector<mlir::Location> useDeviceLocs;
  llvm::SmallVector<const semantics::Symbol *> useDeviceSyms;
  genTargetDataClauses(converter, semaCtx, stmtCtx, item->clauses, loc,
                       clauseOps, useDeviceTypes, useDeviceLocs, useDeviceSyms);

  auto targetDataOp =
      converter.getFirOpBuilder().create<mlir::omp::TargetDataOp>(loc,
                                                                  clauseOps);
  genBodyOfTargetDataOp(converter, symTable, semaCtx, eval, targetDataOp,
                        useDeviceTypes, useDeviceLocs, useDeviceSyms, loc,
                        queue, item);
  return targetDataOp;
}

template <typename OpTy>
static OpTy genTargetEnterExitUpdateDataOp(
    lower::AbstractConverter &converter, lower::SymMap &symTable,
    semantics::SemanticsContext &semaCtx, mlir::Location loc,
    const ConstructQueue &queue, ConstructQueue::const_iterator item) {
  fir::FirOpBuilder &firOpBuilder = converter.getFirOpBuilder();
  lower::StatementContext stmtCtx;

  // GCC 9.3.0 emits a (probably) bogus warning about an unused variable.
  [[maybe_unused]] llvm::omp::Directive directive;
  if constexpr (std::is_same_v<OpTy, mlir::omp::TargetEnterDataOp>) {
    directive = llvm::omp::Directive::OMPD_target_enter_data;
  } else if constexpr (std::is_same_v<OpTy, mlir::omp::TargetExitDataOp>) {
    directive = llvm::omp::Directive::OMPD_target_exit_data;
  } else if constexpr (std::is_same_v<OpTy, mlir::omp::TargetUpdateOp>) {
    directive = llvm::omp::Directive::OMPD_target_update;
  } else {
    llvm_unreachable("Unexpected TARGET DATA construct");
  }

  mlir::omp::TargetEnterExitUpdateDataOperands clauseOps;
  genTargetEnterExitUpdateDataClauses(converter, semaCtx, stmtCtx,
                                      item->clauses, loc, directive, clauseOps);

  return firOpBuilder.create<OpTy>(loc, clauseOps);
}

static mlir::omp::TaskOp
genTaskOp(lower::AbstractConverter &converter, lower::SymMap &symTable,
          semantics::SemanticsContext &semaCtx, lower::pft::Evaluation &eval,
          mlir::Location loc, const ConstructQueue &queue,
          ConstructQueue::const_iterator item) {
  lower::StatementContext stmtCtx;
  mlir::omp::TaskOperands clauseOps;
  genTaskClauses(converter, semaCtx, stmtCtx, item->clauses, loc, clauseOps);

  return genOpWithBody<mlir::omp::TaskOp>(
      OpWithBodyGenInfo(converter, symTable, semaCtx, loc, eval,
                        llvm::omp::Directive::OMPD_task)
          .setClauses(&item->clauses),
      queue, item, clauseOps);
}

static mlir::omp::TaskgroupOp
genTaskgroupOp(lower::AbstractConverter &converter, lower::SymMap &symTable,
               semantics::SemanticsContext &semaCtx,
               lower::pft::Evaluation &eval, mlir::Location loc,
               const ConstructQueue &queue,
               ConstructQueue::const_iterator item) {
  mlir::omp::TaskgroupOperands clauseOps;
  genTaskgroupClauses(converter, semaCtx, item->clauses, loc, clauseOps);

  return genOpWithBody<mlir::omp::TaskgroupOp>(
      OpWithBodyGenInfo(converter, symTable, semaCtx, loc, eval,
                        llvm::omp::Directive::OMPD_taskgroup)
          .setClauses(&item->clauses),
      queue, item, clauseOps);
}

static mlir::omp::TaskwaitOp
genTaskwaitOp(lower::AbstractConverter &converter, lower::SymMap &symTable,
              semantics::SemanticsContext &semaCtx,
              lower::pft::Evaluation &eval, mlir::Location loc,
              const ConstructQueue &queue,
              ConstructQueue::const_iterator item) {
  mlir::omp::TaskwaitOperands clauseOps;
  genTaskwaitClauses(converter, semaCtx, item->clauses, loc, clauseOps);
  return converter.getFirOpBuilder().create<mlir::omp::TaskwaitOp>(loc,
                                                                   clauseOps);
}

static mlir::omp::TaskyieldOp
genTaskyieldOp(lower::AbstractConverter &converter, lower::SymMap &symTable,
               semantics::SemanticsContext &semaCtx,
               lower::pft::Evaluation &eval, mlir::Location loc,
               const ConstructQueue &queue,
               ConstructQueue::const_iterator item) {
  return converter.getFirOpBuilder().create<mlir::omp::TaskyieldOp>(loc);
}

static mlir::omp::TeamsOp
genTeamsOp(lower::AbstractConverter &converter, lower::SymMap &symTable,
           semantics::SemanticsContext &semaCtx, lower::pft::Evaluation &eval,
           mlir::Location loc, const ConstructQueue &queue,
           ConstructQueue::const_iterator item) {
  lower::StatementContext stmtCtx;
  mlir::omp::TeamsOperands clauseOps;
  genTeamsClauses(converter, semaCtx, stmtCtx, item->clauses, loc, clauseOps);

  return genOpWithBody<mlir::omp::TeamsOp>(
      OpWithBodyGenInfo(converter, symTable, semaCtx, loc, eval,
                        llvm::omp::Directive::OMPD_teams)
          .setClauses(&item->clauses),
      queue, item, clauseOps);
}

//===----------------------------------------------------------------------===//
// Code generation functions for the standalone version of constructs that can
// also be a leaf of a composite construct
//===----------------------------------------------------------------------===//

<<<<<<< HEAD
static void genStandaloneDistribute(
    lower::AbstractConverter &converter, lower::SymMap &symTable,
    semantics::SemanticsContext &semaCtx, lower::pft::Evaluation &eval,
    mlir::Location loc, const ConstructQueue &queue,
    ConstructQueue::const_iterator item, DataSharingProcessor &dsp) {
=======
static void genStandaloneDistribute(lower::AbstractConverter &converter,
                                    lower::SymMap &symTable,
                                    semantics::SemanticsContext &semaCtx,
                                    lower::pft::Evaluation &eval,
                                    mlir::Location loc,
                                    const ConstructQueue &queue,
                                    ConstructQueue::const_iterator item) {
>>>>>>> 1d22c955
  lower::StatementContext stmtCtx;

  mlir::omp::DistributeOperands distributeClauseOps;
  genDistributeClauses(converter, semaCtx, stmtCtx, item->clauses, loc,
                       distributeClauseOps);

  // TODO: Support delayed privatization.
  DataSharingProcessor dsp(converter, semaCtx, item->clauses, eval,
                           /*shouldCollectPreDeterminedSymbols=*/true,
                           /*useDelayedPrivatization=*/false, &symTable);
  dsp.processStep1();

  mlir::omp::LoopNestOperands loopNestClauseOps;
  llvm::SmallVector<const semantics::Symbol *> iv;
  genLoopNestClauses(converter, semaCtx, eval, item->clauses, loc,
                     loopNestClauseOps, iv);

  // TODO: Populate entry block arguments with private variables.
  auto distributeOp = genWrapperOp<mlir::omp::DistributeOp>(
      converter, loc, distributeClauseOps, /*blockArgTypes=*/{});

  genLoopNestOp(converter, symTable, semaCtx, eval, loc, queue, item,
                loopNestClauseOps, iv,
                /*wrapperSyms=*/{}, distributeOp.getRegion().getArguments(),
                llvm::omp::Directive::OMPD_distribute, dsp);
}

static void genStandaloneDo(lower::AbstractConverter &converter,
                            lower::SymMap &symTable,
                            semantics::SemanticsContext &semaCtx,
                            lower::pft::Evaluation &eval, mlir::Location loc,
                            const ConstructQueue &queue,
<<<<<<< HEAD
                            ConstructQueue::const_iterator item,
                            DataSharingProcessor &dsp) {
=======
                            ConstructQueue::const_iterator item) {
>>>>>>> 1d22c955
  lower::StatementContext stmtCtx;

  mlir::omp::WsloopOperands wsloopClauseOps;
  llvm::SmallVector<const semantics::Symbol *> reductionSyms;
  llvm::SmallVector<mlir::Type> reductionTypes;
  genWsloopClauses(converter, semaCtx, stmtCtx, item->clauses, loc,
                   wsloopClauseOps, reductionTypes, reductionSyms);

  // TODO: Support delayed privatization.
  DataSharingProcessor dsp(converter, semaCtx, item->clauses, eval,
                           /*shouldCollectPreDeterminedSymbols=*/true,
                           /*useDelayedPrivatization=*/false, &symTable);
  dsp.processStep1();

  mlir::omp::LoopNestOperands loopNestClauseOps;
  llvm::SmallVector<const semantics::Symbol *> iv;
  genLoopNestClauses(converter, semaCtx, eval, item->clauses, loc,
                     loopNestClauseOps, iv);

  // TODO: Add private variables to entry block arguments.
  auto wsloopOp = genWrapperOp<mlir::omp::WsloopOp>(
      converter, loc, wsloopClauseOps, reductionTypes);

  genLoopNestOp(converter, symTable, semaCtx, eval, loc, queue, item,
                loopNestClauseOps, iv, reductionSyms,
                wsloopOp.getRegion().getArguments(),
                llvm::omp::Directive::OMPD_do, dsp);
}

static void genStandaloneParallel(lower::AbstractConverter &converter,
                                  lower::SymMap &symTable,
                                  semantics::SemanticsContext &semaCtx,
                                  lower::pft::Evaluation &eval,
                                  mlir::Location loc,
                                  const ConstructQueue &queue,
                                  ConstructQueue::const_iterator item) {
  lower::StatementContext stmtCtx;

  mlir::omp::ParallelOperands clauseOps;
  llvm::SmallVector<const semantics::Symbol *> reductionSyms;
  llvm::SmallVector<mlir::Type> reductionTypes;
  genParallelClauses(converter, semaCtx, stmtCtx, item->clauses, loc, clauseOps,
                     reductionTypes, reductionSyms);

  std::optional<DataSharingProcessor> dsp;
  if (enableDelayedPrivatization) {
    dsp.emplace(converter, semaCtx, item->clauses, eval,
                lower::omp::isLastItemInQueue(item, queue),
                /*useDelayedPrivatization=*/true, &symTable);
    dsp->processStep1(&clauseOps);
  }
  genParallelOp(converter, symTable, semaCtx, eval, loc, queue, item, clauseOps,
                reductionSyms, reductionTypes,
                enableDelayedPrivatization ? &dsp.value() : nullptr);
}

static void genStandaloneSimd(lower::AbstractConverter &converter,
                              lower::SymMap &symTable,
                              semantics::SemanticsContext &semaCtx,
                              lower::pft::Evaluation &eval, mlir::Location loc,
                              const ConstructQueue &queue,
<<<<<<< HEAD
                              ConstructQueue::const_iterator item,
                              DataSharingProcessor &dsp) {
=======
                              ConstructQueue::const_iterator item) {
>>>>>>> 1d22c955
  mlir::omp::SimdOperands simdClauseOps;
  genSimdClauses(converter, semaCtx, item->clauses, loc, simdClauseOps);

  // TODO: Support delayed privatization.
  DataSharingProcessor dsp(converter, semaCtx, item->clauses, eval,
                           /*shouldCollectPreDeterminedSymbols=*/true,
                           /*useDelayedPrivatization=*/false, &symTable);
  dsp.processStep1();

  mlir::omp::LoopNestOperands loopNestClauseOps;
  llvm::SmallVector<const semantics::Symbol *> iv;
  genLoopNestClauses(converter, semaCtx, eval, item->clauses, loc,
                     loopNestClauseOps, iv);

  // TODO: Populate entry block arguments with reduction and private variables.
  auto simdOp = genWrapperOp<mlir::omp::SimdOp>(converter, loc, simdClauseOps,
                                                /*blockArgTypes=*/{});

  genLoopNestOp(converter, symTable, semaCtx, eval, loc, queue, item,
                loopNestClauseOps, iv,
                /*wrapperSyms=*/{}, simdOp.getRegion().getArguments(),
                llvm::omp::Directive::OMPD_simd, dsp);
}

<<<<<<< HEAD
static void genStandaloneTaskloop(
    lower::AbstractConverter &converter, lower::SymMap &symTable,
    semantics::SemanticsContext &semaCtx, lower::pft::Evaluation &eval,
    mlir::Location loc, const ConstructQueue &queue,
    ConstructQueue::const_iterator item, DataSharingProcessor &dsp) {
=======
static void genStandaloneTaskloop(lower::AbstractConverter &converter,
                                  lower::SymMap &symTable,
                                  semantics::SemanticsContext &semaCtx,
                                  lower::pft::Evaluation &eval,
                                  mlir::Location loc,
                                  const ConstructQueue &queue,
                                  ConstructQueue::const_iterator item) {
>>>>>>> 1d22c955
  TODO(loc, "Taskloop construct");
}

//===----------------------------------------------------------------------===//
// Code generation functions for composite constructs
//===----------------------------------------------------------------------===//

static void genCompositeDistributeParallelDo(
    lower::AbstractConverter &converter, lower::SymMap &symTable,
    semantics::SemanticsContext &semaCtx, lower::pft::Evaluation &eval,
    mlir::Location loc, const ConstructQueue &queue,
<<<<<<< HEAD
    ConstructQueue::const_iterator item, DataSharingProcessor &dsp) {
  assert(std::distance(item, queue.end()) == 3 && "Invalid leaf constructs");
  TODO(loc, "Composite DISTRIBUTE PARALLEL DO");
=======
    ConstructQueue::const_iterator item) {
  lower::StatementContext stmtCtx;

  assert(std::distance(item, queue.end()) == 3 && "Invalid leaf constructs");
  ConstructQueue::const_iterator distributeItem = item;
  ConstructQueue::const_iterator parallelItem = std::next(distributeItem);
  ConstructQueue::const_iterator doItem = std::next(parallelItem);

  // Create parent omp.parallel first.
  mlir::omp::ParallelOperands parallelClauseOps;
  llvm::SmallVector<const semantics::Symbol *> parallelReductionSyms;
  llvm::SmallVector<mlir::Type> parallelReductionTypes;
  genParallelClauses(converter, semaCtx, stmtCtx, parallelItem->clauses, loc,
                     parallelClauseOps, parallelReductionTypes,
                     parallelReductionSyms);

  DataSharingProcessor dsp(converter, semaCtx, doItem->clauses, eval,
                           /*shouldCollectPreDeterminedSymbols=*/true,
                           /*useDelayedPrivatization=*/true, &symTable);
  dsp.processStep1(&parallelClauseOps);

  genParallelOp(converter, symTable, semaCtx, eval, loc, queue, parallelItem,
                parallelClauseOps, parallelReductionSyms,
                parallelReductionTypes, &dsp, /*isComposite=*/true);

  // Clause processing.
  mlir::omp::DistributeOperands distributeClauseOps;
  genDistributeClauses(converter, semaCtx, stmtCtx, distributeItem->clauses,
                       loc, distributeClauseOps);

  mlir::omp::WsloopOperands wsloopClauseOps;
  llvm::SmallVector<const semantics::Symbol *> wsloopReductionSyms;
  llvm::SmallVector<mlir::Type> wsloopReductionTypes;
  genWsloopClauses(converter, semaCtx, stmtCtx, doItem->clauses, loc,
                   wsloopClauseOps, wsloopReductionTypes, wsloopReductionSyms);

  mlir::omp::LoopNestOperands loopNestClauseOps;
  llvm::SmallVector<const semantics::Symbol *> iv;
  genLoopNestClauses(converter, semaCtx, eval, doItem->clauses, loc,
                     loopNestClauseOps, iv);

  // Operation creation.
  // TODO: Populate entry block arguments with private variables.
  auto distributeOp = genWrapperOp<mlir::omp::DistributeOp>(
      converter, loc, distributeClauseOps, /*blockArgTypes=*/{});
  distributeOp.setComposite(/*val=*/true);

  // TODO: Add private variables to entry block arguments.
  auto wsloopOp = genWrapperOp<mlir::omp::WsloopOp>(
      converter, loc, wsloopClauseOps, wsloopReductionTypes);
  wsloopOp.setComposite(/*val=*/true);

  // Construct wrapper entry block list and associated symbols. It is important
  // that the symbol order and the block argument order match, so that the
  // symbol-value bindings created are correct.
  auto &wrapperSyms = wsloopReductionSyms;

  auto wrapperArgs = llvm::to_vector(
      llvm::concat<mlir::BlockArgument>(distributeOp.getRegion().getArguments(),
                                        wsloopOp.getRegion().getArguments()));

  genLoopNestOp(converter, symTable, semaCtx, eval, loc, queue, doItem,
                loopNestClauseOps, iv, wrapperSyms, wrapperArgs,
                llvm::omp::Directive::OMPD_distribute_parallel_do, dsp);
>>>>>>> 1d22c955
}

static void genCompositeDistributeParallelDoSimd(
    lower::AbstractConverter &converter, lower::SymMap &symTable,
    semantics::SemanticsContext &semaCtx, lower::pft::Evaluation &eval,
    mlir::Location loc, const ConstructQueue &queue,
<<<<<<< HEAD
    ConstructQueue::const_iterator item, DataSharingProcessor &dsp) {
  TODO(loc, "Composite DISTRIBUTE PARALLEL DO SIMD");
}

static void genCompositeDistributeSimd(
    lower::AbstractConverter &converter, lower::SymMap &symTable,
    semantics::SemanticsContext &semaCtx, lower::pft::Evaluation &eval,
    mlir::Location loc, const ConstructQueue &queue,
    ConstructQueue::const_iterator item, DataSharingProcessor &dsp) {
=======
    ConstructQueue::const_iterator item) {
  lower::StatementContext stmtCtx;

  assert(std::distance(item, queue.end()) == 4 && "Invalid leaf constructs");
  ConstructQueue::const_iterator distributeItem = item;
  ConstructQueue::const_iterator parallelItem = std::next(distributeItem);
  ConstructQueue::const_iterator doItem = std::next(parallelItem);
  ConstructQueue::const_iterator simdItem = std::next(doItem);

  // Create parent omp.parallel first.
  mlir::omp::ParallelOperands parallelClauseOps;
  llvm::SmallVector<const semantics::Symbol *> parallelReductionSyms;
  llvm::SmallVector<mlir::Type> parallelReductionTypes;
  genParallelClauses(converter, semaCtx, stmtCtx, parallelItem->clauses, loc,
                     parallelClauseOps, parallelReductionTypes,
                     parallelReductionSyms);

  DataSharingProcessor dsp(converter, semaCtx, simdItem->clauses, eval,
                           /*shouldCollectPreDeterminedSymbols=*/true,
                           /*useDelayedPrivatization=*/true, &symTable);
  dsp.processStep1(&parallelClauseOps);

  genParallelOp(converter, symTable, semaCtx, eval, loc, queue, parallelItem,
                parallelClauseOps, parallelReductionSyms,
                parallelReductionTypes, &dsp, /*isComposite=*/true);

  // Clause processing.
  mlir::omp::DistributeOperands distributeClauseOps;
  genDistributeClauses(converter, semaCtx, stmtCtx, distributeItem->clauses,
                       loc, distributeClauseOps);

  mlir::omp::WsloopOperands wsloopClauseOps;
  llvm::SmallVector<const semantics::Symbol *> wsloopReductionSyms;
  llvm::SmallVector<mlir::Type> wsloopReductionTypes;
  genWsloopClauses(converter, semaCtx, stmtCtx, doItem->clauses, loc,
                   wsloopClauseOps, wsloopReductionTypes, wsloopReductionSyms);

  mlir::omp::SimdOperands simdClauseOps;
  genSimdClauses(converter, semaCtx, simdItem->clauses, loc, simdClauseOps);

  mlir::omp::LoopNestOperands loopNestClauseOps;
  llvm::SmallVector<const semantics::Symbol *> iv;
  genLoopNestClauses(converter, semaCtx, eval, simdItem->clauses, loc,
                     loopNestClauseOps, iv);

  // Operation creation.
  // TODO: Populate entry block arguments with private variables.
  auto distributeOp = genWrapperOp<mlir::omp::DistributeOp>(
      converter, loc, distributeClauseOps, /*blockArgTypes=*/{});
  distributeOp.setComposite(/*val=*/true);

  // TODO: Add private variables to entry block arguments.
  auto wsloopOp = genWrapperOp<mlir::omp::WsloopOp>(
      converter, loc, wsloopClauseOps, wsloopReductionTypes);
  wsloopOp.setComposite(/*val=*/true);

  // TODO: Populate entry block arguments with reduction and private variables.
  auto simdOp = genWrapperOp<mlir::omp::SimdOp>(converter, loc, simdClauseOps,
                                                /*blockArgTypes=*/{});
  simdOp.setComposite(/*val=*/true);

  // Construct wrapper entry block list and associated symbols. It is important
  // that the symbol order and the block argument order match, so that the
  // symbol-value bindings created are correct.
  auto &wrapperSyms = wsloopReductionSyms;

  auto wrapperArgs = llvm::to_vector(llvm::concat<mlir::BlockArgument>(
      distributeOp.getRegion().getArguments(),
      wsloopOp.getRegion().getArguments(), simdOp.getRegion().getArguments()));

  genLoopNestOp(converter, symTable, semaCtx, eval, loc, queue, simdItem,
                loopNestClauseOps, iv, wrapperSyms, wrapperArgs,
                llvm::omp::Directive::OMPD_distribute_parallel_do_simd, dsp);
}

static void genCompositeDistributeSimd(lower::AbstractConverter &converter,
                                       lower::SymMap &symTable,
                                       semantics::SemanticsContext &semaCtx,
                                       lower::pft::Evaluation &eval,
                                       mlir::Location loc,
                                       const ConstructQueue &queue,
                                       ConstructQueue::const_iterator item) {
>>>>>>> 1d22c955
  lower::StatementContext stmtCtx;

  assert(std::distance(item, queue.end()) == 2 && "Invalid leaf constructs");
  ConstructQueue::const_iterator distributeItem = item;
  ConstructQueue::const_iterator simdItem = std::next(distributeItem);

  // Clause processing.
  mlir::omp::DistributeOperands distributeClauseOps;
  genDistributeClauses(converter, semaCtx, stmtCtx, distributeItem->clauses,
                       loc, distributeClauseOps);

  mlir::omp::SimdOperands simdClauseOps;
  genSimdClauses(converter, semaCtx, simdItem->clauses, loc, simdClauseOps);

  // TODO: Support delayed privatization.
  DataSharingProcessor dsp(converter, semaCtx, simdItem->clauses, eval,
                           /*shouldCollectPreDeterminedSymbols=*/true,
                           /*useDelayedPrivatization=*/false, &symTable);
  dsp.processStep1();

  // Pass the innermost leaf construct's clauses because that's where COLLAPSE
  // is placed by construct decomposition.
  mlir::omp::LoopNestOperands loopNestClauseOps;
  llvm::SmallVector<const semantics::Symbol *> iv;
  genLoopNestClauses(converter, semaCtx, eval, simdItem->clauses, loc,
                     loopNestClauseOps, iv);

  // Operation creation.
  // TODO: Populate entry block arguments with private variables.
  auto distributeOp = genWrapperOp<mlir::omp::DistributeOp>(
      converter, loc, distributeClauseOps, /*blockArgTypes=*/{});
  distributeOp.setComposite(/*val=*/true);

  // TODO: Populate entry block arguments with reduction and private variables.
  auto simdOp = genWrapperOp<mlir::omp::SimdOp>(converter, loc, simdClauseOps,
                                                /*blockArgTypes=*/{});
  simdOp.setComposite(/*val=*/true);

  // Construct wrapper entry block list and associated symbols. It is important
  // that the symbol order and the block argument order match, so that the
  // symbol-value bindings created are correct.
  // TODO: Add omp.distribute private and omp.simd private and reduction args.
  auto wrapperArgs = llvm::to_vector(
      llvm::concat<mlir::BlockArgument>(distributeOp.getRegion().getArguments(),
                                        simdOp.getRegion().getArguments()));

<<<<<<< HEAD
  genLoopNestOp(converter, symTable, semaCtx, eval, loc, queue, item,
=======
  genLoopNestOp(converter, symTable, semaCtx, eval, loc, queue, simdItem,
>>>>>>> 1d22c955
                loopNestClauseOps, iv, /*wrapperSyms=*/{}, wrapperArgs,
                llvm::omp::Directive::OMPD_distribute_simd, dsp);
}

static void genCompositeDoSimd(lower::AbstractConverter &converter,
                               lower::SymMap &symTable,
                               semantics::SemanticsContext &semaCtx,
                               lower::pft::Evaluation &eval, mlir::Location loc,
                               const ConstructQueue &queue,
<<<<<<< HEAD
                               ConstructQueue::const_iterator item,
                               DataSharingProcessor &dsp) {
=======
                               ConstructQueue::const_iterator item) {
>>>>>>> 1d22c955
  lower::StatementContext stmtCtx;

  assert(std::distance(item, queue.end()) == 2 && "Invalid leaf constructs");
  ConstructQueue::const_iterator doItem = item;
  ConstructQueue::const_iterator simdItem = std::next(doItem);

  // Clause processing.
  mlir::omp::WsloopOperands wsloopClauseOps;
  llvm::SmallVector<const semantics::Symbol *> wsloopReductionSyms;
  llvm::SmallVector<mlir::Type> wsloopReductionTypes;
  genWsloopClauses(converter, semaCtx, stmtCtx, doItem->clauses, loc,
                   wsloopClauseOps, wsloopReductionTypes, wsloopReductionSyms);

  mlir::omp::SimdOperands simdClauseOps;
  genSimdClauses(converter, semaCtx, simdItem->clauses, loc, simdClauseOps);

  // TODO: Support delayed privatization.
  DataSharingProcessor dsp(converter, semaCtx, simdItem->clauses, eval,
                           /*shouldCollectPreDeterminedSymbols=*/true,
                           /*useDelayedPrivatization=*/false, &symTable);
  dsp.processStep1();

  // Pass the innermost leaf construct's clauses because that's where COLLAPSE
  // is placed by construct decomposition.
  mlir::omp::LoopNestOperands loopNestClauseOps;
  llvm::SmallVector<const semantics::Symbol *> iv;
  genLoopNestClauses(converter, semaCtx, eval, simdItem->clauses, loc,
                     loopNestClauseOps, iv);

  // Operation creation.
  // TODO: Add private variables to entry block arguments.
  auto wsloopOp = genWrapperOp<mlir::omp::WsloopOp>(
      converter, loc, wsloopClauseOps, wsloopReductionTypes);
  wsloopOp.setComposite(/*val=*/true);

  // TODO: Populate entry block arguments with reduction and private variables.
  auto simdOp = genWrapperOp<mlir::omp::SimdOp>(converter, loc, simdClauseOps,
                                                /*blockArgTypes=*/{});
  simdOp.setComposite(/*val=*/true);

  // Construct wrapper entry block list and associated symbols. It is important
  // that the symbol and block argument order match, so that the symbol-value
  // bindings created are correct.
  // TODO: Add omp.wsloop private and omp.simd private and reduction args.
  auto wrapperArgs = llvm::to_vector(llvm::concat<mlir::BlockArgument>(
      wsloopOp.getRegion().getArguments(), simdOp.getRegion().getArguments()));

<<<<<<< HEAD
  genLoopNestOp(converter, symTable, semaCtx, eval, loc, queue, item,
=======
  genLoopNestOp(converter, symTable, semaCtx, eval, loc, queue, simdItem,
>>>>>>> 1d22c955
                loopNestClauseOps, iv, wsloopReductionSyms, wrapperArgs,
                llvm::omp::Directive::OMPD_do_simd, dsp);
}

<<<<<<< HEAD
static void genCompositeTaskloopSimd(
    lower::AbstractConverter &converter, lower::SymMap &symTable,
    semantics::SemanticsContext &semaCtx, lower::pft::Evaluation &eval,
    mlir::Location loc, const ConstructQueue &queue,
    ConstructQueue::const_iterator item, DataSharingProcessor &dsp) {
=======
static void genCompositeTaskloopSimd(lower::AbstractConverter &converter,
                                     lower::SymMap &symTable,
                                     semantics::SemanticsContext &semaCtx,
                                     lower::pft::Evaluation &eval,
                                     mlir::Location loc,
                                     const ConstructQueue &queue,
                                     ConstructQueue::const_iterator item) {
  assert(std::distance(item, queue.end()) == 2 && "Invalid leaf constructs");
>>>>>>> 1d22c955
  TODO(loc, "Composite TASKLOOP SIMD");
}

//===----------------------------------------------------------------------===//
// Dispatch
//===----------------------------------------------------------------------===//

static bool genOMPCompositeDispatch(lower::AbstractConverter &converter,
                                    lower::SymMap &symTable,
                                    semantics::SemanticsContext &semaCtx,
                                    lower::pft::Evaluation &eval,
                                    mlir::Location loc,
                                    const ConstructQueue &queue,
                                    ConstructQueue::const_iterator item) {
  using llvm::omp::Directive;
  using lower::omp::matchLeafSequence;

  // TODO: Privatization for composite constructs is currently only done based
  // on the clauses for their last leaf construct, which may not always be
  // correct. Consider per-leaf privatization of composite constructs once
  // delayed privatization is supported by all participating ops.
  if (matchLeafSequence(item, queue, Directive::OMPD_distribute_parallel_do))
    genCompositeDistributeParallelDo(converter, symTable, semaCtx, eval, loc,
                                     queue, item);
  else if (matchLeafSequence(item, queue,
                             Directive::OMPD_distribute_parallel_do_simd))
    genCompositeDistributeParallelDoSimd(converter, symTable, semaCtx, eval,
                                         loc, queue, item);
  else if (matchLeafSequence(item, queue, Directive::OMPD_distribute_simd))
    genCompositeDistributeSimd(converter, symTable, semaCtx, eval, loc, queue,
                               item);
  else if (matchLeafSequence(item, queue, Directive::OMPD_do_simd))
    genCompositeDoSimd(converter, symTable, semaCtx, eval, loc, queue, item);
  else if (matchLeafSequence(item, queue, Directive::OMPD_taskloop_simd))
    genCompositeTaskloopSimd(converter, symTable, semaCtx, eval, loc, queue,
                             item);
  else
    return false;

  return true;
}

static void genOMPDispatch(lower::AbstractConverter &converter,
                           lower::SymMap &symTable,
                           semantics::SemanticsContext &semaCtx,
                           lower::pft::Evaluation &eval, mlir::Location loc,
                           const ConstructQueue &queue,
                           ConstructQueue::const_iterator item) {
  assert(item != queue.end());

  bool loopLeaf = llvm::omp::getDirectiveAssociation(item->id) ==
                  llvm::omp::Association::Loop;
  if (loopLeaf) {
    symTable.pushScope();
<<<<<<< HEAD
    loopDsp.emplace(converter, semaCtx, item->clauses, eval,
                    /*shouldCollectPreDeterminedSymbols=*/true,
                    /*useDelayedPrivatization=*/false, &symTable);
    loopDsp->processStep1();
=======
    if (genOMPCompositeDispatch(converter, symTable, semaCtx, eval, loc, queue,
                                item)) {
      symTable.popScope();
      return;
    }
>>>>>>> 1d22c955
  }

  switch (llvm::omp::Directive dir = item->id) {
  case llvm::omp::Directive::OMPD_barrier:
    genBarrierOp(converter, symTable, semaCtx, eval, loc, queue, item);
    break;
  case llvm::omp::Directive::OMPD_distribute:
    genStandaloneDistribute(converter, symTable, semaCtx, eval, loc, queue,
                            item);
    break;
  case llvm::omp::Directive::OMPD_do:
    genStandaloneDo(converter, symTable, semaCtx, eval, loc, queue, item);
    break;
  case llvm::omp::Directive::OMPD_loop:
    TODO(loc, "Unhandled directive " + llvm::omp::getOpenMPDirectiveName(dir));
    break;
  case llvm::omp::Directive::OMPD_masked:
    genMaskedOp(converter, symTable, semaCtx, eval, loc, queue, item);
    break;
  case llvm::omp::Directive::OMPD_master:
    genMasterOp(converter, symTable, semaCtx, eval, loc, queue, item);
    break;
  case llvm::omp::Directive::OMPD_ordered:
    // Block-associated "ordered" construct.
    genOrderedRegionOp(converter, symTable, semaCtx, eval, loc, queue, item);
    break;
  case llvm::omp::Directive::OMPD_parallel:
    genStandaloneParallel(converter, symTable, semaCtx, eval, loc, queue, item);
    break;
  case llvm::omp::Directive::OMPD_section:
    llvm_unreachable("genOMPDispatch: OMPD_section");
    // Lowered in the enclosing genSectionsOp.
    break;
  case llvm::omp::Directive::OMPD_sections:
    // Called directly from genOMP([...], OpenMPSectionsConstruct) because it
    // has a different prototype.
    // This code path is still taken when iterating through the construct queue
    // in genBodyOfOp
    break;
  case llvm::omp::Directive::OMPD_simd:
    genStandaloneSimd(converter, symTable, semaCtx, eval, loc, queue, item);
    break;
  case llvm::omp::Directive::OMPD_single:
    genSingleOp(converter, symTable, semaCtx, eval, loc, queue, item);
    break;
  case llvm::omp::Directive::OMPD_target:
    genTargetOp(converter, symTable, semaCtx, eval, loc, queue, item);
    break;
  case llvm::omp::Directive::OMPD_target_data:
    genTargetDataOp(converter, symTable, semaCtx, eval, loc, queue, item);
    break;
  case llvm::omp::Directive::OMPD_target_enter_data:
    genTargetEnterExitUpdateDataOp<mlir::omp::TargetEnterDataOp>(
        converter, symTable, semaCtx, loc, queue, item);
    break;
  case llvm::omp::Directive::OMPD_target_exit_data:
    genTargetEnterExitUpdateDataOp<mlir::omp::TargetExitDataOp>(
        converter, symTable, semaCtx, loc, queue, item);
    break;
  case llvm::omp::Directive::OMPD_target_update:
    genTargetEnterExitUpdateDataOp<mlir::omp::TargetUpdateOp>(
        converter, symTable, semaCtx, loc, queue, item);
    break;
  case llvm::omp::Directive::OMPD_task:
    genTaskOp(converter, symTable, semaCtx, eval, loc, queue, item);
    break;
  case llvm::omp::Directive::OMPD_taskgroup:
    genTaskgroupOp(converter, symTable, semaCtx, eval, loc, queue, item);
    break;
  case llvm::omp::Directive::OMPD_taskloop:
    genStandaloneTaskloop(converter, symTable, semaCtx, eval, loc, queue, item);
    break;
  case llvm::omp::Directive::OMPD_taskwait:
    genTaskwaitOp(converter, symTable, semaCtx, eval, loc, queue, item);
    break;
  case llvm::omp::Directive::OMPD_taskyield:
    genTaskyieldOp(converter, symTable, semaCtx, eval, loc, queue, item);
    break;
  case llvm::omp::Directive::OMPD_teams:
    genTeamsOp(converter, symTable, semaCtx, eval, loc, queue, item);
    break;
  case llvm::omp::Directive::OMPD_tile:
  case llvm::omp::Directive::OMPD_unroll:
    TODO(loc, "Unhandled loop directive (" +
                  llvm::omp::getOpenMPDirectiveName(dir) + ")");
  // case llvm::omp::Directive::OMPD_workdistribute:
  case llvm::omp::Directive::OMPD_workshare:
    // FIXME: Workshare is not a commonly used OpenMP construct, an
    // implementation for this feature will come later. For the codes
    // that use this construct, add a single construct for now.
    genSingleOp(converter, symTable, semaCtx, eval, loc, queue, item);
    break;
  default:
    // Combined and composite constructs should have been split into a sequence
    // of leaf constructs when building the construct queue.
    assert(!llvm::omp::isLeafConstruct(dir) &&
           "Unexpected compound construct.");
    break;
  }

  if (loopLeaf)
    symTable.popScope();
}

//===----------------------------------------------------------------------===//
// OpenMPDeclarativeConstruct visitors
//===----------------------------------------------------------------------===//

static void
genOMP(lower::AbstractConverter &converter, lower::SymMap &symTable,
       semantics::SemanticsContext &semaCtx, lower::pft::Evaluation &eval,
       const parser::OpenMPDeclarativeAllocate &declarativeAllocate) {
  TODO(converter.getCurrentLocation(), "OpenMPDeclarativeAllocate");
}

static void genOMP(
    lower::AbstractConverter &converter, lower::SymMap &symTable,
    semantics::SemanticsContext &semaCtx, lower::pft::Evaluation &eval,
    const parser::OpenMPDeclareReductionConstruct &declareReductionConstruct) {
  TODO(converter.getCurrentLocation(), "OpenMPDeclareReductionConstruct");
}

static void
genOMP(lower::AbstractConverter &converter, lower::SymMap &symTable,
       semantics::SemanticsContext &semaCtx, lower::pft::Evaluation &eval,
       const parser::OpenMPDeclareSimdConstruct &declareSimdConstruct) {
  TODO(converter.getCurrentLocation(), "OpenMPDeclareSimdConstruct");
}

static void
genOMP(lower::AbstractConverter &converter, lower::SymMap &symTable,
       semantics::SemanticsContext &semaCtx, lower::pft::Evaluation &eval,
       const parser::OpenMPDeclareTargetConstruct &declareTargetConstruct) {
  mlir::omp::DeclareTargetOperands clauseOps;
  llvm::SmallVector<DeclareTargetCapturePair> symbolAndClause;
  mlir::ModuleOp mod = converter.getFirOpBuilder().getModule();
  getDeclareTargetInfo(converter, semaCtx, eval, declareTargetConstruct,
                       clauseOps, symbolAndClause);

  for (const DeclareTargetCapturePair &symClause : symbolAndClause) {
    mlir::Operation *op = mod.lookupSymbol(
        converter.mangleName(std::get<const semantics::Symbol &>(symClause)));

    // Some symbols are deferred until later in the module, these are handled
    // upon finalization of the module for OpenMP inside of Bridge, so we simply
    // skip for now.
    if (!op)
      continue;

    markDeclareTarget(
        op, converter,
        std::get<mlir::omp::DeclareTargetCaptureClause>(symClause),
        clauseOps.deviceType);
  }
}

static void genOMP(lower::AbstractConverter &converter, lower::SymMap &symTable,
                   semantics::SemanticsContext &semaCtx,
                   lower::pft::Evaluation &eval,
                   const parser::OpenMPRequiresConstruct &requiresConstruct) {
  // Requires directives are gathered and processed in semantics and
  // then combined in the lowering bridge before triggering codegen
  // just once. Hence, there is no need to lower each individual
  // occurrence here.
}

static void genOMP(lower::AbstractConverter &converter, lower::SymMap &symTable,
                   semantics::SemanticsContext &semaCtx,
                   lower::pft::Evaluation &eval,
                   const parser::OpenMPThreadprivate &threadprivate) {
  // The directive is lowered when instantiating the variable to
  // support the case of threadprivate variable declared in module.
}

static void genOMP(lower::AbstractConverter &converter, lower::SymMap &symTable,
                   semantics::SemanticsContext &semaCtx,
                   lower::pft::Evaluation &eval,
                   const parser::OpenMPDeclarativeConstruct &ompDeclConstruct) {
  Fortran::common::visit(
      [&](auto &&s) { return genOMP(converter, symTable, semaCtx, eval, s); },
      ompDeclConstruct.u);
}

//===----------------------------------------------------------------------===//
// OpenMPStandaloneConstruct visitors
//===----------------------------------------------------------------------===//

static void genOMP(
    lower::AbstractConverter &converter, lower::SymMap &symTable,
    semantics::SemanticsContext &semaCtx, lower::pft::Evaluation &eval,
    const parser::OpenMPSimpleStandaloneConstruct &simpleStandaloneConstruct) {
  const auto &directive = std::get<parser::OmpSimpleStandaloneDirective>(
      simpleStandaloneConstruct.t);
  List<Clause> clauses = makeClauses(
      std::get<parser::OmpClauseList>(simpleStandaloneConstruct.t), semaCtx);
  mlir::Location currentLocation = converter.genLocation(directive.source);

  ConstructQueue queue{
      buildConstructQueue(converter.getFirOpBuilder().getModule(), semaCtx,
                          eval, directive.source, directive.v, clauses)};
  if (directive.v == llvm::omp::Directive::OMPD_ordered) {
    // Standalone "ordered" directive.
    genOrderedOp(converter, symTable, semaCtx, eval, currentLocation, queue,
                 queue.begin());
  } else {
    // Dispatch handles the "block-associated" variant of "ordered".
    genOMPDispatch(converter, symTable, semaCtx, eval, currentLocation, queue,
                   queue.begin());
  }
}

static void genOMP(lower::AbstractConverter &converter, lower::SymMap &symTable,
                   semantics::SemanticsContext &semaCtx,
                   lower::pft::Evaluation &eval,
                   const parser::OpenMPFlushConstruct &flushConstruct) {
  const auto &verbatim = std::get<parser::Verbatim>(flushConstruct.t);
  const auto &objectList =
      std::get<std::optional<parser::OmpObjectList>>(flushConstruct.t);
  const auto &clauseList =
      std::get<std::optional<std::list<parser::OmpMemoryOrderClause>>>(
          flushConstruct.t);
  ObjectList objects =
      objectList ? makeObjects(*objectList, semaCtx) : ObjectList{};
  List<Clause> clauses =
      clauseList ? makeList(*clauseList,
                            [&](auto &&s) { return makeClause(s.v, semaCtx); })
                 : List<Clause>{};
  mlir::Location currentLocation = converter.genLocation(verbatim.source);

  ConstructQueue queue{buildConstructQueue(
      converter.getFirOpBuilder().getModule(), semaCtx, eval, verbatim.source,
      llvm::omp::Directive::OMPD_flush, clauses)};
  genFlushOp(converter, symTable, semaCtx, eval, currentLocation, objects,
             queue, queue.begin());
}

static void genOMP(lower::AbstractConverter &converter, lower::SymMap &symTable,
                   semantics::SemanticsContext &semaCtx,
                   lower::pft::Evaluation &eval,
                   const parser::OpenMPCancelConstruct &cancelConstruct) {
  TODO(converter.getCurrentLocation(), "OpenMPCancelConstruct");
}

static void genOMP(lower::AbstractConverter &converter, lower::SymMap &symTable,
                   semantics::SemanticsContext &semaCtx,
                   lower::pft::Evaluation &eval,
                   const parser::OpenMPCancellationPointConstruct
                       &cancellationPointConstruct) {
  TODO(converter.getCurrentLocation(), "OpenMPCancelConstruct");
}

static void
genOMP(lower::AbstractConverter &converter, lower::SymMap &symTable,
       semantics::SemanticsContext &semaCtx, lower::pft::Evaluation &eval,
       const parser::OpenMPStandaloneConstruct &standaloneConstruct) {
  Fortran::common::visit(
      [&](auto &&s) { return genOMP(converter, symTable, semaCtx, eval, s); },
      standaloneConstruct.u);
}

//===----------------------------------------------------------------------===//
// OpenMPConstruct visitors
//===----------------------------------------------------------------------===//

static void genOMP(lower::AbstractConverter &converter, lower::SymMap &symTable,
                   semantics::SemanticsContext &semaCtx,
                   lower::pft::Evaluation &eval,
                   const parser::OpenMPAllocatorsConstruct &allocsConstruct) {
  TODO(converter.getCurrentLocation(), "OpenMPAllocatorsConstruct");
}

static void genOMP(lower::AbstractConverter &converter, lower::SymMap &symTable,
                   semantics::SemanticsContext &semaCtx,
                   lower::pft::Evaluation &eval,
                   const parser::OpenMPAtomicConstruct &atomicConstruct) {
  Fortran::common::visit(
      common::visitors{
          [&](const parser::OmpAtomicRead &atomicRead) {
            mlir::Location loc = converter.genLocation(atomicRead.source);
            lower::genOmpAccAtomicRead<parser::OmpAtomicRead,
                                       parser::OmpAtomicClauseList>(
                converter, atomicRead, loc);
          },
          [&](const parser::OmpAtomicWrite &atomicWrite) {
            mlir::Location loc = converter.genLocation(atomicWrite.source);
            lower::genOmpAccAtomicWrite<parser::OmpAtomicWrite,
                                        parser::OmpAtomicClauseList>(
                converter, atomicWrite, loc);
          },
          [&](const parser::OmpAtomic &atomicConstruct) {
            mlir::Location loc = converter.genLocation(atomicConstruct.source);
            lower::genOmpAtomic<parser::OmpAtomic, parser::OmpAtomicClauseList>(
                converter, atomicConstruct, loc);
          },
          [&](const parser::OmpAtomicUpdate &atomicUpdate) {
            mlir::Location loc = converter.genLocation(atomicUpdate.source);
            lower::genOmpAccAtomicUpdate<parser::OmpAtomicUpdate,
                                         parser::OmpAtomicClauseList>(
                converter, atomicUpdate, loc);
          },
          [&](const parser::OmpAtomicCapture &atomicCapture) {
            mlir::Location loc = converter.genLocation(atomicCapture.source);
            lower::genOmpAccAtomicCapture<parser::OmpAtomicCapture,
                                          parser::OmpAtomicClauseList>(
                converter, atomicCapture, loc);
          },
      },
      atomicConstruct.u);
}

static void genOMP(lower::AbstractConverter &converter, lower::SymMap &symTable,
                   semantics::SemanticsContext &semaCtx,
                   lower::pft::Evaluation &eval,
                   const parser::OpenMPBlockConstruct &blockConstruct) {
  const auto &beginBlockDirective =
      std::get<parser::OmpBeginBlockDirective>(blockConstruct.t);
  const auto &endBlockDirective =
      std::get<parser::OmpEndBlockDirective>(blockConstruct.t);
  mlir::Location currentLocation =
      converter.genLocation(beginBlockDirective.source);
  const auto origDirective =
      std::get<parser::OmpBlockDirective>(beginBlockDirective.t).v;
  List<Clause> clauses = makeClauses(
      std::get<parser::OmpClauseList>(beginBlockDirective.t), semaCtx);
  clauses.append(makeClauses(
      std::get<parser::OmpClauseList>(endBlockDirective.t), semaCtx));

  assert(llvm::omp::blockConstructSet.test(origDirective) &&
         "Expected block construct");
  (void)origDirective;

  for (const Clause &clause : clauses) {
    mlir::Location clauseLocation = converter.genLocation(clause.source);
    if (!std::holds_alternative<clause::Allocate>(clause.u) &&
        !std::holds_alternative<clause::Copyin>(clause.u) &&
        !std::holds_alternative<clause::Copyprivate>(clause.u) &&
        !std::holds_alternative<clause::Default>(clause.u) &&
        !std::holds_alternative<clause::Depend>(clause.u) &&
        !std::holds_alternative<clause::Filter>(clause.u) &&
        !std::holds_alternative<clause::Final>(clause.u) &&
        !std::holds_alternative<clause::Firstprivate>(clause.u) &&
        !std::holds_alternative<clause::HasDeviceAddr>(clause.u) &&
        !std::holds_alternative<clause::If>(clause.u) &&
        !std::holds_alternative<clause::IsDevicePtr>(clause.u) &&
        !std::holds_alternative<clause::Map>(clause.u) &&
        !std::holds_alternative<clause::Nowait>(clause.u) &&
        !std::holds_alternative<clause::NumTeams>(clause.u) &&
        !std::holds_alternative<clause::NumThreads>(clause.u) &&
        !std::holds_alternative<clause::Priority>(clause.u) &&
        !std::holds_alternative<clause::Private>(clause.u) &&
        !std::holds_alternative<clause::ProcBind>(clause.u) &&
        !std::holds_alternative<clause::Reduction>(clause.u) &&
        !std::holds_alternative<clause::Shared>(clause.u) &&
        !std::holds_alternative<clause::Simd>(clause.u) &&
        !std::holds_alternative<clause::ThreadLimit>(clause.u) &&
        !std::holds_alternative<clause::Threads>(clause.u) &&
        !std::holds_alternative<clause::UseDeviceAddr>(clause.u) &&
        !std::holds_alternative<clause::UseDevicePtr>(clause.u)) {
      TODO(clauseLocation, "OpenMP Block construct clause");
    }
  }

  llvm::omp::Directive directive =
      std::get<parser::OmpBlockDirective>(beginBlockDirective.t).v;
  const parser::CharBlock &source =
      std::get<parser::OmpBlockDirective>(beginBlockDirective.t).source;
  ConstructQueue queue{
      buildConstructQueue(converter.getFirOpBuilder().getModule(), semaCtx,
                          eval, source, directive, clauses)};
  genOMPDispatch(converter, symTable, semaCtx, eval, currentLocation, queue,
                 queue.begin());
}

static void genOMP(lower::AbstractConverter &converter, lower::SymMap &symTable,
                   semantics::SemanticsContext &semaCtx,
                   lower::pft::Evaluation &eval,
                   const parser::OpenMPCriticalConstruct &criticalConstruct) {
  const auto &cd = std::get<parser::OmpCriticalDirective>(criticalConstruct.t);
  List<Clause> clauses =
      makeClauses(std::get<parser::OmpClauseList>(cd.t), semaCtx);

  ConstructQueue queue{buildConstructQueue(
      converter.getFirOpBuilder().getModule(), semaCtx, eval, cd.source,
      llvm::omp::Directive::OMPD_critical, clauses)};

  const auto &name = std::get<std::optional<parser::Name>>(cd.t);
  mlir::Location currentLocation = converter.getCurrentLocation();
  genCriticalOp(converter, symTable, semaCtx, eval, currentLocation, queue,
                queue.begin(), name);
}

static void genOMP(lower::AbstractConverter &converter, lower::SymMap &symTable,
                   semantics::SemanticsContext &semaCtx,
                   lower::pft::Evaluation &eval,
                   const parser::OpenMPExecutableAllocate &execAllocConstruct) {
  TODO(converter.getCurrentLocation(), "OpenMPExecutableAllocate");
}

static void genOMP(lower::AbstractConverter &converter, lower::SymMap &symTable,
                   semantics::SemanticsContext &semaCtx,
                   lower::pft::Evaluation &eval,
                   const parser::OpenMPLoopConstruct &loopConstruct) {
  const auto &beginLoopDirective =
      std::get<parser::OmpBeginLoopDirective>(loopConstruct.t);
  List<Clause> clauses = makeClauses(
      std::get<parser::OmpClauseList>(beginLoopDirective.t), semaCtx);
  if (auto &endLoopDirective =
          std::get<std::optional<parser::OmpEndLoopDirective>>(
              loopConstruct.t)) {
    clauses.append(makeClauses(
        std::get<parser::OmpClauseList>(endLoopDirective->t), semaCtx));
  }

  mlir::Location currentLocation =
      converter.genLocation(beginLoopDirective.source);

  llvm::omp::Directive directive =
      std::get<parser::OmpLoopDirective>(beginLoopDirective.t).v;
  const parser::CharBlock &source =
      std::get<parser::OmpLoopDirective>(beginLoopDirective.t).source;
  ConstructQueue queue{
      buildConstructQueue(converter.getFirOpBuilder().getModule(), semaCtx,
                          eval, source, directive, clauses)};
  genOMPDispatch(converter, symTable, semaCtx, eval, currentLocation, queue,
                 queue.begin());
}

static void genOMP(lower::AbstractConverter &converter, lower::SymMap &symTable,
                   semantics::SemanticsContext &semaCtx,
                   lower::pft::Evaluation &eval,
                   const parser::OpenMPSectionConstruct &sectionConstruct) {
  // Do nothing here. SECTION is lowered inside of the lowering for Sections
}

static void genOMP(lower::AbstractConverter &converter, lower::SymMap &symTable,
                   semantics::SemanticsContext &semaCtx,
                   lower::pft::Evaluation &eval,
                   const parser::OpenMPSectionsConstruct &sectionsConstruct) {
  const auto &beginSectionsDirective =
      std::get<parser::OmpBeginSectionsDirective>(sectionsConstruct.t);
  List<Clause> clauses = makeClauses(
      std::get<parser::OmpClauseList>(beginSectionsDirective.t), semaCtx);
  const auto &endSectionsDirective =
      std::get<parser::OmpEndSectionsDirective>(sectionsConstruct.t);
  const auto &sectionBlocks =
      std::get<parser::OmpSectionBlocks>(sectionsConstruct.t);
  clauses.append(makeClauses(
      std::get<parser::OmpClauseList>(endSectionsDirective.t), semaCtx));
  mlir::Location currentLocation = converter.getCurrentLocation();

  llvm::omp::Directive directive =
      std::get<parser::OmpSectionsDirective>(beginSectionsDirective.t).v;
  const parser::CharBlock &source =
      std::get<parser::OmpSectionsDirective>(beginSectionsDirective.t).source;
  ConstructQueue queue{
      buildConstructQueue(converter.getFirOpBuilder().getModule(), semaCtx,
                          eval, source, directive, clauses)};
  ConstructQueue::iterator next = queue.begin();
  // Generate constructs that come first e.g. Parallel
  while (next != queue.end() &&
         next->id != llvm::omp::Directive::OMPD_sections) {
    genOMPDispatch(converter, symTable, semaCtx, eval, currentLocation, queue,
                   next);
    next = std::next(next);
  }

  // call genSectionsOp directly (not via genOMPDispatch) so that we can add the
  // sectionBlocks argument
  assert(next != queue.end());
  assert(next->id == llvm::omp::Directive::OMPD_sections);
  genSectionsOp(converter, symTable, semaCtx, eval, currentLocation, queue,
                next, sectionBlocks);
  assert(std::next(next) == queue.end());
}

static void genOMP(lower::AbstractConverter &converter, lower::SymMap &symTable,
                   semantics::SemanticsContext &semaCtx,
                   lower::pft::Evaluation &eval,
                   const parser::OpenMPConstruct &ompConstruct) {
  Fortran::common::visit(
      [&](auto &&s) { return genOMP(converter, symTable, semaCtx, eval, s); },
      ompConstruct.u);
}

//===----------------------------------------------------------------------===//
// Public functions
//===----------------------------------------------------------------------===//

mlir::Operation *Fortran::lower::genOpenMPTerminator(fir::FirOpBuilder &builder,
                                                     mlir::Operation *op,
                                                     mlir::Location loc) {
  if (mlir::isa<mlir::omp::AtomicUpdateOp, mlir::omp::DeclareReductionOp,
                mlir::omp::LoopNestOp>(op))
    return builder.create<mlir::omp::YieldOp>(loc);
  return builder.create<mlir::omp::TerminatorOp>(loc);
}

void Fortran::lower::genOpenMPConstruct(lower::AbstractConverter &converter,
                                        lower::SymMap &symTable,
                                        semantics::SemanticsContext &semaCtx,
                                        lower::pft::Evaluation &eval,
                                        const parser::OpenMPConstruct &omp) {
  symTable.pushScope();
  genOMP(converter, symTable, semaCtx, eval, omp);
  symTable.popScope();
}

void Fortran::lower::genOpenMPDeclarativeConstruct(
    lower::AbstractConverter &converter, lower::SymMap &symTable,
    semantics::SemanticsContext &semaCtx, lower::pft::Evaluation &eval,
    const parser::OpenMPDeclarativeConstruct &omp) {
  genOMP(converter, symTable, semaCtx, eval, omp);
  genNestedEvaluations(converter, eval);
}

void Fortran::lower::genOpenMPSymbolProperties(
    lower::AbstractConverter &converter, const lower::pft::Variable &var) {
  assert(var.hasSymbol() && "Expecting Symbol");
  const semantics::Symbol &sym = var.getSymbol();

  if (sym.test(semantics::Symbol::Flag::OmpThreadprivate))
    lower::genThreadprivateOp(converter, var);

  if (sym.test(semantics::Symbol::Flag::OmpDeclareTarget))
    lower::genDeclareTargetIntGlobal(converter, var);
}

int64_t
Fortran::lower::getCollapseValue(const parser::OmpClauseList &clauseList) {
  for (const parser::OmpClause &clause : clauseList.v) {
    if (const auto &collapseClause =
            std::get_if<parser::OmpClause::Collapse>(&clause.u)) {
      const auto *expr = semantics::GetExpr(collapseClause->v);
      return evaluate::ToInt64(*expr).value();
    }
  }
  return 1;
}

void Fortran::lower::genThreadprivateOp(lower::AbstractConverter &converter,
                                        const lower::pft::Variable &var) {
  fir::FirOpBuilder &firOpBuilder = converter.getFirOpBuilder();
  mlir::Location currentLocation = converter.getCurrentLocation();

  const semantics::Symbol &sym = var.getSymbol();
  mlir::Value symThreadprivateValue;
  if (const semantics::Symbol *common =
          semantics::FindCommonBlockContaining(sym.GetUltimate())) {
    mlir::Value commonValue = converter.getSymbolAddress(*common);
    if (mlir::isa<mlir::omp::ThreadprivateOp>(commonValue.getDefiningOp())) {
      // Generate ThreadprivateOp for a common block instead of its members and
      // only do it once for a common block.
      return;
    }
    // Generate ThreadprivateOp and rebind the common block.
    mlir::Value commonThreadprivateValue =
        firOpBuilder.create<mlir::omp::ThreadprivateOp>(
            currentLocation, commonValue.getType(), commonValue);
    converter.bindSymbol(*common, commonThreadprivateValue);
    // Generate the threadprivate value for the common block member.
    symThreadprivateValue = genCommonBlockMember(converter, currentLocation,
                                                 sym, commonThreadprivateValue);
  } else if (!var.isGlobal()) {
    // Non-global variable which can be in threadprivate directive must be one
    // variable in main program, and it has implicit SAVE attribute. Take it as
    // with SAVE attribute, so to create GlobalOp for it to simplify the
    // translation to LLVM IR.
    // Avoids performing multiple globalInitializations.
    fir::GlobalOp global;
    auto module = converter.getModuleOp();
    std::string globalName = converter.mangleName(sym);
    if (module.lookupSymbol<fir::GlobalOp>(globalName))
      global = module.lookupSymbol<fir::GlobalOp>(globalName);
    else
      global = globalInitialization(converter, firOpBuilder, sym, var,
                                    currentLocation);

    mlir::Value symValue = firOpBuilder.create<fir::AddrOfOp>(
        currentLocation, global.resultType(), global.getSymbol());
    symThreadprivateValue = firOpBuilder.create<mlir::omp::ThreadprivateOp>(
        currentLocation, symValue.getType(), symValue);
  } else {
    mlir::Value symValue = converter.getSymbolAddress(sym);

    // The symbol may be use-associated multiple times, and nothing needs to be
    // done after the original symbol is mapped to the threadprivatized value
    // for the first time. Use the threadprivatized value directly.
    mlir::Operation *op;
    if (auto declOp = symValue.getDefiningOp<hlfir::DeclareOp>())
      op = declOp.getMemref().getDefiningOp();
    else
      op = symValue.getDefiningOp();
    if (mlir::isa<mlir::omp::ThreadprivateOp>(op))
      return;

    symThreadprivateValue = firOpBuilder.create<mlir::omp::ThreadprivateOp>(
        currentLocation, symValue.getType(), symValue);
  }

  fir::ExtendedValue sexv = converter.getSymbolExtendedValue(sym);
  fir::ExtendedValue symThreadprivateExv =
      getExtendedValue(sexv, symThreadprivateValue);
  converter.bindSymbol(sym, symThreadprivateExv);
}

// This function replicates threadprivate's behaviour of generating
// an internal fir.GlobalOp for non-global variables in the main program
// that have the implicit SAVE attribute, to simplifiy LLVM-IR and MLIR
// generation.
void Fortran::lower::genDeclareTargetIntGlobal(
    lower::AbstractConverter &converter, const lower::pft::Variable &var) {
  if (!var.isGlobal()) {
    // A non-global variable which can be in a declare target directive must
    // be a variable in the main program, and it has the implicit SAVE
    // attribute. We create a GlobalOp for it to simplify the translation to
    // LLVM IR.
    globalInitialization(converter, converter.getFirOpBuilder(),
                         var.getSymbol(), var, converter.getCurrentLocation());
  }
}

bool Fortran::lower::isOpenMPTargetConstruct(
    const parser::OpenMPConstruct &omp) {
  llvm::omp::Directive dir = llvm::omp::Directive::OMPD_unknown;
  if (const auto *block = std::get_if<parser::OpenMPBlockConstruct>(&omp.u)) {
    const auto &begin = std::get<parser::OmpBeginBlockDirective>(block->t);
    dir = std::get<parser::OmpBlockDirective>(begin.t).v;
  } else if (const auto *loop =
                 std::get_if<parser::OpenMPLoopConstruct>(&omp.u)) {
    const auto &begin = std::get<parser::OmpBeginLoopDirective>(loop->t);
    dir = std::get<parser::OmpLoopDirective>(begin.t).v;
  }
  return llvm::omp::allTargetSet.test(dir);
}

void Fortran::lower::gatherOpenMPDeferredDeclareTargets(
    lower::AbstractConverter &converter, semantics::SemanticsContext &semaCtx,
    lower::pft::Evaluation &eval,
    const parser::OpenMPDeclarativeConstruct &ompDecl,
    llvm::SmallVectorImpl<OMPDeferredDeclareTargetInfo>
        &deferredDeclareTarget) {
  Fortran::common::visit(
      common::visitors{
          [&](const parser::OpenMPDeclareTargetConstruct &ompReq) {
            collectDeferredDeclareTargets(converter, semaCtx, eval, ompReq,
                                          deferredDeclareTarget);
          },
          [&](const auto &) {},
      },
      ompDecl.u);
}

bool Fortran::lower::isOpenMPDeviceDeclareTarget(
    lower::AbstractConverter &converter, semantics::SemanticsContext &semaCtx,
    lower::pft::Evaluation &eval,
    const parser::OpenMPDeclarativeConstruct &ompDecl) {
  return Fortran::common::visit(
      common::visitors{
          [&](const parser::OpenMPDeclareTargetConstruct &ompReq) {
            mlir::omp::DeclareTargetDeviceType targetType =
                getDeclareTargetFunctionDevice(converter, semaCtx, eval, ompReq)
                    .value_or(mlir::omp::DeclareTargetDeviceType::host);
            return targetType != mlir::omp::DeclareTargetDeviceType::host;
          },
          [&](const auto &) { return false; },
      },
      ompDecl.u);
}

// In certain cases such as subroutine or function interfaces which declare
// but do not define or directly call the subroutine or function in the same
// module, their lowering is delayed until after the declare target construct
// itself is processed, so there symbol is not within the table.
//
// This function will also return true if we encounter any device declare
// target cases, to satisfy checking if we require the requires attributes
// on the module.
bool Fortran::lower::markOpenMPDeferredDeclareTargetFunctions(
    mlir::Operation *mod,
    llvm::SmallVectorImpl<OMPDeferredDeclareTargetInfo> &deferredDeclareTargets,
    AbstractConverter &converter) {
  bool deviceCodeFound = false;
  auto modOp = llvm::cast<mlir::ModuleOp>(mod);
  for (auto declTar : deferredDeclareTargets) {
    mlir::Operation *op = modOp.lookupSymbol(converter.mangleName(declTar.sym));

    // Due to interfaces being optionally emitted on usage in a module,
    // not finding an operation at this point cannot be a hard error, we
    // simply ignore it for now.
    // TODO: Add semantic checks for detecting cases where an erronous
    // (undefined) symbol has been supplied to a declare target clause
    if (!op)
      continue;

    auto devType = declTar.declareTargetDeviceType;
    if (!deviceCodeFound && devType != mlir::omp::DeclareTargetDeviceType::host)
      deviceCodeFound = true;

    markDeclareTarget(op, converter, declTar.declareTargetCaptureClause,
                      devType);
  }

  return deviceCodeFound;
}

void Fortran::lower::genOpenMPRequires(mlir::Operation *mod,
                                       const semantics::Symbol *symbol) {
  using MlirRequires = mlir::omp::ClauseRequires;
  using SemaRequires = semantics::WithOmpDeclarative::RequiresFlag;

  if (auto offloadMod =
          llvm::dyn_cast<mlir::omp::OffloadModuleInterface>(mod)) {
    semantics::WithOmpDeclarative::RequiresFlags semaFlags;
    if (symbol) {
      common::visit(
          [&](const auto &details) {
            if constexpr (std::is_base_of_v<semantics::WithOmpDeclarative,
                                            std::decay_t<decltype(details)>>) {
              if (details.has_ompRequires())
                semaFlags = *details.ompRequires();
            }
          },
          symbol->details());
    }

    // Use pre-populated omp.requires module attribute if it was set, so that
    // the "-fopenmp-force-usm" compiler option is honored.
    MlirRequires mlirFlags = offloadMod.getRequires();
    if (semaFlags.test(SemaRequires::ReverseOffload))
      mlirFlags = mlirFlags | MlirRequires::reverse_offload;
    if (semaFlags.test(SemaRequires::UnifiedAddress))
      mlirFlags = mlirFlags | MlirRequires::unified_address;
    if (semaFlags.test(SemaRequires::UnifiedSharedMemory))
      mlirFlags = mlirFlags | MlirRequires::unified_shared_memory;
    if (semaFlags.test(SemaRequires::DynamicAllocators))
      mlirFlags = mlirFlags | MlirRequires::dynamic_allocators;

    offloadMod.setRequires(mlirFlags);
  }
}<|MERGE_RESOLUTION|>--- conflicted
+++ resolved
@@ -608,22 +608,6 @@
     }
   }
 
-<<<<<<< HEAD
-  if (ConstructQueue::const_iterator next = std::next(item);
-      next != queue.end()) {
-    genOMPDispatch(info.converter, info.symTable, info.semaCtx, info.eval,
-                   info.loc, queue, next);
-  } else {
-    // genFIR(Evaluation&) tries to patch up unterminated blocks, causing
-    // a lot of complications for our approach if the terminator generation
-    // is delayed past this point. Insert a temporary terminator here, then
-    // delete it.
-    firOpBuilder.setInsertionPointToEnd(&op.getRegion(0).back());
-    auto *temp = lower::genOpenMPTerminator(firOpBuilder, &op, info.loc);
-    firOpBuilder.setInsertionPointAfter(marker);
-    genNestedEvaluations(info.converter, info.eval);
-    temp->erase();
-=======
   if (!info.genSkeletonOnly) {
     if (ConstructQueue::const_iterator next = std::next(item);
         next != queue.end()) {
@@ -640,7 +624,6 @@
       genNestedEvaluations(info.converter, info.eval);
       temp->erase();
     }
->>>>>>> 1d22c955
   }
 
   // Get or create a unique exiting block from the given region, or
@@ -1154,10 +1137,6 @@
   cp.processSafelen(clauseOps);
   cp.processSimdlen(clauseOps);
 
-<<<<<<< HEAD
-  // TODO Support delayed privatization.
-=======
->>>>>>> 1d22c955
   cp.processTODO<clause::Linear, clause::Nontemporal>(
       loc, llvm::omp::Directive::OMPD_simd);
 }
@@ -1743,16 +1722,6 @@
       if (llvm::is_contained(mapSyms, common))
         return;
 
-<<<<<<< HEAD
-    if (!llvm::is_contained(mapSyms, &sym)) {
-      mlir::Value baseOp = converter.getSymbolAddress(sym);
-      if (!baseOp)
-        if (const auto *details =
-                sym.template detailsIf<semantics::HostAssocDetails>()) {
-          baseOp = converter.getSymbolAddress(details->symbol());
-          converter.copySymbolBinding(details->symbol(), sym);
-        }
-=======
     // If we come across a symbol without a symbol address, we
     // return as we cannot process it, this is intended as a
     // catch all early exit for symbols that do not have a
@@ -1760,7 +1729,6 @@
     // interfaces and named blocks.
     if (!converter.getSymbolAddress(sym))
       return;
->>>>>>> 1d22c955
 
     if (!llvm::is_contained(mapSyms, &sym)) {
       if (const auto *details =
@@ -1967,13 +1935,6 @@
 // also be a leaf of a composite construct
 //===----------------------------------------------------------------------===//
 
-<<<<<<< HEAD
-static void genStandaloneDistribute(
-    lower::AbstractConverter &converter, lower::SymMap &symTable,
-    semantics::SemanticsContext &semaCtx, lower::pft::Evaluation &eval,
-    mlir::Location loc, const ConstructQueue &queue,
-    ConstructQueue::const_iterator item, DataSharingProcessor &dsp) {
-=======
 static void genStandaloneDistribute(lower::AbstractConverter &converter,
                                     lower::SymMap &symTable,
                                     semantics::SemanticsContext &semaCtx,
@@ -1981,7 +1942,6 @@
                                     mlir::Location loc,
                                     const ConstructQueue &queue,
                                     ConstructQueue::const_iterator item) {
->>>>>>> 1d22c955
   lower::StatementContext stmtCtx;
 
   mlir::omp::DistributeOperands distributeClauseOps;
@@ -2014,12 +1974,7 @@
                             semantics::SemanticsContext &semaCtx,
                             lower::pft::Evaluation &eval, mlir::Location loc,
                             const ConstructQueue &queue,
-<<<<<<< HEAD
-                            ConstructQueue::const_iterator item,
-                            DataSharingProcessor &dsp) {
-=======
                             ConstructQueue::const_iterator item) {
->>>>>>> 1d22c955
   lower::StatementContext stmtCtx;
 
   mlir::omp::WsloopOperands wsloopClauseOps;
@@ -2081,12 +2036,7 @@
                               semantics::SemanticsContext &semaCtx,
                               lower::pft::Evaluation &eval, mlir::Location loc,
                               const ConstructQueue &queue,
-<<<<<<< HEAD
-                              ConstructQueue::const_iterator item,
-                              DataSharingProcessor &dsp) {
-=======
                               ConstructQueue::const_iterator item) {
->>>>>>> 1d22c955
   mlir::omp::SimdOperands simdClauseOps;
   genSimdClauses(converter, semaCtx, item->clauses, loc, simdClauseOps);
 
@@ -2111,13 +2061,6 @@
                 llvm::omp::Directive::OMPD_simd, dsp);
 }
 
-<<<<<<< HEAD
-static void genStandaloneTaskloop(
-    lower::AbstractConverter &converter, lower::SymMap &symTable,
-    semantics::SemanticsContext &semaCtx, lower::pft::Evaluation &eval,
-    mlir::Location loc, const ConstructQueue &queue,
-    ConstructQueue::const_iterator item, DataSharingProcessor &dsp) {
-=======
 static void genStandaloneTaskloop(lower::AbstractConverter &converter,
                                   lower::SymMap &symTable,
                                   semantics::SemanticsContext &semaCtx,
@@ -2125,7 +2068,6 @@
                                   mlir::Location loc,
                                   const ConstructQueue &queue,
                                   ConstructQueue::const_iterator item) {
->>>>>>> 1d22c955
   TODO(loc, "Taskloop construct");
 }
 
@@ -2137,11 +2079,6 @@
     lower::AbstractConverter &converter, lower::SymMap &symTable,
     semantics::SemanticsContext &semaCtx, lower::pft::Evaluation &eval,
     mlir::Location loc, const ConstructQueue &queue,
-<<<<<<< HEAD
-    ConstructQueue::const_iterator item, DataSharingProcessor &dsp) {
-  assert(std::distance(item, queue.end()) == 3 && "Invalid leaf constructs");
-  TODO(loc, "Composite DISTRIBUTE PARALLEL DO");
-=======
     ConstructQueue::const_iterator item) {
   lower::StatementContext stmtCtx;
 
@@ -2206,24 +2143,12 @@
   genLoopNestOp(converter, symTable, semaCtx, eval, loc, queue, doItem,
                 loopNestClauseOps, iv, wrapperSyms, wrapperArgs,
                 llvm::omp::Directive::OMPD_distribute_parallel_do, dsp);
->>>>>>> 1d22c955
 }
 
 static void genCompositeDistributeParallelDoSimd(
     lower::AbstractConverter &converter, lower::SymMap &symTable,
     semantics::SemanticsContext &semaCtx, lower::pft::Evaluation &eval,
     mlir::Location loc, const ConstructQueue &queue,
-<<<<<<< HEAD
-    ConstructQueue::const_iterator item, DataSharingProcessor &dsp) {
-  TODO(loc, "Composite DISTRIBUTE PARALLEL DO SIMD");
-}
-
-static void genCompositeDistributeSimd(
-    lower::AbstractConverter &converter, lower::SymMap &symTable,
-    semantics::SemanticsContext &semaCtx, lower::pft::Evaluation &eval,
-    mlir::Location loc, const ConstructQueue &queue,
-    ConstructQueue::const_iterator item, DataSharingProcessor &dsp) {
-=======
     ConstructQueue::const_iterator item) {
   lower::StatementContext stmtCtx;
 
@@ -2306,7 +2231,6 @@
                                        mlir::Location loc,
                                        const ConstructQueue &queue,
                                        ConstructQueue::const_iterator item) {
->>>>>>> 1d22c955
   lower::StatementContext stmtCtx;
 
   assert(std::distance(item, queue.end()) == 2 && "Invalid leaf constructs");
@@ -2353,11 +2277,7 @@
       llvm::concat<mlir::BlockArgument>(distributeOp.getRegion().getArguments(),
                                         simdOp.getRegion().getArguments()));
 
-<<<<<<< HEAD
-  genLoopNestOp(converter, symTable, semaCtx, eval, loc, queue, item,
-=======
   genLoopNestOp(converter, symTable, semaCtx, eval, loc, queue, simdItem,
->>>>>>> 1d22c955
                 loopNestClauseOps, iv, /*wrapperSyms=*/{}, wrapperArgs,
                 llvm::omp::Directive::OMPD_distribute_simd, dsp);
 }
@@ -2367,12 +2287,7 @@
                                semantics::SemanticsContext &semaCtx,
                                lower::pft::Evaluation &eval, mlir::Location loc,
                                const ConstructQueue &queue,
-<<<<<<< HEAD
-                               ConstructQueue::const_iterator item,
-                               DataSharingProcessor &dsp) {
-=======
                                ConstructQueue::const_iterator item) {
->>>>>>> 1d22c955
   lower::StatementContext stmtCtx;
 
   assert(std::distance(item, queue.end()) == 2 && "Invalid leaf constructs");
@@ -2420,22 +2335,11 @@
   auto wrapperArgs = llvm::to_vector(llvm::concat<mlir::BlockArgument>(
       wsloopOp.getRegion().getArguments(), simdOp.getRegion().getArguments()));
 
-<<<<<<< HEAD
-  genLoopNestOp(converter, symTable, semaCtx, eval, loc, queue, item,
-=======
   genLoopNestOp(converter, symTable, semaCtx, eval, loc, queue, simdItem,
->>>>>>> 1d22c955
                 loopNestClauseOps, iv, wsloopReductionSyms, wrapperArgs,
                 llvm::omp::Directive::OMPD_do_simd, dsp);
 }
 
-<<<<<<< HEAD
-static void genCompositeTaskloopSimd(
-    lower::AbstractConverter &converter, lower::SymMap &symTable,
-    semantics::SemanticsContext &semaCtx, lower::pft::Evaluation &eval,
-    mlir::Location loc, const ConstructQueue &queue,
-    ConstructQueue::const_iterator item, DataSharingProcessor &dsp) {
-=======
 static void genCompositeTaskloopSimd(lower::AbstractConverter &converter,
                                      lower::SymMap &symTable,
                                      semantics::SemanticsContext &semaCtx,
@@ -2444,7 +2348,6 @@
                                      const ConstructQueue &queue,
                                      ConstructQueue::const_iterator item) {
   assert(std::distance(item, queue.end()) == 2 && "Invalid leaf constructs");
->>>>>>> 1d22c955
   TODO(loc, "Composite TASKLOOP SIMD");
 }
 
@@ -2499,18 +2402,11 @@
                   llvm::omp::Association::Loop;
   if (loopLeaf) {
     symTable.pushScope();
-<<<<<<< HEAD
-    loopDsp.emplace(converter, semaCtx, item->clauses, eval,
-                    /*shouldCollectPreDeterminedSymbols=*/true,
-                    /*useDelayedPrivatization=*/false, &symTable);
-    loopDsp->processStep1();
-=======
     if (genOMPCompositeDispatch(converter, symTable, semaCtx, eval, loc, queue,
                                 item)) {
       symTable.popScope();
       return;
     }
->>>>>>> 1d22c955
   }
 
   switch (llvm::omp::Directive dir = item->id) {
