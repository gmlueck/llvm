; NOTE: Assertions have been autogenerated by utils/update_test_checks.py UTC_ARGS: --check-globals --version 3
; RUN: llc -mtriple=amdgcn -mcpu=gfx900 -O3 --amdgpu-lower-module-lds-strategy=module < %s | FileCheck -check-prefix=GCN %s
; RUN: opt -S -mtriple=amdgcn-- -amdgpu-lower-module-lds --amdgpu-lower-module-lds-strategy=module < %s | FileCheck %s
; RUN: opt -S -mtriple=amdgcn-- -passes=amdgpu-lower-module-lds --amdgpu-lower-module-lds-strategy=module < %s | FileCheck %s

%vec_type = type { %vec_base }
%vec_base = type { %union.anon }
%union.anon = type { %"vec_base<char, 3>::n_vec_" }
%"vec_base<char, 3>::n_vec_" = type { [3 x i8] }

$_f1 = comdat any
$_f2 = comdat any
@_f1 = linkonce_odr hidden local_unnamed_addr addrspace(3) global %vec_type poison, comdat, align 1
@_f2 = linkonce_odr hidden local_unnamed_addr addrspace(3) global %vec_type poison, comdat, align 1

;.
; CHECK: @[[LLVM_AMDGCN_KERNEL_TEST_LDS:[a-zA-Z0-9_$"\\.-]+]] = internal addrspace(3) global [[LLVM_AMDGCN_KERNEL_TEST_LDS_T:%.*]] poison, align 4, !absolute_symbol !0
;.
define protected amdgpu_kernel void @test(ptr addrspace(1) nocapture %ptr.coerce) local_unnamed_addr #0 {
; GCN-LABEL: test:
; GCN:       ; %bb.0: ; %entry
<<<<<<< HEAD
; GCN-NEXT:    v_mov_b32_e32 v0, 0
; GCN-NEXT:    v_mov_b32_e32 v1, 2
; GCN-NEXT:    ds_write_b8 v0, v1
; GCN-NEXT:    ds_read_u8 v2, v0 offset:2
; GCN-NEXT:    ds_read_u16 v3, v0
=======
; GCN-NEXT:    v_mov_b32_e32 v0, 2
; GCN-NEXT:    v_mov_b32_e32 v1, 0
; GCN-NEXT:    ds_write_b8 v1, v0
; GCN-NEXT:    ds_read_u8 v2, v1 offset:2
; GCN-NEXT:    ds_read_u16 v3, v1
>>>>>>> 9c4aab8c
; GCN-NEXT:    s_load_dwordx2 s[0:1], s[2:3], 0x24
; GCN-NEXT:    s_waitcnt lgkmcnt(0)
; GCN-NEXT:    ds_write_b8 v1, v2 offset:6
; GCN-NEXT:    ds_write_b16 v1, v3 offset:4
; GCN-NEXT:    v_cmp_eq_u16_sdwa s[2:3], v3, v0 src0_sel:BYTE_0 src1_sel:DWORD
; GCN-NEXT:    v_cndmask_b32_e64 v0, 0, 1, s[2:3]
; GCN-NEXT:    global_store_byte v1, v0, s[0:1]
; GCN-NEXT:    s_endpgm
; CHECK-LABEL: define protected amdgpu_kernel void @test(
; CHECK-SAME: ptr addrspace(1) nocapture [[PTR_COERCE:%.*]]) local_unnamed_addr #[[ATTR0:[0-9]+]] {
; CHECK-NEXT:  entry:
; CHECK-NEXT:    store i8 3, ptr addrspace(3) @llvm.amdgcn.kernel.test.lds, align 4, !alias.scope !1, !noalias !4
; CHECK-NEXT:    tail call void @llvm.memcpy.p3.p3.i64(ptr addrspace(3) noundef align 1 dereferenceable(3) getelementptr inbounds ([[LLVM_AMDGCN_KERNEL_TEST_LDS_T:%.*]], ptr addrspace(3) @llvm.amdgcn.kernel.test.lds, i32 0, i32 2), ptr addrspace(3) noundef align 1 dereferenceable(3) @llvm.amdgcn.kernel.test.lds, i64 3, i1 false), !alias.scope !6, !noalias !7
; CHECK-NEXT:    [[TMP0:%.*]] = load i8, ptr addrspace(3) getelementptr inbounds ([[LLVM_AMDGCN_KERNEL_TEST_LDS_T]], ptr addrspace(3) @llvm.amdgcn.kernel.test.lds, i32 0, i32 2), align 4, !alias.scope !4, !noalias !1
; CHECK-NEXT:    [[CMP_I_I:%.*]] = icmp eq i8 [[TMP0]], 3
; CHECK-NEXT:    store i8 2, ptr addrspace(3) @llvm.amdgcn.kernel.test.lds, align 4, !alias.scope !1, !noalias !4
; CHECK-NEXT:    tail call void @llvm.memcpy.p3.p3.i64(ptr addrspace(3) noundef align 1 dereferenceable(3) getelementptr inbounds ([[LLVM_AMDGCN_KERNEL_TEST_LDS_T]], ptr addrspace(3) @llvm.amdgcn.kernel.test.lds, i32 0, i32 2), ptr addrspace(3) noundef align 1 dereferenceable(3) @llvm.amdgcn.kernel.test.lds, i64 3, i1 false), !alias.scope !6, !noalias !7
; CHECK-NEXT:    [[TMP1:%.*]] = load i8, ptr addrspace(3) getelementptr inbounds ([[LLVM_AMDGCN_KERNEL_TEST_LDS_T]], ptr addrspace(3) @llvm.amdgcn.kernel.test.lds, i32 0, i32 2), align 4, !alias.scope !4, !noalias !1
; CHECK-NEXT:    [[CMP_I_I19:%.*]] = icmp eq i8 [[TMP1]], 2
; CHECK-NEXT:    [[TMP2:%.*]] = and i1 [[CMP_I_I19]], [[CMP_I_I]]
; CHECK-NEXT:    [[FROMBOOL8:%.*]] = zext i1 [[TMP2]] to i8
; CHECK-NEXT:    store i8 [[FROMBOOL8]], ptr addrspace(1) [[PTR_COERCE]], align 1
; CHECK-NEXT:    ret void
entry:
  store i8 3, ptr addrspace(3) @_f1, align 1
  tail call void @llvm.memcpy.p3.p3.i64(ptr addrspace(3) noundef align 1 dereferenceable(3) @_f2, ptr addrspace(3) noundef align 1 dereferenceable(3) @_f1, i64 3, i1 false)
  %0 = load i8, ptr addrspace(3) @_f2, align 1
  %cmp.i.i = icmp eq i8 %0, 3
  store i8 2, ptr addrspace(3) @_f1, align 1
  tail call void @llvm.memcpy.p3.p3.i64(ptr addrspace(3) noundef align 1 dereferenceable(3) @_f2, ptr addrspace(3) noundef align 1 dereferenceable(3) @_f1, i64 3, i1 false)
  %1 = load i8, ptr addrspace(3) @_f2, align 1
  %cmp.i.i19 = icmp eq i8 %1, 2
  %2 = and i1 %cmp.i.i19, %cmp.i.i
  %frombool8 = zext i1 %2 to i8
  store i8 %frombool8, ptr addrspace(1) %ptr.coerce, align 1
  ret void
}

declare void @llvm.memcpy.p3.p3.i64(ptr addrspace(3) noalias nocapture writeonly, ptr addrspace(3) noalias nocapture readonly, i64, i1 immarg) #1

;.
; CHECK: attributes #[[ATTR0]] = { "amdgpu-lds-size"="7" }
; CHECK: attributes #[[ATTR1:[0-9]+]] = { nocallback nofree nounwind willreturn memory(argmem: readwrite) }
;.
; CHECK: [[META0:![0-9]+]] = !{i32 0, i32 1}
; CHECK: [[META1:![0-9]+]] = !{!2}
; CHECK: [[META2:![0-9]+]] = distinct !{!2, !3}
; CHECK: [[META3:![0-9]+]] = distinct !{!3}
; CHECK: [[META4:![0-9]+]] = !{!5}
; CHECK: [[META5:![0-9]+]] = distinct !{!5, !3}
; CHECK: [[META6:![0-9]+]] = !{!5, !2}
; CHECK: [[META7:![0-9]+]] = !{}
;.<|MERGE_RESOLUTION|>--- conflicted
+++ resolved
@@ -19,19 +19,11 @@
 define protected amdgpu_kernel void @test(ptr addrspace(1) nocapture %ptr.coerce) local_unnamed_addr #0 {
 ; GCN-LABEL: test:
 ; GCN:       ; %bb.0: ; %entry
-<<<<<<< HEAD
-; GCN-NEXT:    v_mov_b32_e32 v0, 0
-; GCN-NEXT:    v_mov_b32_e32 v1, 2
-; GCN-NEXT:    ds_write_b8 v0, v1
-; GCN-NEXT:    ds_read_u8 v2, v0 offset:2
-; GCN-NEXT:    ds_read_u16 v3, v0
-=======
 ; GCN-NEXT:    v_mov_b32_e32 v0, 2
 ; GCN-NEXT:    v_mov_b32_e32 v1, 0
 ; GCN-NEXT:    ds_write_b8 v1, v0
 ; GCN-NEXT:    ds_read_u8 v2, v1 offset:2
 ; GCN-NEXT:    ds_read_u16 v3, v1
->>>>>>> 9c4aab8c
 ; GCN-NEXT:    s_load_dwordx2 s[0:1], s[2:3], 0x24
 ; GCN-NEXT:    s_waitcnt lgkmcnt(0)
 ; GCN-NEXT:    ds_write_b8 v1, v2 offset:6
