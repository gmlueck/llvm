; NOTE: Assertions have been autogenerated by utils/update_llc_test_checks.py
; RUN:  llc -mtriple=amdgcn -mcpu=gfx1010 -global-isel=1 -verify-machineinstrs < %s | FileCheck -allow-deprecated-dag-overlap -check-prefixes=GFX10 %s
; RUN:  llc -mtriple=amdgcn -mcpu=gfx1100 -global-isel=1 -verify-machineinstrs < %s | FileCheck -allow-deprecated-dag-overlap -check-prefixes=GFX11 %s
declare i32 @llvm.amdgcn.workitem.id.x()

; A 64-bit multiplication where no arguments were zero extended.
define amdgpu_kernel void @v_mul_i64_no_zext(ptr addrspace(1) %out, ptr addrspace(1) %aptr, ptr addrspace(1) %bptr) nounwind {
; GFX10-LABEL: v_mul_i64_no_zext:
; GFX10:       ; %bb.0:
<<<<<<< HEAD
; GFX10-NEXT:    s_load_dwordx4 s[0:3], s[2:3], 0x2c
=======
; GFX10-NEXT:    s_load_dwordx4 s[4:7], s[2:3], 0x2c
>>>>>>> 9c4aab8c
; GFX10-NEXT:    v_lshlrev_b32_e32 v7, 3, v0
; GFX10-NEXT:    s_waitcnt lgkmcnt(0)
; GFX10-NEXT:    s_clause 0x1
; GFX10-NEXT:    global_load_dwordx2 v[0:1], v7, s[4:5]
; GFX10-NEXT:    global_load_dwordx2 v[2:3], v7, s[6:7]
; GFX10-NEXT:    s_waitcnt vmcnt(0)
; GFX10-NEXT:    v_mad_u64_u32 v[4:5], s0, v0, v2, 0
; GFX10-NEXT:    v_mad_u64_u32 v[5:6], s0, v0, v3, v[5:6]
; GFX10-NEXT:    v_mad_u64_u32 v[0:1], s0, v1, v2, v[5:6]
; GFX10-NEXT:    v_mov_b32_e32 v5, v0
; GFX10-NEXT:    global_store_dwordx2 v7, v[4:5], s[6:7]
; GFX10-NEXT:    s_endpgm
;
; GFX11-LABEL: v_mul_i64_no_zext:
; GFX11:       ; %bb.0:
; GFX11-NEXT:    s_load_b128 s[0:3], s[2:3], 0x2c
; GFX11-NEXT:    v_and_b32_e32 v0, 0x3ff, v0
; GFX11-NEXT:    s_delay_alu instid0(VALU_DEP_1)
; GFX11-NEXT:    v_lshlrev_b32_e32 v9, 3, v0
; GFX11-NEXT:    s_waitcnt lgkmcnt(0)
; GFX11-NEXT:    s_clause 0x1
; GFX11-NEXT:    global_load_b64 v[0:1], v9, s[0:1]
; GFX11-NEXT:    global_load_b64 v[2:3], v9, s[2:3]
; GFX11-NEXT:    s_waitcnt vmcnt(0)
; GFX11-NEXT:    v_mad_u64_u32 v[4:5], null, v0, v2, 0
; GFX11-NEXT:    s_delay_alu instid0(VALU_DEP_1) | instskip(NEXT) | instid1(VALU_DEP_1)
; GFX11-NEXT:    v_mad_u64_u32 v[6:7], null, v0, v3, v[5:6]
; GFX11-NEXT:    v_mad_u64_u32 v[7:8], null, v1, v2, v[6:7]
; GFX11-NEXT:    s_delay_alu instid0(VALU_DEP_1)
; GFX11-NEXT:    v_mov_b32_e32 v5, v7
; GFX11-NEXT:    global_store_b64 v9, v[4:5], s[2:3]
; GFX11-NEXT:    s_nop 0
; GFX11-NEXT:    s_sendmsg sendmsg(MSG_DEALLOC_VGPRS)
; GFX11-NEXT:    s_endpgm
  %tid = call i32 @llvm.amdgcn.workitem.id.x()
  %gep.a = getelementptr inbounds i64, ptr addrspace(1) %aptr, i32 %tid
  %gep.b = getelementptr inbounds i64, ptr addrspace(1) %bptr, i32 %tid
  %gep.out = getelementptr inbounds i64, ptr addrspace(1) %bptr, i32 %tid
  %a = load i64, ptr addrspace(1) %gep.a
  %b = load i64, ptr addrspace(1) %gep.b
  %mul = mul i64 %a, %b
  store i64 %mul, ptr addrspace(1) %gep.out
  ret void
}

; a 64 bit multiplication where the second argument was zero extended.
define amdgpu_kernel void @v_mul_i64_zext_src1(ptr addrspace(1) %out, ptr addrspace(1) %aptr, ptr addrspace(1) %bptr) {
; GFX10-LABEL: v_mul_i64_zext_src1:
; GFX10:       ; %bb.0:
; GFX10-NEXT:    s_clause 0x1
; GFX10-NEXT:    s_load_dwordx4 s[4:7], s[2:3], 0x24
; GFX10-NEXT:    s_load_dwordx2 s[0:1], s[2:3], 0x34
; GFX10-NEXT:    v_lshlrev_b32_e32 v2, 3, v0
; GFX10-NEXT:    v_lshlrev_b32_e32 v3, 2, v0
; GFX10-NEXT:    s_waitcnt lgkmcnt(0)
; GFX10-NEXT:    global_load_dwordx2 v[0:1], v2, s[6:7]
; GFX10-NEXT:    global_load_dword v4, v3, s[0:1]
; GFX10-NEXT:    s_waitcnt vmcnt(0)
; GFX10-NEXT:    v_mad_u64_u32 v[2:3], s0, v0, v4, 0
; GFX10-NEXT:    v_mov_b32_e32 v0, v3
; GFX10-NEXT:    v_mad_u64_u32 v[0:1], s0, v1, v4, v[0:1]
; GFX10-NEXT:    v_mov_b32_e32 v3, v0
; GFX10-NEXT:    v_mov_b32_e32 v0, 0
; GFX10-NEXT:    global_store_dwordx2 v0, v[2:3], s[4:5]
; GFX10-NEXT:    s_endpgm
;
; GFX11-LABEL: v_mul_i64_zext_src1:
; GFX11:       ; %bb.0:
; GFX11-NEXT:    s_clause 0x1
; GFX11-NEXT:    s_load_b128 s[4:7], s[2:3], 0x24
; GFX11-NEXT:    s_load_b64 s[0:1], s[2:3], 0x34
; GFX11-NEXT:    v_and_b32_e32 v0, 0x3ff, v0
; GFX11-NEXT:    s_delay_alu instid0(VALU_DEP_1)
; GFX11-NEXT:    v_lshlrev_b32_e32 v1, 3, v0
; GFX11-NEXT:    v_lshlrev_b32_e32 v2, 2, v0
; GFX11-NEXT:    s_waitcnt lgkmcnt(0)
; GFX11-NEXT:    global_load_b64 v[0:1], v1, s[6:7]
; GFX11-NEXT:    global_load_b32 v5, v2, s[0:1]
; GFX11-NEXT:    s_waitcnt vmcnt(0)
; GFX11-NEXT:    v_mad_u64_u32 v[2:3], null, v0, v5, 0
; GFX11-NEXT:    s_delay_alu instid0(VALU_DEP_1) | instskip(NEXT) | instid1(VALU_DEP_1)
; GFX11-NEXT:    v_mov_b32_e32 v0, v3
; GFX11-NEXT:    v_mad_u64_u32 v[3:4], null, v1, v5, v[0:1]
; GFX11-NEXT:    v_mov_b32_e32 v0, 0
; GFX11-NEXT:    global_store_b64 v0, v[2:3], s[4:5]
; GFX11-NEXT:    s_nop 0
; GFX11-NEXT:    s_sendmsg sendmsg(MSG_DEALLOC_VGPRS)
; GFX11-NEXT:    s_endpgm
  %tid = call i32 @llvm.amdgcn.workitem.id.x()
  %gep.a = getelementptr inbounds i64, ptr addrspace(1) %aptr, i32 %tid
  %gep.b = getelementptr inbounds i32, ptr addrspace(1) %bptr, i32 %tid
  %a = load i64, ptr addrspace(1) %gep.a
  %b = load i32, ptr addrspace(1) %gep.b
  %b_ext = zext i32 %b to i64
  %mul = mul i64 %a, %b_ext
  store i64 %mul, ptr addrspace(1) %out
  ret void
}

; 64 bit multiplication where the first argument was zero extended.
define amdgpu_kernel void @v_mul_i64_zext_src0(ptr addrspace(1) %out, ptr addrspace(1) %aptr, ptr addrspace(1) %bptr) {
; GFX10-LABEL: v_mul_i64_zext_src0:
; GFX10:       ; %bb.0:
; GFX10-NEXT:    s_clause 0x1
; GFX10-NEXT:    s_load_dwordx4 s[4:7], s[2:3], 0x24
; GFX10-NEXT:    s_load_dwordx2 s[0:1], s[2:3], 0x34
; GFX10-NEXT:    v_lshlrev_b32_e32 v2, 2, v0
; GFX10-NEXT:    v_lshlrev_b32_e32 v3, 3, v0
; GFX10-NEXT:    s_waitcnt lgkmcnt(0)
; GFX10-NEXT:    global_load_dword v4, v2, s[6:7]
; GFX10-NEXT:    global_load_dwordx2 v[0:1], v3, s[0:1]
; GFX10-NEXT:    s_waitcnt vmcnt(0)
; GFX10-NEXT:    v_mad_u64_u32 v[2:3], s0, v4, v0, 0
; GFX10-NEXT:    v_mov_b32_e32 v0, v3
; GFX10-NEXT:    v_mad_u64_u32 v[0:1], s0, v4, v1, v[0:1]
; GFX10-NEXT:    v_mov_b32_e32 v3, v0
; GFX10-NEXT:    v_mov_b32_e32 v0, 0
; GFX10-NEXT:    global_store_dwordx2 v0, v[2:3], s[4:5]
; GFX10-NEXT:    s_endpgm
;
; GFX11-LABEL: v_mul_i64_zext_src0:
; GFX11:       ; %bb.0:
; GFX11-NEXT:    s_clause 0x1
; GFX11-NEXT:    s_load_b128 s[4:7], s[2:3], 0x24
; GFX11-NEXT:    s_load_b64 s[0:1], s[2:3], 0x34
; GFX11-NEXT:    v_and_b32_e32 v0, 0x3ff, v0
; GFX11-NEXT:    s_delay_alu instid0(VALU_DEP_1)
; GFX11-NEXT:    v_lshlrev_b32_e32 v1, 2, v0
; GFX11-NEXT:    v_lshlrev_b32_e32 v0, 3, v0
; GFX11-NEXT:    s_waitcnt lgkmcnt(0)
; GFX11-NEXT:    global_load_b32 v5, v1, s[6:7]
; GFX11-NEXT:    global_load_b64 v[0:1], v0, s[0:1]
; GFX11-NEXT:    s_waitcnt vmcnt(0)
; GFX11-NEXT:    v_mad_u64_u32 v[2:3], null, v5, v0, 0
; GFX11-NEXT:    s_delay_alu instid0(VALU_DEP_1) | instskip(NEXT) | instid1(VALU_DEP_1)
; GFX11-NEXT:    v_mov_b32_e32 v0, v3
; GFX11-NEXT:    v_mad_u64_u32 v[3:4], null, v5, v1, v[0:1]
; GFX11-NEXT:    v_mov_b32_e32 v0, 0
; GFX11-NEXT:    global_store_b64 v0, v[2:3], s[4:5]
; GFX11-NEXT:    s_nop 0
; GFX11-NEXT:    s_sendmsg sendmsg(MSG_DEALLOC_VGPRS)
; GFX11-NEXT:    s_endpgm
  %tid = call i32 @llvm.amdgcn.workitem.id.x()
  %gep.a = getelementptr inbounds i32, ptr addrspace(1) %aptr, i32 %tid
  %gep.b = getelementptr inbounds i64, ptr addrspace(1) %bptr, i32 %tid
  %a = load i32, ptr addrspace(1) %gep.a
  %b = load i64, ptr addrspace(1) %gep.b
  %a_ext = zext i32 %a to i64
  %mul = mul i64 %a_ext, %b
  store i64 %mul, ptr addrspace(1) %out
  ret void
}

; 64-bit multiplication where both arguments were zero extended.
define amdgpu_kernel void @v_mul_i64_zext_src0_src1(ptr addrspace(1) %out, ptr addrspace(1) %aptr, ptr addrspace(1) %bptr) {
; GFX10-LABEL: v_mul_i64_zext_src0_src1:
; GFX10:       ; %bb.0:
; GFX10-NEXT:    s_clause 0x1
; GFX10-NEXT:    s_load_dwordx4 s[4:7], s[2:3], 0x24
; GFX10-NEXT:    s_load_dwordx2 s[0:1], s[2:3], 0x34
; GFX10-NEXT:    v_lshlrev_b32_e32 v0, 2, v0
; GFX10-NEXT:    s_waitcnt lgkmcnt(0)
; GFX10-NEXT:    s_clause 0x1
; GFX10-NEXT:    global_load_dword v1, v0, s[6:7]
; GFX10-NEXT:    global_load_dword v2, v0, s[0:1]
; GFX10-NEXT:    s_waitcnt vmcnt(0)
; GFX10-NEXT:    v_mad_u64_u32 v[0:1], s0, v1, v2, 0
; GFX10-NEXT:    v_mov_b32_e32 v2, 0
; GFX10-NEXT:    global_store_dwordx2 v2, v[0:1], s[4:5]
; GFX10-NEXT:    s_endpgm
;
; GFX11-LABEL: v_mul_i64_zext_src0_src1:
; GFX11:       ; %bb.0:
; GFX11-NEXT:    s_clause 0x1
; GFX11-NEXT:    s_load_b128 s[4:7], s[2:3], 0x24
; GFX11-NEXT:    s_load_b64 s[0:1], s[2:3], 0x34
; GFX11-NEXT:    v_and_b32_e32 v0, 0x3ff, v0
; GFX11-NEXT:    v_mov_b32_e32 v2, 0
; GFX11-NEXT:    s_delay_alu instid0(VALU_DEP_2)
; GFX11-NEXT:    v_lshlrev_b32_e32 v0, 2, v0
; GFX11-NEXT:    s_waitcnt lgkmcnt(0)
; GFX11-NEXT:    s_clause 0x1
; GFX11-NEXT:    global_load_b32 v1, v0, s[6:7]
; GFX11-NEXT:    global_load_b32 v0, v0, s[0:1]
; GFX11-NEXT:    s_waitcnt vmcnt(0)
; GFX11-NEXT:    v_mad_u64_u32 v[0:1], null, v1, v0, 0
; GFX11-NEXT:    global_store_b64 v2, v[0:1], s[4:5]
; GFX11-NEXT:    s_nop 0
; GFX11-NEXT:    s_sendmsg sendmsg(MSG_DEALLOC_VGPRS)
; GFX11-NEXT:    s_endpgm
  %tid = call i32 @llvm.amdgcn.workitem.id.x()
  %gep.a = getelementptr inbounds i32, ptr addrspace(1) %aptr, i32 %tid
  %gep.b = getelementptr inbounds i32, ptr addrspace(1) %bptr, i32 %tid
  %a = load i32, ptr addrspace(1) %gep.a
  %b = load i32, ptr addrspace(1) %gep.b
  %a_ext = zext i32 %a to i64
  %b_ext = zext i32 %b to i64
  %mul = mul i64 %a_ext, %b_ext
  store i64 %mul, ptr addrspace(1) %out
  ret void
}

; 64-bit multiplication where the upper bytes of the first argument were masked.
define amdgpu_kernel void @v_mul_i64_masked_src0_hi(ptr addrspace(1) %out, ptr addrspace(1) %aptr, ptr addrspace(1) %bptr) {
; GFX10-LABEL: v_mul_i64_masked_src0_hi:
; GFX10:       ; %bb.0:
; GFX10-NEXT:    s_clause 0x1
; GFX10-NEXT:    s_load_dwordx4 s[4:7], s[2:3], 0x24
; GFX10-NEXT:    s_load_dwordx2 s[0:1], s[2:3], 0x34
; GFX10-NEXT:    v_lshlrev_b32_e32 v2, 3, v0
; GFX10-NEXT:    s_waitcnt lgkmcnt(0)
; GFX10-NEXT:    s_clause 0x1
; GFX10-NEXT:    global_load_dword v4, v2, s[6:7]
; GFX10-NEXT:    global_load_dwordx2 v[0:1], v2, s[0:1]
; GFX10-NEXT:    s_waitcnt vmcnt(0)
; GFX10-NEXT:    v_mad_u64_u32 v[2:3], s0, v4, v0, 0
; GFX10-NEXT:    v_mov_b32_e32 v0, v3
; GFX10-NEXT:    v_mad_u64_u32 v[0:1], s0, v4, v1, v[0:1]
; GFX10-NEXT:    v_mov_b32_e32 v3, v0
; GFX10-NEXT:    v_mov_b32_e32 v0, 0
; GFX10-NEXT:    global_store_dwordx2 v0, v[2:3], s[4:5]
; GFX10-NEXT:    s_endpgm
;
; GFX11-LABEL: v_mul_i64_masked_src0_hi:
; GFX11:       ; %bb.0:
; GFX11-NEXT:    s_clause 0x1
; GFX11-NEXT:    s_load_b128 s[4:7], s[2:3], 0x24
; GFX11-NEXT:    s_load_b64 s[0:1], s[2:3], 0x34
; GFX11-NEXT:    v_and_b32_e32 v0, 0x3ff, v0
; GFX11-NEXT:    s_delay_alu instid0(VALU_DEP_1)
; GFX11-NEXT:    v_lshlrev_b32_e32 v0, 3, v0
; GFX11-NEXT:    s_waitcnt lgkmcnt(0)
; GFX11-NEXT:    s_clause 0x1
; GFX11-NEXT:    global_load_b32 v5, v0, s[6:7]
; GFX11-NEXT:    global_load_b64 v[0:1], v0, s[0:1]
; GFX11-NEXT:    s_waitcnt vmcnt(0)
; GFX11-NEXT:    v_mad_u64_u32 v[2:3], null, v5, v0, 0
; GFX11-NEXT:    s_delay_alu instid0(VALU_DEP_1) | instskip(NEXT) | instid1(VALU_DEP_1)
; GFX11-NEXT:    v_mov_b32_e32 v0, v3
; GFX11-NEXT:    v_mad_u64_u32 v[3:4], null, v5, v1, v[0:1]
; GFX11-NEXT:    v_mov_b32_e32 v0, 0
; GFX11-NEXT:    global_store_b64 v0, v[2:3], s[4:5]
; GFX11-NEXT:    s_nop 0
; GFX11-NEXT:    s_sendmsg sendmsg(MSG_DEALLOC_VGPRS)
; GFX11-NEXT:    s_endpgm
 %tid = call i32 @llvm.amdgcn.workitem.id.x()
  %gep.a = getelementptr inbounds i64, ptr addrspace(1) %aptr, i32 %tid
  %gep.b = getelementptr inbounds i64, ptr addrspace(1) %bptr, i32 %tid
  %a = load i64, ptr addrspace(1) %gep.a
  %b = load i64, ptr addrspace(1) %gep.b
  %a_and = and i64 %a, u0x00000000FFFFFFFF
  %mul = mul i64 %a_and, %b
  store i64 %mul, ptr addrspace(1) %out
  ret void
}

; 64-bit multiplication where lower bytes of first argument were masked.
define amdgpu_kernel void @v_mul_i64_masked_src0_lo(ptr addrspace(1) %out, ptr addrspace(1) %aptr, ptr addrspace(1) %bptr) {
; GFX10-LABEL: v_mul_i64_masked_src0_lo:
; GFX10:       ; %bb.0:
; GFX10-NEXT:    s_clause 0x1
; GFX10-NEXT:    s_load_dwordx4 s[4:7], s[2:3], 0x24
; GFX10-NEXT:    s_load_dwordx2 s[0:1], s[2:3], 0x34
; GFX10-NEXT:    v_lshlrev_b32_e32 v4, 3, v0
; GFX10-NEXT:    s_waitcnt lgkmcnt(0)
; GFX10-NEXT:    s_clause 0x1
; GFX10-NEXT:    global_load_dwordx2 v[0:1], v4, s[6:7]
; GFX10-NEXT:    global_load_dwordx2 v[2:3], v4, s[0:1]
; GFX10-NEXT:    s_waitcnt vmcnt(1)
; GFX10-NEXT:    v_mov_b32_e32 v0, 0
; GFX10-NEXT:    s_waitcnt vmcnt(0)
; GFX10-NEXT:    v_mul_lo_u32 v1, v1, v2
; GFX10-NEXT:    global_store_dwordx2 v0, v[0:1], s[4:5]
; GFX10-NEXT:    s_endpgm
;
; GFX11-LABEL: v_mul_i64_masked_src0_lo:
; GFX11:       ; %bb.0:
; GFX11-NEXT:    s_clause 0x1
; GFX11-NEXT:    s_load_b128 s[4:7], s[2:3], 0x24
; GFX11-NEXT:    s_load_b64 s[0:1], s[2:3], 0x34
; GFX11-NEXT:    v_and_b32_e32 v0, 0x3ff, v0
; GFX11-NEXT:    s_delay_alu instid0(VALU_DEP_1)
; GFX11-NEXT:    v_lshlrev_b32_e32 v2, 3, v0
; GFX11-NEXT:    s_waitcnt lgkmcnt(0)
; GFX11-NEXT:    s_clause 0x1
; GFX11-NEXT:    global_load_b64 v[0:1], v2, s[6:7]
; GFX11-NEXT:    global_load_b64 v[2:3], v2, s[0:1]
; GFX11-NEXT:    s_waitcnt vmcnt(1)
; GFX11-NEXT:    v_mov_b32_e32 v0, 0
; GFX11-NEXT:    s_waitcnt vmcnt(0)
; GFX11-NEXT:    v_mul_lo_u32 v1, v1, v2
; GFX11-NEXT:    global_store_b64 v0, v[0:1], s[4:5]
; GFX11-NEXT:    s_nop 0
; GFX11-NEXT:    s_sendmsg sendmsg(MSG_DEALLOC_VGPRS)
; GFX11-NEXT:    s_endpgm
  %tid = call i32 @llvm.amdgcn.workitem.id.x()
  %gep.a = getelementptr inbounds i64, ptr addrspace(1) %aptr, i32 %tid
  %gep.b = getelementptr inbounds i64, ptr addrspace(1) %bptr, i32 %tid
  %a = load i64, ptr addrspace(1) %gep.a
  %b = load i64, ptr addrspace(1) %gep.b
  %a_and = and i64 %a, u0xFFFFFFFF00000000
  %mul = mul i64 %a_and, %b
  store i64 %mul, ptr addrspace(1) %out
  ret void
}

; 64-bit multiplication where the lower bytes of the second argument were masked.
define amdgpu_kernel void @v_mul_i64_masked_src1_lo(ptr addrspace(1) %out, ptr addrspace(1) %aptr, ptr addrspace(1) %bptr) {
; GFX10-LABEL: v_mul_i64_masked_src1_lo:
; GFX10:       ; %bb.0:
; GFX10-NEXT:    s_clause 0x1
; GFX10-NEXT:    s_load_dwordx4 s[4:7], s[2:3], 0x24
; GFX10-NEXT:    s_load_dwordx2 s[0:1], s[2:3], 0x34
; GFX10-NEXT:    v_lshlrev_b32_e32 v3, 3, v0
; GFX10-NEXT:    ; kill: killed $vgpr3
; GFX10-NEXT:    ; kill: killed $sgpr6_sgpr7
; GFX10-NEXT:    s_waitcnt lgkmcnt(0)
; GFX10-NEXT:    s_clause 0x1
; GFX10-NEXT:    global_load_dwordx2 v[0:1], v3, s[6:7]
; GFX10-NEXT:    global_load_dwordx2 v[1:2], v3, s[0:1]
; GFX10-NEXT:    ; kill: killed $sgpr0_sgpr1
; GFX10-NEXT:    s_waitcnt vmcnt(0)
; GFX10-NEXT:    v_mul_lo_u32 v1, v0, v2
; GFX10-NEXT:    v_mov_b32_e32 v0, 0
; GFX10-NEXT:    global_store_dwordx2 v0, v[0:1], s[4:5]
; GFX10-NEXT:    s_endpgm
;
; GFX11-LABEL: v_mul_i64_masked_src1_lo:
; GFX11:       ; %bb.0:
; GFX11-NEXT:    s_clause 0x1
; GFX11-NEXT:    s_load_b128 s[4:7], s[2:3], 0x24
; GFX11-NEXT:    s_load_b64 s[0:1], s[2:3], 0x34
; GFX11-NEXT:    v_and_b32_e32 v0, 0x3ff, v0
; GFX11-NEXT:    s_delay_alu instid0(VALU_DEP_1)
; GFX11-NEXT:    v_lshlrev_b32_e32 v2, 3, v0
; GFX11-NEXT:    s_waitcnt lgkmcnt(0)
; GFX11-NEXT:    s_clause 0x1
; GFX11-NEXT:    global_load_b64 v[0:1], v2, s[6:7]
; GFX11-NEXT:    global_load_b64 v[1:2], v2, s[0:1]
; GFX11-NEXT:    s_waitcnt vmcnt(0)
; GFX11-NEXT:    v_mul_lo_u32 v1, v0, v2
; GFX11-NEXT:    v_mov_b32_e32 v0, 0
; GFX11-NEXT:    global_store_b64 v0, v[0:1], s[4:5]
; GFX11-NEXT:    s_nop 0
; GFX11-NEXT:    s_sendmsg sendmsg(MSG_DEALLOC_VGPRS)
; GFX11-NEXT:    s_endpgm
  %tid = call i32 @llvm.amdgcn.workitem.id.x()
  %gep.a = getelementptr inbounds i64, ptr addrspace(1) %aptr, i32 %tid
  %gep.b = getelementptr inbounds i64, ptr addrspace(1) %bptr, i32 %tid
  %a = load i64, ptr addrspace(1) %gep.a
  %b = load i64, ptr addrspace(1) %gep.b
  %b_and = and i64 %b, u0xFFFFFFFF00000000
  %mul = mul i64 %a, %b_and
  store i64 %mul, ptr addrspace(1) %out
  ret void
}

; 64-bit multiplication where the entire first argument is masked.
define amdgpu_kernel void @v_mul_i64_masked_src0(ptr addrspace(1) %out, ptr addrspace(1) %aptr, ptr addrspace(1) %bptr) {
; GFX10-LABEL: v_mul_i64_masked_src0:
; GFX10:       ; %bb.0:
; GFX10-NEXT:    s_load_dwordx2 s[0:1], s[2:3], 0x24
; GFX10-NEXT:    v_mov_b32_e32 v0, 0
; GFX10-NEXT:    v_mov_b32_e32 v1, 0
; GFX10-NEXT:    v_mov_b32_e32 v2, 0
; GFX10-NEXT:    s_waitcnt lgkmcnt(0)
; GFX10-NEXT:    global_store_dwordx2 v2, v[0:1], s[0:1]
; GFX10-NEXT:    s_endpgm
;
; GFX11-LABEL: v_mul_i64_masked_src0:
; GFX11:       ; %bb.0:
; GFX11-NEXT:    s_load_b64 s[0:1], s[2:3], 0x24
; GFX11-NEXT:    v_mov_b32_e32 v0, 0
; GFX11-NEXT:    v_dual_mov_b32 v1, 0 :: v_dual_mov_b32 v2, 0
; GFX11-NEXT:    s_waitcnt lgkmcnt(0)
; GFX11-NEXT:    global_store_b64 v2, v[0:1], s[0:1]
; GFX11-NEXT:    s_nop 0
; GFX11-NEXT:    s_sendmsg sendmsg(MSG_DEALLOC_VGPRS)
; GFX11-NEXT:    s_endpgm
  %tid = call i32 @llvm.amdgcn.workitem.id.x()
  %gep.a = getelementptr inbounds i64, ptr addrspace(1) %aptr, i32 %tid
  %gep.b = getelementptr inbounds i64, ptr addrspace(1) %bptr, i32 %tid
  %a = load i64, ptr addrspace(1) %gep.a
  %b = load i64, ptr addrspace(1) %gep.b
  %a_and = and i64 %a, u0x0000000000000000
  %mul = mul i64 %a_and, %b
  store i64 %mul, ptr addrspace(1) %out
  ret void
}

; 64-bit multiplication where the parts of the high and low bytes of the first argument are masked.
define amdgpu_kernel void @v_mul_i64_partially_masked_src0(ptr addrspace(1) %out, ptr addrspace(1) %aptr, ptr addrspace(1) %bptr) {
; GFX10-LABEL: v_mul_i64_partially_masked_src0:
; GFX10:       ; %bb.0:
; GFX10-NEXT:    s_clause 0x1
; GFX10-NEXT:    s_load_dwordx4 s[4:7], s[2:3], 0x24
; GFX10-NEXT:    s_load_dwordx2 s[0:1], s[2:3], 0x34
; GFX10-NEXT:    v_lshlrev_b32_e32 v4, 3, v0
; GFX10-NEXT:    s_waitcnt lgkmcnt(0)
; GFX10-NEXT:    s_clause 0x1
; GFX10-NEXT:    global_load_dwordx2 v[0:1], v4, s[6:7]
; GFX10-NEXT:    global_load_dwordx2 v[2:3], v4, s[0:1]
; GFX10-NEXT:    s_waitcnt vmcnt(1)
; GFX10-NEXT:    v_and_b32_e32 v6, 0xfff00000, v0
; GFX10-NEXT:    s_waitcnt vmcnt(0)
; GFX10-NEXT:    v_mad_u64_u32 v[4:5], s0, v6, v2, 0
; GFX10-NEXT:    v_mov_b32_e32 v0, v5
; GFX10-NEXT:    v_mad_u64_u32 v[5:6], s0, v6, v3, v[0:1]
; GFX10-NEXT:    v_and_b32_e32 v0, 0xf00f, v1
; GFX10-NEXT:    v_mad_u64_u32 v[0:1], s0, v0, v2, v[5:6]
; GFX10-NEXT:    v_mov_b32_e32 v5, v0
; GFX10-NEXT:    v_mov_b32_e32 v0, 0
; GFX10-NEXT:    global_store_dwordx2 v0, v[4:5], s[4:5]
; GFX10-NEXT:    s_endpgm
;
; GFX11-LABEL: v_mul_i64_partially_masked_src0:
; GFX11:       ; %bb.0:
; GFX11-NEXT:    s_clause 0x1
; GFX11-NEXT:    s_load_b128 s[4:7], s[2:3], 0x24
; GFX11-NEXT:    s_load_b64 s[0:1], s[2:3], 0x34
; GFX11-NEXT:    v_and_b32_e32 v0, 0x3ff, v0
; GFX11-NEXT:    s_delay_alu instid0(VALU_DEP_1)
; GFX11-NEXT:    v_lshlrev_b32_e32 v2, 3, v0
; GFX11-NEXT:    s_waitcnt lgkmcnt(0)
; GFX11-NEXT:    s_clause 0x1
; GFX11-NEXT:    global_load_b64 v[0:1], v2, s[6:7]
; GFX11-NEXT:    global_load_b64 v[2:3], v2, s[0:1]
; GFX11-NEXT:    s_waitcnt vmcnt(1)
; GFX11-NEXT:    v_and_b32_e32 v7, 0xfff00000, v0
; GFX11-NEXT:    s_waitcnt vmcnt(0)
; GFX11-NEXT:    s_delay_alu instid0(VALU_DEP_1) | instskip(NEXT) | instid1(VALU_DEP_1)
; GFX11-NEXT:    v_mad_u64_u32 v[4:5], null, v7, v2, 0
; GFX11-NEXT:    v_mov_b32_e32 v0, v5
; GFX11-NEXT:    s_delay_alu instid0(VALU_DEP_1) | instskip(SKIP_1) | instid1(VALU_DEP_1)
; GFX11-NEXT:    v_mad_u64_u32 v[5:6], null, v7, v3, v[0:1]
; GFX11-NEXT:    v_and_b32_e32 v3, 0xf00f, v1
; GFX11-NEXT:    v_mad_u64_u32 v[0:1], null, v3, v2, v[5:6]
; GFX11-NEXT:    s_delay_alu instid0(VALU_DEP_1)
; GFX11-NEXT:    v_dual_mov_b32 v5, v0 :: v_dual_mov_b32 v0, 0
; GFX11-NEXT:    global_store_b64 v0, v[4:5], s[4:5]
; GFX11-NEXT:    s_nop 0
; GFX11-NEXT:    s_sendmsg sendmsg(MSG_DEALLOC_VGPRS)
; GFX11-NEXT:    s_endpgm
  %tid = call i32 @llvm.amdgcn.workitem.id.x()
  %gep.a = getelementptr inbounds i64, ptr addrspace(1) %aptr, i32 %tid
  %gep.b = getelementptr inbounds i64, ptr addrspace(1) %bptr, i32 %tid
  %a = load i64, ptr addrspace(1) %gep.a
  %b = load i64, ptr addrspace(1) %gep.b
  %a_and = and i64 %a, u0x0000F00FFFF00000
  %mul = mul i64 %a_and, %b
  store i64 %mul, ptr addrspace(1) %out
  ret void
}

; 64-bit multiplication, where the first argument is masked before a branch
define amdgpu_kernel void @v_mul64_masked_before_branch(ptr addrspace(1) %out, ptr addrspace(1) %aptr, ptr addrspace(1) %bptr) {
; GFX10-LABEL: v_mul64_masked_before_branch:
; GFX10:       ; %bb.0: ; %entry
; GFX10-NEXT:    s_load_dwordx2 s[0:1], s[2:3], 0x24
; GFX10-NEXT:    v_mov_b32_e32 v0, 0
; GFX10-NEXT:    v_mov_b32_e32 v1, 0
; GFX10-NEXT:    v_mov_b32_e32 v2, 0
; GFX10-NEXT:    s_waitcnt lgkmcnt(0)
; GFX10-NEXT:    global_store_dwordx2 v2, v[0:1], s[0:1]
; GFX10-NEXT:    s_endpgm
;
; GFX11-LABEL: v_mul64_masked_before_branch:
; GFX11:       ; %bb.0: ; %entry
; GFX11-NEXT:    s_load_b64 s[0:1], s[2:3], 0x24
; GFX11-NEXT:    v_mov_b32_e32 v0, 0
; GFX11-NEXT:    v_dual_mov_b32 v1, 0 :: v_dual_mov_b32 v2, 0
; GFX11-NEXT:    s_waitcnt lgkmcnt(0)
; GFX11-NEXT:    global_store_b64 v2, v[0:1], s[0:1]
; GFX11-NEXT:    s_nop 0
; GFX11-NEXT:    s_sendmsg sendmsg(MSG_DEALLOC_VGPRS)
; GFX11-NEXT:    s_endpgm
entry:
  %tid = call i32 @llvm.amdgcn.workitem.id.x()
  %gep.a = getelementptr inbounds i64, ptr addrspace(1) %aptr, i32 %tid
  %gep.b = getelementptr inbounds i64, ptr addrspace(1) %bptr, i32 %tid
  %a = load i64, ptr addrspace(1) %gep.a
  %b = load i64, ptr addrspace(1) %gep.b
  %a_and = and i64 %a, u0x0000000000000000
  %0 = icmp eq i64 %b, 0
  br i1 %0, label %if, label %else

if:
  %b_and = and i64 %b, u0xFFFFFFFF00000000
  %1 = mul i64 %a_and, %b_and
  br label %endif

else:
  %2 = mul i64 %a_and, %b
  br label %endif

endif:
  %3 = phi i64 [%1, %if], [%2, %else]
  store i64 %3, ptr addrspace(1) %out
  ret void
}

; 64-bit multiplication with both arguments changed in different basic blocks.
define amdgpu_kernel void @v_mul64_masked_before_and_in_branch(ptr addrspace(1) %out, ptr addrspace(1) %aptr, ptr addrspace(1) %bptr) {
; GFX10-LABEL: v_mul64_masked_before_and_in_branch:
; GFX10:       ; %bb.0: ; %entry
; GFX10-NEXT:    s_clause 0x1
; GFX10-NEXT:    s_load_dwordx4 s[4:7], s[2:3], 0x24
; GFX10-NEXT:    s_load_dwordx2 s[0:1], s[2:3], 0x34
; GFX10-NEXT:    v_lshlrev_b32_e32 v0, 3, v0
; GFX10-NEXT:    s_waitcnt lgkmcnt(0)
; GFX10-NEXT:    s_clause 0x1
; GFX10-NEXT:    global_load_dwordx2 v[2:3], v0, s[6:7]
; GFX10-NEXT:    global_load_dwordx2 v[4:5], v0, s[0:1]
; GFX10-NEXT:    ; implicit-def: $vgpr0_vgpr1
; GFX10-NEXT:    s_waitcnt vmcnt(1)
; GFX10-NEXT:    v_cmp_ge_u64_e32 vcc_lo, 0, v[2:3]
; GFX10-NEXT:    s_and_saveexec_b32 s0, vcc_lo
; GFX10-NEXT:    s_xor_b32 s0, exec_lo, s0
; GFX10-NEXT:    s_cbranch_execz .LBB10_2
; GFX10-NEXT:  ; %bb.1: ; %else
; GFX10-NEXT:    s_waitcnt vmcnt(0)
; GFX10-NEXT:    v_mad_u64_u32 v[0:1], s1, v2, v4, 0
; GFX10-NEXT:    v_mad_u64_u32 v[1:2], s1, v2, v5, v[1:2]
; GFX10-NEXT:    ; implicit-def: $vgpr2_vgpr3
; GFX10-NEXT:    ; implicit-def: $vgpr4_vgpr5
; GFX10-NEXT:  .LBB10_2: ; %Flow
; GFX10-NEXT:    s_andn2_saveexec_b32 s0, s0
; GFX10-NEXT:    s_cbranch_execz .LBB10_4
; GFX10-NEXT:  ; %bb.3: ; %if
; GFX10-NEXT:    s_waitcnt vmcnt(0)
; GFX10-NEXT:    v_mul_lo_u32 v1, v2, v5
; GFX10-NEXT:    v_mov_b32_e32 v0, 0
; GFX10-NEXT:  .LBB10_4: ; %endif
; GFX10-NEXT:    s_or_b32 exec_lo, exec_lo, s0
; GFX10-NEXT:    v_mov_b32_e32 v2, 0
; GFX10-NEXT:    global_store_dwordx2 v2, v[0:1], s[4:5]
; GFX10-NEXT:    s_endpgm
;
; GFX11-LABEL: v_mul64_masked_before_and_in_branch:
; GFX11:       ; %bb.0: ; %entry
; GFX11-NEXT:    s_clause 0x1
; GFX11-NEXT:    s_load_b128 s[4:7], s[2:3], 0x24
; GFX11-NEXT:    s_load_b64 s[0:1], s[2:3], 0x34
; GFX11-NEXT:    v_and_b32_e32 v0, 0x3ff, v0
; GFX11-NEXT:    s_delay_alu instid0(VALU_DEP_1)
; GFX11-NEXT:    v_lshlrev_b32_e32 v0, 3, v0
; GFX11-NEXT:    s_waitcnt lgkmcnt(0)
; GFX11-NEXT:    s_clause 0x1
; GFX11-NEXT:    global_load_b64 v[2:3], v0, s[6:7]
; GFX11-NEXT:    global_load_b64 v[4:5], v0, s[0:1]
; GFX11-NEXT:    s_mov_b32 s0, exec_lo
; GFX11-NEXT:    ; implicit-def: $vgpr0_vgpr1
; GFX11-NEXT:    s_waitcnt vmcnt(1)
; GFX11-NEXT:    v_cmpx_ge_u64_e32 0, v[2:3]
; GFX11-NEXT:    s_xor_b32 s0, exec_lo, s0
; GFX11-NEXT:    s_cbranch_execz .LBB10_2
; GFX11-NEXT:  ; %bb.1: ; %else
; GFX11-NEXT:    s_waitcnt vmcnt(0)
; GFX11-NEXT:    v_mad_u64_u32 v[0:1], null, v2, v4, 0
; GFX11-NEXT:    s_delay_alu instid0(VALU_DEP_1) | instskip(NEXT) | instid1(VALU_DEP_1)
; GFX11-NEXT:    v_mad_u64_u32 v[3:4], null, v2, v5, v[1:2]
; GFX11-NEXT:    ; implicit-def: $vgpr4_vgpr5
; GFX11-NEXT:    v_mov_b32_e32 v1, v3
; GFX11-NEXT:    ; implicit-def: $vgpr2_vgpr3
; GFX11-NEXT:  .LBB10_2: ; %Flow
; GFX11-NEXT:    s_and_not1_saveexec_b32 s0, s0
; GFX11-NEXT:    s_cbranch_execz .LBB10_4
; GFX11-NEXT:  ; %bb.3: ; %if
; GFX11-NEXT:    s_waitcnt vmcnt(0)
; GFX11-NEXT:    v_mul_lo_u32 v1, v2, v5
; GFX11-NEXT:    v_mov_b32_e32 v0, 0
; GFX11-NEXT:  .LBB10_4: ; %endif
; GFX11-NEXT:    s_or_b32 exec_lo, exec_lo, s0
; GFX11-NEXT:    v_mov_b32_e32 v2, 0
; GFX11-NEXT:    global_store_b64 v2, v[0:1], s[4:5]
; GFX11-NEXT:    s_nop 0
; GFX11-NEXT:    s_sendmsg sendmsg(MSG_DEALLOC_VGPRS)
; GFX11-NEXT:    s_endpgm
entry:
  %tid = call i32 @llvm.amdgcn.workitem.id.x()
  %gep.a = getelementptr inbounds i64, ptr addrspace(1) %aptr, i32 %tid
  %gep.b = getelementptr inbounds i64, ptr addrspace(1) %bptr, i32 %tid
  %a = load i64, ptr addrspace(1) %gep.a
  %b = load i64, ptr addrspace(1) %gep.b
  %a_and = and i64 %a, u0x00000000FFFFFFFF
  %0 = icmp ugt i64 %a, 0
  br i1 %0, label %if, label %else

if:
  %b_and = and i64 %b, u0xFFFFFFFF00000000
  %1 = mul i64 %a_and, %b_and
  br label %endif

else:
  %2 = mul i64 %a_and, %b
  br label %endif

endif:
  %3 = phi i64 [%1, %if], [%2, %else]
  store i64 %3, ptr addrspace(1) %out
  ret void
}

<|MERGE_RESOLUTION|>--- conflicted
+++ resolved
@@ -7,11 +7,7 @@
 define amdgpu_kernel void @v_mul_i64_no_zext(ptr addrspace(1) %out, ptr addrspace(1) %aptr, ptr addrspace(1) %bptr) nounwind {
 ; GFX10-LABEL: v_mul_i64_no_zext:
 ; GFX10:       ; %bb.0:
-<<<<<<< HEAD
-; GFX10-NEXT:    s_load_dwordx4 s[0:3], s[2:3], 0x2c
-=======
 ; GFX10-NEXT:    s_load_dwordx4 s[4:7], s[2:3], 0x2c
->>>>>>> 9c4aab8c
 ; GFX10-NEXT:    v_lshlrev_b32_e32 v7, 3, v0
 ; GFX10-NEXT:    s_waitcnt lgkmcnt(0)
 ; GFX10-NEXT:    s_clause 0x1
