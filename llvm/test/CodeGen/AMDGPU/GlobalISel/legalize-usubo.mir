--- conflicted
+++ resolved
@@ -177,40 +177,21 @@
     ; CHECK-LABEL: name: test_usubo_v3s16
     ; CHECK: [[COPY:%[0-9]+]]:_(<6 x s16>) = COPY $vgpr0_vgpr1_vgpr2
     ; CHECK: [[COPY1:%[0-9]+]]:_(<6 x s16>) = COPY $vgpr3_vgpr4_vgpr5
-<<<<<<< HEAD
-    ; CHECK: [[UV:%[0-9]+]]:_(<3 x s16>), [[UV1:%[0-9]+]]:_(<3 x s16>) = G_UNMERGE_VALUES [[COPY]](<6 x s16>)
-    ; CHECK: [[UV2:%[0-9]+]]:_(<3 x s16>), [[UV3:%[0-9]+]]:_(<3 x s16>) = G_UNMERGE_VALUES [[COPY1]](<6 x s16>)
-    ; CHECK: [[DEF:%[0-9]+]]:_(<4 x s16>) = G_IMPLICIT_DEF
-    ; CHECK: [[INSERT:%[0-9]+]]:_(<4 x s16>) = G_INSERT [[DEF]], [[UV]](<3 x s16>), 0
-    ; CHECK: [[UV4:%[0-9]+]]:_(<2 x s16>), [[UV5:%[0-9]+]]:_(<2 x s16>) = G_UNMERGE_VALUES [[INSERT]](<4 x s16>)
-    ; CHECK: [[BITCAST:%[0-9]+]]:_(s32) = G_BITCAST [[UV4]](<2 x s16>)
-=======
     ; CHECK: [[UV:%[0-9]+]]:_(<2 x s16>), [[UV1:%[0-9]+]]:_(<2 x s16>), [[UV2:%[0-9]+]]:_(<2 x s16>) = G_UNMERGE_VALUES [[COPY]](<6 x s16>)
     ; CHECK: [[BITCAST:%[0-9]+]]:_(s32) = G_BITCAST [[UV]](<2 x s16>)
->>>>>>> b1169bdb
     ; CHECK: [[TRUNC:%[0-9]+]]:_(s16) = G_TRUNC [[BITCAST]](s32)
     ; CHECK: [[C:%[0-9]+]]:_(s32) = G_CONSTANT i32 16
     ; CHECK: [[LSHR:%[0-9]+]]:_(s32) = G_LSHR [[BITCAST]], [[C]](s32)
     ; CHECK: [[TRUNC1:%[0-9]+]]:_(s16) = G_TRUNC [[LSHR]](s32)
-    ; CHECK: [[BITCAST1:%[0-9]+]]:_(s32) = G_BITCAST [[UV5]](<2 x s16>)
+    ; CHECK: [[BITCAST1:%[0-9]+]]:_(s32) = G_BITCAST [[UV1]](<2 x s16>)
     ; CHECK: [[TRUNC2:%[0-9]+]]:_(s16) = G_TRUNC [[BITCAST1]](s32)
     ; CHECK: [[LSHR1:%[0-9]+]]:_(s32) = G_LSHR [[BITCAST1]], [[C]](s32)
-<<<<<<< HEAD
-    ; CHECK: [[INSERT1:%[0-9]+]]:_(<4 x s16>) = G_INSERT [[DEF]], [[UV2]](<3 x s16>), 0
-    ; CHECK: [[UV6:%[0-9]+]]:_(<2 x s16>), [[UV7:%[0-9]+]]:_(<2 x s16>) = G_UNMERGE_VALUES [[INSERT1]](<4 x s16>)
-    ; CHECK: [[BITCAST2:%[0-9]+]]:_(s32) = G_BITCAST [[UV6]](<2 x s16>)
-    ; CHECK: [[TRUNC3:%[0-9]+]]:_(s16) = G_TRUNC [[BITCAST2]](s32)
-    ; CHECK: [[LSHR2:%[0-9]+]]:_(s32) = G_LSHR [[BITCAST2]], [[C]](s32)
-    ; CHECK: [[TRUNC4:%[0-9]+]]:_(s16) = G_TRUNC [[LSHR2]](s32)
-    ; CHECK: [[BITCAST3:%[0-9]+]]:_(s32) = G_BITCAST [[UV7]](<2 x s16>)
-=======
     ; CHECK: [[UV3:%[0-9]+]]:_(<2 x s16>), [[UV4:%[0-9]+]]:_(<2 x s16>), [[UV5:%[0-9]+]]:_(<2 x s16>) = G_UNMERGE_VALUES [[COPY1]](<6 x s16>)
     ; CHECK: [[BITCAST2:%[0-9]+]]:_(s32) = G_BITCAST [[UV3]](<2 x s16>)
     ; CHECK: [[TRUNC3:%[0-9]+]]:_(s16) = G_TRUNC [[BITCAST2]](s32)
     ; CHECK: [[LSHR2:%[0-9]+]]:_(s32) = G_LSHR [[BITCAST2]], [[C]](s32)
     ; CHECK: [[TRUNC4:%[0-9]+]]:_(s16) = G_TRUNC [[LSHR2]](s32)
     ; CHECK: [[BITCAST3:%[0-9]+]]:_(s32) = G_BITCAST [[UV4]](<2 x s16>)
->>>>>>> b1169bdb
     ; CHECK: [[TRUNC5:%[0-9]+]]:_(s16) = G_TRUNC [[BITCAST3]](s32)
     ; CHECK: [[LSHR3:%[0-9]+]]:_(s32) = G_LSHR [[BITCAST3]], [[C]](s32)
     ; CHECK: [[SUB:%[0-9]+]]:_(s16) = G_SUB [[TRUNC]], [[TRUNC3]]
@@ -226,27 +207,6 @@
     ; CHECK: [[SHL1:%[0-9]+]]:_(s32) = G_SHL [[C1]], [[C]](s32)
     ; CHECK: [[OR1:%[0-9]+]]:_(s32) = G_OR [[ZEXT2]], [[SHL1]]
     ; CHECK: [[BITCAST5:%[0-9]+]]:_(<2 x s16>) = G_BITCAST [[OR1]](s32)
-<<<<<<< HEAD
-    ; CHECK: [[DEF1:%[0-9]+]]:_(<2 x s16>) = G_IMPLICIT_DEF
-    ; CHECK: [[CONCAT_VECTORS:%[0-9]+]]:_(<6 x s16>) = G_CONCAT_VECTORS [[BITCAST4]](<2 x s16>), [[BITCAST5]](<2 x s16>), [[DEF1]](<2 x s16>)
-    ; CHECK: [[EXTRACT:%[0-9]+]]:_(<3 x s16>) = G_EXTRACT [[CONCAT_VECTORS]](<6 x s16>), 0
-    ; CHECK: [[INSERT2:%[0-9]+]]:_(<4 x s16>) = G_INSERT [[DEF]], [[UV]](<3 x s16>), 0
-    ; CHECK: [[UV8:%[0-9]+]]:_(<2 x s16>), [[UV9:%[0-9]+]]:_(<2 x s16>) = G_UNMERGE_VALUES [[INSERT2]](<4 x s16>)
-    ; CHECK: [[BITCAST6:%[0-9]+]]:_(s32) = G_BITCAST [[UV8]](<2 x s16>)
-    ; CHECK: [[TRUNC6:%[0-9]+]]:_(s16) = G_TRUNC [[BITCAST6]](s32)
-    ; CHECK: [[LSHR4:%[0-9]+]]:_(s32) = G_LSHR [[BITCAST6]], [[C]](s32)
-    ; CHECK: [[TRUNC7:%[0-9]+]]:_(s16) = G_TRUNC [[LSHR4]](s32)
-    ; CHECK: [[BITCAST7:%[0-9]+]]:_(s32) = G_BITCAST [[UV9]](<2 x s16>)
-    ; CHECK: [[TRUNC8:%[0-9]+]]:_(s16) = G_TRUNC [[BITCAST7]](s32)
-    ; CHECK: [[LSHR5:%[0-9]+]]:_(s32) = G_LSHR [[BITCAST7]], [[C]](s32)
-    ; CHECK: [[INSERT3:%[0-9]+]]:_(<4 x s16>) = G_INSERT [[DEF]], [[UV2]](<3 x s16>), 0
-    ; CHECK: [[UV10:%[0-9]+]]:_(<2 x s16>), [[UV11:%[0-9]+]]:_(<2 x s16>) = G_UNMERGE_VALUES [[INSERT3]](<4 x s16>)
-    ; CHECK: [[BITCAST8:%[0-9]+]]:_(s32) = G_BITCAST [[UV10]](<2 x s16>)
-    ; CHECK: [[TRUNC9:%[0-9]+]]:_(s16) = G_TRUNC [[BITCAST8]](s32)
-    ; CHECK: [[LSHR6:%[0-9]+]]:_(s32) = G_LSHR [[BITCAST8]], [[C]](s32)
-    ; CHECK: [[TRUNC10:%[0-9]+]]:_(s16) = G_TRUNC [[LSHR6]](s32)
-    ; CHECK: [[BITCAST9:%[0-9]+]]:_(s32) = G_BITCAST [[UV11]](<2 x s16>)
-=======
     ; CHECK: [[DEF:%[0-9]+]]:_(<2 x s16>) = G_IMPLICIT_DEF
     ; CHECK: [[CONCAT_VECTORS:%[0-9]+]]:_(<6 x s16>) = G_CONCAT_VECTORS [[BITCAST4]](<2 x s16>), [[BITCAST5]](<2 x s16>), [[DEF]](<2 x s16>)
     ; CHECK: [[EXTRACT:%[0-9]+]]:_(<3 x s16>) = G_EXTRACT [[CONCAT_VECTORS]](<6 x s16>), 0
@@ -264,7 +224,6 @@
     ; CHECK: [[LSHR6:%[0-9]+]]:_(s32) = G_LSHR [[BITCAST8]], [[C]](s32)
     ; CHECK: [[TRUNC10:%[0-9]+]]:_(s16) = G_TRUNC [[LSHR6]](s32)
     ; CHECK: [[BITCAST9:%[0-9]+]]:_(s32) = G_BITCAST [[UV10]](<2 x s16>)
->>>>>>> b1169bdb
     ; CHECK: [[TRUNC11:%[0-9]+]]:_(s16) = G_TRUNC [[BITCAST9]](s32)
     ; CHECK: [[LSHR7:%[0-9]+]]:_(s32) = G_LSHR [[BITCAST9]], [[C]](s32)
     ; CHECK: [[ICMP:%[0-9]+]]:_(s1) = G_ICMP intpred(ult), [[TRUNC6]](s16), [[TRUNC9]]
@@ -273,22 +232,6 @@
     ; CHECK: [[ANYEXT:%[0-9]+]]:_(s32) = G_ANYEXT [[ICMP]](s1)
     ; CHECK: [[ANYEXT1:%[0-9]+]]:_(s32) = G_ANYEXT [[ICMP1]](s1)
     ; CHECK: [[ANYEXT2:%[0-9]+]]:_(s32) = G_ANYEXT [[ICMP2]](s1)
-<<<<<<< HEAD
-    ; CHECK: [[DEF2:%[0-9]+]]:_(<4 x s16>) = G_IMPLICIT_DEF
-    ; CHECK: [[CONCAT_VECTORS1:%[0-9]+]]:_(<12 x s16>) = G_CONCAT_VECTORS [[DEF2]](<4 x s16>), [[DEF]](<4 x s16>), [[DEF]](<4 x s16>)
-    ; CHECK: [[UV12:%[0-9]+]]:_(<3 x s16>), [[UV13:%[0-9]+]]:_(<3 x s16>), [[UV14:%[0-9]+]]:_(<3 x s16>), [[UV15:%[0-9]+]]:_(<3 x s16>) = G_UNMERGE_VALUES [[CONCAT_VECTORS1]](<12 x s16>)
-    ; CHECK: [[INSERT4:%[0-9]+]]:_(<4 x s16>) = G_INSERT [[DEF]], [[EXTRACT]](<3 x s16>), 0
-    ; CHECK: [[UV16:%[0-9]+]]:_(<2 x s16>), [[UV17:%[0-9]+]]:_(<2 x s16>) = G_UNMERGE_VALUES [[INSERT4]](<4 x s16>)
-    ; CHECK: [[BITCAST10:%[0-9]+]]:_(s32) = G_BITCAST [[UV16]](<2 x s16>)
-    ; CHECK: [[LSHR8:%[0-9]+]]:_(s32) = G_LSHR [[BITCAST10]], [[C]](s32)
-    ; CHECK: [[BITCAST11:%[0-9]+]]:_(s32) = G_BITCAST [[UV17]](<2 x s16>)
-    ; CHECK: [[LSHR9:%[0-9]+]]:_(s32) = G_LSHR [[BITCAST11]], [[C]](s32)
-    ; CHECK: [[INSERT5:%[0-9]+]]:_(<4 x s16>) = G_INSERT [[DEF]], [[UV12]](<3 x s16>), 0
-    ; CHECK: [[UV18:%[0-9]+]]:_(<2 x s16>), [[UV19:%[0-9]+]]:_(<2 x s16>) = G_UNMERGE_VALUES [[INSERT5]](<4 x s16>)
-    ; CHECK: [[BITCAST12:%[0-9]+]]:_(s32) = G_BITCAST [[UV18]](<2 x s16>)
-    ; CHECK: [[LSHR10:%[0-9]+]]:_(s32) = G_LSHR [[BITCAST12]], [[C]](s32)
-    ; CHECK: [[BITCAST13:%[0-9]+]]:_(s32) = G_BITCAST [[UV19]](<2 x s16>)
-=======
     ; CHECK: [[DEF1:%[0-9]+]]:_(<4 x s16>) = G_IMPLICIT_DEF
     ; CHECK: [[DEF2:%[0-9]+]]:_(<4 x s16>) = G_IMPLICIT_DEF
     ; CHECK: [[INSERT:%[0-9]+]]:_(<4 x s16>) = G_INSERT [[DEF2]], [[EXTRACT]](<3 x s16>), 0
@@ -301,7 +244,6 @@
     ; CHECK: [[BITCAST12:%[0-9]+]]:_(s32) = G_BITCAST [[UV14]](<2 x s16>)
     ; CHECK: [[LSHR10:%[0-9]+]]:_(s32) = G_LSHR [[BITCAST12]], [[C]](s32)
     ; CHECK: [[BITCAST13:%[0-9]+]]:_(s32) = G_BITCAST [[UV15]](<2 x s16>)
->>>>>>> b1169bdb
     ; CHECK: [[LSHR11:%[0-9]+]]:_(s32) = G_LSHR [[BITCAST13]], [[C]](s32)
     ; CHECK: [[C2:%[0-9]+]]:_(s32) = G_CONSTANT i32 65535
     ; CHECK: [[COPY2:%[0-9]+]]:_(s32) = COPY [[BITCAST10]](s32)
@@ -325,11 +267,7 @@
     ; CHECK: [[SHL4:%[0-9]+]]:_(s32) = G_SHL [[AND5]], [[C]](s32)
     ; CHECK: [[OR4:%[0-9]+]]:_(s32) = G_OR [[AND4]], [[SHL4]]
     ; CHECK: [[BITCAST16:%[0-9]+]]:_(<2 x s16>) = G_BITCAST [[OR4]](s32)
-<<<<<<< HEAD
-    ; CHECK: [[CONCAT_VECTORS2:%[0-9]+]]:_(<6 x s16>) = G_CONCAT_VECTORS [[BITCAST14]](<2 x s16>), [[BITCAST15]](<2 x s16>), [[BITCAST16]](<2 x s16>)
-=======
     ; CHECK: [[CONCAT_VECTORS1:%[0-9]+]]:_(<6 x s16>) = G_CONCAT_VECTORS [[BITCAST14]](<2 x s16>), [[BITCAST15]](<2 x s16>), [[BITCAST16]](<2 x s16>)
->>>>>>> b1169bdb
     ; CHECK: [[C3:%[0-9]+]]:_(s32) = G_CONSTANT i32 1
     ; CHECK: [[COPY8:%[0-9]+]]:_(s32) = COPY [[ANYEXT]](s32)
     ; CHECK: [[AND6:%[0-9]+]]:_(s32) = G_AND [[COPY8]], [[C3]]
@@ -338,11 +276,7 @@
     ; CHECK: [[COPY10:%[0-9]+]]:_(s32) = COPY [[ANYEXT2]](s32)
     ; CHECK: [[AND8:%[0-9]+]]:_(s32) = G_AND [[COPY10]], [[C3]]
     ; CHECK: [[BUILD_VECTOR:%[0-9]+]]:_(<3 x s32>) = G_BUILD_VECTOR [[AND6]](s32), [[AND7]](s32), [[AND8]](s32)
-<<<<<<< HEAD
-    ; CHECK: $vgpr0_vgpr1_vgpr2 = COPY [[CONCAT_VECTORS2]](<6 x s16>)
-=======
     ; CHECK: $vgpr0_vgpr1_vgpr2 = COPY [[CONCAT_VECTORS1]](<6 x s16>)
->>>>>>> b1169bdb
     ; CHECK: $vgpr0_vgpr1_vgpr2 = COPY [[BUILD_VECTOR]](<3 x s32>)
     %0:_(<6 x s16>) = COPY $vgpr0_vgpr1_vgpr2
     %1:_(<6 x s16>) = COPY $vgpr3_vgpr4_vgpr5
