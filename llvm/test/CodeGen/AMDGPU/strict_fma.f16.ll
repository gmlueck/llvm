--- conflicted
+++ resolved
@@ -171,21 +171,11 @@
 ; GFX11-NEXT:    v_lshrrev_b32_e32 v10, 16, v2
 ; GFX11-NEXT:    v_lshrrev_b32_e32 v11, 16, v0
 ; GFX11-NEXT:    v_fmac_f16_e32 v4, v0, v2
-<<<<<<< HEAD
-; GFX11-NEXT:    v_fmac_f16_e32 v5, v1, v3
-; GFX11-NEXT:    v_fmac_f16_e32 v6, v8, v7
-; GFX11-NEXT:    v_fmac_f16_e32 v9, v11, v10
-; GFX11-NEXT:    v_and_b32_e32 v0, 0xffff, v4
-; GFX11-NEXT:    v_and_b32_e32 v1, 0xffff, v5
-; GFX11-NEXT:    v_lshl_or_b32 v0, v9, 16, v0
-; GFX11-NEXT:    v_lshl_or_b32 v1, v6, 16, v1
-=======
 ; GFX11-NEXT:    v_fmac_f16_e32 v6, v8, v7
 ; GFX11-NEXT:    v_fmac_f16_e32 v5, v1, v3
 ; GFX11-NEXT:    v_fmac_f16_e32 v9, v11, v10
 ; GFX11-NEXT:    v_perm_b32 v1, v6, v5, 0x5040100
 ; GFX11-NEXT:    v_perm_b32 v0, v9, v4, 0x5040100
->>>>>>> f788a4d7
 ; GFX11-NEXT:    s_setpc_b64 s[30:31]
   %val = call <4 x half> @llvm.experimental.constrained.fma.v4f16(<4 x half> %x, <4 x half> %y, <4 x half> %z, metadata !"round.tonearest", metadata !"fpexcept.strict")
   ret <4 x half> %val
