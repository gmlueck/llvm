--- conflicted
+++ resolved
@@ -39,20 +39,11 @@
 ;
 ; LA64LARGE-LABEL: test_la_pcrel:
 ; LA64LARGE:       # %bb.0: # %entry
-<<<<<<< HEAD
-; LA64LARGE-NEXT:    pcalau12i $a2, %pc_hi20(l)
-; LA64LARGE-NEXT:    addi.d $a1, $zero, %pc_lo12(l)
-; LA64LARGE-NEXT:    lu32i.d $a1, %pc64_lo20(l)
-; LA64LARGE-NEXT:    lu52i.d $a3, $a1, %pc64_hi12(l)
-; LA64LARGE-NEXT:    move $a1, $zero
-; LA64LARGE-NEXT:    add.d $a2, $a3, $a2
-=======
 ; LA64LARGE-NEXT:    pcalau12i $a1, %pc_hi20(l)
 ; LA64LARGE-NEXT:    addi.d $a2, $zero, %pc_lo12(l)
 ; LA64LARGE-NEXT:    lu32i.d $a2, %pc64_lo20(l)
 ; LA64LARGE-NEXT:    lu52i.d $a2, $a2, %pc64_hi12(l)
 ; LA64LARGE-NEXT:    move $a3, $zero
->>>>>>> 98391913
 ; LA64LARGE-NEXT:    .p2align 4, , 16
 ; LA64LARGE-NEXT:  .LBB0_1: # %loop
 ; LA64LARGE-NEXT:    # =>This Inner Loop Header: Depth=1
