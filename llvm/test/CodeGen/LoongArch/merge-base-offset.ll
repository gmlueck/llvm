; NOTE: Assertions have been autogenerated by utils/update_llc_test_checks.py
; RUN: llc --mtriple=loongarch32 --mattr=+lasx --verify-machineinstrs < %s \
; RUN:   | FileCheck --check-prefix=LA32 %s
; RUN: llc --mtriple=loongarch64 --mattr=+lasx --verify-machineinstrs < %s \
; RUN:   | FileCheck --check-prefix=LA64 %s
; RUN: llc --mtriple=loongarch64 --mattr=+lasx --verify-machineinstrs \
; RUN:   --code-model=large < %s | FileCheck --check-prefix=LA64-LARGE %s

@g_i8 = dso_local global i8 0

define dso_local signext i8 @load_s8() nounwind {
; LA32-LABEL: load_s8:
; LA32:       # %bb.0: # %entry
; LA32-NEXT:    pcalau12i $a0, %pc_hi20(g_i8)
; LA32-NEXT:    ld.b $a0, $a0, %pc_lo12(g_i8)
; LA32-NEXT:    ret
;
; LA64-LABEL: load_s8:
; LA64:       # %bb.0: # %entry
; LA64-NEXT:    pcalau12i $a0, %pc_hi20(g_i8)
; LA64-NEXT:    ld.b $a0, $a0, %pc_lo12(g_i8)
; LA64-NEXT:    ret
;
; LA64-LARGE-LABEL: load_s8:
; LA64-LARGE:       # %bb.0: # %entry
; LA64-LARGE-NEXT:    pcalau12i $a0, %pc_hi20(g_i8)
; LA64-LARGE-NEXT:    addi.d $a1, $zero, %pc_lo12(g_i8)
; LA64-LARGE-NEXT:    lu32i.d $a1, %pc64_lo20(g_i8)
; LA64-LARGE-NEXT:    lu52i.d $a1, $a1, %pc64_hi12(g_i8)
; LA64-LARGE-NEXT:    ldx.b $a0, $a1, $a0
; LA64-LARGE-NEXT:    ret
entry:
  %0 = load i8, ptr @g_i8
  ret i8 %0
}

define dso_local zeroext i8 @load_u8() nounwind {
; LA32-LABEL: load_u8:
; LA32:       # %bb.0: # %entry
; LA32-NEXT:    pcalau12i $a0, %pc_hi20(g_i8)
; LA32-NEXT:    ld.bu $a0, $a0, %pc_lo12(g_i8)
; LA32-NEXT:    ret
;
; LA64-LABEL: load_u8:
; LA64:       # %bb.0: # %entry
; LA64-NEXT:    pcalau12i $a0, %pc_hi20(g_i8)
; LA64-NEXT:    ld.bu $a0, $a0, %pc_lo12(g_i8)
; LA64-NEXT:    ret
;
; LA64-LARGE-LABEL: load_u8:
; LA64-LARGE:       # %bb.0: # %entry
; LA64-LARGE-NEXT:    pcalau12i $a0, %pc_hi20(g_i8)
; LA64-LARGE-NEXT:    addi.d $a1, $zero, %pc_lo12(g_i8)
; LA64-LARGE-NEXT:    lu32i.d $a1, %pc64_lo20(g_i8)
; LA64-LARGE-NEXT:    lu52i.d $a1, $a1, %pc64_hi12(g_i8)
; LA64-LARGE-NEXT:    ldx.bu $a0, $a1, $a0
; LA64-LARGE-NEXT:    ret
entry:
  %0 = load i8, ptr @g_i8
  ret i8 %0
}

define dso_local void @store_i8() nounwind {
; LA32-LABEL: store_i8:
; LA32:       # %bb.0: # %entry
; LA32-NEXT:    pcalau12i $a0, %pc_hi20(g_i8)
; LA32-NEXT:    ori $a1, $zero, 1
; LA32-NEXT:    st.b $a1, $a0, %pc_lo12(g_i8)
; LA32-NEXT:    ret
;
; LA64-LABEL: store_i8:
; LA64:       # %bb.0: # %entry
; LA64-NEXT:    pcalau12i $a0, %pc_hi20(g_i8)
; LA64-NEXT:    ori $a1, $zero, 1
; LA64-NEXT:    st.b $a1, $a0, %pc_lo12(g_i8)
; LA64-NEXT:    ret
;
; LA64-LARGE-LABEL: store_i8:
; LA64-LARGE:       # %bb.0: # %entry
; LA64-LARGE-NEXT:    pcalau12i $a0, %pc_hi20(g_i8)
; LA64-LARGE-NEXT:    addi.d $a1, $zero, %pc_lo12(g_i8)
; LA64-LARGE-NEXT:    lu32i.d $a1, %pc64_lo20(g_i8)
; LA64-LARGE-NEXT:    lu52i.d $a1, $a1, %pc64_hi12(g_i8)
; LA64-LARGE-NEXT:    ori $a2, $zero, 1
; LA64-LARGE-NEXT:    stx.b $a2, $a1, $a0
; LA64-LARGE-NEXT:    ret
entry:
  store i8 1, ptr @g_i8
  ret void
}

@g_i16 = dso_local global i16 0

define dso_local signext i16 @load_s16() nounwind {
; LA32-LABEL: load_s16:
; LA32:       # %bb.0: # %entry
; LA32-NEXT:    pcalau12i $a0, %pc_hi20(g_i16)
; LA32-NEXT:    ld.h $a0, $a0, %pc_lo12(g_i16)
; LA32-NEXT:    ret
;
; LA64-LABEL: load_s16:
; LA64:       # %bb.0: # %entry
; LA64-NEXT:    pcalau12i $a0, %pc_hi20(g_i16)
; LA64-NEXT:    ld.h $a0, $a0, %pc_lo12(g_i16)
; LA64-NEXT:    ret
;
; LA64-LARGE-LABEL: load_s16:
; LA64-LARGE:       # %bb.0: # %entry
; LA64-LARGE-NEXT:    pcalau12i $a0, %pc_hi20(g_i16)
; LA64-LARGE-NEXT:    addi.d $a1, $zero, %pc_lo12(g_i16)
; LA64-LARGE-NEXT:    lu32i.d $a1, %pc64_lo20(g_i16)
; LA64-LARGE-NEXT:    lu52i.d $a1, $a1, %pc64_hi12(g_i16)
; LA64-LARGE-NEXT:    ldx.h $a0, $a1, $a0
; LA64-LARGE-NEXT:    ret
entry:
  %0 = load i16, ptr @g_i16
  ret i16 %0
}

define dso_local zeroext i16 @load_u16() nounwind {
; LA32-LABEL: load_u16:
; LA32:       # %bb.0: # %entry
; LA32-NEXT:    pcalau12i $a0, %pc_hi20(g_i16)
; LA32-NEXT:    ld.hu $a0, $a0, %pc_lo12(g_i16)
; LA32-NEXT:    ret
;
; LA64-LABEL: load_u16:
; LA64:       # %bb.0: # %entry
; LA64-NEXT:    pcalau12i $a0, %pc_hi20(g_i16)
; LA64-NEXT:    ld.hu $a0, $a0, %pc_lo12(g_i16)
; LA64-NEXT:    ret
;
; LA64-LARGE-LABEL: load_u16:
; LA64-LARGE:       # %bb.0: # %entry
; LA64-LARGE-NEXT:    pcalau12i $a0, %pc_hi20(g_i16)
; LA64-LARGE-NEXT:    addi.d $a1, $zero, %pc_lo12(g_i16)
; LA64-LARGE-NEXT:    lu32i.d $a1, %pc64_lo20(g_i16)
; LA64-LARGE-NEXT:    lu52i.d $a1, $a1, %pc64_hi12(g_i16)
; LA64-LARGE-NEXT:    ldx.hu $a0, $a1, $a0
; LA64-LARGE-NEXT:    ret
entry:
  %0 = load i16, ptr @g_i16
  ret i16 %0
}

define dso_local void @store_i16() nounwind {
; LA32-LABEL: store_i16:
; LA32:       # %bb.0: # %entry
; LA32-NEXT:    pcalau12i $a0, %pc_hi20(g_i16)
; LA32-NEXT:    ori $a1, $zero, 1
; LA32-NEXT:    st.h $a1, $a0, %pc_lo12(g_i16)
; LA32-NEXT:    ret
;
; LA64-LABEL: store_i16:
; LA64:       # %bb.0: # %entry
; LA64-NEXT:    pcalau12i $a0, %pc_hi20(g_i16)
; LA64-NEXT:    ori $a1, $zero, 1
; LA64-NEXT:    st.h $a1, $a0, %pc_lo12(g_i16)
; LA64-NEXT:    ret
;
; LA64-LARGE-LABEL: store_i16:
; LA64-LARGE:       # %bb.0: # %entry
; LA64-LARGE-NEXT:    pcalau12i $a0, %pc_hi20(g_i16)
; LA64-LARGE-NEXT:    addi.d $a1, $zero, %pc_lo12(g_i16)
; LA64-LARGE-NEXT:    lu32i.d $a1, %pc64_lo20(g_i16)
; LA64-LARGE-NEXT:    lu52i.d $a1, $a1, %pc64_hi12(g_i16)
; LA64-LARGE-NEXT:    ori $a2, $zero, 1
; LA64-LARGE-NEXT:    stx.h $a2, $a1, $a0
; LA64-LARGE-NEXT:    ret
entry:
  store i16 1, ptr @g_i16
  ret void
}

@g_i32 = dso_local global i32 0

define dso_local signext i32 @load_s32() nounwind {
; LA32-LABEL: load_s32:
; LA32:       # %bb.0: # %entry
; LA32-NEXT:    pcalau12i $a0, %pc_hi20(g_i32)
; LA32-NEXT:    ld.w $a0, $a0, %pc_lo12(g_i32)
; LA32-NEXT:    ret
;
; LA64-LABEL: load_s32:
; LA64:       # %bb.0: # %entry
; LA64-NEXT:    pcalau12i $a0, %pc_hi20(g_i32)
; LA64-NEXT:    ld.w $a0, $a0, %pc_lo12(g_i32)
; LA64-NEXT:    ret
;
; LA64-LARGE-LABEL: load_s32:
; LA64-LARGE:       # %bb.0: # %entry
; LA64-LARGE-NEXT:    pcalau12i $a0, %pc_hi20(g_i32)
; LA64-LARGE-NEXT:    addi.d $a1, $zero, %pc_lo12(g_i32)
; LA64-LARGE-NEXT:    lu32i.d $a1, %pc64_lo20(g_i32)
; LA64-LARGE-NEXT:    lu52i.d $a1, $a1, %pc64_hi12(g_i32)
; LA64-LARGE-NEXT:    ldx.w $a0, $a1, $a0
; LA64-LARGE-NEXT:    ret
entry:
  %0 = load i32, ptr @g_i32
  ret i32 %0
}

define dso_local zeroext i32 @load_u32() nounwind {
; LA32-LABEL: load_u32:
; LA32:       # %bb.0: # %entry
; LA32-NEXT:    pcalau12i $a0, %pc_hi20(g_i32)
; LA32-NEXT:    ld.w $a0, $a0, %pc_lo12(g_i32)
; LA32-NEXT:    ret
;
; LA64-LABEL: load_u32:
; LA64:       # %bb.0: # %entry
; LA64-NEXT:    pcalau12i $a0, %pc_hi20(g_i32)
; LA64-NEXT:    ld.wu $a0, $a0, %pc_lo12(g_i32)
; LA64-NEXT:    ret
;
; LA64-LARGE-LABEL: load_u32:
; LA64-LARGE:       # %bb.0: # %entry
; LA64-LARGE-NEXT:    pcalau12i $a0, %pc_hi20(g_i32)
; LA64-LARGE-NEXT:    addi.d $a1, $zero, %pc_lo12(g_i32)
; LA64-LARGE-NEXT:    lu32i.d $a1, %pc64_lo20(g_i32)
; LA64-LARGE-NEXT:    lu52i.d $a1, $a1, %pc64_hi12(g_i32)
; LA64-LARGE-NEXT:    ldx.wu $a0, $a1, $a0
; LA64-LARGE-NEXT:    ret
entry:
  %0 = load i32, ptr @g_i32
  ret i32 %0
}

define dso_local void @store_i32() nounwind {
; LA32-LABEL: store_i32:
; LA32:       # %bb.0: # %entry
; LA32-NEXT:    pcalau12i $a0, %pc_hi20(g_i32)
; LA32-NEXT:    ori $a1, $zero, 1
; LA32-NEXT:    st.w $a1, $a0, %pc_lo12(g_i32)
; LA32-NEXT:    ret
;
; LA64-LABEL: store_i32:
; LA64:       # %bb.0: # %entry
; LA64-NEXT:    pcalau12i $a0, %pc_hi20(g_i32)
; LA64-NEXT:    ori $a1, $zero, 1
; LA64-NEXT:    st.w $a1, $a0, %pc_lo12(g_i32)
; LA64-NEXT:    ret
;
; LA64-LARGE-LABEL: store_i32:
; LA64-LARGE:       # %bb.0: # %entry
; LA64-LARGE-NEXT:    pcalau12i $a0, %pc_hi20(g_i32)
; LA64-LARGE-NEXT:    addi.d $a1, $zero, %pc_lo12(g_i32)
; LA64-LARGE-NEXT:    lu32i.d $a1, %pc64_lo20(g_i32)
; LA64-LARGE-NEXT:    lu52i.d $a1, $a1, %pc64_hi12(g_i32)
; LA64-LARGE-NEXT:    ori $a2, $zero, 1
; LA64-LARGE-NEXT:    stx.w $a2, $a1, $a0
; LA64-LARGE-NEXT:    ret
entry:
  store i32 1, ptr @g_i32
  ret void
}

@g_i64 = dso_local global i64 0

define dso_local i64 @load_64() nounwind {
; LA32-LABEL: load_64:
; LA32:       # %bb.0: # %entry
; LA32-NEXT:    pcalau12i $a0, %pc_hi20(g_i64)
; LA32-NEXT:    addi.w $a1, $a0, %pc_lo12(g_i64)
; LA32-NEXT:    ld.w $a0, $a1, 0
; LA32-NEXT:    ld.w $a1, $a1, 4
; LA32-NEXT:    ret
;
; LA64-LABEL: load_64:
; LA64:       # %bb.0: # %entry
; LA64-NEXT:    pcalau12i $a0, %pc_hi20(g_i64)
; LA64-NEXT:    ld.d $a0, $a0, %pc_lo12(g_i64)
; LA64-NEXT:    ret
;
; LA64-LARGE-LABEL: load_64:
; LA64-LARGE:       # %bb.0: # %entry
; LA64-LARGE-NEXT:    pcalau12i $a0, %pc_hi20(g_i64)
; LA64-LARGE-NEXT:    addi.d $a1, $zero, %pc_lo12(g_i64)
; LA64-LARGE-NEXT:    lu32i.d $a1, %pc64_lo20(g_i64)
; LA64-LARGE-NEXT:    lu52i.d $a1, $a1, %pc64_hi12(g_i64)
; LA64-LARGE-NEXT:    ldx.d $a0, $a1, $a0
; LA64-LARGE-NEXT:    ret
entry:
  %0 = load i64, ptr @g_i64
  ret i64 %0
}

define dso_local void @store_i64() nounwind {
; LA32-LABEL: store_i64:
; LA32:       # %bb.0: # %entry
; LA32-NEXT:    pcalau12i $a0, %pc_hi20(g_i64)
; LA32-NEXT:    addi.w $a0, $a0, %pc_lo12(g_i64)
; LA32-NEXT:    st.w $zero, $a0, 4
; LA32-NEXT:    ori $a1, $zero, 1
; LA32-NEXT:    st.w $a1, $a0, 0
; LA32-NEXT:    ret
;
; LA64-LABEL: store_i64:
; LA64:       # %bb.0: # %entry
; LA64-NEXT:    pcalau12i $a0, %pc_hi20(g_i64)
; LA64-NEXT:    ori $a1, $zero, 1
; LA64-NEXT:    st.d $a1, $a0, %pc_lo12(g_i64)
; LA64-NEXT:    ret
;
; LA64-LARGE-LABEL: store_i64:
; LA64-LARGE:       # %bb.0: # %entry
; LA64-LARGE-NEXT:    pcalau12i $a0, %pc_hi20(g_i64)
; LA64-LARGE-NEXT:    addi.d $a1, $zero, %pc_lo12(g_i64)
; LA64-LARGE-NEXT:    lu32i.d $a1, %pc64_lo20(g_i64)
; LA64-LARGE-NEXT:    lu52i.d $a1, $a1, %pc64_hi12(g_i64)
; LA64-LARGE-NEXT:    ori $a2, $zero, 1
; LA64-LARGE-NEXT:    stx.d $a2, $a1, $a0
; LA64-LARGE-NEXT:    ret
entry:
  store i64 1, ptr @g_i64
  ret void
}

@g_f32 = dso_local global float 0.0

define dso_local float @load_f32() nounwind {
; LA32-LABEL: load_f32:
; LA32:       # %bb.0: # %entry
; LA32-NEXT:    pcalau12i $a0, %pc_hi20(g_f32)
; LA32-NEXT:    fld.s $fa0, $a0, %pc_lo12(g_f32)
; LA32-NEXT:    ret
;
; LA64-LABEL: load_f32:
; LA64:       # %bb.0: # %entry
; LA64-NEXT:    pcalau12i $a0, %pc_hi20(g_f32)
; LA64-NEXT:    fld.s $fa0, $a0, %pc_lo12(g_f32)
; LA64-NEXT:    ret
;
; LA64-LARGE-LABEL: load_f32:
; LA64-LARGE:       # %bb.0: # %entry
; LA64-LARGE-NEXT:    pcalau12i $a0, %pc_hi20(g_f32)
; LA64-LARGE-NEXT:    addi.d $a1, $zero, %pc_lo12(g_f32)
; LA64-LARGE-NEXT:    lu32i.d $a1, %pc64_lo20(g_f32)
; LA64-LARGE-NEXT:    lu52i.d $a1, $a1, %pc64_hi12(g_f32)
; LA64-LARGE-NEXT:    fldx.s $fa0, $a1, $a0
; LA64-LARGE-NEXT:    ret
entry:
  %0 = load float, ptr @g_f32
  ret float %0
}

define dso_local void @store_f32() nounwind {
; LA32-LABEL: store_f32:
; LA32:       # %bb.0: # %entry
; LA32-NEXT:    pcalau12i $a0, %pc_hi20(g_f32)
; LA32-NEXT:    lu12i.w $a1, 260096
; LA32-NEXT:    st.w $a1, $a0, %pc_lo12(g_f32)
; LA32-NEXT:    ret
;
; LA64-LABEL: store_f32:
; LA64:       # %bb.0: # %entry
; LA64-NEXT:    pcalau12i $a0, %pc_hi20(g_f32)
; LA64-NEXT:    lu12i.w $a1, 260096
; LA64-NEXT:    st.w $a1, $a0, %pc_lo12(g_f32)
; LA64-NEXT:    ret
;
; LA64-LARGE-LABEL: store_f32:
; LA64-LARGE:       # %bb.0: # %entry
; LA64-LARGE-NEXT:    pcalau12i $a0, %pc_hi20(g_f32)
; LA64-LARGE-NEXT:    addi.d $a1, $zero, %pc_lo12(g_f32)
; LA64-LARGE-NEXT:    lu32i.d $a1, %pc64_lo20(g_f32)
; LA64-LARGE-NEXT:    lu52i.d $a1, $a1, %pc64_hi12(g_f32)
; LA64-LARGE-NEXT:    lu12i.w $a2, 260096
; LA64-LARGE-NEXT:    stx.w $a2, $a1, $a0
; LA64-LARGE-NEXT:    ret
entry:
  store float 1.0, ptr @g_f32
  ret void
}

@g_f64 = dso_local global double 0.0

define dso_local double @load_f64() nounwind {
; LA32-LABEL: load_f64:
; LA32:       # %bb.0: # %entry
; LA32-NEXT:    pcalau12i $a0, %pc_hi20(g_f64)
; LA32-NEXT:    fld.d $fa0, $a0, %pc_lo12(g_f64)
; LA32-NEXT:    ret
;
; LA64-LABEL: load_f64:
; LA64:       # %bb.0: # %entry
; LA64-NEXT:    pcalau12i $a0, %pc_hi20(g_f64)
; LA64-NEXT:    fld.d $fa0, $a0, %pc_lo12(g_f64)
; LA64-NEXT:    ret
;
; LA64-LARGE-LABEL: load_f64:
; LA64-LARGE:       # %bb.0: # %entry
; LA64-LARGE-NEXT:    pcalau12i $a0, %pc_hi20(g_f64)
; LA64-LARGE-NEXT:    addi.d $a1, $zero, %pc_lo12(g_f64)
; LA64-LARGE-NEXT:    lu32i.d $a1, %pc64_lo20(g_f64)
; LA64-LARGE-NEXT:    lu52i.d $a1, $a1, %pc64_hi12(g_f64)
; LA64-LARGE-NEXT:    fldx.d $fa0, $a1, $a0
; LA64-LARGE-NEXT:    ret
entry:
  %0 = load double, ptr @g_f64
  ret double %0
}

define dso_local void @store_f64() nounwind {
; LA32-LABEL: store_f64:
; LA32:       # %bb.0: # %entry
; LA32-NEXT:    pcalau12i $a0, %pc_hi20(g_f64)
; LA32-NEXT:    vldi $vr0, -912
; LA32-NEXT:    fst.d $fa0, $a0, %pc_lo12(g_f64)
; LA32-NEXT:    ret
;
; LA64-LABEL: store_f64:
; LA64:       # %bb.0: # %entry
; LA64-NEXT:    pcalau12i $a0, %pc_hi20(g_f64)
; LA64-NEXT:    lu52i.d $a1, $zero, 1023
; LA64-NEXT:    st.d $a1, $a0, %pc_lo12(g_f64)
; LA64-NEXT:    ret
;
; LA64-LARGE-LABEL: store_f64:
; LA64-LARGE:       # %bb.0: # %entry
; LA64-LARGE-NEXT:    pcalau12i $a0, %pc_hi20(g_f64)
; LA64-LARGE-NEXT:    addi.d $a1, $zero, %pc_lo12(g_f64)
; LA64-LARGE-NEXT:    lu32i.d $a1, %pc64_lo20(g_f64)
; LA64-LARGE-NEXT:    lu52i.d $a1, $a1, %pc64_hi12(g_f64)
; LA64-LARGE-NEXT:    lu52i.d $a2, $zero, 1023
; LA64-LARGE-NEXT:    stx.d $a2, $a1, $a0
; LA64-LARGE-NEXT:    ret
entry:
  store double 1.0, ptr @g_f64
  ret void
}

@g_m64 = dso_local global i64 0

define dso_local void @store_multi() nounwind {
; LA32-LABEL: store_multi:
; LA32:       # %bb.0: # %entry
; LA32-NEXT:    pcalau12i $a0, %pc_hi20(g_m64)
; LA32-NEXT:    addi.w $a0, $a0, %pc_lo12(g_m64)
; LA32-NEXT:    st.w $zero, $a0, 4
; LA32-NEXT:    ori $a1, $zero, 1
; LA32-NEXT:    st.w $a1, $a0, 0
; LA32-NEXT:    st.w $zero, $a0, 4
; LA32-NEXT:    ori $a1, $zero, 2
; LA32-NEXT:    st.w $a1, $a0, 0
; LA32-NEXT:    ret
;
; LA64-LABEL: store_multi:
; LA64:       # %bb.0: # %entry
; LA64-NEXT:    pcalau12i $a0, %pc_hi20(g_m64)
; LA64-NEXT:    ori $a1, $zero, 1
; LA64-NEXT:    st.d $a1, $a0, %pc_lo12(g_m64)
; LA64-NEXT:    ori $a1, $zero, 2
; LA64-NEXT:    st.d $a1, $a0, %pc_lo12(g_m64)
; LA64-NEXT:    ret
;
; LA64-LARGE-LABEL: store_multi:
; LA64-LARGE:       # %bb.0: # %entry
; LA64-LARGE-NEXT:    pcalau12i $a0, %pc_hi20(g_m64)
; LA64-LARGE-NEXT:    addi.d $a1, $zero, %pc_lo12(g_m64)
; LA64-LARGE-NEXT:    lu32i.d $a1, %pc64_lo20(g_m64)
; LA64-LARGE-NEXT:    lu52i.d $a1, $a1, %pc64_hi12(g_m64)
; LA64-LARGE-NEXT:    ori $a2, $zero, 1
; LA64-LARGE-NEXT:    stx.d $a2, $a1, $a0
; LA64-LARGE-NEXT:    ori $a2, $zero, 2
; LA64-LARGE-NEXT:    stx.d $a2, $a1, $a0
; LA64-LARGE-NEXT:    ret
entry:
  store volatile i64 1, ptr @g_m64
  store volatile i64 2, ptr @g_m64
  ret void
}

@g_sf32 = dso_local global float 0.0

define dso_local void @store_sf32() nounwind {
; LA32-LABEL: store_sf32:
; LA32:       # %bb.0: # %entry
; LA32-NEXT:    pcalau12i $a0, %pc_hi20(g_sf32)
; LA32-NEXT:    fld.s $fa0, $a0, %pc_lo12(g_sf32)
; LA32-NEXT:    fst.s $fa0, $a0, %pc_lo12(g_sf32)
; LA32-NEXT:    ret
;
; LA64-LABEL: store_sf32:
; LA64:       # %bb.0: # %entry
; LA64-NEXT:    pcalau12i $a0, %pc_hi20(g_sf32)
; LA64-NEXT:    fld.s $fa0, $a0, %pc_lo12(g_sf32)
; LA64-NEXT:    fst.s $fa0, $a0, %pc_lo12(g_sf32)
; LA64-NEXT:    ret
;
; LA64-LARGE-LABEL: store_sf32:
; LA64-LARGE:       # %bb.0: # %entry
; LA64-LARGE-NEXT:    pcalau12i $a0, %pc_hi20(g_sf32)
; LA64-LARGE-NEXT:    addi.d $a1, $zero, %pc_lo12(g_sf32)
; LA64-LARGE-NEXT:    lu32i.d $a1, %pc64_lo20(g_sf32)
; LA64-LARGE-NEXT:    lu52i.d $a1, $a1, %pc64_hi12(g_sf32)
; LA64-LARGE-NEXT:    fldx.s $fa0, $a1, $a0
; LA64-LARGE-NEXT:    fstx.s $fa0, $a1, $a0
; LA64-LARGE-NEXT:    ret
entry:
  %0 = load float, ptr @g_sf32
  store volatile float %0, ptr @g_sf32
  ret void
}

@g_sf64 = dso_local global double 0.0

define dso_local void @store_sf64() nounwind {
; LA32-LABEL: store_sf64:
; LA32:       # %bb.0: # %entry
; LA32-NEXT:    pcalau12i $a0, %pc_hi20(g_sf64)
; LA32-NEXT:    fld.d $fa0, $a0, %pc_lo12(g_sf64)
; LA32-NEXT:    fst.d $fa0, $a0, %pc_lo12(g_sf64)
; LA32-NEXT:    ret
;
; LA64-LABEL: store_sf64:
; LA64:       # %bb.0: # %entry
; LA64-NEXT:    pcalau12i $a0, %pc_hi20(g_sf64)
; LA64-NEXT:    fld.d $fa0, $a0, %pc_lo12(g_sf64)
; LA64-NEXT:    fst.d $fa0, $a0, %pc_lo12(g_sf64)
; LA64-NEXT:    ret
;
; LA64-LARGE-LABEL: store_sf64:
; LA64-LARGE:       # %bb.0: # %entry
; LA64-LARGE-NEXT:    pcalau12i $a0, %pc_hi20(g_sf64)
; LA64-LARGE-NEXT:    addi.d $a1, $zero, %pc_lo12(g_sf64)
; LA64-LARGE-NEXT:    lu32i.d $a1, %pc64_lo20(g_sf64)
; LA64-LARGE-NEXT:    lu52i.d $a1, $a1, %pc64_hi12(g_sf64)
; LA64-LARGE-NEXT:    fldx.d $fa0, $a1, $a0
; LA64-LARGE-NEXT:    fstx.d $fa0, $a1, $a0
; LA64-LARGE-NEXT:    ret
entry:
  %0 = load double, ptr @g_sf64
  store volatile double %0, ptr @g_sf64
  ret void
}

@g_i32x4_src = dso_local global [4 x i32] zeroinitializer, align 16
@g_i32x4_dst = dso_local global [4 x i32] zeroinitializer, align 16

define dso_local void @copy_i32x4() nounwind {
; LA32-LABEL: copy_i32x4:
; LA32:       # %bb.0: # %entry
; LA32-NEXT:    pcalau12i $a0, %pc_hi20(g_i32x4_src)
<<<<<<< HEAD
; LA32-NEXT:    addi.w $a0, $a0, %pc_lo12(g_i32x4_src)
; LA32-NEXT:    vld $vr0, $a0, 0
; LA32-NEXT:    pcalau12i $a0, %pc_hi20(g_i32x4_dst)
; LA32-NEXT:    addi.w $a0, $a0, %pc_lo12(g_i32x4_dst)
; LA32-NEXT:    vst $vr0, $a0, 0
=======
; LA32-NEXT:    vld $vr0, $a0, %pc_lo12(g_i32x4_src)
; LA32-NEXT:    pcalau12i $a0, %pc_hi20(g_i32x4_dst)
; LA32-NEXT:    vst $vr0, $a0, %pc_lo12(g_i32x4_dst)
>>>>>>> 1d22c955
; LA32-NEXT:    ret
;
; LA64-LABEL: copy_i32x4:
; LA64:       # %bb.0: # %entry
; LA64-NEXT:    pcalau12i $a0, %pc_hi20(g_i32x4_src)
<<<<<<< HEAD
; LA64-NEXT:    addi.d $a0, $a0, %pc_lo12(g_i32x4_src)
; LA64-NEXT:    vld $vr0, $a0, 0
; LA64-NEXT:    pcalau12i $a0, %pc_hi20(g_i32x4_dst)
; LA64-NEXT:    addi.d $a0, $a0, %pc_lo12(g_i32x4_dst)
; LA64-NEXT:    vst $vr0, $a0, 0
=======
; LA64-NEXT:    vld $vr0, $a0, %pc_lo12(g_i32x4_src)
; LA64-NEXT:    pcalau12i $a0, %pc_hi20(g_i32x4_dst)
; LA64-NEXT:    vst $vr0, $a0, %pc_lo12(g_i32x4_dst)
>>>>>>> 1d22c955
; LA64-NEXT:    ret
;
; LA64-LARGE-LABEL: copy_i32x4:
; LA64-LARGE:       # %bb.0: # %entry
; LA64-LARGE-NEXT:    pcalau12i $a0, %pc_hi20(g_i32x4_src)
; LA64-LARGE-NEXT:    addi.d $a1, $zero, %pc_lo12(g_i32x4_src)
; LA64-LARGE-NEXT:    lu32i.d $a1, %pc64_lo20(g_i32x4_src)
; LA64-LARGE-NEXT:    lu52i.d $a1, $a1, %pc64_hi12(g_i32x4_src)
<<<<<<< HEAD
; LA64-LARGE-NEXT:    add.d $a0, $a1, $a0
; LA64-LARGE-NEXT:    vld $vr0, $a0, 0
=======
; LA64-LARGE-NEXT:    vldx $vr0, $a1, $a0
>>>>>>> 1d22c955
; LA64-LARGE-NEXT:    pcalau12i $a0, %pc_hi20(g_i32x4_dst)
; LA64-LARGE-NEXT:    addi.d $a1, $zero, %pc_lo12(g_i32x4_dst)
; LA64-LARGE-NEXT:    lu32i.d $a1, %pc64_lo20(g_i32x4_dst)
; LA64-LARGE-NEXT:    lu52i.d $a1, $a1, %pc64_hi12(g_i32x4_dst)
<<<<<<< HEAD
; LA64-LARGE-NEXT:    add.d $a0, $a1, $a0
; LA64-LARGE-NEXT:    vst $vr0, $a0, 0
=======
; LA64-LARGE-NEXT:    vstx $vr0, $a1, $a0
>>>>>>> 1d22c955
; LA64-LARGE-NEXT:    ret
entry:
  %0 = load <4 x i32>, ptr @g_i32x4_src, align 16
  store <4 x i32> %0, ptr @g_i32x4_dst, align 16
  ret void
}

@g_i32x8_src = dso_local global [8 x i32] zeroinitializer, align 32
@g_i32x8_dst = dso_local global [8 x i32] zeroinitializer, align 32

define dso_local void @copy_i32x8() nounwind {
; LA32-LABEL: copy_i32x8:
; LA32:       # %bb.0: # %entry
; LA32-NEXT:    pcalau12i $a0, %pc_hi20(g_i32x4_src)
<<<<<<< HEAD
; LA32-NEXT:    addi.w $a0, $a0, %pc_lo12(g_i32x4_src)
; LA32-NEXT:    xvld $xr0, $a0, 0
; LA32-NEXT:    pcalau12i $a0, %pc_hi20(g_i32x4_dst)
; LA32-NEXT:    addi.w $a0, $a0, %pc_lo12(g_i32x4_dst)
; LA32-NEXT:    xvst $xr0, $a0, 0
=======
; LA32-NEXT:    xvld $xr0, $a0, %pc_lo12(g_i32x4_src)
; LA32-NEXT:    pcalau12i $a0, %pc_hi20(g_i32x4_dst)
; LA32-NEXT:    xvst $xr0, $a0, %pc_lo12(g_i32x4_dst)
>>>>>>> 1d22c955
; LA32-NEXT:    ret
;
; LA64-LABEL: copy_i32x8:
; LA64:       # %bb.0: # %entry
; LA64-NEXT:    pcalau12i $a0, %pc_hi20(g_i32x4_src)
<<<<<<< HEAD
; LA64-NEXT:    addi.d $a0, $a0, %pc_lo12(g_i32x4_src)
; LA64-NEXT:    xvld $xr0, $a0, 0
; LA64-NEXT:    pcalau12i $a0, %pc_hi20(g_i32x4_dst)
; LA64-NEXT:    addi.d $a0, $a0, %pc_lo12(g_i32x4_dst)
; LA64-NEXT:    xvst $xr0, $a0, 0
=======
; LA64-NEXT:    xvld $xr0, $a0, %pc_lo12(g_i32x4_src)
; LA64-NEXT:    pcalau12i $a0, %pc_hi20(g_i32x4_dst)
; LA64-NEXT:    xvst $xr0, $a0, %pc_lo12(g_i32x4_dst)
>>>>>>> 1d22c955
; LA64-NEXT:    ret
;
; LA64-LARGE-LABEL: copy_i32x8:
; LA64-LARGE:       # %bb.0: # %entry
; LA64-LARGE-NEXT:    pcalau12i $a0, %pc_hi20(g_i32x4_src)
; LA64-LARGE-NEXT:    addi.d $a1, $zero, %pc_lo12(g_i32x4_src)
; LA64-LARGE-NEXT:    lu32i.d $a1, %pc64_lo20(g_i32x4_src)
; LA64-LARGE-NEXT:    lu52i.d $a1, $a1, %pc64_hi12(g_i32x4_src)
<<<<<<< HEAD
; LA64-LARGE-NEXT:    add.d $a0, $a1, $a0
; LA64-LARGE-NEXT:    xvld $xr0, $a0, 0
=======
; LA64-LARGE-NEXT:    xvldx $xr0, $a1, $a0
>>>>>>> 1d22c955
; LA64-LARGE-NEXT:    pcalau12i $a0, %pc_hi20(g_i32x4_dst)
; LA64-LARGE-NEXT:    addi.d $a1, $zero, %pc_lo12(g_i32x4_dst)
; LA64-LARGE-NEXT:    lu32i.d $a1, %pc64_lo20(g_i32x4_dst)
; LA64-LARGE-NEXT:    lu52i.d $a1, $a1, %pc64_hi12(g_i32x4_dst)
<<<<<<< HEAD
; LA64-LARGE-NEXT:    add.d $a0, $a1, $a0
; LA64-LARGE-NEXT:    xvst $xr0, $a0, 0
=======
; LA64-LARGE-NEXT:    xvstx $xr0, $a1, $a0
>>>>>>> 1d22c955
; LA64-LARGE-NEXT:    ret
entry:
  %0 = load <8 x i32>, ptr @g_i32x4_src, align 32
  store <8 x i32> %0, ptr @g_i32x4_dst, align 32
  ret void
}

@g_i8x16 = dso_local global <16 x i8> zeroinitializer, align 16

define void @copy_i8_to_i8x16() {
; LA32-LABEL: copy_i8_to_i8x16:
; LA32:       # %bb.0: # %entry
; LA32-NEXT:    pcalau12i $a0, %pc_hi20(g_i8)
<<<<<<< HEAD
; LA32-NEXT:    addi.w $a0, $a0, %pc_lo12(g_i8)
; LA32-NEXT:    vldrepl.b $vr0, $a0, 0
; LA32-NEXT:    pcalau12i $a0, %pc_hi20(g_i8x16)
; LA32-NEXT:    addi.w $a0, $a0, %pc_lo12(g_i8x16)
; LA32-NEXT:    vst $vr0, $a0, 0
=======
; LA32-NEXT:    vldrepl.b $vr0, $a0, %pc_lo12(g_i8)
; LA32-NEXT:    pcalau12i $a0, %pc_hi20(g_i8x16)
; LA32-NEXT:    vst $vr0, $a0, %pc_lo12(g_i8x16)
>>>>>>> 1d22c955
; LA32-NEXT:    ret
;
; LA64-LABEL: copy_i8_to_i8x16:
; LA64:       # %bb.0: # %entry
; LA64-NEXT:    pcalau12i $a0, %pc_hi20(g_i8)
<<<<<<< HEAD
; LA64-NEXT:    addi.d $a0, $a0, %pc_lo12(g_i8)
; LA64-NEXT:    vldrepl.b $vr0, $a0, 0
; LA64-NEXT:    pcalau12i $a0, %pc_hi20(g_i8x16)
; LA64-NEXT:    addi.d $a0, $a0, %pc_lo12(g_i8x16)
; LA64-NEXT:    vst $vr0, $a0, 0
=======
; LA64-NEXT:    vldrepl.b $vr0, $a0, %pc_lo12(g_i8)
; LA64-NEXT:    pcalau12i $a0, %pc_hi20(g_i8x16)
; LA64-NEXT:    vst $vr0, $a0, %pc_lo12(g_i8x16)
>>>>>>> 1d22c955
; LA64-NEXT:    ret
;
; LA64-LARGE-LABEL: copy_i8_to_i8x16:
; LA64-LARGE:       # %bb.0: # %entry
; LA64-LARGE-NEXT:    pcalau12i $a0, %pc_hi20(g_i8)
; LA64-LARGE-NEXT:    addi.d $a1, $zero, %pc_lo12(g_i8)
; LA64-LARGE-NEXT:    lu32i.d $a1, %pc64_lo20(g_i8)
; LA64-LARGE-NEXT:    lu52i.d $a1, $a1, %pc64_hi12(g_i8)
; LA64-LARGE-NEXT:    add.d $a0, $a1, $a0
; LA64-LARGE-NEXT:    vldrepl.b $vr0, $a0, 0
; LA64-LARGE-NEXT:    pcalau12i $a0, %pc_hi20(g_i8x16)
; LA64-LARGE-NEXT:    addi.d $a1, $zero, %pc_lo12(g_i8x16)
; LA64-LARGE-NEXT:    lu32i.d $a1, %pc64_lo20(g_i8x16)
; LA64-LARGE-NEXT:    lu52i.d $a1, $a1, %pc64_hi12(g_i8x16)
<<<<<<< HEAD
; LA64-LARGE-NEXT:    add.d $a0, $a1, $a0
; LA64-LARGE-NEXT:    vst $vr0, $a0, 0
=======
; LA64-LARGE-NEXT:    vstx $vr0, $a1, $a0
>>>>>>> 1d22c955
; LA64-LARGE-NEXT:    ret
entry:
  %0 = call <16 x i8> @llvm.loongarch.lsx.vldrepl.b(ptr @g_i8, i32 0)
  store <16 x i8> %0, ptr @g_i8x16, align 16
  ret void
}

@g_i8x32 = dso_local global <32 x i8> zeroinitializer, align 32

define void @copy_i8_to_i8x32() {
; LA32-LABEL: copy_i8_to_i8x32:
; LA32:       # %bb.0: # %entry
; LA32-NEXT:    pcalau12i $a0, %pc_hi20(g_i8)
<<<<<<< HEAD
; LA32-NEXT:    addi.w $a0, $a0, %pc_lo12(g_i8)
; LA32-NEXT:    xvldrepl.b $xr0, $a0, 0
; LA32-NEXT:    pcalau12i $a0, %pc_hi20(g_i8x32)
; LA32-NEXT:    addi.w $a0, $a0, %pc_lo12(g_i8x32)
; LA32-NEXT:    xvst $xr0, $a0, 0
=======
; LA32-NEXT:    xvldrepl.b $xr0, $a0, %pc_lo12(g_i8)
; LA32-NEXT:    pcalau12i $a0, %pc_hi20(g_i8x32)
; LA32-NEXT:    xvst $xr0, $a0, %pc_lo12(g_i8x32)
>>>>>>> 1d22c955
; LA32-NEXT:    ret
;
; LA64-LABEL: copy_i8_to_i8x32:
; LA64:       # %bb.0: # %entry
; LA64-NEXT:    pcalau12i $a0, %pc_hi20(g_i8)
<<<<<<< HEAD
; LA64-NEXT:    addi.d $a0, $a0, %pc_lo12(g_i8)
; LA64-NEXT:    xvldrepl.b $xr0, $a0, 0
; LA64-NEXT:    pcalau12i $a0, %pc_hi20(g_i8x32)
; LA64-NEXT:    addi.d $a0, $a0, %pc_lo12(g_i8x32)
; LA64-NEXT:    xvst $xr0, $a0, 0
=======
; LA64-NEXT:    xvldrepl.b $xr0, $a0, %pc_lo12(g_i8)
; LA64-NEXT:    pcalau12i $a0, %pc_hi20(g_i8x32)
; LA64-NEXT:    xvst $xr0, $a0, %pc_lo12(g_i8x32)
>>>>>>> 1d22c955
; LA64-NEXT:    ret
;
; LA64-LARGE-LABEL: copy_i8_to_i8x32:
; LA64-LARGE:       # %bb.0: # %entry
; LA64-LARGE-NEXT:    pcalau12i $a0, %pc_hi20(g_i8)
; LA64-LARGE-NEXT:    addi.d $a1, $zero, %pc_lo12(g_i8)
; LA64-LARGE-NEXT:    lu32i.d $a1, %pc64_lo20(g_i8)
; LA64-LARGE-NEXT:    lu52i.d $a1, $a1, %pc64_hi12(g_i8)
; LA64-LARGE-NEXT:    add.d $a0, $a1, $a0
; LA64-LARGE-NEXT:    xvldrepl.b $xr0, $a0, 0
; LA64-LARGE-NEXT:    pcalau12i $a0, %pc_hi20(g_i8x32)
; LA64-LARGE-NEXT:    addi.d $a1, $zero, %pc_lo12(g_i8x32)
; LA64-LARGE-NEXT:    lu32i.d $a1, %pc64_lo20(g_i8x32)
; LA64-LARGE-NEXT:    lu52i.d $a1, $a1, %pc64_hi12(g_i8x32)
<<<<<<< HEAD
; LA64-LARGE-NEXT:    add.d $a0, $a1, $a0
; LA64-LARGE-NEXT:    xvst $xr0, $a0, 0
=======
; LA64-LARGE-NEXT:    xvstx $xr0, $a1, $a0
>>>>>>> 1d22c955
; LA64-LARGE-NEXT:    ret
entry:
  %0 = call <32 x i8> @llvm.loongarch.lasx.xvldrepl.b(ptr @g_i8, i32 0)
  store <32 x i8> %0, ptr @g_i8x32, align 32
  ret void
}

@g_rmw = dso_local global i64 0

define dso_local void @rmw() nounwind {
; LA32-LABEL: rmw:
; LA32:       # %bb.0: # %entry
; LA32-NEXT:    pcalau12i $a0, %pc_hi20(g_rmw)
; LA32-NEXT:    addi.w $a0, $a0, %pc_lo12(g_rmw)
; LA32-NEXT:    ld.w $a1, $a0, 0
; LA32-NEXT:    ld.w $a2, $a0, 4
; LA32-NEXT:    addi.w $a1, $a1, 1
; LA32-NEXT:    sltui $a3, $a1, 1
; LA32-NEXT:    add.w $a2, $a2, $a3
; LA32-NEXT:    st.w $a1, $a0, 0
; LA32-NEXT:    st.w $a2, $a0, 4
; LA32-NEXT:    ret
;
; LA64-LABEL: rmw:
; LA64:       # %bb.0: # %entry
; LA64-NEXT:    pcalau12i $a0, %pc_hi20(g_rmw)
; LA64-NEXT:    ld.d $a1, $a0, %pc_lo12(g_rmw)
; LA64-NEXT:    addi.d $a1, $a1, 1
; LA64-NEXT:    st.d $a1, $a0, %pc_lo12(g_rmw)
; LA64-NEXT:    ret
;
; LA64-LARGE-LABEL: rmw:
; LA64-LARGE:       # %bb.0: # %entry
; LA64-LARGE-NEXT:    pcalau12i $a0, %pc_hi20(g_rmw)
; LA64-LARGE-NEXT:    addi.d $a1, $zero, %pc_lo12(g_rmw)
; LA64-LARGE-NEXT:    lu32i.d $a1, %pc64_lo20(g_rmw)
; LA64-LARGE-NEXT:    lu52i.d $a1, $a1, %pc64_hi12(g_rmw)
; LA64-LARGE-NEXT:    ldx.d $a2, $a1, $a0
; LA64-LARGE-NEXT:    addi.d $a2, $a2, 1
; LA64-LARGE-NEXT:    stx.d $a2, $a1, $a0
; LA64-LARGE-NEXT:    ret
entry:
  %0 = load i64, ptr @g_rmw
  %1 = add i64 %0, 1
  store i64 %1, ptr @g_rmw
  ret void
}

@g_a32 = dso_local global [2048 x i32] zeroinitializer, align 4

define dso_local void @store_a32() nounwind {
; LA32-LABEL: store_a32:
; LA32:       # %bb.0: # %entry
; LA32-NEXT:    pcalau12i $a0, %pc_hi20(g_a32+4096)
; LA32-NEXT:    ori $a1, $zero, 1
; LA32-NEXT:    st.w $a1, $a0, %pc_lo12(g_a32+4096)
; LA32-NEXT:    ret
;
; LA64-LABEL: store_a32:
; LA64:       # %bb.0: # %entry
; LA64-NEXT:    pcalau12i $a0, %pc_hi20(g_a32+4096)
; LA64-NEXT:    ori $a1, $zero, 1
; LA64-NEXT:    st.w $a1, $a0, %pc_lo12(g_a32+4096)
; LA64-NEXT:    ret
;
; LA64-LARGE-LABEL: store_a32:
; LA64-LARGE:       # %bb.0: # %entry
; LA64-LARGE-NEXT:    pcalau12i $a0, %pc_hi20(g_a32+4096)
; LA64-LARGE-NEXT:    addi.d $a1, $zero, %pc_lo12(g_a32+4096)
; LA64-LARGE-NEXT:    lu32i.d $a1, %pc64_lo20(g_a32+4096)
; LA64-LARGE-NEXT:    lu52i.d $a1, $a1, %pc64_hi12(g_a32+4096)
; LA64-LARGE-NEXT:    ori $a2, $zero, 1
; LA64-LARGE-NEXT:    stx.w $a2, $a1, $a0
; LA64-LARGE-NEXT:    ret
entry:
  store i32 1, ptr getelementptr inbounds ([1 x i32], ptr @g_a32, i32 1024), align 4
  ret void
}

define dso_local void @store_a32_2() nounwind {
; LA32-LABEL: store_a32_2:
; LA32:       # %bb.0: # %entry
; LA32-NEXT:    pcalau12i $a0, %pc_hi20(g_a32)
; LA32-NEXT:    addi.w $a0, $a0, %pc_lo12(g_a32)
; LA32-NEXT:    lu12i.w $a1, 1
; LA32-NEXT:    add.w $a2, $a0, $a1
; LA32-NEXT:    ori $a3, $zero, 1
; LA32-NEXT:    st.w $a3, $a2, 0
; LA32-NEXT:    ori $a1, $a1, 8
; LA32-NEXT:    add.w $a0, $a0, $a1
; LA32-NEXT:    ori $a1, $zero, 2
; LA32-NEXT:    st.w $a1, $a0, 0
; LA32-NEXT:    ret
;
; LA64-LABEL: store_a32_2:
; LA64:       # %bb.0: # %entry
; LA64-NEXT:    pcalau12i $a0, %pc_hi20(g_a32)
; LA64-NEXT:    addi.d $a0, $a0, %pc_lo12(g_a32)
; LA64-NEXT:    ori $a1, $zero, 1
; LA64-NEXT:    stptr.w $a1, $a0, 4096
; LA64-NEXT:    ori $a1, $zero, 2
; LA64-NEXT:    stptr.w $a1, $a0, 4104
; LA64-NEXT:    ret
;
; LA64-LARGE-LABEL: store_a32_2:
; LA64-LARGE:       # %bb.0: # %entry
; LA64-LARGE-NEXT:    pcalau12i $a0, %pc_hi20(g_a32)
; LA64-LARGE-NEXT:    addi.d $a1, $zero, %pc_lo12(g_a32)
; LA64-LARGE-NEXT:    lu32i.d $a1, %pc64_lo20(g_a32)
; LA64-LARGE-NEXT:    lu52i.d $a1, $a1, %pc64_hi12(g_a32)
; LA64-LARGE-NEXT:    add.d $a0, $a1, $a0
; LA64-LARGE-NEXT:    ori $a1, $zero, 1
; LA64-LARGE-NEXT:    stptr.w $a1, $a0, 4096
; LA64-LARGE-NEXT:    ori $a1, $zero, 2
; LA64-LARGE-NEXT:    stptr.w $a1, $a0, 4104
; LA64-LARGE-NEXT:    ret
entry:
  store i32 1, ptr getelementptr inbounds ([1 x i32], ptr @g_a32, i32 1024), align 4
  store i32 2, ptr getelementptr inbounds ([1 x i32], ptr @g_a32, i32 1026), align 4
  ret void
}

define dso_local void @control_flow_with_mem_access() nounwind {
; LA32-LABEL: control_flow_with_mem_access:
; LA32:       # %bb.0: # %entry
; LA32-NEXT:    pcalau12i $a0, %pc_hi20(g_a32+4)
; LA32-NEXT:    ld.w $a1, $a0, %pc_lo12(g_a32+4)
; LA32-NEXT:    ori $a2, $zero, 1
; LA32-NEXT:    blt $a1, $a2, .LBB25_2
; LA32-NEXT:  # %bb.1: # %if.then
; LA32-NEXT:    ori $a1, $zero, 10
; LA32-NEXT:    st.w $a1, $a0, %pc_lo12(g_a32+4)
; LA32-NEXT:  .LBB25_2: # %if.end
; LA32-NEXT:    ret
;
; LA64-LABEL: control_flow_with_mem_access:
; LA64:       # %bb.0: # %entry
; LA64-NEXT:    pcalau12i $a0, %pc_hi20(g_a32+4)
; LA64-NEXT:    ld.w $a1, $a0, %pc_lo12(g_a32+4)
; LA64-NEXT:    ori $a2, $zero, 1
; LA64-NEXT:    blt $a1, $a2, .LBB25_2
; LA64-NEXT:  # %bb.1: # %if.then
; LA64-NEXT:    ori $a1, $zero, 10
; LA64-NEXT:    st.w $a1, $a0, %pc_lo12(g_a32+4)
; LA64-NEXT:  .LBB25_2: # %if.end
; LA64-NEXT:    ret
;
; LA64-LARGE-LABEL: control_flow_with_mem_access:
; LA64-LARGE:       # %bb.0: # %entry
; LA64-LARGE-NEXT:    pcalau12i $a0, %pc_hi20(g_a32+4)
; LA64-LARGE-NEXT:    addi.d $a1, $zero, %pc_lo12(g_a32+4)
; LA64-LARGE-NEXT:    lu32i.d $a1, %pc64_lo20(g_a32+4)
; LA64-LARGE-NEXT:    lu52i.d $a1, $a1, %pc64_hi12(g_a32+4)
; LA64-LARGE-NEXT:    ldx.w $a0, $a1, $a0
; LA64-LARGE-NEXT:    ori $a1, $zero, 1
; LA64-LARGE-NEXT:    blt $a0, $a1, .LBB25_2
; LA64-LARGE-NEXT:  # %bb.1: # %if.then
; LA64-LARGE-NEXT:    pcalau12i $a0, %pc_hi20(g_a32+4)
; LA64-LARGE-NEXT:    addi.d $a1, $zero, %pc_lo12(g_a32+4)
; LA64-LARGE-NEXT:    lu32i.d $a1, %pc64_lo20(g_a32+4)
; LA64-LARGE-NEXT:    lu52i.d $a1, $a1, %pc64_hi12(g_a32+4)
; LA64-LARGE-NEXT:    ori $a2, $zero, 10
; LA64-LARGE-NEXT:    stx.w $a2, $a1, $a0
; LA64-LARGE-NEXT:  .LBB25_2: # %if.end
; LA64-LARGE-NEXT:    ret
entry:
  %0 = load i32, ptr getelementptr inbounds ([1 x i32], ptr @g_a32, i32 1), align 4
  %cmp = icmp sgt i32 %0, 0
  br i1 %cmp, label %if.then, label %if.end

if.then:
  store i32 10, ptr getelementptr inbounds ([1 x i32], ptr @g_a32, i32 1), align 4
  br label %if.end

if.end:
  ret void
}

define dso_local ptr @load_ba_1() nounwind {
; LA32-LABEL: load_ba_1:
; LA32:       # %bb.0: # %entry
; LA32-NEXT:  .Ltmp0: # Block address taken
; LA32-NEXT:  # %bb.1: # %label
; LA32-NEXT:    pcalau12i $a0, %pc_hi20(.Ltmp0)
; LA32-NEXT:    ld.w $a0, $a0, %pc_lo12(.Ltmp0)
; LA32-NEXT:    ret
;
; LA64-LABEL: load_ba_1:
; LA64:       # %bb.0: # %entry
; LA64-NEXT:  .Ltmp0: # Block address taken
; LA64-NEXT:  # %bb.1: # %label
; LA64-NEXT:    pcalau12i $a0, %pc_hi20(.Ltmp0)
; LA64-NEXT:    ld.d $a0, $a0, %pc_lo12(.Ltmp0)
; LA64-NEXT:    ret
;
; LA64-LARGE-LABEL: load_ba_1:
; LA64-LARGE:       # %bb.0: # %entry
; LA64-LARGE-NEXT:  .Ltmp0: # Block address taken
; LA64-LARGE-NEXT:  # %bb.1: # %label
; LA64-LARGE-NEXT:    pcalau12i $a0, %pc_hi20(.Ltmp0)
; LA64-LARGE-NEXT:    addi.d $a1, $zero, %pc_lo12(.Ltmp0)
; LA64-LARGE-NEXT:    lu32i.d $a1, %pc64_lo20(.Ltmp0)
; LA64-LARGE-NEXT:    lu52i.d $a1, $a1, %pc64_hi12(.Ltmp0)
; LA64-LARGE-NEXT:    ldx.d $a0, $a1, $a0
; LA64-LARGE-NEXT:    ret
entry:
  br label %label
label:
  %0 = load ptr, ptr blockaddress(@load_ba_1, %label)
  ret ptr %0
}

define dso_local ptr @load_ba_2() nounwind {
; LA32-LABEL: load_ba_2:
; LA32:       # %bb.0: # %entry
; LA32-NEXT:  .Ltmp1: # Block address taken
; LA32-NEXT:  # %bb.1: # %label
; LA32-NEXT:    pcalau12i $a0, %pc_hi20(.Ltmp1+8)
; LA32-NEXT:    ld.w $a0, $a0, %pc_lo12(.Ltmp1+8)
; LA32-NEXT:    ret
;
; LA64-LABEL: load_ba_2:
; LA64:       # %bb.0: # %entry
; LA64-NEXT:  .Ltmp1: # Block address taken
; LA64-NEXT:  # %bb.1: # %label
; LA64-NEXT:    pcalau12i $a0, %pc_hi20(.Ltmp1+8)
; LA64-NEXT:    ld.d $a0, $a0, %pc_lo12(.Ltmp1+8)
; LA64-NEXT:    ret
;
; LA64-LARGE-LABEL: load_ba_2:
; LA64-LARGE:       # %bb.0: # %entry
; LA64-LARGE-NEXT:  .Ltmp1: # Block address taken
; LA64-LARGE-NEXT:  # %bb.1: # %label
; LA64-LARGE-NEXT:    pcalau12i $a0, %pc_hi20(.Ltmp1+8)
; LA64-LARGE-NEXT:    addi.d $a1, $zero, %pc_lo12(.Ltmp1+8)
; LA64-LARGE-NEXT:    lu32i.d $a1, %pc64_lo20(.Ltmp1+8)
; LA64-LARGE-NEXT:    lu52i.d $a1, $a1, %pc64_hi12(.Ltmp1+8)
; LA64-LARGE-NEXT:    ldx.d $a0, $a1, $a0
; LA64-LARGE-NEXT:    ret
entry:
  br label %label
label:
  %0 = load ptr, ptr getelementptr inbounds (i8, ptr blockaddress(@load_ba_2, %label), i32 8)
  ret ptr %0
}

@g_a64 = dso_local global [614750729487779976 x i64] zeroinitializer, align 8

define dso_local ptr @load_addr_offset_1() nounwind {
; LA32-LABEL: load_addr_offset_1:
; LA32:       # %bb.0: # %entry
; LA32-NEXT:    pcalau12i $a0, %pc_hi20(g_a64+8)
; LA32-NEXT:    addi.w $a0, $a0, %pc_lo12(g_a64+8)
; LA32-NEXT:    ret
;
; LA64-LABEL: load_addr_offset_1:
; LA64:       # %bb.0: # %entry
; LA64-NEXT:    pcalau12i $a0, %pc_hi20(g_a64+8)
; LA64-NEXT:    addi.d $a0, $a0, %pc_lo12(g_a64+8)
; LA64-NEXT:    ret
;
; LA64-LARGE-LABEL: load_addr_offset_1:
; LA64-LARGE:       # %bb.0: # %entry
; LA64-LARGE-NEXT:    pcalau12i $a0, %pc_hi20(g_a64+8)
; LA64-LARGE-NEXT:    addi.d $a1, $zero, %pc_lo12(g_a64+8)
; LA64-LARGE-NEXT:    lu32i.d $a1, %pc64_lo20(g_a64+8)
; LA64-LARGE-NEXT:    lu52i.d $a1, $a1, %pc64_hi12(g_a64+8)
; LA64-LARGE-NEXT:    add.d $a0, $a1, $a0
; LA64-LARGE-NEXT:    ret
entry:
  ret ptr getelementptr inbounds ([1 x i64], ptr @g_a64, i64 1)
}

define dso_local ptr @load_addr_offset_257() nounwind {
; LA32-LABEL: load_addr_offset_257:
; LA32:       # %bb.0: # %entry
; LA32-NEXT:    pcalau12i $a0, %pc_hi20(g_a64+2056)
; LA32-NEXT:    addi.w $a0, $a0, %pc_lo12(g_a64+2056)
; LA32-NEXT:    ret
;
; LA64-LABEL: load_addr_offset_257:
; LA64:       # %bb.0: # %entry
; LA64-NEXT:    pcalau12i $a0, %pc_hi20(g_a64+2056)
; LA64-NEXT:    addi.d $a0, $a0, %pc_lo12(g_a64+2056)
; LA64-NEXT:    ret
;
; LA64-LARGE-LABEL: load_addr_offset_257:
; LA64-LARGE:       # %bb.0: # %entry
; LA64-LARGE-NEXT:    pcalau12i $a0, %pc_hi20(g_a64+2056)
; LA64-LARGE-NEXT:    addi.d $a1, $zero, %pc_lo12(g_a64+2056)
; LA64-LARGE-NEXT:    lu32i.d $a1, %pc64_lo20(g_a64+2056)
; LA64-LARGE-NEXT:    lu52i.d $a1, $a1, %pc64_hi12(g_a64+2056)
; LA64-LARGE-NEXT:    add.d $a0, $a1, $a0
; LA64-LARGE-NEXT:    ret
entry:
  ret ptr getelementptr inbounds ([1 x i64], ptr @g_a64, i64 257)
}

define dso_local ptr @load_addr_offset_1048576() nounwind {
; LA32-LABEL: load_addr_offset_1048576:
; LA32:       # %bb.0: # %entry
; LA32-NEXT:    pcalau12i $a0, %pc_hi20(g_a64+8388608)
; LA32-NEXT:    addi.w $a0, $a0, %pc_lo12(g_a64+8388608)
; LA32-NEXT:    ret
;
; LA64-LABEL: load_addr_offset_1048576:
; LA64:       # %bb.0: # %entry
; LA64-NEXT:    pcalau12i $a0, %pc_hi20(g_a64+8388608)
; LA64-NEXT:    addi.d $a0, $a0, %pc_lo12(g_a64+8388608)
; LA64-NEXT:    ret
;
; LA64-LARGE-LABEL: load_addr_offset_1048576:
; LA64-LARGE:       # %bb.0: # %entry
; LA64-LARGE-NEXT:    pcalau12i $a0, %pc_hi20(g_a64+8388608)
; LA64-LARGE-NEXT:    addi.d $a1, $zero, %pc_lo12(g_a64+8388608)
; LA64-LARGE-NEXT:    lu32i.d $a1, %pc64_lo20(g_a64+8388608)
; LA64-LARGE-NEXT:    lu52i.d $a1, $a1, %pc64_hi12(g_a64+8388608)
; LA64-LARGE-NEXT:    add.d $a0, $a1, $a0
; LA64-LARGE-NEXT:    ret
entry:
  ret ptr getelementptr inbounds ([1 x i64], ptr @g_a64, i64 1048576)
}

define dso_local ptr @load_addr_offset_1048577() nounwind {
; LA32-LABEL: load_addr_offset_1048577:
; LA32:       # %bb.0: # %entry
; LA32-NEXT:    pcalau12i $a0, %pc_hi20(g_a64+8388616)
; LA32-NEXT:    addi.w $a0, $a0, %pc_lo12(g_a64+8388616)
; LA32-NEXT:    ret
;
; LA64-LABEL: load_addr_offset_1048577:
; LA64:       # %bb.0: # %entry
; LA64-NEXT:    pcalau12i $a0, %pc_hi20(g_a64+8388616)
; LA64-NEXT:    addi.d $a0, $a0, %pc_lo12(g_a64+8388616)
; LA64-NEXT:    ret
;
; LA64-LARGE-LABEL: load_addr_offset_1048577:
; LA64-LARGE:       # %bb.0: # %entry
; LA64-LARGE-NEXT:    pcalau12i $a0, %pc_hi20(g_a64+8388616)
; LA64-LARGE-NEXT:    addi.d $a1, $zero, %pc_lo12(g_a64+8388616)
; LA64-LARGE-NEXT:    lu32i.d $a1, %pc64_lo20(g_a64+8388616)
; LA64-LARGE-NEXT:    lu52i.d $a1, $a1, %pc64_hi12(g_a64+8388616)
; LA64-LARGE-NEXT:    add.d $a0, $a1, $a0
; LA64-LARGE-NEXT:    ret
entry:
  ret ptr getelementptr inbounds ([1 x i64], ptr @g_a64, i64 1048577)
}

define dso_local ptr @load_addr_offset_268432896() nounwind {
; LA32-LABEL: load_addr_offset_268432896:
; LA32:       # %bb.0: # %entry
; LA32-NEXT:    pcalau12i $a0, %pc_hi20(g_a64+2147463168)
; LA32-NEXT:    addi.w $a0, $a0, %pc_lo12(g_a64+2147463168)
; LA32-NEXT:    ret
;
; LA64-LABEL: load_addr_offset_268432896:
; LA64:       # %bb.0: # %entry
; LA64-NEXT:    pcalau12i $a0, %pc_hi20(g_a64+2147463168)
; LA64-NEXT:    addi.d $a0, $a0, %pc_lo12(g_a64+2147463168)
; LA64-NEXT:    ret
;
; LA64-LARGE-LABEL: load_addr_offset_268432896:
; LA64-LARGE:       # %bb.0: # %entry
; LA64-LARGE-NEXT:    pcalau12i $a0, %pc_hi20(g_a64+2147463168)
; LA64-LARGE-NEXT:    addi.d $a1, $zero, %pc_lo12(g_a64+2147463168)
; LA64-LARGE-NEXT:    lu32i.d $a1, %pc64_lo20(g_a64+2147463168)
; LA64-LARGE-NEXT:    lu52i.d $a1, $a1, %pc64_hi12(g_a64+2147463168)
; LA64-LARGE-NEXT:    add.d $a0, $a1, $a0
; LA64-LARGE-NEXT:    ret
entry:
  ret ptr getelementptr inbounds ([1 x i64], ptr @g_a64, i64 268432896)
}

define dso_local ptr @load_addr_offset_268432897() nounwind {
; LA32-LABEL: load_addr_offset_268432897:
; LA32:       # %bb.0: # %entry
; LA32-NEXT:    pcalau12i $a0, %pc_hi20(g_a64+2147463176)
; LA32-NEXT:    addi.w $a0, $a0, %pc_lo12(g_a64+2147463176)
; LA32-NEXT:    ret
;
; LA64-LABEL: load_addr_offset_268432897:
; LA64:       # %bb.0: # %entry
; LA64-NEXT:    pcalau12i $a0, %pc_hi20(g_a64+2147463176)
; LA64-NEXT:    addi.d $a0, $a0, %pc_lo12(g_a64+2147463176)
; LA64-NEXT:    ret
;
; LA64-LARGE-LABEL: load_addr_offset_268432897:
; LA64-LARGE:       # %bb.0: # %entry
; LA64-LARGE-NEXT:    pcalau12i $a0, %pc_hi20(g_a64+2147463176)
; LA64-LARGE-NEXT:    addi.d $a1, $zero, %pc_lo12(g_a64+2147463176)
; LA64-LARGE-NEXT:    lu32i.d $a1, %pc64_lo20(g_a64+2147463176)
; LA64-LARGE-NEXT:    lu52i.d $a1, $a1, %pc64_hi12(g_a64+2147463176)
; LA64-LARGE-NEXT:    add.d $a0, $a1, $a0
; LA64-LARGE-NEXT:    ret
entry:
  ret ptr getelementptr inbounds ([1 x i64], ptr @g_a64, i64 268432897)
}

define dso_local ptr @load_addr_offset_9380351707272() nounwind {
; LA32-LABEL: load_addr_offset_9380351707272:
; LA32:       # %bb.0: # %entry
; LA32-NEXT:    pcalau12i $a0, %pc_hi20(g_a64+1145062464)
; LA32-NEXT:    addi.w $a0, $a0, %pc_lo12(g_a64+1145062464)
; LA32-NEXT:    ret
;
; LA64-LABEL: load_addr_offset_9380351707272:
; LA64:       # %bb.0: # %entry
; LA64-NEXT:    pcalau12i $a0, %pc_hi20(g_a64)
; LA64-NEXT:    addi.d $a0, $a0, %pc_lo12(g_a64)
; LA64-NEXT:    lu12i.w $a1, 279556
; LA64-NEXT:    ori $a1, $a1, 1088
; LA64-NEXT:    lu32i.d $a1, 17472
; LA64-NEXT:    add.d $a0, $a0, $a1
; LA64-NEXT:    ret
;
; LA64-LARGE-LABEL: load_addr_offset_9380351707272:
; LA64-LARGE:       # %bb.0: # %entry
; LA64-LARGE-NEXT:    pcalau12i $a0, %pc_hi20(g_a64)
; LA64-LARGE-NEXT:    addi.d $a1, $zero, %pc_lo12(g_a64)
; LA64-LARGE-NEXT:    lu32i.d $a1, %pc64_lo20(g_a64)
; LA64-LARGE-NEXT:    lu52i.d $a1, $a1, %pc64_hi12(g_a64)
; LA64-LARGE-NEXT:    add.d $a0, $a1, $a0
; LA64-LARGE-NEXT:    lu12i.w $a1, 279556
; LA64-LARGE-NEXT:    ori $a1, $a1, 1088
; LA64-LARGE-NEXT:    lu32i.d $a1, 17472
; LA64-LARGE-NEXT:    add.d $a0, $a0, $a1
; LA64-LARGE-NEXT:    ret
entry:
  ret ptr getelementptr inbounds ([1 x i64], ptr @g_a64, i64 9380351707272)
}

define dso_local ptr @load_addr_offset_614750729487779976() nounwind {
; LA32-LABEL: load_addr_offset_614750729487779976:
; LA32:       # %bb.0: # %entry
; LA32-NEXT:    pcalau12i $a0, %pc_hi20(g_a64+1145062464)
; LA32-NEXT:    addi.w $a0, $a0, %pc_lo12(g_a64+1145062464)
; LA32-NEXT:    ret
;
; LA64-LABEL: load_addr_offset_614750729487779976:
; LA64:       # %bb.0: # %entry
; LA64-NEXT:    pcalau12i $a0, %pc_hi20(g_a64)
; LA64-NEXT:    addi.d $a0, $a0, %pc_lo12(g_a64)
; LA64-NEXT:    lu12i.w $a1, 279556
; LA64-NEXT:    ori $a1, $a1, 1088
; LA64-NEXT:    bstrins.d $a1, $a1, 62, 32
; LA64-NEXT:    add.d $a0, $a0, $a1
; LA64-NEXT:    ret
;
; LA64-LARGE-LABEL: load_addr_offset_614750729487779976:
; LA64-LARGE:       # %bb.0: # %entry
; LA64-LARGE-NEXT:    pcalau12i $a0, %pc_hi20(g_a64)
; LA64-LARGE-NEXT:    addi.d $a1, $zero, %pc_lo12(g_a64)
; LA64-LARGE-NEXT:    lu32i.d $a1, %pc64_lo20(g_a64)
; LA64-LARGE-NEXT:    lu52i.d $a1, $a1, %pc64_hi12(g_a64)
; LA64-LARGE-NEXT:    add.d $a0, $a1, $a0
; LA64-LARGE-NEXT:    lu12i.w $a1, 279556
; LA64-LARGE-NEXT:    ori $a1, $a1, 1088
; LA64-LARGE-NEXT:    bstrins.d $a1, $a1, 62, 32
; LA64-LARGE-NEXT:    add.d $a0, $a0, $a1
; LA64-LARGE-NEXT:    ret
entry:
  ret ptr getelementptr inbounds ([1 x i64], ptr @g_a64, i64 614750729487779976)
}<|MERGE_RESOLUTION|>--- conflicted
+++ resolved
@@ -542,33 +542,17 @@
 ; LA32-LABEL: copy_i32x4:
 ; LA32:       # %bb.0: # %entry
 ; LA32-NEXT:    pcalau12i $a0, %pc_hi20(g_i32x4_src)
-<<<<<<< HEAD
-; LA32-NEXT:    addi.w $a0, $a0, %pc_lo12(g_i32x4_src)
-; LA32-NEXT:    vld $vr0, $a0, 0
-; LA32-NEXT:    pcalau12i $a0, %pc_hi20(g_i32x4_dst)
-; LA32-NEXT:    addi.w $a0, $a0, %pc_lo12(g_i32x4_dst)
-; LA32-NEXT:    vst $vr0, $a0, 0
-=======
 ; LA32-NEXT:    vld $vr0, $a0, %pc_lo12(g_i32x4_src)
 ; LA32-NEXT:    pcalau12i $a0, %pc_hi20(g_i32x4_dst)
 ; LA32-NEXT:    vst $vr0, $a0, %pc_lo12(g_i32x4_dst)
->>>>>>> 1d22c955
 ; LA32-NEXT:    ret
 ;
 ; LA64-LABEL: copy_i32x4:
 ; LA64:       # %bb.0: # %entry
 ; LA64-NEXT:    pcalau12i $a0, %pc_hi20(g_i32x4_src)
-<<<<<<< HEAD
-; LA64-NEXT:    addi.d $a0, $a0, %pc_lo12(g_i32x4_src)
-; LA64-NEXT:    vld $vr0, $a0, 0
-; LA64-NEXT:    pcalau12i $a0, %pc_hi20(g_i32x4_dst)
-; LA64-NEXT:    addi.d $a0, $a0, %pc_lo12(g_i32x4_dst)
-; LA64-NEXT:    vst $vr0, $a0, 0
-=======
 ; LA64-NEXT:    vld $vr0, $a0, %pc_lo12(g_i32x4_src)
 ; LA64-NEXT:    pcalau12i $a0, %pc_hi20(g_i32x4_dst)
 ; LA64-NEXT:    vst $vr0, $a0, %pc_lo12(g_i32x4_dst)
->>>>>>> 1d22c955
 ; LA64-NEXT:    ret
 ;
 ; LA64-LARGE-LABEL: copy_i32x4:
@@ -577,22 +561,12 @@
 ; LA64-LARGE-NEXT:    addi.d $a1, $zero, %pc_lo12(g_i32x4_src)
 ; LA64-LARGE-NEXT:    lu32i.d $a1, %pc64_lo20(g_i32x4_src)
 ; LA64-LARGE-NEXT:    lu52i.d $a1, $a1, %pc64_hi12(g_i32x4_src)
-<<<<<<< HEAD
-; LA64-LARGE-NEXT:    add.d $a0, $a1, $a0
-; LA64-LARGE-NEXT:    vld $vr0, $a0, 0
-=======
 ; LA64-LARGE-NEXT:    vldx $vr0, $a1, $a0
->>>>>>> 1d22c955
 ; LA64-LARGE-NEXT:    pcalau12i $a0, %pc_hi20(g_i32x4_dst)
 ; LA64-LARGE-NEXT:    addi.d $a1, $zero, %pc_lo12(g_i32x4_dst)
 ; LA64-LARGE-NEXT:    lu32i.d $a1, %pc64_lo20(g_i32x4_dst)
 ; LA64-LARGE-NEXT:    lu52i.d $a1, $a1, %pc64_hi12(g_i32x4_dst)
-<<<<<<< HEAD
-; LA64-LARGE-NEXT:    add.d $a0, $a1, $a0
-; LA64-LARGE-NEXT:    vst $vr0, $a0, 0
-=======
 ; LA64-LARGE-NEXT:    vstx $vr0, $a1, $a0
->>>>>>> 1d22c955
 ; LA64-LARGE-NEXT:    ret
 entry:
   %0 = load <4 x i32>, ptr @g_i32x4_src, align 16
@@ -607,33 +581,17 @@
 ; LA32-LABEL: copy_i32x8:
 ; LA32:       # %bb.0: # %entry
 ; LA32-NEXT:    pcalau12i $a0, %pc_hi20(g_i32x4_src)
-<<<<<<< HEAD
-; LA32-NEXT:    addi.w $a0, $a0, %pc_lo12(g_i32x4_src)
-; LA32-NEXT:    xvld $xr0, $a0, 0
-; LA32-NEXT:    pcalau12i $a0, %pc_hi20(g_i32x4_dst)
-; LA32-NEXT:    addi.w $a0, $a0, %pc_lo12(g_i32x4_dst)
-; LA32-NEXT:    xvst $xr0, $a0, 0
-=======
 ; LA32-NEXT:    xvld $xr0, $a0, %pc_lo12(g_i32x4_src)
 ; LA32-NEXT:    pcalau12i $a0, %pc_hi20(g_i32x4_dst)
 ; LA32-NEXT:    xvst $xr0, $a0, %pc_lo12(g_i32x4_dst)
->>>>>>> 1d22c955
 ; LA32-NEXT:    ret
 ;
 ; LA64-LABEL: copy_i32x8:
 ; LA64:       # %bb.0: # %entry
 ; LA64-NEXT:    pcalau12i $a0, %pc_hi20(g_i32x4_src)
-<<<<<<< HEAD
-; LA64-NEXT:    addi.d $a0, $a0, %pc_lo12(g_i32x4_src)
-; LA64-NEXT:    xvld $xr0, $a0, 0
-; LA64-NEXT:    pcalau12i $a0, %pc_hi20(g_i32x4_dst)
-; LA64-NEXT:    addi.d $a0, $a0, %pc_lo12(g_i32x4_dst)
-; LA64-NEXT:    xvst $xr0, $a0, 0
-=======
 ; LA64-NEXT:    xvld $xr0, $a0, %pc_lo12(g_i32x4_src)
 ; LA64-NEXT:    pcalau12i $a0, %pc_hi20(g_i32x4_dst)
 ; LA64-NEXT:    xvst $xr0, $a0, %pc_lo12(g_i32x4_dst)
->>>>>>> 1d22c955
 ; LA64-NEXT:    ret
 ;
 ; LA64-LARGE-LABEL: copy_i32x8:
@@ -642,22 +600,12 @@
 ; LA64-LARGE-NEXT:    addi.d $a1, $zero, %pc_lo12(g_i32x4_src)
 ; LA64-LARGE-NEXT:    lu32i.d $a1, %pc64_lo20(g_i32x4_src)
 ; LA64-LARGE-NEXT:    lu52i.d $a1, $a1, %pc64_hi12(g_i32x4_src)
-<<<<<<< HEAD
-; LA64-LARGE-NEXT:    add.d $a0, $a1, $a0
-; LA64-LARGE-NEXT:    xvld $xr0, $a0, 0
-=======
 ; LA64-LARGE-NEXT:    xvldx $xr0, $a1, $a0
->>>>>>> 1d22c955
 ; LA64-LARGE-NEXT:    pcalau12i $a0, %pc_hi20(g_i32x4_dst)
 ; LA64-LARGE-NEXT:    addi.d $a1, $zero, %pc_lo12(g_i32x4_dst)
 ; LA64-LARGE-NEXT:    lu32i.d $a1, %pc64_lo20(g_i32x4_dst)
 ; LA64-LARGE-NEXT:    lu52i.d $a1, $a1, %pc64_hi12(g_i32x4_dst)
-<<<<<<< HEAD
-; LA64-LARGE-NEXT:    add.d $a0, $a1, $a0
-; LA64-LARGE-NEXT:    xvst $xr0, $a0, 0
-=======
 ; LA64-LARGE-NEXT:    xvstx $xr0, $a1, $a0
->>>>>>> 1d22c955
 ; LA64-LARGE-NEXT:    ret
 entry:
   %0 = load <8 x i32>, ptr @g_i32x4_src, align 32
@@ -671,33 +619,17 @@
 ; LA32-LABEL: copy_i8_to_i8x16:
 ; LA32:       # %bb.0: # %entry
 ; LA32-NEXT:    pcalau12i $a0, %pc_hi20(g_i8)
-<<<<<<< HEAD
-; LA32-NEXT:    addi.w $a0, $a0, %pc_lo12(g_i8)
-; LA32-NEXT:    vldrepl.b $vr0, $a0, 0
-; LA32-NEXT:    pcalau12i $a0, %pc_hi20(g_i8x16)
-; LA32-NEXT:    addi.w $a0, $a0, %pc_lo12(g_i8x16)
-; LA32-NEXT:    vst $vr0, $a0, 0
-=======
 ; LA32-NEXT:    vldrepl.b $vr0, $a0, %pc_lo12(g_i8)
 ; LA32-NEXT:    pcalau12i $a0, %pc_hi20(g_i8x16)
 ; LA32-NEXT:    vst $vr0, $a0, %pc_lo12(g_i8x16)
->>>>>>> 1d22c955
 ; LA32-NEXT:    ret
 ;
 ; LA64-LABEL: copy_i8_to_i8x16:
 ; LA64:       # %bb.0: # %entry
 ; LA64-NEXT:    pcalau12i $a0, %pc_hi20(g_i8)
-<<<<<<< HEAD
-; LA64-NEXT:    addi.d $a0, $a0, %pc_lo12(g_i8)
-; LA64-NEXT:    vldrepl.b $vr0, $a0, 0
-; LA64-NEXT:    pcalau12i $a0, %pc_hi20(g_i8x16)
-; LA64-NEXT:    addi.d $a0, $a0, %pc_lo12(g_i8x16)
-; LA64-NEXT:    vst $vr0, $a0, 0
-=======
 ; LA64-NEXT:    vldrepl.b $vr0, $a0, %pc_lo12(g_i8)
 ; LA64-NEXT:    pcalau12i $a0, %pc_hi20(g_i8x16)
 ; LA64-NEXT:    vst $vr0, $a0, %pc_lo12(g_i8x16)
->>>>>>> 1d22c955
 ; LA64-NEXT:    ret
 ;
 ; LA64-LARGE-LABEL: copy_i8_to_i8x16:
@@ -712,12 +644,7 @@
 ; LA64-LARGE-NEXT:    addi.d $a1, $zero, %pc_lo12(g_i8x16)
 ; LA64-LARGE-NEXT:    lu32i.d $a1, %pc64_lo20(g_i8x16)
 ; LA64-LARGE-NEXT:    lu52i.d $a1, $a1, %pc64_hi12(g_i8x16)
-<<<<<<< HEAD
-; LA64-LARGE-NEXT:    add.d $a0, $a1, $a0
-; LA64-LARGE-NEXT:    vst $vr0, $a0, 0
-=======
 ; LA64-LARGE-NEXT:    vstx $vr0, $a1, $a0
->>>>>>> 1d22c955
 ; LA64-LARGE-NEXT:    ret
 entry:
   %0 = call <16 x i8> @llvm.loongarch.lsx.vldrepl.b(ptr @g_i8, i32 0)
@@ -731,33 +658,17 @@
 ; LA32-LABEL: copy_i8_to_i8x32:
 ; LA32:       # %bb.0: # %entry
 ; LA32-NEXT:    pcalau12i $a0, %pc_hi20(g_i8)
-<<<<<<< HEAD
-; LA32-NEXT:    addi.w $a0, $a0, %pc_lo12(g_i8)
-; LA32-NEXT:    xvldrepl.b $xr0, $a0, 0
-; LA32-NEXT:    pcalau12i $a0, %pc_hi20(g_i8x32)
-; LA32-NEXT:    addi.w $a0, $a0, %pc_lo12(g_i8x32)
-; LA32-NEXT:    xvst $xr0, $a0, 0
-=======
 ; LA32-NEXT:    xvldrepl.b $xr0, $a0, %pc_lo12(g_i8)
 ; LA32-NEXT:    pcalau12i $a0, %pc_hi20(g_i8x32)
 ; LA32-NEXT:    xvst $xr0, $a0, %pc_lo12(g_i8x32)
->>>>>>> 1d22c955
 ; LA32-NEXT:    ret
 ;
 ; LA64-LABEL: copy_i8_to_i8x32:
 ; LA64:       # %bb.0: # %entry
 ; LA64-NEXT:    pcalau12i $a0, %pc_hi20(g_i8)
-<<<<<<< HEAD
-; LA64-NEXT:    addi.d $a0, $a0, %pc_lo12(g_i8)
-; LA64-NEXT:    xvldrepl.b $xr0, $a0, 0
-; LA64-NEXT:    pcalau12i $a0, %pc_hi20(g_i8x32)
-; LA64-NEXT:    addi.d $a0, $a0, %pc_lo12(g_i8x32)
-; LA64-NEXT:    xvst $xr0, $a0, 0
-=======
 ; LA64-NEXT:    xvldrepl.b $xr0, $a0, %pc_lo12(g_i8)
 ; LA64-NEXT:    pcalau12i $a0, %pc_hi20(g_i8x32)
 ; LA64-NEXT:    xvst $xr0, $a0, %pc_lo12(g_i8x32)
->>>>>>> 1d22c955
 ; LA64-NEXT:    ret
 ;
 ; LA64-LARGE-LABEL: copy_i8_to_i8x32:
@@ -772,12 +683,7 @@
 ; LA64-LARGE-NEXT:    addi.d $a1, $zero, %pc_lo12(g_i8x32)
 ; LA64-LARGE-NEXT:    lu32i.d $a1, %pc64_lo20(g_i8x32)
 ; LA64-LARGE-NEXT:    lu52i.d $a1, $a1, %pc64_hi12(g_i8x32)
-<<<<<<< HEAD
-; LA64-LARGE-NEXT:    add.d $a0, $a1, $a0
-; LA64-LARGE-NEXT:    xvst $xr0, $a0, 0
-=======
 ; LA64-LARGE-NEXT:    xvstx $xr0, $a1, $a0
->>>>>>> 1d22c955
 ; LA64-LARGE-NEXT:    ret
 entry:
   %0 = call <32 x i8> @llvm.loongarch.lasx.xvldrepl.b(ptr @g_i8, i32 0)
