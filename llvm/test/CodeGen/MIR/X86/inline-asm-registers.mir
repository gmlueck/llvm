--- conflicted
+++ resolved
@@ -28,13 +28,8 @@
     liveins: $rdi, $rsi
 
   ; CHECK-LABEL: name: test
-<<<<<<< HEAD
-  ; CHECK: INLINEASM &foo, 0 /* attdialect */, 2818058 /* regdef:GR32_TC */, def $rsi, 2818058 /* regdef:GR32_TC */, def dead $rdi,
-    INLINEASM &foo, 0, 2818058, def $rsi, 2818058, def dead $rdi, 2147549193, killed $rdi, 2147483657, killed $rsi, 12, implicit-def dead early-clobber $eflags
-=======
   ; CHECK: INLINEASM &foo, 0 /* attdialect */, 4325386 /* regdef:GR64 */, def $rsi, 4325386 /* regdef:GR64 */, def dead $rdi,
     INLINEASM &foo, 0, 4325386, def $rsi, 4325386, def dead $rdi, 2147549193, killed $rdi, 2147483657, killed $rsi, 12, implicit-def dead early-clobber $eflags
->>>>>>> a34309b7
     $rax = MOV64rr killed $rsi
     RETQ killed $rax
 ...
@@ -50,13 +45,8 @@
 
   ; Verify that the register ties are preserved.
   ; CHECK-LABEL: name: test2
-<<<<<<< HEAD
-  ; CHECK: INLINEASM &foo, 0 /* attdialect */, 2818058 /* regdef:GR32_TC */, def $rsi, 2818058 /* regdef:GR32_TC */, def dead $rdi, 2147549193 /* reguse tiedto:$1 */, killed $rdi(tied-def 5), 2147483657 /* reguse tiedto:$0 */, killed $rsi(tied-def 3), 12 /* clobber */, implicit-def dead early-clobber $eflags
-    INLINEASM &foo, 0, 2818058, def $rsi, 2818058, def dead $rdi, 2147549193, killed $rdi(tied-def 5), 2147483657, killed $rsi(tied-def 3), 12, implicit-def dead early-clobber $eflags
-=======
   ; CHECK: INLINEASM &foo, 0 /* attdialect */, 4325386 /* regdef:GR64 */, def $rsi, 4325386 /* regdef:GR64 */, def dead $rdi, 2147549193 /* reguse tiedto:$1 */, killed $rdi(tied-def 5), 2147483657 /* reguse tiedto:$0 */, killed $rsi(tied-def 3), 12 /* clobber */, implicit-def dead early-clobber $eflags
     INLINEASM &foo, 0, 4325386, def $rsi, 4325386, def dead $rdi, 2147549193, killed $rdi(tied-def 5), 2147483657, killed $rsi(tied-def 3), 12, implicit-def dead early-clobber $eflags
->>>>>>> a34309b7
     $rax = MOV64rr killed $rsi
     RETQ killed $rax
 ...