--- conflicted
+++ resolved
@@ -1,13 +1,8 @@
-<<<<<<< HEAD
-; RUN: llc -O0 -mtriple=spirv64-unknown-unknown %s -o - | FileCheck %s --check-prefix=CHECK-SPIRV
-; RUN: %if spirv-tools %{ llc -O0 -mtriple=spirv64-unknown-unknown %s -o - -filetype=obj | spirv-val %}
-=======
 ; RUN: llc -verify-machineinstrs -O0 -mtriple=spirv64-unknown-unknown %s -o - | FileCheck %s --check-prefix=CHECK-SPIRV
 ; RUN: %if spirv-tools %{ llc -O0 -mtriple=spirv64-unknown-unknown %s -o - -filetype=obj | spirv-val %}
 
 ; RUN: llc -verify-machineinstrs -O0 -mtriple=spirv32-unknown-unknown %s -o - | FileCheck %s --check-prefix=CHECK-SPIRV
 ; RUN: %if spirv-tools %{ llc -O0 -mtriple=spirv32-unknown-unknown %s -o - -filetype=obj | spirv-val %}
->>>>>>> 4b409fa5
 
 define spir_kernel void @test_two_switch_same_register(i32 %value) {
 ; CHECK-SPIRV:      OpSwitch %[[#REGISTER:]] %[[#DEFAULT1:]] 1 %[[#CASE1:]] 0 %[[#CASE2:]]
@@ -37,33 +32,19 @@
 default2:
   ret void
 
-<<<<<<< HEAD
-; CHECK-SPIRV:      %[[#CASE2]] = OpLabel
-; CHECK-SPIRV-NEXT: OpBranch %[[#DEFAULT1]]
-
-; CHECK-SPIRV:      %[[#CASE1]] = OpLabel
-=======
 ; CHECK-SPIRV:      %[[#CASE1]] = OpLabel
 ; CHECK-SPIRV-NEXT: OpBranch %[[#DEFAULT1]]
 
 ; CHECK-SPIRV:      %[[#CASE2]] = OpLabel
->>>>>>> 4b409fa5
 ; CHECK-SPIRV-NEXT: OpBranch %[[#DEFAULT1]]
 
 ; CHECK-SPIRV:      %[[#DEFAULT1]] = OpLabel
 ; CHECK-SPIRV-NEXT:      OpSwitch %[[#REGISTER]] %[[#DEFAULT2:]] 0 %[[#CASE3:]] 1 %[[#CASE4:]]
 
-<<<<<<< HEAD
-; CHECK-SPIRV:      %[[#CASE4:]] = OpLabel
-; CHECK-SPIRV-NEXT: OpBranch %[[#DEFAULT2]]
-
-; CHECK-SPIRV:      %[[#CASE3]] = OpLabel
-=======
 ; CHECK-SPIRV:      %[[#CASE3]] = OpLabel
 ; CHECK-SPIRV-NEXT: OpBranch %[[#DEFAULT2]]
 
 ; CHECK-SPIRV:      %[[#CASE4:]] = OpLabel
->>>>>>> 4b409fa5
 ; CHECK-SPIRV-NEXT: OpBranch %[[#DEFAULT2]]
 
 ; CHECK-SPIRV:      %[[#DEFAULT2]] = OpLabel
