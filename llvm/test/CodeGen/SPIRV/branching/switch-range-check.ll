--- conflicted
+++ resolved
@@ -3,16 +3,6 @@
 
 ; CHECK: OpFunction
 ; CHECK: OpBranchConditional %[[#]] %[[#if_then:]] %[[#if_end:]]
-<<<<<<< HEAD
-; CHECK: %[[#if_end]] = OpLabel
-; CHECK: %[[#Var:]] = OpPhi
-; CHECK: OpSwitch %[[#Var]] %[[#]] [[#]] %[[#]] [[#]] %[[#]] [[#]] %[[#]] [[#]] %[[#]] [[#]] %[[#]] [[#]] %[[#]] [[#]] %[[#]] [[#]] %[[#]] [[#]] %[[#]] [[#]] %[[#]] [[#]] %[[#]] [[#]] %[[#]]
-; CHECK-COUNT-11: OpLabel
-; CHECK-NOT: OpBranch
-; CHECK: OpReturn
-; CHECK: %[[#if_then]] = OpLabel
-; CHECK: OpBranch %[[#if_end]]
-=======
 ; CHECK: %[[#if_then]] = OpLabel
 ; CHECK: OpBranch %[[#if_end]]
 ; CHECK: %[[#if_end]] = OpLabel
@@ -24,7 +14,6 @@
 ; CHECK:    %[[#exit]] = OpLabel
 ; CHECK:                 OpReturn
 ; CHECK-NOT: OpLabel
->>>>>>> 4b409fa5
 ; CHECK-NEXT: OpFunctionEnd
 
 define spir_func void @foo(i64 noundef %addr, i64 noundef %as) {
