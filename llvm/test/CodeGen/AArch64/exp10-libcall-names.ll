--- conflicted
+++ resolved
@@ -7,15 +7,12 @@
 ; RUN: llc -mtriple=aarch64-apple-tvos6.0 < %s | FileCheck -check-prefix=APPLE %s
 ; RUN: llc -mtriple=aarch64-apple-xros6.0 < %s | FileCheck -check-prefix=APPLE %s
 ; RUN: llc -mtriple=aarch64-apple-xros1.0 < %s | FileCheck -check-prefix=APPLE %s
-<<<<<<< HEAD
-=======
 ; RUN: llc -mtriple=arm64-apple-driverkit < %s | FileCheck -check-prefix=APPLE %s
 ; RUN: llc -mtriple=arm64-apple-driverkit1.0 < %s | FileCheck -check-prefix=APPLE %s
 ; RUN: llc -mtriple=arm64-apple-driverkit24.0 < %s | FileCheck -check-prefix=APPLE %s
 ; RUN: llc -mtriple=arm64-apple-bridgeos < %s | FileCheck -check-prefix=BRIDGEOS %s
 ; RUN: llc -mtriple=arm64-apple-bridgeos1.0 < %s | FileCheck -check-prefix=BRIDGEOS %s
 ; RUN: llc -mtriple=arm64-apple-bridgeos9.0 < %s | FileCheck -check-prefix=BRIDGEOS %s
->>>>>>> 9c4aab8c
 
 ; RUN: not llc -mtriple=aarch64-apple-macos10.8 -filetype=null %s 2>&1 | FileCheck -check-prefix=ERR %s
 ; RUN: not llc -mtriple=aarch64-apple-ios6.0 -filetype=null %s 2>&1 | FileCheck -check-prefix=ERR %s
