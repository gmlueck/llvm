--- conflicted
+++ resolved
@@ -245,17 +245,9 @@
 ; CHECK-GI-NEXT:    and w8, w0, #0xff
 ; CHECK-GI-NEXT:    and w9, w1, #0xff
 ; CHECK-GI-NEXT:    fmov s0, w8
-<<<<<<< HEAD
-; CHECK-GI-NEXT:    fmov s1, w9
-; CHECK-GI-NEXT:    and w8, w2, #0xff
-; CHECK-GI-NEXT:    mov v0.h[1], v1.h[0]
-; CHECK-GI-NEXT:    fmov s1, w8
-; CHECK-GI-NEXT:    mov v0.h[2], v1.h[0]
-=======
 ; CHECK-GI-NEXT:    and w8, w2, #0xff
 ; CHECK-GI-NEXT:    mov v0.h[1], w9
 ; CHECK-GI-NEXT:    mov v0.h[2], w8
->>>>>>> 4b409fa5
 ; CHECK-GI-NEXT:    // kill: def $d0 killed $d0 killed $q0
 ; CHECK-GI-NEXT:    ret
 entry:
@@ -277,17 +269,10 @@
 ; CHECK-GI-LABEL: zext_v3i8_v3i32:
 ; CHECK-GI:       // %bb.0: // %entry
 ; CHECK-GI-NEXT:    and w8, w0, #0xff
-<<<<<<< HEAD
-; CHECK-GI-NEXT:    and w9, w1, #0xff
-; CHECK-GI-NEXT:    fmov s0, w8
-; CHECK-GI-NEXT:    and w8, w2, #0xff
-; CHECK-GI-NEXT:    mov v0.s[1], w9
-=======
 ; CHECK-GI-NEXT:    mov v0.s[0], w8
 ; CHECK-GI-NEXT:    and w8, w1, #0xff
 ; CHECK-GI-NEXT:    mov v0.s[1], w8
 ; CHECK-GI-NEXT:    and w8, w2, #0xff
->>>>>>> 4b409fa5
 ; CHECK-GI-NEXT:    mov v0.s[2], w8
 ; CHECK-GI-NEXT:    ret
 entry:
@@ -419,17 +404,9 @@
 ; CHECK-GI-NEXT:    and w8, w0, #0x3ff
 ; CHECK-GI-NEXT:    and w9, w1, #0x3ff
 ; CHECK-GI-NEXT:    fmov s0, w8
-<<<<<<< HEAD
-; CHECK-GI-NEXT:    fmov s1, w9
-; CHECK-GI-NEXT:    and w8, w2, #0x3ff
-; CHECK-GI-NEXT:    mov v0.h[1], v1.h[0]
-; CHECK-GI-NEXT:    fmov s1, w8
-; CHECK-GI-NEXT:    mov v0.h[2], v1.h[0]
-=======
 ; CHECK-GI-NEXT:    and w8, w2, #0x3ff
 ; CHECK-GI-NEXT:    mov v0.h[1], w9
 ; CHECK-GI-NEXT:    mov v0.h[2], w8
->>>>>>> 4b409fa5
 ; CHECK-GI-NEXT:    // kill: def $d0 killed $d0 killed $q0
 ; CHECK-GI-NEXT:    ret
 entry:
@@ -451,17 +428,10 @@
 ; CHECK-GI-LABEL: zext_v3i10_v3i32:
 ; CHECK-GI:       // %bb.0: // %entry
 ; CHECK-GI-NEXT:    and w8, w0, #0x3ff
-<<<<<<< HEAD
-; CHECK-GI-NEXT:    and w9, w1, #0x3ff
-; CHECK-GI-NEXT:    fmov s0, w8
-; CHECK-GI-NEXT:    and w8, w2, #0x3ff
-; CHECK-GI-NEXT:    mov v0.s[1], w9
-=======
 ; CHECK-GI-NEXT:    mov v0.s[0], w8
 ; CHECK-GI-NEXT:    and w8, w1, #0x3ff
 ; CHECK-GI-NEXT:    mov v0.s[1], w8
 ; CHECK-GI-NEXT:    and w8, w2, #0x3ff
->>>>>>> 4b409fa5
 ; CHECK-GI-NEXT:    mov v0.s[2], w8
 ; CHECK-GI-NEXT:    ret
 entry:
@@ -1115,53 +1085,6 @@
 ;
 ; CHECK-GI-LABEL: zext_v16i10_v16i32:
 ; CHECK-GI:       // %bb.0: // %entry
-<<<<<<< HEAD
-; CHECK-GI-NEXT:    fmov s0, w0
-; CHECK-GI-NEXT:    fmov s1, w1
-; CHECK-GI-NEXT:    ldr w8, [sp]
-; CHECK-GI-NEXT:    fmov s3, w5
-; CHECK-GI-NEXT:    ldr w9, [sp, #8]
-; CHECK-GI-NEXT:    ldr w10, [sp, #32]
-; CHECK-GI-NEXT:    ldr w11, [sp, #40]
-; CHECK-GI-NEXT:    fmov s2, w8
-; CHECK-GI-NEXT:    ldr w8, [sp, #16]
-; CHECK-GI-NEXT:    mov v0.h[1], v1.h[0]
-; CHECK-GI-NEXT:    fmov s1, w4
-; CHECK-GI-NEXT:    fmov s4, w9
-; CHECK-GI-NEXT:    fmov s5, w10
-; CHECK-GI-NEXT:    fmov s6, w11
-; CHECK-GI-NEXT:    ldr w9, [sp, #48]
-; CHECK-GI-NEXT:    mov v1.h[1], v3.h[0]
-; CHECK-GI-NEXT:    fmov s3, w2
-; CHECK-GI-NEXT:    mov v2.h[1], v4.h[0]
-; CHECK-GI-NEXT:    mov v5.h[1], v6.h[0]
-; CHECK-GI-NEXT:    fmov s4, w8
-; CHECK-GI-NEXT:    fmov s6, w9
-; CHECK-GI-NEXT:    ldr w8, [sp, #24]
-; CHECK-GI-NEXT:    ldr w9, [sp, #56]
-; CHECK-GI-NEXT:    mov v0.h[2], v3.h[0]
-; CHECK-GI-NEXT:    fmov s3, w6
-; CHECK-GI-NEXT:    mov v2.h[2], v4.h[0]
-; CHECK-GI-NEXT:    fmov s4, w8
-; CHECK-GI-NEXT:    mov v5.h[2], v6.h[0]
-; CHECK-GI-NEXT:    fmov s6, w9
-; CHECK-GI-NEXT:    mov v1.h[2], v3.h[0]
-; CHECK-GI-NEXT:    fmov s3, w3
-; CHECK-GI-NEXT:    mov v2.h[3], v4.h[0]
-; CHECK-GI-NEXT:    mov v0.h[3], v3.h[0]
-; CHECK-GI-NEXT:    fmov s3, w7
-; CHECK-GI-NEXT:    mov v5.h[3], v6.h[0]
-; CHECK-GI-NEXT:    mov v1.h[3], v3.h[0]
-; CHECK-GI-NEXT:    movi v3.4s, #3, msl #8
-; CHECK-GI-NEXT:    ushll v2.4s, v2.4h, #0
-; CHECK-GI-NEXT:    ushll v0.4s, v0.4h, #0
-; CHECK-GI-NEXT:    ushll v4.4s, v5.4h, #0
-; CHECK-GI-NEXT:    ushll v1.4s, v1.4h, #0
-; CHECK-GI-NEXT:    and v0.16b, v0.16b, v3.16b
-; CHECK-GI-NEXT:    and v2.16b, v2.16b, v3.16b
-; CHECK-GI-NEXT:    and v1.16b, v1.16b, v3.16b
-; CHECK-GI-NEXT:    and v3.16b, v4.16b, v3.16b
-=======
 ; CHECK-GI-NEXT:    ldr w8, [sp]
 ; CHECK-GI-NEXT:    ldr w9, [sp, #32]
 ; CHECK-GI-NEXT:    fmov s0, w0
@@ -1195,7 +1118,6 @@
 ; CHECK-GI-NEXT:    and v1.16b, v1.16b, v4.16b
 ; CHECK-GI-NEXT:    and v2.16b, v2.16b, v4.16b
 ; CHECK-GI-NEXT:    and v3.16b, v3.16b, v4.16b
->>>>>>> 4b409fa5
 ; CHECK-GI-NEXT:    ret
 entry:
   %c = zext <16 x i10> %a to <16 x i32>
@@ -1247,64 +1169,6 @@
 ;
 ; CHECK-GI-LABEL: zext_v16i10_v16i64:
 ; CHECK-GI:       // %bb.0: // %entry
-<<<<<<< HEAD
-; CHECK-GI-NEXT:    fmov s0, w0
-; CHECK-GI-NEXT:    fmov s1, w1
-; CHECK-GI-NEXT:    ldr w8, [sp]
-; CHECK-GI-NEXT:    fmov s2, w5
-; CHECK-GI-NEXT:    ldr w9, [sp, #8]
-; CHECK-GI-NEXT:    ldr w10, [sp, #32]
-; CHECK-GI-NEXT:    ldr w11, [sp, #40]
-; CHECK-GI-NEXT:    mov v0.h[1], v1.h[0]
-; CHECK-GI-NEXT:    fmov s1, w4
-; CHECK-GI-NEXT:    fmov s3, w9
-; CHECK-GI-NEXT:    fmov s4, w11
-; CHECK-GI-NEXT:    ldr w9, [sp, #48]
-; CHECK-GI-NEXT:    mov v1.h[1], v2.h[0]
-; CHECK-GI-NEXT:    fmov s2, w8
-; CHECK-GI-NEXT:    ldr w8, [sp, #16]
-; CHECK-GI-NEXT:    fmov s5, w8
-; CHECK-GI-NEXT:    ldr w8, [sp, #24]
-; CHECK-GI-NEXT:    mov v2.h[1], v3.h[0]
-; CHECK-GI-NEXT:    fmov s3, w10
-; CHECK-GI-NEXT:    mov v3.h[1], v4.h[0]
-; CHECK-GI-NEXT:    fmov s4, w2
-; CHECK-GI-NEXT:    mov v2.h[2], v5.h[0]
-; CHECK-GI-NEXT:    fmov s5, w8
-; CHECK-GI-NEXT:    adrp x8, .LCPI54_0
-; CHECK-GI-NEXT:    ldr q7, [x8, :lo12:.LCPI54_0]
-; CHECK-GI-NEXT:    mov v0.h[2], v4.h[0]
-; CHECK-GI-NEXT:    fmov s4, w6
-; CHECK-GI-NEXT:    mov v2.h[3], v5.h[0]
-; CHECK-GI-NEXT:    mov v1.h[2], v4.h[0]
-; CHECK-GI-NEXT:    fmov s4, w9
-; CHECK-GI-NEXT:    ldr w9, [sp, #56]
-; CHECK-GI-NEXT:    mov v3.h[2], v4.h[0]
-; CHECK-GI-NEXT:    fmov s4, w3
-; CHECK-GI-NEXT:    ushll v2.4s, v2.4h, #0
-; CHECK-GI-NEXT:    mov v0.h[3], v4.h[0]
-; CHECK-GI-NEXT:    fmov s4, w7
-; CHECK-GI-NEXT:    ushll v17.2d, v2.2s, #0
-; CHECK-GI-NEXT:    ushll2 v18.2d, v2.4s, #0
-; CHECK-GI-NEXT:    mov v1.h[3], v4.h[0]
-; CHECK-GI-NEXT:    fmov s4, w9
-; CHECK-GI-NEXT:    ushll v0.4s, v0.4h, #0
-; CHECK-GI-NEXT:    mov v3.h[3], v4.h[0]
-; CHECK-GI-NEXT:    ushll v1.4s, v1.4h, #0
-; CHECK-GI-NEXT:    ushll v4.2d, v0.2s, #0
-; CHECK-GI-NEXT:    ushll2 v5.2d, v0.4s, #0
-; CHECK-GI-NEXT:    ushll v3.4s, v3.4h, #0
-; CHECK-GI-NEXT:    ushll v6.2d, v1.2s, #0
-; CHECK-GI-NEXT:    ushll2 v16.2d, v1.4s, #0
-; CHECK-GI-NEXT:    and v0.16b, v4.16b, v7.16b
-; CHECK-GI-NEXT:    and v1.16b, v5.16b, v7.16b
-; CHECK-GI-NEXT:    and v4.16b, v17.16b, v7.16b
-; CHECK-GI-NEXT:    and v5.16b, v18.16b, v7.16b
-; CHECK-GI-NEXT:    ushll v19.2d, v3.2s, #0
-; CHECK-GI-NEXT:    ushll2 v20.2d, v3.4s, #0
-; CHECK-GI-NEXT:    and v2.16b, v6.16b, v7.16b
-; CHECK-GI-NEXT:    and v3.16b, v16.16b, v7.16b
-=======
 ; CHECK-GI-NEXT:    ldr w8, [sp]
 ; CHECK-GI-NEXT:    ldr w10, [sp, #32]
 ; CHECK-GI-NEXT:    fmov s0, w0
@@ -1349,7 +1213,6 @@
 ; CHECK-GI-NEXT:    and v3.16b, v16.16b, v7.16b
 ; CHECK-GI-NEXT:    and v4.16b, v17.16b, v7.16b
 ; CHECK-GI-NEXT:    and v5.16b, v18.16b, v7.16b
->>>>>>> 4b409fa5
 ; CHECK-GI-NEXT:    and v6.16b, v19.16b, v7.16b
 ; CHECK-GI-NEXT:    and v7.16b, v20.16b, v7.16b
 ; CHECK-GI-NEXT:    ret
