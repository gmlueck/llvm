--- conflicted
+++ resolved
@@ -1,10 +1,6 @@
 ; First test run uses module pass that is not designed for the old pass manager.
 ; Expect different input till the moment when NewPM is enabled by default.
-<<<<<<< HEAD
-; RUN: opt < %s -basic-aa -function-attrs -S | FileCheck %s --check-prefix=CHECK-OLD-PM
-=======
 ; RUN: opt < %s -basic-aa -function-attrs -S -enable-new-pm=0 | FileCheck %s --check-prefix=CHECK-OLD-PM
->>>>>>> 30c834aa
 ; RUN: opt < %s -aa-pipeline=basic-aa -passes=function-attrs -S | FileCheck %s --check-prefix=CHECK-FUNC-PASS
 
 ; CHECK: define i32 @f() #0
