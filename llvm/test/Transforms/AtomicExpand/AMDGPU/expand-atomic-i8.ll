; NOTE: Assertions have been autogenerated by utils/update_test_checks.py
; RUN: opt -mtriple=amdgcn-amd-amdhsa -S -atomic-expand %s | FileCheck %s
; RUN: opt -mtriple=r600-mesa-mesa3d -S -atomic-expand %s | FileCheck %s

define i8 @test_atomicrmw_xchg_i8_global(i8 addrspace(1)* %ptr, i8 %value) {
; CHECK-LABEL: @test_atomicrmw_xchg_i8_global(
<<<<<<< HEAD
; CHECK-NEXT:    [[TMP1:%.*]] = ptrtoint i8 addrspace(1)* [[PTR:%.*]] to i64
; CHECK-NEXT:    [[TMP2:%.*]] = and i64 [[TMP1]], -4
; CHECK-NEXT:    [[ALIGNEDADDR:%.*]] = inttoptr i64 [[TMP2]] to i32 addrspace(1)*
; CHECK-NEXT:    [[PTRLSB:%.*]] = and i64 [[TMP1]], 3
; CHECK-NEXT:    [[TMP3:%.*]] = shl i64 [[PTRLSB]], 3
; CHECK-NEXT:    [[SHIFTAMT:%.*]] = trunc i64 [[TMP3]] to i32
; CHECK-NEXT:    [[MASK:%.*]] = shl i32 255, [[SHIFTAMT]]
; CHECK-NEXT:    [[INV_MASK:%.*]] = xor i32 [[MASK]], -1
; CHECK-NEXT:    [[TMP4:%.*]] = zext i8 [[VALUE:%.*]] to i32
; CHECK-NEXT:    [[VALOPERAND_SHIFTED:%.*]] = shl i32 [[TMP4]], [[SHIFTAMT]]
; CHECK-NEXT:    [[TMP5:%.*]] = load i32, i32 addrspace(1)* [[ALIGNEDADDR]], align 4
; CHECK-NEXT:    br label [[ATOMICRMW_START:%.*]]
; CHECK:       atomicrmw.start:
; CHECK-NEXT:    [[LOADED:%.*]] = phi i32 [ [[TMP5]], [[TMP0:%.*]] ], [ [[NEWLOADED:%.*]], [[ATOMICRMW_START]] ]
; CHECK-NEXT:    [[TMP6:%.*]] = and i32 [[LOADED]], [[INV_MASK]]
; CHECK-NEXT:    [[TMP7:%.*]] = or i32 [[TMP6]], [[VALOPERAND_SHIFTED]]
; CHECK-NEXT:    [[TMP8:%.*]] = cmpxchg i32 addrspace(1)* [[ALIGNEDADDR]], i32 [[LOADED]], i32 [[TMP7]] seq_cst seq_cst, align 4
; CHECK-NEXT:    [[SUCCESS:%.*]] = extractvalue { i32, i1 } [[TMP8]], 1
; CHECK-NEXT:    [[NEWLOADED]] = extractvalue { i32, i1 } [[TMP8]], 0
=======
; CHECK-NEXT:    [[ALIGNEDADDR:%.*]] = call i8 addrspace(1)* @llvm.ptrmask.p1i8.i64(i8 addrspace(1)* [[PTR:%.*]], i64 -4)
; CHECK-NEXT:    [[ALIGNEDADDR1:%.*]] = bitcast i8 addrspace(1)* [[ALIGNEDADDR]] to i32 addrspace(1)*
; CHECK-NEXT:    [[TMP1:%.*]] = ptrtoint i8 addrspace(1)* [[PTR]] to i64
; CHECK-NEXT:    [[PTRLSB:%.*]] = and i64 [[TMP1]], 3
; CHECK-NEXT:    [[TMP2:%.*]] = shl i64 [[PTRLSB]], 3
; CHECK-NEXT:    [[SHIFTAMT:%.*]] = trunc i64 [[TMP2]] to i32
; CHECK-NEXT:    [[MASK:%.*]] = shl i32 255, [[SHIFTAMT]]
; CHECK-NEXT:    [[INV_MASK:%.*]] = xor i32 [[MASK]], -1
; CHECK-NEXT:    [[TMP3:%.*]] = zext i8 [[VALUE:%.*]] to i32
; CHECK-NEXT:    [[VALOPERAND_SHIFTED:%.*]] = shl i32 [[TMP3]], [[SHIFTAMT]]
; CHECK-NEXT:    [[TMP4:%.*]] = load i32, i32 addrspace(1)* [[ALIGNEDADDR1]], align 4
; CHECK-NEXT:    br label [[ATOMICRMW_START:%.*]]
; CHECK:       atomicrmw.start:
; CHECK-NEXT:    [[LOADED:%.*]] = phi i32 [ [[TMP4]], [[TMP0:%.*]] ], [ [[NEWLOADED:%.*]], [[ATOMICRMW_START]] ]
; CHECK-NEXT:    [[TMP5:%.*]] = and i32 [[LOADED]], [[INV_MASK]]
; CHECK-NEXT:    [[TMP6:%.*]] = or i32 [[TMP5]], [[VALOPERAND_SHIFTED]]
; CHECK-NEXT:    [[TMP7:%.*]] = cmpxchg i32 addrspace(1)* [[ALIGNEDADDR1]], i32 [[LOADED]], i32 [[TMP6]] seq_cst seq_cst, align 4
; CHECK-NEXT:    [[SUCCESS:%.*]] = extractvalue { i32, i1 } [[TMP7]], 1
; CHECK-NEXT:    [[NEWLOADED]] = extractvalue { i32, i1 } [[TMP7]], 0
>>>>>>> f788a4d7
; CHECK-NEXT:    br i1 [[SUCCESS]], label [[ATOMICRMW_END:%.*]], label [[ATOMICRMW_START]]
; CHECK:       atomicrmw.end:
; CHECK-NEXT:    [[SHIFTED:%.*]] = lshr i32 [[NEWLOADED]], [[SHIFTAMT]]
; CHECK-NEXT:    [[EXTRACTED:%.*]] = trunc i32 [[SHIFTED]] to i8
; CHECK-NEXT:    ret i8 [[EXTRACTED]]
;
  %res = atomicrmw xchg i8 addrspace(1)* %ptr, i8 %value seq_cst
  ret i8 %res
}

define i8 @test_atomicrmw_add_i8_global(i8 addrspace(1)* %ptr, i8 %value) {
; CHECK-LABEL: @test_atomicrmw_add_i8_global(
<<<<<<< HEAD
; CHECK-NEXT:    [[TMP1:%.*]] = ptrtoint i8 addrspace(1)* [[PTR:%.*]] to i64
; CHECK-NEXT:    [[TMP2:%.*]] = and i64 [[TMP1]], -4
; CHECK-NEXT:    [[ALIGNEDADDR:%.*]] = inttoptr i64 [[TMP2]] to i32 addrspace(1)*
; CHECK-NEXT:    [[PTRLSB:%.*]] = and i64 [[TMP1]], 3
; CHECK-NEXT:    [[TMP3:%.*]] = shl i64 [[PTRLSB]], 3
; CHECK-NEXT:    [[SHIFTAMT:%.*]] = trunc i64 [[TMP3]] to i32
; CHECK-NEXT:    [[MASK:%.*]] = shl i32 255, [[SHIFTAMT]]
; CHECK-NEXT:    [[INV_MASK:%.*]] = xor i32 [[MASK]], -1
; CHECK-NEXT:    [[TMP4:%.*]] = zext i8 [[VALUE:%.*]] to i32
; CHECK-NEXT:    [[VALOPERAND_SHIFTED:%.*]] = shl i32 [[TMP4]], [[SHIFTAMT]]
; CHECK-NEXT:    [[TMP5:%.*]] = load i32, i32 addrspace(1)* [[ALIGNEDADDR]], align 4
; CHECK-NEXT:    br label [[ATOMICRMW_START:%.*]]
; CHECK:       atomicrmw.start:
; CHECK-NEXT:    [[LOADED:%.*]] = phi i32 [ [[TMP5]], [[TMP0:%.*]] ], [ [[NEWLOADED:%.*]], [[ATOMICRMW_START]] ]
; CHECK-NEXT:    [[NEW:%.*]] = add i32 [[LOADED]], [[VALOPERAND_SHIFTED]]
; CHECK-NEXT:    [[TMP6:%.*]] = and i32 [[NEW]], [[MASK]]
; CHECK-NEXT:    [[TMP7:%.*]] = and i32 [[LOADED]], [[INV_MASK]]
; CHECK-NEXT:    [[TMP8:%.*]] = or i32 [[TMP7]], [[TMP6]]
; CHECK-NEXT:    [[TMP9:%.*]] = cmpxchg i32 addrspace(1)* [[ALIGNEDADDR]], i32 [[LOADED]], i32 [[TMP8]] seq_cst seq_cst, align 4
; CHECK-NEXT:    [[SUCCESS:%.*]] = extractvalue { i32, i1 } [[TMP9]], 1
; CHECK-NEXT:    [[NEWLOADED]] = extractvalue { i32, i1 } [[TMP9]], 0
=======
; CHECK-NEXT:    [[ALIGNEDADDR:%.*]] = call i8 addrspace(1)* @llvm.ptrmask.p1i8.i64(i8 addrspace(1)* [[PTR:%.*]], i64 -4)
; CHECK-NEXT:    [[ALIGNEDADDR1:%.*]] = bitcast i8 addrspace(1)* [[ALIGNEDADDR]] to i32 addrspace(1)*
; CHECK-NEXT:    [[TMP1:%.*]] = ptrtoint i8 addrspace(1)* [[PTR]] to i64
; CHECK-NEXT:    [[PTRLSB:%.*]] = and i64 [[TMP1]], 3
; CHECK-NEXT:    [[TMP2:%.*]] = shl i64 [[PTRLSB]], 3
; CHECK-NEXT:    [[SHIFTAMT:%.*]] = trunc i64 [[TMP2]] to i32
; CHECK-NEXT:    [[MASK:%.*]] = shl i32 255, [[SHIFTAMT]]
; CHECK-NEXT:    [[INV_MASK:%.*]] = xor i32 [[MASK]], -1
; CHECK-NEXT:    [[TMP3:%.*]] = zext i8 [[VALUE:%.*]] to i32
; CHECK-NEXT:    [[VALOPERAND_SHIFTED:%.*]] = shl i32 [[TMP3]], [[SHIFTAMT]]
; CHECK-NEXT:    [[TMP4:%.*]] = load i32, i32 addrspace(1)* [[ALIGNEDADDR1]], align 4
; CHECK-NEXT:    br label [[ATOMICRMW_START:%.*]]
; CHECK:       atomicrmw.start:
; CHECK-NEXT:    [[LOADED:%.*]] = phi i32 [ [[TMP4]], [[TMP0:%.*]] ], [ [[NEWLOADED:%.*]], [[ATOMICRMW_START]] ]
; CHECK-NEXT:    [[NEW:%.*]] = add i32 [[LOADED]], [[VALOPERAND_SHIFTED]]
; CHECK-NEXT:    [[TMP5:%.*]] = and i32 [[NEW]], [[MASK]]
; CHECK-NEXT:    [[TMP6:%.*]] = and i32 [[LOADED]], [[INV_MASK]]
; CHECK-NEXT:    [[TMP7:%.*]] = or i32 [[TMP6]], [[TMP5]]
; CHECK-NEXT:    [[TMP8:%.*]] = cmpxchg i32 addrspace(1)* [[ALIGNEDADDR1]], i32 [[LOADED]], i32 [[TMP7]] seq_cst seq_cst, align 4
; CHECK-NEXT:    [[SUCCESS:%.*]] = extractvalue { i32, i1 } [[TMP8]], 1
; CHECK-NEXT:    [[NEWLOADED]] = extractvalue { i32, i1 } [[TMP8]], 0
>>>>>>> f788a4d7
; CHECK-NEXT:    br i1 [[SUCCESS]], label [[ATOMICRMW_END:%.*]], label [[ATOMICRMW_START]]
; CHECK:       atomicrmw.end:
; CHECK-NEXT:    [[SHIFTED:%.*]] = lshr i32 [[NEWLOADED]], [[SHIFTAMT]]
; CHECK-NEXT:    [[EXTRACTED:%.*]] = trunc i32 [[SHIFTED]] to i8
; CHECK-NEXT:    ret i8 [[EXTRACTED]]
;
  %res = atomicrmw add i8 addrspace(1)* %ptr, i8 %value seq_cst
  ret i8 %res
}

define i8 @test_atomicrmw_add_i8_global_align2(i8 addrspace(1)* %ptr, i8 %value) {
; CHECK-LABEL: @test_atomicrmw_add_i8_global_align2(
; CHECK-NEXT:    [[ALIGNEDADDR:%.*]] = call i8 addrspace(1)* @llvm.ptrmask.p1i8.i64(i8 addrspace(1)* [[PTR:%.*]], i64 -4)
; CHECK-NEXT:    [[ALIGNEDADDR1:%.*]] = bitcast i8 addrspace(1)* [[ALIGNEDADDR]] to i32 addrspace(1)*
; CHECK-NEXT:    [[TMP1:%.*]] = ptrtoint i8 addrspace(1)* [[PTR]] to i64
; CHECK-NEXT:    [[PTRLSB:%.*]] = and i64 [[TMP1]], 3
; CHECK-NEXT:    [[TMP2:%.*]] = shl i64 [[PTRLSB]], 3
; CHECK-NEXT:    [[SHIFTAMT:%.*]] = trunc i64 [[TMP2]] to i32
; CHECK-NEXT:    [[MASK:%.*]] = shl i32 255, [[SHIFTAMT]]
; CHECK-NEXT:    [[INV_MASK:%.*]] = xor i32 [[MASK]], -1
; CHECK-NEXT:    [[TMP3:%.*]] = zext i8 [[VALUE:%.*]] to i32
; CHECK-NEXT:    [[VALOPERAND_SHIFTED:%.*]] = shl i32 [[TMP3]], [[SHIFTAMT]]
; CHECK-NEXT:    [[TMP4:%.*]] = load i32, i32 addrspace(1)* [[ALIGNEDADDR1]], align 4
; CHECK-NEXT:    br label [[ATOMICRMW_START:%.*]]
; CHECK:       atomicrmw.start:
; CHECK-NEXT:    [[LOADED:%.*]] = phi i32 [ [[TMP4]], [[TMP0:%.*]] ], [ [[NEWLOADED:%.*]], [[ATOMICRMW_START]] ]
; CHECK-NEXT:    [[NEW:%.*]] = add i32 [[LOADED]], [[VALOPERAND_SHIFTED]]
; CHECK-NEXT:    [[TMP5:%.*]] = and i32 [[NEW]], [[MASK]]
; CHECK-NEXT:    [[TMP6:%.*]] = and i32 [[LOADED]], [[INV_MASK]]
; CHECK-NEXT:    [[TMP7:%.*]] = or i32 [[TMP6]], [[TMP5]]
; CHECK-NEXT:    [[TMP8:%.*]] = cmpxchg i32 addrspace(1)* [[ALIGNEDADDR1]], i32 [[LOADED]], i32 [[TMP7]] seq_cst seq_cst, align 4
; CHECK-NEXT:    [[SUCCESS:%.*]] = extractvalue { i32, i1 } [[TMP8]], 1
; CHECK-NEXT:    [[NEWLOADED]] = extractvalue { i32, i1 } [[TMP8]], 0
; CHECK-NEXT:    br i1 [[SUCCESS]], label [[ATOMICRMW_END:%.*]], label [[ATOMICRMW_START]]
; CHECK:       atomicrmw.end:
; CHECK-NEXT:    [[SHIFTED:%.*]] = lshr i32 [[NEWLOADED]], [[SHIFTAMT]]
; CHECK-NEXT:    [[EXTRACTED:%.*]] = trunc i32 [[SHIFTED]] to i8
; CHECK-NEXT:    ret i8 [[EXTRACTED]]
;
  %res = atomicrmw add i8 addrspace(1)* %ptr, i8 %value seq_cst, align 2
  ret i8 %res
}

define i8 @test_atomicrmw_add_i8_global_align4(i8 addrspace(1)* %ptr, i8 %value) {
; CHECK-LABEL: @test_atomicrmw_add_i8_global_align4(
; CHECK-NEXT:    [[ALIGNEDADDR:%.*]] = call i8 addrspace(1)* @llvm.ptrmask.p1i8.i64(i8 addrspace(1)* [[PTR:%.*]], i64 -4)
; CHECK-NEXT:    [[ALIGNEDADDR1:%.*]] = bitcast i8 addrspace(1)* [[ALIGNEDADDR]] to i32 addrspace(1)*
; CHECK-NEXT:    [[TMP1:%.*]] = ptrtoint i8 addrspace(1)* [[PTR]] to i64
; CHECK-NEXT:    [[PTRLSB:%.*]] = and i64 [[TMP1]], 3
; CHECK-NEXT:    [[TMP2:%.*]] = shl i64 [[PTRLSB]], 3
; CHECK-NEXT:    [[SHIFTAMT:%.*]] = trunc i64 [[TMP2]] to i32
; CHECK-NEXT:    [[MASK:%.*]] = shl i32 255, [[SHIFTAMT]]
; CHECK-NEXT:    [[INV_MASK:%.*]] = xor i32 [[MASK]], -1
; CHECK-NEXT:    [[TMP3:%.*]] = zext i8 [[VALUE:%.*]] to i32
; CHECK-NEXT:    [[VALOPERAND_SHIFTED:%.*]] = shl i32 [[TMP3]], [[SHIFTAMT]]
; CHECK-NEXT:    [[TMP4:%.*]] = load i32, i32 addrspace(1)* [[ALIGNEDADDR1]], align 4
; CHECK-NEXT:    br label [[ATOMICRMW_START:%.*]]
; CHECK:       atomicrmw.start:
; CHECK-NEXT:    [[LOADED:%.*]] = phi i32 [ [[TMP4]], [[TMP0:%.*]] ], [ [[NEWLOADED:%.*]], [[ATOMICRMW_START]] ]
; CHECK-NEXT:    [[NEW:%.*]] = add i32 [[LOADED]], [[VALOPERAND_SHIFTED]]
; CHECK-NEXT:    [[TMP5:%.*]] = and i32 [[NEW]], [[MASK]]
; CHECK-NEXT:    [[TMP6:%.*]] = and i32 [[LOADED]], [[INV_MASK]]
; CHECK-NEXT:    [[TMP7:%.*]] = or i32 [[TMP6]], [[TMP5]]
; CHECK-NEXT:    [[TMP8:%.*]] = cmpxchg i32 addrspace(1)* [[ALIGNEDADDR1]], i32 [[LOADED]], i32 [[TMP7]] seq_cst seq_cst, align 4
; CHECK-NEXT:    [[SUCCESS:%.*]] = extractvalue { i32, i1 } [[TMP8]], 1
; CHECK-NEXT:    [[NEWLOADED]] = extractvalue { i32, i1 } [[TMP8]], 0
; CHECK-NEXT:    br i1 [[SUCCESS]], label [[ATOMICRMW_END:%.*]], label [[ATOMICRMW_START]]
; CHECK:       atomicrmw.end:
; CHECK-NEXT:    [[SHIFTED:%.*]] = lshr i32 [[NEWLOADED]], [[SHIFTAMT]]
; CHECK-NEXT:    [[EXTRACTED:%.*]] = trunc i32 [[SHIFTED]] to i8
; CHECK-NEXT:    ret i8 [[EXTRACTED]]
;
  %res = atomicrmw add i8 addrspace(1)* %ptr, i8 %value seq_cst, align 4
  ret i8 %res
}

define i8 @test_atomicrmw_sub_i8_global(i8 addrspace(1)* %ptr, i8 %value) {
; CHECK-LABEL: @test_atomicrmw_sub_i8_global(
<<<<<<< HEAD
; CHECK-NEXT:    [[TMP1:%.*]] = ptrtoint i8 addrspace(1)* [[PTR:%.*]] to i64
; CHECK-NEXT:    [[TMP2:%.*]] = and i64 [[TMP1]], -4
; CHECK-NEXT:    [[ALIGNEDADDR:%.*]] = inttoptr i64 [[TMP2]] to i32 addrspace(1)*
; CHECK-NEXT:    [[PTRLSB:%.*]] = and i64 [[TMP1]], 3
; CHECK-NEXT:    [[TMP3:%.*]] = shl i64 [[PTRLSB]], 3
; CHECK-NEXT:    [[SHIFTAMT:%.*]] = trunc i64 [[TMP3]] to i32
; CHECK-NEXT:    [[MASK:%.*]] = shl i32 255, [[SHIFTAMT]]
; CHECK-NEXT:    [[INV_MASK:%.*]] = xor i32 [[MASK]], -1
; CHECK-NEXT:    [[TMP4:%.*]] = zext i8 [[VALUE:%.*]] to i32
; CHECK-NEXT:    [[VALOPERAND_SHIFTED:%.*]] = shl i32 [[TMP4]], [[SHIFTAMT]]
; CHECK-NEXT:    [[TMP5:%.*]] = load i32, i32 addrspace(1)* [[ALIGNEDADDR]], align 4
; CHECK-NEXT:    br label [[ATOMICRMW_START:%.*]]
; CHECK:       atomicrmw.start:
; CHECK-NEXT:    [[LOADED:%.*]] = phi i32 [ [[TMP5]], [[TMP0:%.*]] ], [ [[NEWLOADED:%.*]], [[ATOMICRMW_START]] ]
; CHECK-NEXT:    [[NEW:%.*]] = sub i32 [[LOADED]], [[VALOPERAND_SHIFTED]]
; CHECK-NEXT:    [[TMP6:%.*]] = and i32 [[NEW]], [[MASK]]
; CHECK-NEXT:    [[TMP7:%.*]] = and i32 [[LOADED]], [[INV_MASK]]
; CHECK-NEXT:    [[TMP8:%.*]] = or i32 [[TMP7]], [[TMP6]]
; CHECK-NEXT:    [[TMP9:%.*]] = cmpxchg i32 addrspace(1)* [[ALIGNEDADDR]], i32 [[LOADED]], i32 [[TMP8]] seq_cst seq_cst, align 4
; CHECK-NEXT:    [[SUCCESS:%.*]] = extractvalue { i32, i1 } [[TMP9]], 1
; CHECK-NEXT:    [[NEWLOADED]] = extractvalue { i32, i1 } [[TMP9]], 0
=======
; CHECK-NEXT:    [[ALIGNEDADDR:%.*]] = call i8 addrspace(1)* @llvm.ptrmask.p1i8.i64(i8 addrspace(1)* [[PTR:%.*]], i64 -4)
; CHECK-NEXT:    [[ALIGNEDADDR1:%.*]] = bitcast i8 addrspace(1)* [[ALIGNEDADDR]] to i32 addrspace(1)*
; CHECK-NEXT:    [[TMP1:%.*]] = ptrtoint i8 addrspace(1)* [[PTR]] to i64
; CHECK-NEXT:    [[PTRLSB:%.*]] = and i64 [[TMP1]], 3
; CHECK-NEXT:    [[TMP2:%.*]] = shl i64 [[PTRLSB]], 3
; CHECK-NEXT:    [[SHIFTAMT:%.*]] = trunc i64 [[TMP2]] to i32
; CHECK-NEXT:    [[MASK:%.*]] = shl i32 255, [[SHIFTAMT]]
; CHECK-NEXT:    [[INV_MASK:%.*]] = xor i32 [[MASK]], -1
; CHECK-NEXT:    [[TMP3:%.*]] = zext i8 [[VALUE:%.*]] to i32
; CHECK-NEXT:    [[VALOPERAND_SHIFTED:%.*]] = shl i32 [[TMP3]], [[SHIFTAMT]]
; CHECK-NEXT:    [[TMP4:%.*]] = load i32, i32 addrspace(1)* [[ALIGNEDADDR1]], align 4
; CHECK-NEXT:    br label [[ATOMICRMW_START:%.*]]
; CHECK:       atomicrmw.start:
; CHECK-NEXT:    [[LOADED:%.*]] = phi i32 [ [[TMP4]], [[TMP0:%.*]] ], [ [[NEWLOADED:%.*]], [[ATOMICRMW_START]] ]
; CHECK-NEXT:    [[NEW:%.*]] = sub i32 [[LOADED]], [[VALOPERAND_SHIFTED]]
; CHECK-NEXT:    [[TMP5:%.*]] = and i32 [[NEW]], [[MASK]]
; CHECK-NEXT:    [[TMP6:%.*]] = and i32 [[LOADED]], [[INV_MASK]]
; CHECK-NEXT:    [[TMP7:%.*]] = or i32 [[TMP6]], [[TMP5]]
; CHECK-NEXT:    [[TMP8:%.*]] = cmpxchg i32 addrspace(1)* [[ALIGNEDADDR1]], i32 [[LOADED]], i32 [[TMP7]] seq_cst seq_cst, align 4
; CHECK-NEXT:    [[SUCCESS:%.*]] = extractvalue { i32, i1 } [[TMP8]], 1
; CHECK-NEXT:    [[NEWLOADED]] = extractvalue { i32, i1 } [[TMP8]], 0
>>>>>>> f788a4d7
; CHECK-NEXT:    br i1 [[SUCCESS]], label [[ATOMICRMW_END:%.*]], label [[ATOMICRMW_START]]
; CHECK:       atomicrmw.end:
; CHECK-NEXT:    [[SHIFTED:%.*]] = lshr i32 [[NEWLOADED]], [[SHIFTAMT]]
; CHECK-NEXT:    [[EXTRACTED:%.*]] = trunc i32 [[SHIFTED]] to i8
; CHECK-NEXT:    ret i8 [[EXTRACTED]]
;
  %res = atomicrmw sub i8 addrspace(1)* %ptr, i8 %value seq_cst
  ret i8 %res
}

define i8 @test_atomicrmw_and_i8_global(i8 addrspace(1)* %ptr, i8 %value) {
; CHECK-LABEL: @test_atomicrmw_and_i8_global(
; CHECK-NEXT:    [[ALIGNEDADDR:%.*]] = call i8 addrspace(1)* @llvm.ptrmask.p1i8.i64(i8 addrspace(1)* [[PTR:%.*]], i64 -4)
; CHECK-NEXT:    [[ALIGNEDADDR1:%.*]] = bitcast i8 addrspace(1)* [[ALIGNEDADDR]] to i32 addrspace(1)*
; CHECK-NEXT:    [[TMP1:%.*]] = ptrtoint i8 addrspace(1)* [[PTR]] to i64
; CHECK-NEXT:    [[PTRLSB:%.*]] = and i64 [[TMP1]], 3
; CHECK-NEXT:    [[TMP2:%.*]] = shl i64 [[PTRLSB]], 3
; CHECK-NEXT:    [[SHIFTAMT:%.*]] = trunc i64 [[TMP2]] to i32
; CHECK-NEXT:    [[MASK:%.*]] = shl i32 255, [[SHIFTAMT]]
; CHECK-NEXT:    [[INV_MASK:%.*]] = xor i32 [[MASK]], -1
; CHECK-NEXT:    [[TMP3:%.*]] = zext i8 [[VALUE:%.*]] to i32
; CHECK-NEXT:    [[VALOPERAND_SHIFTED:%.*]] = shl i32 [[TMP3]], [[SHIFTAMT]]
; CHECK-NEXT:    [[ANDOPERAND:%.*]] = or i32 [[INV_MASK]], [[VALOPERAND_SHIFTED]]
<<<<<<< HEAD
; CHECK-NEXT:    [[TMP5:%.*]] = atomicrmw and i32 addrspace(1)* [[ALIGNEDADDR]], i32 [[ANDOPERAND]] seq_cst, align 4
; CHECK-NEXT:    [[SHIFTED:%.*]] = lshr i32 [[TMP5]], [[SHIFTAMT]]
=======
; CHECK-NEXT:    [[TMP4:%.*]] = atomicrmw and i32 addrspace(1)* [[ALIGNEDADDR1]], i32 [[ANDOPERAND]] seq_cst, align 4
; CHECK-NEXT:    [[SHIFTED:%.*]] = lshr i32 [[TMP4]], [[SHIFTAMT]]
>>>>>>> f788a4d7
; CHECK-NEXT:    [[EXTRACTED:%.*]] = trunc i32 [[SHIFTED]] to i8
; CHECK-NEXT:    ret i8 [[EXTRACTED]]
;
  %res = atomicrmw and i8 addrspace(1)* %ptr, i8 %value seq_cst
  ret i8 %res
}

define i8 @test_atomicrmw_nand_i8_global(i8 addrspace(1)* %ptr, i8 %value) {
; CHECK-LABEL: @test_atomicrmw_nand_i8_global(
; CHECK-NEXT:    [[ALIGNEDADDR:%.*]] = call i8 addrspace(1)* @llvm.ptrmask.p1i8.i64(i8 addrspace(1)* [[PTR:%.*]], i64 -4)
; CHECK-NEXT:    [[ALIGNEDADDR1:%.*]] = bitcast i8 addrspace(1)* [[ALIGNEDADDR]] to i32 addrspace(1)*
; CHECK-NEXT:    [[TMP1:%.*]] = ptrtoint i8 addrspace(1)* [[PTR]] to i64
; CHECK-NEXT:    [[PTRLSB:%.*]] = and i64 [[TMP1]], 3
; CHECK-NEXT:    [[TMP2:%.*]] = shl i64 [[PTRLSB]], 3
; CHECK-NEXT:    [[SHIFTAMT:%.*]] = trunc i64 [[TMP2]] to i32
; CHECK-NEXT:    [[MASK:%.*]] = shl i32 255, [[SHIFTAMT]]
; CHECK-NEXT:    [[INV_MASK:%.*]] = xor i32 [[MASK]], -1
; CHECK-NEXT:    [[TMP3:%.*]] = zext i8 [[VALUE:%.*]] to i32
; CHECK-NEXT:    [[VALOPERAND_SHIFTED:%.*]] = shl i32 [[TMP3]], [[SHIFTAMT]]
; CHECK-NEXT:    [[TMP4:%.*]] = load i32, i32 addrspace(1)* [[ALIGNEDADDR1]], align 4
; CHECK-NEXT:    br label [[ATOMICRMW_START:%.*]]
; CHECK:       atomicrmw.start:
<<<<<<< HEAD
; CHECK-NEXT:    [[LOADED:%.*]] = phi i32 [ [[TMP5]], [[TMP0:%.*]] ], [ [[NEWLOADED:%.*]], [[ATOMICRMW_START]] ]
; CHECK-NEXT:    [[TMP6:%.*]] = and i32 [[LOADED]], [[VALOPERAND_SHIFTED]]
; CHECK-NEXT:    [[NEW:%.*]] = xor i32 [[TMP6]], -1
; CHECK-NEXT:    [[TMP7:%.*]] = and i32 [[NEW]], [[MASK]]
; CHECK-NEXT:    [[TMP8:%.*]] = and i32 [[LOADED]], [[INV_MASK]]
; CHECK-NEXT:    [[TMP9:%.*]] = or i32 [[TMP8]], [[TMP7]]
; CHECK-NEXT:    [[TMP10:%.*]] = cmpxchg i32 addrspace(1)* [[ALIGNEDADDR]], i32 [[LOADED]], i32 [[TMP9]] seq_cst seq_cst, align 4
; CHECK-NEXT:    [[SUCCESS:%.*]] = extractvalue { i32, i1 } [[TMP10]], 1
; CHECK-NEXT:    [[NEWLOADED]] = extractvalue { i32, i1 } [[TMP10]], 0
=======
; CHECK-NEXT:    [[LOADED:%.*]] = phi i32 [ [[TMP4]], [[TMP0:%.*]] ], [ [[NEWLOADED:%.*]], [[ATOMICRMW_START]] ]
; CHECK-NEXT:    [[TMP5:%.*]] = and i32 [[LOADED]], [[VALOPERAND_SHIFTED]]
; CHECK-NEXT:    [[NEW:%.*]] = xor i32 [[TMP5]], -1
; CHECK-NEXT:    [[TMP6:%.*]] = and i32 [[NEW]], [[MASK]]
; CHECK-NEXT:    [[TMP7:%.*]] = and i32 [[LOADED]], [[INV_MASK]]
; CHECK-NEXT:    [[TMP8:%.*]] = or i32 [[TMP7]], [[TMP6]]
; CHECK-NEXT:    [[TMP9:%.*]] = cmpxchg i32 addrspace(1)* [[ALIGNEDADDR1]], i32 [[LOADED]], i32 [[TMP8]] seq_cst seq_cst, align 4
; CHECK-NEXT:    [[SUCCESS:%.*]] = extractvalue { i32, i1 } [[TMP9]], 1
; CHECK-NEXT:    [[NEWLOADED]] = extractvalue { i32, i1 } [[TMP9]], 0
>>>>>>> f788a4d7
; CHECK-NEXT:    br i1 [[SUCCESS]], label [[ATOMICRMW_END:%.*]], label [[ATOMICRMW_START]]
; CHECK:       atomicrmw.end:
; CHECK-NEXT:    [[SHIFTED:%.*]] = lshr i32 [[NEWLOADED]], [[SHIFTAMT]]
; CHECK-NEXT:    [[EXTRACTED:%.*]] = trunc i32 [[SHIFTED]] to i8
; CHECK-NEXT:    ret i8 [[EXTRACTED]]
;
  %res = atomicrmw nand i8 addrspace(1)* %ptr, i8 %value seq_cst
  ret i8 %res
}

define i8 @test_atomicrmw_or_i8_global(i8 addrspace(1)* %ptr, i8 %value) {
; CHECK-LABEL: @test_atomicrmw_or_i8_global(
; CHECK-NEXT:    [[ALIGNEDADDR:%.*]] = call i8 addrspace(1)* @llvm.ptrmask.p1i8.i64(i8 addrspace(1)* [[PTR:%.*]], i64 -4)
; CHECK-NEXT:    [[ALIGNEDADDR1:%.*]] = bitcast i8 addrspace(1)* [[ALIGNEDADDR]] to i32 addrspace(1)*
; CHECK-NEXT:    [[TMP1:%.*]] = ptrtoint i8 addrspace(1)* [[PTR]] to i64
; CHECK-NEXT:    [[PTRLSB:%.*]] = and i64 [[TMP1]], 3
; CHECK-NEXT:    [[TMP2:%.*]] = shl i64 [[PTRLSB]], 3
; CHECK-NEXT:    [[SHIFTAMT:%.*]] = trunc i64 [[TMP2]] to i32
; CHECK-NEXT:    [[MASK:%.*]] = shl i32 255, [[SHIFTAMT]]
; CHECK-NEXT:    [[INV_MASK:%.*]] = xor i32 [[MASK]], -1
<<<<<<< HEAD
; CHECK-NEXT:    [[TMP4:%.*]] = zext i8 [[VALUE:%.*]] to i32
; CHECK-NEXT:    [[VALOPERAND_SHIFTED:%.*]] = shl i32 [[TMP4]], [[SHIFTAMT]]
; CHECK-NEXT:    [[TMP5:%.*]] = atomicrmw or i32 addrspace(1)* [[ALIGNEDADDR]], i32 [[VALOPERAND_SHIFTED]] seq_cst, align 4
; CHECK-NEXT:    [[SHIFTED:%.*]] = lshr i32 [[TMP5]], [[SHIFTAMT]]
=======
; CHECK-NEXT:    [[TMP3:%.*]] = zext i8 [[VALUE:%.*]] to i32
; CHECK-NEXT:    [[VALOPERAND_SHIFTED:%.*]] = shl i32 [[TMP3]], [[SHIFTAMT]]
; CHECK-NEXT:    [[TMP4:%.*]] = atomicrmw or i32 addrspace(1)* [[ALIGNEDADDR1]], i32 [[VALOPERAND_SHIFTED]] seq_cst, align 4
; CHECK-NEXT:    [[SHIFTED:%.*]] = lshr i32 [[TMP4]], [[SHIFTAMT]]
>>>>>>> f788a4d7
; CHECK-NEXT:    [[EXTRACTED:%.*]] = trunc i32 [[SHIFTED]] to i8
; CHECK-NEXT:    ret i8 [[EXTRACTED]]
;
  %res = atomicrmw or i8 addrspace(1)* %ptr, i8 %value seq_cst
  ret i8 %res
}

define i8 @test_atomicrmw_xor_i8_global(i8 addrspace(1)* %ptr, i8 %value) {
; CHECK-LABEL: @test_atomicrmw_xor_i8_global(
; CHECK-NEXT:    [[ALIGNEDADDR:%.*]] = call i8 addrspace(1)* @llvm.ptrmask.p1i8.i64(i8 addrspace(1)* [[PTR:%.*]], i64 -4)
; CHECK-NEXT:    [[ALIGNEDADDR1:%.*]] = bitcast i8 addrspace(1)* [[ALIGNEDADDR]] to i32 addrspace(1)*
; CHECK-NEXT:    [[TMP1:%.*]] = ptrtoint i8 addrspace(1)* [[PTR]] to i64
; CHECK-NEXT:    [[PTRLSB:%.*]] = and i64 [[TMP1]], 3
; CHECK-NEXT:    [[TMP2:%.*]] = shl i64 [[PTRLSB]], 3
; CHECK-NEXT:    [[SHIFTAMT:%.*]] = trunc i64 [[TMP2]] to i32
; CHECK-NEXT:    [[MASK:%.*]] = shl i32 255, [[SHIFTAMT]]
; CHECK-NEXT:    [[INV_MASK:%.*]] = xor i32 [[MASK]], -1
<<<<<<< HEAD
; CHECK-NEXT:    [[TMP4:%.*]] = zext i8 [[VALUE:%.*]] to i32
; CHECK-NEXT:    [[VALOPERAND_SHIFTED:%.*]] = shl i32 [[TMP4]], [[SHIFTAMT]]
; CHECK-NEXT:    [[TMP5:%.*]] = atomicrmw xor i32 addrspace(1)* [[ALIGNEDADDR]], i32 [[VALOPERAND_SHIFTED]] seq_cst, align 4
; CHECK-NEXT:    [[SHIFTED:%.*]] = lshr i32 [[TMP5]], [[SHIFTAMT]]
=======
; CHECK-NEXT:    [[TMP3:%.*]] = zext i8 [[VALUE:%.*]] to i32
; CHECK-NEXT:    [[VALOPERAND_SHIFTED:%.*]] = shl i32 [[TMP3]], [[SHIFTAMT]]
; CHECK-NEXT:    [[TMP4:%.*]] = atomicrmw xor i32 addrspace(1)* [[ALIGNEDADDR1]], i32 [[VALOPERAND_SHIFTED]] seq_cst, align 4
; CHECK-NEXT:    [[SHIFTED:%.*]] = lshr i32 [[TMP4]], [[SHIFTAMT]]
>>>>>>> f788a4d7
; CHECK-NEXT:    [[EXTRACTED:%.*]] = trunc i32 [[SHIFTED]] to i8
; CHECK-NEXT:    ret i8 [[EXTRACTED]]
;
  %res = atomicrmw xor i8 addrspace(1)* %ptr, i8 %value seq_cst
  ret i8 %res
}

define i8 @test_atomicrmw_max_i8_global(i8 addrspace(1)* %ptr, i8 %value) {
; CHECK-LABEL: @test_atomicrmw_max_i8_global(
<<<<<<< HEAD
; CHECK-NEXT:    [[TMP1:%.*]] = ptrtoint i8 addrspace(1)* [[PTR:%.*]] to i64
; CHECK-NEXT:    [[TMP2:%.*]] = and i64 [[TMP1]], -4
; CHECK-NEXT:    [[ALIGNEDADDR:%.*]] = inttoptr i64 [[TMP2]] to i32 addrspace(1)*
; CHECK-NEXT:    [[PTRLSB:%.*]] = and i64 [[TMP1]], 3
; CHECK-NEXT:    [[TMP3:%.*]] = shl i64 [[PTRLSB]], 3
; CHECK-NEXT:    [[SHIFTAMT:%.*]] = trunc i64 [[TMP3]] to i32
; CHECK-NEXT:    [[MASK:%.*]] = shl i32 255, [[SHIFTAMT]]
; CHECK-NEXT:    [[INV_MASK:%.*]] = xor i32 [[MASK]], -1
; CHECK-NEXT:    [[TMP4:%.*]] = zext i8 [[VALUE:%.*]] to i32
; CHECK-NEXT:    [[VALOPERAND_SHIFTED:%.*]] = shl i32 [[TMP4]], [[SHIFTAMT]]
; CHECK-NEXT:    [[TMP5:%.*]] = load i32, i32 addrspace(1)* [[ALIGNEDADDR]], align 4
; CHECK-NEXT:    br label [[ATOMICRMW_START:%.*]]
; CHECK:       atomicrmw.start:
; CHECK-NEXT:    [[LOADED:%.*]] = phi i32 [ [[TMP5]], [[TMP0:%.*]] ], [ [[NEWLOADED:%.*]], [[ATOMICRMW_START]] ]
; CHECK-NEXT:    [[SHIFTED:%.*]] = lshr i32 [[LOADED]], [[SHIFTAMT]]
; CHECK-NEXT:    [[EXTRACTED:%.*]] = trunc i32 [[SHIFTED]] to i8
; CHECK-NEXT:    [[TMP6:%.*]] = icmp sgt i8 [[EXTRACTED]], [[VALUE]]
; CHECK-NEXT:    [[NEW:%.*]] = select i1 [[TMP6]], i8 [[EXTRACTED]], i8 [[VALUE]]
; CHECK-NEXT:    [[EXTENDED:%.*]] = zext i8 [[NEW]] to i32
; CHECK-NEXT:    [[SHIFTED1:%.*]] = shl nuw i32 [[EXTENDED]], [[SHIFTAMT]]
; CHECK-NEXT:    [[UNMASKED:%.*]] = and i32 [[LOADED]], [[INV_MASK]]
; CHECK-NEXT:    [[INSERTED:%.*]] = or i32 [[UNMASKED]], [[SHIFTED1]]
; CHECK-NEXT:    [[TMP7:%.*]] = cmpxchg i32 addrspace(1)* [[ALIGNEDADDR]], i32 [[LOADED]], i32 [[INSERTED]] seq_cst seq_cst, align 4
; CHECK-NEXT:    [[SUCCESS:%.*]] = extractvalue { i32, i1 } [[TMP7]], 1
; CHECK-NEXT:    [[NEWLOADED]] = extractvalue { i32, i1 } [[TMP7]], 0
; CHECK-NEXT:    br i1 [[SUCCESS]], label [[ATOMICRMW_END:%.*]], label [[ATOMICRMW_START]]
; CHECK:       atomicrmw.end:
; CHECK-NEXT:    [[SHIFTED2:%.*]] = lshr i32 [[NEWLOADED]], [[SHIFTAMT]]
; CHECK-NEXT:    [[EXTRACTED3:%.*]] = trunc i32 [[SHIFTED2]] to i8
; CHECK-NEXT:    ret i8 [[EXTRACTED3]]
=======
; CHECK-NEXT:    [[ALIGNEDADDR:%.*]] = call i8 addrspace(1)* @llvm.ptrmask.p1i8.i64(i8 addrspace(1)* [[PTR:%.*]], i64 -4)
; CHECK-NEXT:    [[ALIGNEDADDR1:%.*]] = bitcast i8 addrspace(1)* [[ALIGNEDADDR]] to i32 addrspace(1)*
; CHECK-NEXT:    [[TMP1:%.*]] = ptrtoint i8 addrspace(1)* [[PTR]] to i64
; CHECK-NEXT:    [[PTRLSB:%.*]] = and i64 [[TMP1]], 3
; CHECK-NEXT:    [[TMP2:%.*]] = shl i64 [[PTRLSB]], 3
; CHECK-NEXT:    [[SHIFTAMT:%.*]] = trunc i64 [[TMP2]] to i32
; CHECK-NEXT:    [[MASK:%.*]] = shl i32 255, [[SHIFTAMT]]
; CHECK-NEXT:    [[INV_MASK:%.*]] = xor i32 [[MASK]], -1
; CHECK-NEXT:    [[TMP3:%.*]] = zext i8 [[VALUE:%.*]] to i32
; CHECK-NEXT:    [[VALOPERAND_SHIFTED:%.*]] = shl i32 [[TMP3]], [[SHIFTAMT]]
; CHECK-NEXT:    [[TMP4:%.*]] = load i32, i32 addrspace(1)* [[ALIGNEDADDR1]], align 4
; CHECK-NEXT:    br label [[ATOMICRMW_START:%.*]]
; CHECK:       atomicrmw.start:
; CHECK-NEXT:    [[LOADED:%.*]] = phi i32 [ [[TMP4]], [[TMP0:%.*]] ], [ [[NEWLOADED:%.*]], [[ATOMICRMW_START]] ]
; CHECK-NEXT:    [[SHIFTED:%.*]] = lshr i32 [[LOADED]], [[SHIFTAMT]]
; CHECK-NEXT:    [[EXTRACTED:%.*]] = trunc i32 [[SHIFTED]] to i8
; CHECK-NEXT:    [[TMP5:%.*]] = icmp sgt i8 [[EXTRACTED]], [[VALUE]]
; CHECK-NEXT:    [[NEW:%.*]] = select i1 [[TMP5]], i8 [[EXTRACTED]], i8 [[VALUE]]
; CHECK-NEXT:    [[EXTENDED:%.*]] = zext i8 [[NEW]] to i32
; CHECK-NEXT:    [[SHIFTED2:%.*]] = shl nuw i32 [[EXTENDED]], [[SHIFTAMT]]
; CHECK-NEXT:    [[UNMASKED:%.*]] = and i32 [[LOADED]], [[INV_MASK]]
; CHECK-NEXT:    [[INSERTED:%.*]] = or i32 [[UNMASKED]], [[SHIFTED2]]
; CHECK-NEXT:    [[TMP6:%.*]] = cmpxchg i32 addrspace(1)* [[ALIGNEDADDR1]], i32 [[LOADED]], i32 [[INSERTED]] seq_cst seq_cst, align 4
; CHECK-NEXT:    [[SUCCESS:%.*]] = extractvalue { i32, i1 } [[TMP6]], 1
; CHECK-NEXT:    [[NEWLOADED]] = extractvalue { i32, i1 } [[TMP6]], 0
; CHECK-NEXT:    br i1 [[SUCCESS]], label [[ATOMICRMW_END:%.*]], label [[ATOMICRMW_START]]
; CHECK:       atomicrmw.end:
; CHECK-NEXT:    [[SHIFTED3:%.*]] = lshr i32 [[NEWLOADED]], [[SHIFTAMT]]
; CHECK-NEXT:    [[EXTRACTED4:%.*]] = trunc i32 [[SHIFTED3]] to i8
; CHECK-NEXT:    ret i8 [[EXTRACTED4]]
>>>>>>> f788a4d7
;
  %res = atomicrmw max i8 addrspace(1)* %ptr, i8 %value seq_cst
  ret i8 %res
}

define i8 @test_atomicrmw_min_i8_global(i8 addrspace(1)* %ptr, i8 %value) {
; CHECK-LABEL: @test_atomicrmw_min_i8_global(
<<<<<<< HEAD
; CHECK-NEXT:    [[TMP1:%.*]] = ptrtoint i8 addrspace(1)* [[PTR:%.*]] to i64
; CHECK-NEXT:    [[TMP2:%.*]] = and i64 [[TMP1]], -4
; CHECK-NEXT:    [[ALIGNEDADDR:%.*]] = inttoptr i64 [[TMP2]] to i32 addrspace(1)*
; CHECK-NEXT:    [[PTRLSB:%.*]] = and i64 [[TMP1]], 3
; CHECK-NEXT:    [[TMP3:%.*]] = shl i64 [[PTRLSB]], 3
; CHECK-NEXT:    [[SHIFTAMT:%.*]] = trunc i64 [[TMP3]] to i32
; CHECK-NEXT:    [[MASK:%.*]] = shl i32 255, [[SHIFTAMT]]
; CHECK-NEXT:    [[INV_MASK:%.*]] = xor i32 [[MASK]], -1
; CHECK-NEXT:    [[TMP4:%.*]] = zext i8 [[VALUE:%.*]] to i32
; CHECK-NEXT:    [[VALOPERAND_SHIFTED:%.*]] = shl i32 [[TMP4]], [[SHIFTAMT]]
; CHECK-NEXT:    [[TMP5:%.*]] = load i32, i32 addrspace(1)* [[ALIGNEDADDR]], align 4
; CHECK-NEXT:    br label [[ATOMICRMW_START:%.*]]
; CHECK:       atomicrmw.start:
; CHECK-NEXT:    [[LOADED:%.*]] = phi i32 [ [[TMP5]], [[TMP0:%.*]] ], [ [[NEWLOADED:%.*]], [[ATOMICRMW_START]] ]
; CHECK-NEXT:    [[SHIFTED:%.*]] = lshr i32 [[LOADED]], [[SHIFTAMT]]
; CHECK-NEXT:    [[EXTRACTED:%.*]] = trunc i32 [[SHIFTED]] to i8
; CHECK-NEXT:    [[TMP6:%.*]] = icmp sle i8 [[EXTRACTED]], [[VALUE]]
; CHECK-NEXT:    [[NEW:%.*]] = select i1 [[TMP6]], i8 [[EXTRACTED]], i8 [[VALUE]]
; CHECK-NEXT:    [[EXTENDED:%.*]] = zext i8 [[NEW]] to i32
; CHECK-NEXT:    [[SHIFTED1:%.*]] = shl nuw i32 [[EXTENDED]], [[SHIFTAMT]]
; CHECK-NEXT:    [[UNMASKED:%.*]] = and i32 [[LOADED]], [[INV_MASK]]
; CHECK-NEXT:    [[INSERTED:%.*]] = or i32 [[UNMASKED]], [[SHIFTED1]]
; CHECK-NEXT:    [[TMP7:%.*]] = cmpxchg i32 addrspace(1)* [[ALIGNEDADDR]], i32 [[LOADED]], i32 [[INSERTED]] seq_cst seq_cst, align 4
; CHECK-NEXT:    [[SUCCESS:%.*]] = extractvalue { i32, i1 } [[TMP7]], 1
; CHECK-NEXT:    [[NEWLOADED]] = extractvalue { i32, i1 } [[TMP7]], 0
; CHECK-NEXT:    br i1 [[SUCCESS]], label [[ATOMICRMW_END:%.*]], label [[ATOMICRMW_START]]
; CHECK:       atomicrmw.end:
; CHECK-NEXT:    [[SHIFTED2:%.*]] = lshr i32 [[NEWLOADED]], [[SHIFTAMT]]
; CHECK-NEXT:    [[EXTRACTED3:%.*]] = trunc i32 [[SHIFTED2]] to i8
; CHECK-NEXT:    ret i8 [[EXTRACTED3]]
=======
; CHECK-NEXT:    [[ALIGNEDADDR:%.*]] = call i8 addrspace(1)* @llvm.ptrmask.p1i8.i64(i8 addrspace(1)* [[PTR:%.*]], i64 -4)
; CHECK-NEXT:    [[ALIGNEDADDR1:%.*]] = bitcast i8 addrspace(1)* [[ALIGNEDADDR]] to i32 addrspace(1)*
; CHECK-NEXT:    [[TMP1:%.*]] = ptrtoint i8 addrspace(1)* [[PTR]] to i64
; CHECK-NEXT:    [[PTRLSB:%.*]] = and i64 [[TMP1]], 3
; CHECK-NEXT:    [[TMP2:%.*]] = shl i64 [[PTRLSB]], 3
; CHECK-NEXT:    [[SHIFTAMT:%.*]] = trunc i64 [[TMP2]] to i32
; CHECK-NEXT:    [[MASK:%.*]] = shl i32 255, [[SHIFTAMT]]
; CHECK-NEXT:    [[INV_MASK:%.*]] = xor i32 [[MASK]], -1
; CHECK-NEXT:    [[TMP3:%.*]] = zext i8 [[VALUE:%.*]] to i32
; CHECK-NEXT:    [[VALOPERAND_SHIFTED:%.*]] = shl i32 [[TMP3]], [[SHIFTAMT]]
; CHECK-NEXT:    [[TMP4:%.*]] = load i32, i32 addrspace(1)* [[ALIGNEDADDR1]], align 4
; CHECK-NEXT:    br label [[ATOMICRMW_START:%.*]]
; CHECK:       atomicrmw.start:
; CHECK-NEXT:    [[LOADED:%.*]] = phi i32 [ [[TMP4]], [[TMP0:%.*]] ], [ [[NEWLOADED:%.*]], [[ATOMICRMW_START]] ]
; CHECK-NEXT:    [[SHIFTED:%.*]] = lshr i32 [[LOADED]], [[SHIFTAMT]]
; CHECK-NEXT:    [[EXTRACTED:%.*]] = trunc i32 [[SHIFTED]] to i8
; CHECK-NEXT:    [[TMP5:%.*]] = icmp sle i8 [[EXTRACTED]], [[VALUE]]
; CHECK-NEXT:    [[NEW:%.*]] = select i1 [[TMP5]], i8 [[EXTRACTED]], i8 [[VALUE]]
; CHECK-NEXT:    [[EXTENDED:%.*]] = zext i8 [[NEW]] to i32
; CHECK-NEXT:    [[SHIFTED2:%.*]] = shl nuw i32 [[EXTENDED]], [[SHIFTAMT]]
; CHECK-NEXT:    [[UNMASKED:%.*]] = and i32 [[LOADED]], [[INV_MASK]]
; CHECK-NEXT:    [[INSERTED:%.*]] = or i32 [[UNMASKED]], [[SHIFTED2]]
; CHECK-NEXT:    [[TMP6:%.*]] = cmpxchg i32 addrspace(1)* [[ALIGNEDADDR1]], i32 [[LOADED]], i32 [[INSERTED]] seq_cst seq_cst, align 4
; CHECK-NEXT:    [[SUCCESS:%.*]] = extractvalue { i32, i1 } [[TMP6]], 1
; CHECK-NEXT:    [[NEWLOADED]] = extractvalue { i32, i1 } [[TMP6]], 0
; CHECK-NEXT:    br i1 [[SUCCESS]], label [[ATOMICRMW_END:%.*]], label [[ATOMICRMW_START]]
; CHECK:       atomicrmw.end:
; CHECK-NEXT:    [[SHIFTED3:%.*]] = lshr i32 [[NEWLOADED]], [[SHIFTAMT]]
; CHECK-NEXT:    [[EXTRACTED4:%.*]] = trunc i32 [[SHIFTED3]] to i8
; CHECK-NEXT:    ret i8 [[EXTRACTED4]]
>>>>>>> f788a4d7
;
  %res = atomicrmw min i8 addrspace(1)* %ptr, i8 %value seq_cst
  ret i8 %res
}

define i8 @test_atomicrmw_umax_i8_global(i8 addrspace(1)* %ptr, i8 %value) {
; CHECK-LABEL: @test_atomicrmw_umax_i8_global(
<<<<<<< HEAD
; CHECK-NEXT:    [[TMP1:%.*]] = ptrtoint i8 addrspace(1)* [[PTR:%.*]] to i64
; CHECK-NEXT:    [[TMP2:%.*]] = and i64 [[TMP1]], -4
; CHECK-NEXT:    [[ALIGNEDADDR:%.*]] = inttoptr i64 [[TMP2]] to i32 addrspace(1)*
; CHECK-NEXT:    [[PTRLSB:%.*]] = and i64 [[TMP1]], 3
; CHECK-NEXT:    [[TMP3:%.*]] = shl i64 [[PTRLSB]], 3
; CHECK-NEXT:    [[SHIFTAMT:%.*]] = trunc i64 [[TMP3]] to i32
; CHECK-NEXT:    [[MASK:%.*]] = shl i32 255, [[SHIFTAMT]]
; CHECK-NEXT:    [[INV_MASK:%.*]] = xor i32 [[MASK]], -1
; CHECK-NEXT:    [[TMP4:%.*]] = zext i8 [[VALUE:%.*]] to i32
; CHECK-NEXT:    [[VALOPERAND_SHIFTED:%.*]] = shl i32 [[TMP4]], [[SHIFTAMT]]
; CHECK-NEXT:    [[TMP5:%.*]] = load i32, i32 addrspace(1)* [[ALIGNEDADDR]], align 4
; CHECK-NEXT:    br label [[ATOMICRMW_START:%.*]]
; CHECK:       atomicrmw.start:
; CHECK-NEXT:    [[LOADED:%.*]] = phi i32 [ [[TMP5]], [[TMP0:%.*]] ], [ [[NEWLOADED:%.*]], [[ATOMICRMW_START]] ]
; CHECK-NEXT:    [[SHIFTED:%.*]] = lshr i32 [[LOADED]], [[SHIFTAMT]]
; CHECK-NEXT:    [[EXTRACTED:%.*]] = trunc i32 [[SHIFTED]] to i8
; CHECK-NEXT:    [[TMP6:%.*]] = icmp ugt i8 [[EXTRACTED]], [[VALUE]]
; CHECK-NEXT:    [[NEW:%.*]] = select i1 [[TMP6]], i8 [[EXTRACTED]], i8 [[VALUE]]
; CHECK-NEXT:    [[EXTENDED:%.*]] = zext i8 [[NEW]] to i32
; CHECK-NEXT:    [[SHIFTED1:%.*]] = shl nuw i32 [[EXTENDED]], [[SHIFTAMT]]
; CHECK-NEXT:    [[UNMASKED:%.*]] = and i32 [[LOADED]], [[INV_MASK]]
; CHECK-NEXT:    [[INSERTED:%.*]] = or i32 [[UNMASKED]], [[SHIFTED1]]
; CHECK-NEXT:    [[TMP7:%.*]] = cmpxchg i32 addrspace(1)* [[ALIGNEDADDR]], i32 [[LOADED]], i32 [[INSERTED]] seq_cst seq_cst, align 4
; CHECK-NEXT:    [[SUCCESS:%.*]] = extractvalue { i32, i1 } [[TMP7]], 1
; CHECK-NEXT:    [[NEWLOADED]] = extractvalue { i32, i1 } [[TMP7]], 0
; CHECK-NEXT:    br i1 [[SUCCESS]], label [[ATOMICRMW_END:%.*]], label [[ATOMICRMW_START]]
; CHECK:       atomicrmw.end:
; CHECK-NEXT:    [[SHIFTED2:%.*]] = lshr i32 [[NEWLOADED]], [[SHIFTAMT]]
; CHECK-NEXT:    [[EXTRACTED3:%.*]] = trunc i32 [[SHIFTED2]] to i8
; CHECK-NEXT:    ret i8 [[EXTRACTED3]]
=======
; CHECK-NEXT:    [[ALIGNEDADDR:%.*]] = call i8 addrspace(1)* @llvm.ptrmask.p1i8.i64(i8 addrspace(1)* [[PTR:%.*]], i64 -4)
; CHECK-NEXT:    [[ALIGNEDADDR1:%.*]] = bitcast i8 addrspace(1)* [[ALIGNEDADDR]] to i32 addrspace(1)*
; CHECK-NEXT:    [[TMP1:%.*]] = ptrtoint i8 addrspace(1)* [[PTR]] to i64
; CHECK-NEXT:    [[PTRLSB:%.*]] = and i64 [[TMP1]], 3
; CHECK-NEXT:    [[TMP2:%.*]] = shl i64 [[PTRLSB]], 3
; CHECK-NEXT:    [[SHIFTAMT:%.*]] = trunc i64 [[TMP2]] to i32
; CHECK-NEXT:    [[MASK:%.*]] = shl i32 255, [[SHIFTAMT]]
; CHECK-NEXT:    [[INV_MASK:%.*]] = xor i32 [[MASK]], -1
; CHECK-NEXT:    [[TMP3:%.*]] = zext i8 [[VALUE:%.*]] to i32
; CHECK-NEXT:    [[VALOPERAND_SHIFTED:%.*]] = shl i32 [[TMP3]], [[SHIFTAMT]]
; CHECK-NEXT:    [[TMP4:%.*]] = load i32, i32 addrspace(1)* [[ALIGNEDADDR1]], align 4
; CHECK-NEXT:    br label [[ATOMICRMW_START:%.*]]
; CHECK:       atomicrmw.start:
; CHECK-NEXT:    [[LOADED:%.*]] = phi i32 [ [[TMP4]], [[TMP0:%.*]] ], [ [[NEWLOADED:%.*]], [[ATOMICRMW_START]] ]
; CHECK-NEXT:    [[SHIFTED:%.*]] = lshr i32 [[LOADED]], [[SHIFTAMT]]
; CHECK-NEXT:    [[EXTRACTED:%.*]] = trunc i32 [[SHIFTED]] to i8
; CHECK-NEXT:    [[TMP5:%.*]] = icmp ugt i8 [[EXTRACTED]], [[VALUE]]
; CHECK-NEXT:    [[NEW:%.*]] = select i1 [[TMP5]], i8 [[EXTRACTED]], i8 [[VALUE]]
; CHECK-NEXT:    [[EXTENDED:%.*]] = zext i8 [[NEW]] to i32
; CHECK-NEXT:    [[SHIFTED2:%.*]] = shl nuw i32 [[EXTENDED]], [[SHIFTAMT]]
; CHECK-NEXT:    [[UNMASKED:%.*]] = and i32 [[LOADED]], [[INV_MASK]]
; CHECK-NEXT:    [[INSERTED:%.*]] = or i32 [[UNMASKED]], [[SHIFTED2]]
; CHECK-NEXT:    [[TMP6:%.*]] = cmpxchg i32 addrspace(1)* [[ALIGNEDADDR1]], i32 [[LOADED]], i32 [[INSERTED]] seq_cst seq_cst, align 4
; CHECK-NEXT:    [[SUCCESS:%.*]] = extractvalue { i32, i1 } [[TMP6]], 1
; CHECK-NEXT:    [[NEWLOADED]] = extractvalue { i32, i1 } [[TMP6]], 0
; CHECK-NEXT:    br i1 [[SUCCESS]], label [[ATOMICRMW_END:%.*]], label [[ATOMICRMW_START]]
; CHECK:       atomicrmw.end:
; CHECK-NEXT:    [[SHIFTED3:%.*]] = lshr i32 [[NEWLOADED]], [[SHIFTAMT]]
; CHECK-NEXT:    [[EXTRACTED4:%.*]] = trunc i32 [[SHIFTED3]] to i8
; CHECK-NEXT:    ret i8 [[EXTRACTED4]]
>>>>>>> f788a4d7
;
  %res = atomicrmw umax i8 addrspace(1)* %ptr, i8 %value seq_cst
  ret i8 %res
}

define i8 @test_atomicrmw_umin_i8_global(i8 addrspace(1)* %ptr, i8 %value) {
; CHECK-LABEL: @test_atomicrmw_umin_i8_global(
<<<<<<< HEAD
; CHECK-NEXT:    [[TMP1:%.*]] = ptrtoint i8 addrspace(1)* [[PTR:%.*]] to i64
; CHECK-NEXT:    [[TMP2:%.*]] = and i64 [[TMP1]], -4
; CHECK-NEXT:    [[ALIGNEDADDR:%.*]] = inttoptr i64 [[TMP2]] to i32 addrspace(1)*
; CHECK-NEXT:    [[PTRLSB:%.*]] = and i64 [[TMP1]], 3
; CHECK-NEXT:    [[TMP3:%.*]] = shl i64 [[PTRLSB]], 3
; CHECK-NEXT:    [[SHIFTAMT:%.*]] = trunc i64 [[TMP3]] to i32
; CHECK-NEXT:    [[MASK:%.*]] = shl i32 255, [[SHIFTAMT]]
; CHECK-NEXT:    [[INV_MASK:%.*]] = xor i32 [[MASK]], -1
; CHECK-NEXT:    [[TMP4:%.*]] = zext i8 [[VALUE:%.*]] to i32
; CHECK-NEXT:    [[VALOPERAND_SHIFTED:%.*]] = shl i32 [[TMP4]], [[SHIFTAMT]]
; CHECK-NEXT:    [[TMP5:%.*]] = load i32, i32 addrspace(1)* [[ALIGNEDADDR]], align 4
; CHECK-NEXT:    br label [[ATOMICRMW_START:%.*]]
; CHECK:       atomicrmw.start:
; CHECK-NEXT:    [[LOADED:%.*]] = phi i32 [ [[TMP5]], [[TMP0:%.*]] ], [ [[NEWLOADED:%.*]], [[ATOMICRMW_START]] ]
; CHECK-NEXT:    [[SHIFTED:%.*]] = lshr i32 [[LOADED]], [[SHIFTAMT]]
; CHECK-NEXT:    [[EXTRACTED:%.*]] = trunc i32 [[SHIFTED]] to i8
; CHECK-NEXT:    [[TMP6:%.*]] = icmp ule i8 [[EXTRACTED]], [[VALUE]]
; CHECK-NEXT:    [[NEW:%.*]] = select i1 [[TMP6]], i8 [[EXTRACTED]], i8 [[VALUE]]
; CHECK-NEXT:    [[EXTENDED:%.*]] = zext i8 [[NEW]] to i32
; CHECK-NEXT:    [[SHIFTED1:%.*]] = shl nuw i32 [[EXTENDED]], [[SHIFTAMT]]
; CHECK-NEXT:    [[UNMASKED:%.*]] = and i32 [[LOADED]], [[INV_MASK]]
; CHECK-NEXT:    [[INSERTED:%.*]] = or i32 [[UNMASKED]], [[SHIFTED1]]
; CHECK-NEXT:    [[TMP7:%.*]] = cmpxchg i32 addrspace(1)* [[ALIGNEDADDR]], i32 [[LOADED]], i32 [[INSERTED]] seq_cst seq_cst, align 4
; CHECK-NEXT:    [[SUCCESS:%.*]] = extractvalue { i32, i1 } [[TMP7]], 1
; CHECK-NEXT:    [[NEWLOADED]] = extractvalue { i32, i1 } [[TMP7]], 0
; CHECK-NEXT:    br i1 [[SUCCESS]], label [[ATOMICRMW_END:%.*]], label [[ATOMICRMW_START]]
; CHECK:       atomicrmw.end:
; CHECK-NEXT:    [[SHIFTED2:%.*]] = lshr i32 [[NEWLOADED]], [[SHIFTAMT]]
; CHECK-NEXT:    [[EXTRACTED3:%.*]] = trunc i32 [[SHIFTED2]] to i8
; CHECK-NEXT:    ret i8 [[EXTRACTED3]]
=======
; CHECK-NEXT:    [[ALIGNEDADDR:%.*]] = call i8 addrspace(1)* @llvm.ptrmask.p1i8.i64(i8 addrspace(1)* [[PTR:%.*]], i64 -4)
; CHECK-NEXT:    [[ALIGNEDADDR1:%.*]] = bitcast i8 addrspace(1)* [[ALIGNEDADDR]] to i32 addrspace(1)*
; CHECK-NEXT:    [[TMP1:%.*]] = ptrtoint i8 addrspace(1)* [[PTR]] to i64
; CHECK-NEXT:    [[PTRLSB:%.*]] = and i64 [[TMP1]], 3
; CHECK-NEXT:    [[TMP2:%.*]] = shl i64 [[PTRLSB]], 3
; CHECK-NEXT:    [[SHIFTAMT:%.*]] = trunc i64 [[TMP2]] to i32
; CHECK-NEXT:    [[MASK:%.*]] = shl i32 255, [[SHIFTAMT]]
; CHECK-NEXT:    [[INV_MASK:%.*]] = xor i32 [[MASK]], -1
; CHECK-NEXT:    [[TMP3:%.*]] = zext i8 [[VALUE:%.*]] to i32
; CHECK-NEXT:    [[VALOPERAND_SHIFTED:%.*]] = shl i32 [[TMP3]], [[SHIFTAMT]]
; CHECK-NEXT:    [[TMP4:%.*]] = load i32, i32 addrspace(1)* [[ALIGNEDADDR1]], align 4
; CHECK-NEXT:    br label [[ATOMICRMW_START:%.*]]
; CHECK:       atomicrmw.start:
; CHECK-NEXT:    [[LOADED:%.*]] = phi i32 [ [[TMP4]], [[TMP0:%.*]] ], [ [[NEWLOADED:%.*]], [[ATOMICRMW_START]] ]
; CHECK-NEXT:    [[SHIFTED:%.*]] = lshr i32 [[LOADED]], [[SHIFTAMT]]
; CHECK-NEXT:    [[EXTRACTED:%.*]] = trunc i32 [[SHIFTED]] to i8
; CHECK-NEXT:    [[TMP5:%.*]] = icmp ule i8 [[EXTRACTED]], [[VALUE]]
; CHECK-NEXT:    [[NEW:%.*]] = select i1 [[TMP5]], i8 [[EXTRACTED]], i8 [[VALUE]]
; CHECK-NEXT:    [[EXTENDED:%.*]] = zext i8 [[NEW]] to i32
; CHECK-NEXT:    [[SHIFTED2:%.*]] = shl nuw i32 [[EXTENDED]], [[SHIFTAMT]]
; CHECK-NEXT:    [[UNMASKED:%.*]] = and i32 [[LOADED]], [[INV_MASK]]
; CHECK-NEXT:    [[INSERTED:%.*]] = or i32 [[UNMASKED]], [[SHIFTED2]]
; CHECK-NEXT:    [[TMP6:%.*]] = cmpxchg i32 addrspace(1)* [[ALIGNEDADDR1]], i32 [[LOADED]], i32 [[INSERTED]] seq_cst seq_cst, align 4
; CHECK-NEXT:    [[SUCCESS:%.*]] = extractvalue { i32, i1 } [[TMP6]], 1
; CHECK-NEXT:    [[NEWLOADED]] = extractvalue { i32, i1 } [[TMP6]], 0
; CHECK-NEXT:    br i1 [[SUCCESS]], label [[ATOMICRMW_END:%.*]], label [[ATOMICRMW_START]]
; CHECK:       atomicrmw.end:
; CHECK-NEXT:    [[SHIFTED3:%.*]] = lshr i32 [[NEWLOADED]], [[SHIFTAMT]]
; CHECK-NEXT:    [[EXTRACTED4:%.*]] = trunc i32 [[SHIFTED3]] to i8
; CHECK-NEXT:    ret i8 [[EXTRACTED4]]
>>>>>>> f788a4d7
;
  %res = atomicrmw umin i8 addrspace(1)* %ptr, i8 %value seq_cst
  ret i8 %res
}

define i8 @test_cmpxchg_i8_global(i8 addrspace(1)* %out, i8 %in, i8 %old) {
; CHECK-LABEL: @test_cmpxchg_i8_global(
; CHECK-NEXT:    [[GEP:%.*]] = getelementptr i8, i8 addrspace(1)* [[OUT:%.*]], i64 4
; CHECK-NEXT:    [[ALIGNEDADDR:%.*]] = call i8 addrspace(1)* @llvm.ptrmask.p1i8.i64(i8 addrspace(1)* [[GEP]], i64 -4)
; CHECK-NEXT:    [[ALIGNEDADDR1:%.*]] = bitcast i8 addrspace(1)* [[ALIGNEDADDR]] to i32 addrspace(1)*
; CHECK-NEXT:    [[TMP1:%.*]] = ptrtoint i8 addrspace(1)* [[GEP]] to i64
; CHECK-NEXT:    [[PTRLSB:%.*]] = and i64 [[TMP1]], 3
; CHECK-NEXT:    [[TMP2:%.*]] = shl i64 [[PTRLSB]], 3
; CHECK-NEXT:    [[SHIFTAMT:%.*]] = trunc i64 [[TMP2]] to i32
; CHECK-NEXT:    [[MASK:%.*]] = shl i32 255, [[SHIFTAMT]]
; CHECK-NEXT:    [[INV_MASK:%.*]] = xor i32 [[MASK]], -1
<<<<<<< HEAD
; CHECK-NEXT:    [[TMP4:%.*]] = zext i8 [[IN:%.*]] to i32
; CHECK-NEXT:    [[TMP5:%.*]] = shl i32 [[TMP4]], [[SHIFTAMT]]
; CHECK-NEXT:    [[TMP6:%.*]] = zext i8 [[OLD:%.*]] to i32
; CHECK-NEXT:    [[TMP7:%.*]] = shl i32 [[TMP6]], [[SHIFTAMT]]
; CHECK-NEXT:    [[TMP8:%.*]] = load i32, i32 addrspace(1)* [[ALIGNEDADDR]], align 4
; CHECK-NEXT:    [[TMP9:%.*]] = and i32 [[TMP8]], [[INV_MASK]]
; CHECK-NEXT:    br label [[PARTWORD_CMPXCHG_LOOP:%.*]]
; CHECK:       partword.cmpxchg.loop:
; CHECK-NEXT:    [[TMP10:%.*]] = phi i32 [ [[TMP9]], [[TMP0:%.*]] ], [ [[TMP16:%.*]], [[PARTWORD_CMPXCHG_FAILURE:%.*]] ]
; CHECK-NEXT:    [[TMP11:%.*]] = or i32 [[TMP10]], [[TMP5]]
; CHECK-NEXT:    [[TMP12:%.*]] = or i32 [[TMP10]], [[TMP7]]
; CHECK-NEXT:    [[TMP13:%.*]] = cmpxchg i32 addrspace(1)* [[ALIGNEDADDR]], i32 [[TMP12]], i32 [[TMP11]] seq_cst seq_cst, align 4
; CHECK-NEXT:    [[TMP14:%.*]] = extractvalue { i32, i1 } [[TMP13]], 0
; CHECK-NEXT:    [[TMP15:%.*]] = extractvalue { i32, i1 } [[TMP13]], 1
; CHECK-NEXT:    br i1 [[TMP15]], label [[PARTWORD_CMPXCHG_END:%.*]], label [[PARTWORD_CMPXCHG_FAILURE]]
=======
; CHECK-NEXT:    [[TMP3:%.*]] = zext i8 [[IN:%.*]] to i32
; CHECK-NEXT:    [[TMP4:%.*]] = shl i32 [[TMP3]], [[SHIFTAMT]]
; CHECK-NEXT:    [[TMP5:%.*]] = zext i8 [[OLD:%.*]] to i32
; CHECK-NEXT:    [[TMP6:%.*]] = shl i32 [[TMP5]], [[SHIFTAMT]]
; CHECK-NEXT:    [[TMP7:%.*]] = load i32, i32 addrspace(1)* [[ALIGNEDADDR1]], align 4
; CHECK-NEXT:    [[TMP8:%.*]] = and i32 [[TMP7]], [[INV_MASK]]
; CHECK-NEXT:    br label [[PARTWORD_CMPXCHG_LOOP:%.*]]
; CHECK:       partword.cmpxchg.loop:
; CHECK-NEXT:    [[TMP9:%.*]] = phi i32 [ [[TMP8]], [[TMP0:%.*]] ], [ [[TMP15:%.*]], [[PARTWORD_CMPXCHG_FAILURE:%.*]] ]
; CHECK-NEXT:    [[TMP10:%.*]] = or i32 [[TMP9]], [[TMP4]]
; CHECK-NEXT:    [[TMP11:%.*]] = or i32 [[TMP9]], [[TMP6]]
; CHECK-NEXT:    [[TMP12:%.*]] = cmpxchg i32 addrspace(1)* [[ALIGNEDADDR1]], i32 [[TMP11]], i32 [[TMP10]] seq_cst seq_cst, align 4
; CHECK-NEXT:    [[TMP13:%.*]] = extractvalue { i32, i1 } [[TMP12]], 0
; CHECK-NEXT:    [[TMP14:%.*]] = extractvalue { i32, i1 } [[TMP12]], 1
; CHECK-NEXT:    br i1 [[TMP14]], label [[PARTWORD_CMPXCHG_END:%.*]], label [[PARTWORD_CMPXCHG_FAILURE]]
>>>>>>> f788a4d7
; CHECK:       partword.cmpxchg.failure:
; CHECK-NEXT:    [[TMP15]] = and i32 [[TMP13]], [[INV_MASK]]
; CHECK-NEXT:    [[TMP16:%.*]] = icmp ne i32 [[TMP9]], [[TMP15]]
; CHECK-NEXT:    br i1 [[TMP16]], label [[PARTWORD_CMPXCHG_LOOP]], label [[PARTWORD_CMPXCHG_END]]
; CHECK:       partword.cmpxchg.end:
<<<<<<< HEAD
; CHECK-NEXT:    [[SHIFTED:%.*]] = lshr i32 [[TMP14]], [[SHIFTAMT]]
; CHECK-NEXT:    [[EXTRACTED:%.*]] = trunc i32 [[SHIFTED]] to i8
; CHECK-NEXT:    [[TMP18:%.*]] = insertvalue { i8, i1 } undef, i8 [[EXTRACTED]], 0
; CHECK-NEXT:    [[TMP19:%.*]] = insertvalue { i8, i1 } [[TMP18]], i1 [[TMP15]], 1
; CHECK-NEXT:    [[EXTRACT:%.*]] = extractvalue { i8, i1 } [[TMP19]], 0
=======
; CHECK-NEXT:    [[SHIFTED:%.*]] = lshr i32 [[TMP13]], [[SHIFTAMT]]
; CHECK-NEXT:    [[EXTRACTED:%.*]] = trunc i32 [[SHIFTED]] to i8
; CHECK-NEXT:    [[TMP17:%.*]] = insertvalue { i8, i1 } undef, i8 [[EXTRACTED]], 0
; CHECK-NEXT:    [[TMP18:%.*]] = insertvalue { i8, i1 } [[TMP17]], i1 [[TMP14]], 1
; CHECK-NEXT:    [[EXTRACT:%.*]] = extractvalue { i8, i1 } [[TMP18]], 0
>>>>>>> f788a4d7
; CHECK-NEXT:    ret i8 [[EXTRACT]]
;
  %gep = getelementptr i8, i8 addrspace(1)* %out, i64 4
  %res = cmpxchg i8 addrspace(1)* %gep, i8 %old, i8 %in seq_cst seq_cst
  %extract = extractvalue {i8, i1} %res, 0
  ret i8 %extract
}

define i8 @test_cmpxchg_i8_local_align2(i8 addrspace(3)* %out, i8 %in, i8 %old) {
; CHECK-LABEL: @test_cmpxchg_i8_local_align2(
; CHECK-NEXT:    [[GEP:%.*]] = getelementptr i8, i8 addrspace(3)* [[OUT:%.*]], i64 4
; CHECK-NEXT:    [[ALIGNEDADDR:%.*]] = call i8 addrspace(3)* @llvm.ptrmask.p3i8.i64(i8 addrspace(3)* [[GEP]], i64 -4)
; CHECK-NEXT:    [[ALIGNEDADDR1:%.*]] = bitcast i8 addrspace(3)* [[ALIGNEDADDR]] to i32 addrspace(3)*
; CHECK-NEXT:    [[TMP1:%.*]] = ptrtoint i8 addrspace(3)* [[GEP]] to i64
; CHECK-NEXT:    [[PTRLSB:%.*]] = and i64 [[TMP1]], 3
; CHECK-NEXT:    [[TMP2:%.*]] = shl i64 [[PTRLSB]], 3
; CHECK-NEXT:    [[SHIFTAMT:%.*]] = trunc i64 [[TMP2]] to i32
; CHECK-NEXT:    [[MASK:%.*]] = shl i32 255, [[SHIFTAMT]]
; CHECK-NEXT:    [[INV_MASK:%.*]] = xor i32 [[MASK]], -1
; CHECK-NEXT:    [[TMP3:%.*]] = zext i8 [[IN:%.*]] to i32
; CHECK-NEXT:    [[TMP4:%.*]] = shl i32 [[TMP3]], [[SHIFTAMT]]
; CHECK-NEXT:    [[TMP5:%.*]] = zext i8 [[OLD:%.*]] to i32
; CHECK-NEXT:    [[TMP6:%.*]] = shl i32 [[TMP5]], [[SHIFTAMT]]
; CHECK-NEXT:    [[TMP7:%.*]] = load i32, i32 addrspace(3)* [[ALIGNEDADDR1]], align 4
; CHECK-NEXT:    [[TMP8:%.*]] = and i32 [[TMP7]], [[INV_MASK]]
; CHECK-NEXT:    br label [[PARTWORD_CMPXCHG_LOOP:%.*]]
; CHECK:       partword.cmpxchg.loop:
; CHECK-NEXT:    [[TMP9:%.*]] = phi i32 [ [[TMP8]], [[TMP0:%.*]] ], [ [[TMP15:%.*]], [[PARTWORD_CMPXCHG_FAILURE:%.*]] ]
; CHECK-NEXT:    [[TMP10:%.*]] = or i32 [[TMP9]], [[TMP4]]
; CHECK-NEXT:    [[TMP11:%.*]] = or i32 [[TMP9]], [[TMP6]]
; CHECK-NEXT:    [[TMP12:%.*]] = cmpxchg i32 addrspace(3)* [[ALIGNEDADDR1]], i32 [[TMP11]], i32 [[TMP10]] seq_cst seq_cst, align 4
; CHECK-NEXT:    [[TMP13:%.*]] = extractvalue { i32, i1 } [[TMP12]], 0
; CHECK-NEXT:    [[TMP14:%.*]] = extractvalue { i32, i1 } [[TMP12]], 1
; CHECK-NEXT:    br i1 [[TMP14]], label [[PARTWORD_CMPXCHG_END:%.*]], label [[PARTWORD_CMPXCHG_FAILURE]]
; CHECK:       partword.cmpxchg.failure:
; CHECK-NEXT:    [[TMP15]] = and i32 [[TMP13]], [[INV_MASK]]
; CHECK-NEXT:    [[TMP16:%.*]] = icmp ne i32 [[TMP9]], [[TMP15]]
; CHECK-NEXT:    br i1 [[TMP16]], label [[PARTWORD_CMPXCHG_LOOP]], label [[PARTWORD_CMPXCHG_END]]
; CHECK:       partword.cmpxchg.end:
; CHECK-NEXT:    [[SHIFTED:%.*]] = lshr i32 [[TMP13]], [[SHIFTAMT]]
; CHECK-NEXT:    [[EXTRACTED:%.*]] = trunc i32 [[SHIFTED]] to i8
; CHECK-NEXT:    [[TMP17:%.*]] = insertvalue { i8, i1 } undef, i8 [[EXTRACTED]], 0
; CHECK-NEXT:    [[TMP18:%.*]] = insertvalue { i8, i1 } [[TMP17]], i1 [[TMP14]], 1
; CHECK-NEXT:    [[EXTRACT:%.*]] = extractvalue { i8, i1 } [[TMP18]], 0
; CHECK-NEXT:    ret i8 [[EXTRACT]]
;
  %gep = getelementptr i8, i8 addrspace(3)* %out, i64 4
  %res = cmpxchg i8 addrspace(3)* %gep, i8 %old, i8 %in seq_cst seq_cst, align 2
  %extract = extractvalue {i8, i1} %res, 0
  ret i8 %extract
}<|MERGE_RESOLUTION|>--- conflicted
+++ resolved
@@ -4,27 +4,6 @@
 
 define i8 @test_atomicrmw_xchg_i8_global(i8 addrspace(1)* %ptr, i8 %value) {
 ; CHECK-LABEL: @test_atomicrmw_xchg_i8_global(
-<<<<<<< HEAD
-; CHECK-NEXT:    [[TMP1:%.*]] = ptrtoint i8 addrspace(1)* [[PTR:%.*]] to i64
-; CHECK-NEXT:    [[TMP2:%.*]] = and i64 [[TMP1]], -4
-; CHECK-NEXT:    [[ALIGNEDADDR:%.*]] = inttoptr i64 [[TMP2]] to i32 addrspace(1)*
-; CHECK-NEXT:    [[PTRLSB:%.*]] = and i64 [[TMP1]], 3
-; CHECK-NEXT:    [[TMP3:%.*]] = shl i64 [[PTRLSB]], 3
-; CHECK-NEXT:    [[SHIFTAMT:%.*]] = trunc i64 [[TMP3]] to i32
-; CHECK-NEXT:    [[MASK:%.*]] = shl i32 255, [[SHIFTAMT]]
-; CHECK-NEXT:    [[INV_MASK:%.*]] = xor i32 [[MASK]], -1
-; CHECK-NEXT:    [[TMP4:%.*]] = zext i8 [[VALUE:%.*]] to i32
-; CHECK-NEXT:    [[VALOPERAND_SHIFTED:%.*]] = shl i32 [[TMP4]], [[SHIFTAMT]]
-; CHECK-NEXT:    [[TMP5:%.*]] = load i32, i32 addrspace(1)* [[ALIGNEDADDR]], align 4
-; CHECK-NEXT:    br label [[ATOMICRMW_START:%.*]]
-; CHECK:       atomicrmw.start:
-; CHECK-NEXT:    [[LOADED:%.*]] = phi i32 [ [[TMP5]], [[TMP0:%.*]] ], [ [[NEWLOADED:%.*]], [[ATOMICRMW_START]] ]
-; CHECK-NEXT:    [[TMP6:%.*]] = and i32 [[LOADED]], [[INV_MASK]]
-; CHECK-NEXT:    [[TMP7:%.*]] = or i32 [[TMP6]], [[VALOPERAND_SHIFTED]]
-; CHECK-NEXT:    [[TMP8:%.*]] = cmpxchg i32 addrspace(1)* [[ALIGNEDADDR]], i32 [[LOADED]], i32 [[TMP7]] seq_cst seq_cst, align 4
-; CHECK-NEXT:    [[SUCCESS:%.*]] = extractvalue { i32, i1 } [[TMP8]], 1
-; CHECK-NEXT:    [[NEWLOADED]] = extractvalue { i32, i1 } [[TMP8]], 0
-=======
 ; CHECK-NEXT:    [[ALIGNEDADDR:%.*]] = call i8 addrspace(1)* @llvm.ptrmask.p1i8.i64(i8 addrspace(1)* [[PTR:%.*]], i64 -4)
 ; CHECK-NEXT:    [[ALIGNEDADDR1:%.*]] = bitcast i8 addrspace(1)* [[ALIGNEDADDR]] to i32 addrspace(1)*
 ; CHECK-NEXT:    [[TMP1:%.*]] = ptrtoint i8 addrspace(1)* [[PTR]] to i64
@@ -44,7 +23,6 @@
 ; CHECK-NEXT:    [[TMP7:%.*]] = cmpxchg i32 addrspace(1)* [[ALIGNEDADDR1]], i32 [[LOADED]], i32 [[TMP6]] seq_cst seq_cst, align 4
 ; CHECK-NEXT:    [[SUCCESS:%.*]] = extractvalue { i32, i1 } [[TMP7]], 1
 ; CHECK-NEXT:    [[NEWLOADED]] = extractvalue { i32, i1 } [[TMP7]], 0
->>>>>>> f788a4d7
 ; CHECK-NEXT:    br i1 [[SUCCESS]], label [[ATOMICRMW_END:%.*]], label [[ATOMICRMW_START]]
 ; CHECK:       atomicrmw.end:
 ; CHECK-NEXT:    [[SHIFTED:%.*]] = lshr i32 [[NEWLOADED]], [[SHIFTAMT]]
@@ -57,29 +35,6 @@
 
 define i8 @test_atomicrmw_add_i8_global(i8 addrspace(1)* %ptr, i8 %value) {
 ; CHECK-LABEL: @test_atomicrmw_add_i8_global(
-<<<<<<< HEAD
-; CHECK-NEXT:    [[TMP1:%.*]] = ptrtoint i8 addrspace(1)* [[PTR:%.*]] to i64
-; CHECK-NEXT:    [[TMP2:%.*]] = and i64 [[TMP1]], -4
-; CHECK-NEXT:    [[ALIGNEDADDR:%.*]] = inttoptr i64 [[TMP2]] to i32 addrspace(1)*
-; CHECK-NEXT:    [[PTRLSB:%.*]] = and i64 [[TMP1]], 3
-; CHECK-NEXT:    [[TMP3:%.*]] = shl i64 [[PTRLSB]], 3
-; CHECK-NEXT:    [[SHIFTAMT:%.*]] = trunc i64 [[TMP3]] to i32
-; CHECK-NEXT:    [[MASK:%.*]] = shl i32 255, [[SHIFTAMT]]
-; CHECK-NEXT:    [[INV_MASK:%.*]] = xor i32 [[MASK]], -1
-; CHECK-NEXT:    [[TMP4:%.*]] = zext i8 [[VALUE:%.*]] to i32
-; CHECK-NEXT:    [[VALOPERAND_SHIFTED:%.*]] = shl i32 [[TMP4]], [[SHIFTAMT]]
-; CHECK-NEXT:    [[TMP5:%.*]] = load i32, i32 addrspace(1)* [[ALIGNEDADDR]], align 4
-; CHECK-NEXT:    br label [[ATOMICRMW_START:%.*]]
-; CHECK:       atomicrmw.start:
-; CHECK-NEXT:    [[LOADED:%.*]] = phi i32 [ [[TMP5]], [[TMP0:%.*]] ], [ [[NEWLOADED:%.*]], [[ATOMICRMW_START]] ]
-; CHECK-NEXT:    [[NEW:%.*]] = add i32 [[LOADED]], [[VALOPERAND_SHIFTED]]
-; CHECK-NEXT:    [[TMP6:%.*]] = and i32 [[NEW]], [[MASK]]
-; CHECK-NEXT:    [[TMP7:%.*]] = and i32 [[LOADED]], [[INV_MASK]]
-; CHECK-NEXT:    [[TMP8:%.*]] = or i32 [[TMP7]], [[TMP6]]
-; CHECK-NEXT:    [[TMP9:%.*]] = cmpxchg i32 addrspace(1)* [[ALIGNEDADDR]], i32 [[LOADED]], i32 [[TMP8]] seq_cst seq_cst, align 4
-; CHECK-NEXT:    [[SUCCESS:%.*]] = extractvalue { i32, i1 } [[TMP9]], 1
-; CHECK-NEXT:    [[NEWLOADED]] = extractvalue { i32, i1 } [[TMP9]], 0
-=======
 ; CHECK-NEXT:    [[ALIGNEDADDR:%.*]] = call i8 addrspace(1)* @llvm.ptrmask.p1i8.i64(i8 addrspace(1)* [[PTR:%.*]], i64 -4)
 ; CHECK-NEXT:    [[ALIGNEDADDR1:%.*]] = bitcast i8 addrspace(1)* [[ALIGNEDADDR]] to i32 addrspace(1)*
 ; CHECK-NEXT:    [[TMP1:%.*]] = ptrtoint i8 addrspace(1)* [[PTR]] to i64
@@ -101,7 +56,6 @@
 ; CHECK-NEXT:    [[TMP8:%.*]] = cmpxchg i32 addrspace(1)* [[ALIGNEDADDR1]], i32 [[LOADED]], i32 [[TMP7]] seq_cst seq_cst, align 4
 ; CHECK-NEXT:    [[SUCCESS:%.*]] = extractvalue { i32, i1 } [[TMP8]], 1
 ; CHECK-NEXT:    [[NEWLOADED]] = extractvalue { i32, i1 } [[TMP8]], 0
->>>>>>> f788a4d7
 ; CHECK-NEXT:    br i1 [[SUCCESS]], label [[ATOMICRMW_END:%.*]], label [[ATOMICRMW_START]]
 ; CHECK:       atomicrmw.end:
 ; CHECK-NEXT:    [[SHIFTED:%.*]] = lshr i32 [[NEWLOADED]], [[SHIFTAMT]]
@@ -180,29 +134,6 @@
 
 define i8 @test_atomicrmw_sub_i8_global(i8 addrspace(1)* %ptr, i8 %value) {
 ; CHECK-LABEL: @test_atomicrmw_sub_i8_global(
-<<<<<<< HEAD
-; CHECK-NEXT:    [[TMP1:%.*]] = ptrtoint i8 addrspace(1)* [[PTR:%.*]] to i64
-; CHECK-NEXT:    [[TMP2:%.*]] = and i64 [[TMP1]], -4
-; CHECK-NEXT:    [[ALIGNEDADDR:%.*]] = inttoptr i64 [[TMP2]] to i32 addrspace(1)*
-; CHECK-NEXT:    [[PTRLSB:%.*]] = and i64 [[TMP1]], 3
-; CHECK-NEXT:    [[TMP3:%.*]] = shl i64 [[PTRLSB]], 3
-; CHECK-NEXT:    [[SHIFTAMT:%.*]] = trunc i64 [[TMP3]] to i32
-; CHECK-NEXT:    [[MASK:%.*]] = shl i32 255, [[SHIFTAMT]]
-; CHECK-NEXT:    [[INV_MASK:%.*]] = xor i32 [[MASK]], -1
-; CHECK-NEXT:    [[TMP4:%.*]] = zext i8 [[VALUE:%.*]] to i32
-; CHECK-NEXT:    [[VALOPERAND_SHIFTED:%.*]] = shl i32 [[TMP4]], [[SHIFTAMT]]
-; CHECK-NEXT:    [[TMP5:%.*]] = load i32, i32 addrspace(1)* [[ALIGNEDADDR]], align 4
-; CHECK-NEXT:    br label [[ATOMICRMW_START:%.*]]
-; CHECK:       atomicrmw.start:
-; CHECK-NEXT:    [[LOADED:%.*]] = phi i32 [ [[TMP5]], [[TMP0:%.*]] ], [ [[NEWLOADED:%.*]], [[ATOMICRMW_START]] ]
-; CHECK-NEXT:    [[NEW:%.*]] = sub i32 [[LOADED]], [[VALOPERAND_SHIFTED]]
-; CHECK-NEXT:    [[TMP6:%.*]] = and i32 [[NEW]], [[MASK]]
-; CHECK-NEXT:    [[TMP7:%.*]] = and i32 [[LOADED]], [[INV_MASK]]
-; CHECK-NEXT:    [[TMP8:%.*]] = or i32 [[TMP7]], [[TMP6]]
-; CHECK-NEXT:    [[TMP9:%.*]] = cmpxchg i32 addrspace(1)* [[ALIGNEDADDR]], i32 [[LOADED]], i32 [[TMP8]] seq_cst seq_cst, align 4
-; CHECK-NEXT:    [[SUCCESS:%.*]] = extractvalue { i32, i1 } [[TMP9]], 1
-; CHECK-NEXT:    [[NEWLOADED]] = extractvalue { i32, i1 } [[TMP9]], 0
-=======
 ; CHECK-NEXT:    [[ALIGNEDADDR:%.*]] = call i8 addrspace(1)* @llvm.ptrmask.p1i8.i64(i8 addrspace(1)* [[PTR:%.*]], i64 -4)
 ; CHECK-NEXT:    [[ALIGNEDADDR1:%.*]] = bitcast i8 addrspace(1)* [[ALIGNEDADDR]] to i32 addrspace(1)*
 ; CHECK-NEXT:    [[TMP1:%.*]] = ptrtoint i8 addrspace(1)* [[PTR]] to i64
@@ -224,7 +155,6 @@
 ; CHECK-NEXT:    [[TMP8:%.*]] = cmpxchg i32 addrspace(1)* [[ALIGNEDADDR1]], i32 [[LOADED]], i32 [[TMP7]] seq_cst seq_cst, align 4
 ; CHECK-NEXT:    [[SUCCESS:%.*]] = extractvalue { i32, i1 } [[TMP8]], 1
 ; CHECK-NEXT:    [[NEWLOADED]] = extractvalue { i32, i1 } [[TMP8]], 0
->>>>>>> f788a4d7
 ; CHECK-NEXT:    br i1 [[SUCCESS]], label [[ATOMICRMW_END:%.*]], label [[ATOMICRMW_START]]
 ; CHECK:       atomicrmw.end:
 ; CHECK-NEXT:    [[SHIFTED:%.*]] = lshr i32 [[NEWLOADED]], [[SHIFTAMT]]
@@ -248,13 +178,8 @@
 ; CHECK-NEXT:    [[TMP3:%.*]] = zext i8 [[VALUE:%.*]] to i32
 ; CHECK-NEXT:    [[VALOPERAND_SHIFTED:%.*]] = shl i32 [[TMP3]], [[SHIFTAMT]]
 ; CHECK-NEXT:    [[ANDOPERAND:%.*]] = or i32 [[INV_MASK]], [[VALOPERAND_SHIFTED]]
-<<<<<<< HEAD
-; CHECK-NEXT:    [[TMP5:%.*]] = atomicrmw and i32 addrspace(1)* [[ALIGNEDADDR]], i32 [[ANDOPERAND]] seq_cst, align 4
-; CHECK-NEXT:    [[SHIFTED:%.*]] = lshr i32 [[TMP5]], [[SHIFTAMT]]
-=======
 ; CHECK-NEXT:    [[TMP4:%.*]] = atomicrmw and i32 addrspace(1)* [[ALIGNEDADDR1]], i32 [[ANDOPERAND]] seq_cst, align 4
 ; CHECK-NEXT:    [[SHIFTED:%.*]] = lshr i32 [[TMP4]], [[SHIFTAMT]]
->>>>>>> f788a4d7
 ; CHECK-NEXT:    [[EXTRACTED:%.*]] = trunc i32 [[SHIFTED]] to i8
 ; CHECK-NEXT:    ret i8 [[EXTRACTED]]
 ;
@@ -277,17 +202,6 @@
 ; CHECK-NEXT:    [[TMP4:%.*]] = load i32, i32 addrspace(1)* [[ALIGNEDADDR1]], align 4
 ; CHECK-NEXT:    br label [[ATOMICRMW_START:%.*]]
 ; CHECK:       atomicrmw.start:
-<<<<<<< HEAD
-; CHECK-NEXT:    [[LOADED:%.*]] = phi i32 [ [[TMP5]], [[TMP0:%.*]] ], [ [[NEWLOADED:%.*]], [[ATOMICRMW_START]] ]
-; CHECK-NEXT:    [[TMP6:%.*]] = and i32 [[LOADED]], [[VALOPERAND_SHIFTED]]
-; CHECK-NEXT:    [[NEW:%.*]] = xor i32 [[TMP6]], -1
-; CHECK-NEXT:    [[TMP7:%.*]] = and i32 [[NEW]], [[MASK]]
-; CHECK-NEXT:    [[TMP8:%.*]] = and i32 [[LOADED]], [[INV_MASK]]
-; CHECK-NEXT:    [[TMP9:%.*]] = or i32 [[TMP8]], [[TMP7]]
-; CHECK-NEXT:    [[TMP10:%.*]] = cmpxchg i32 addrspace(1)* [[ALIGNEDADDR]], i32 [[LOADED]], i32 [[TMP9]] seq_cst seq_cst, align 4
-; CHECK-NEXT:    [[SUCCESS:%.*]] = extractvalue { i32, i1 } [[TMP10]], 1
-; CHECK-NEXT:    [[NEWLOADED]] = extractvalue { i32, i1 } [[TMP10]], 0
-=======
 ; CHECK-NEXT:    [[LOADED:%.*]] = phi i32 [ [[TMP4]], [[TMP0:%.*]] ], [ [[NEWLOADED:%.*]], [[ATOMICRMW_START]] ]
 ; CHECK-NEXT:    [[TMP5:%.*]] = and i32 [[LOADED]], [[VALOPERAND_SHIFTED]]
 ; CHECK-NEXT:    [[NEW:%.*]] = xor i32 [[TMP5]], -1
@@ -297,7 +211,6 @@
 ; CHECK-NEXT:    [[TMP9:%.*]] = cmpxchg i32 addrspace(1)* [[ALIGNEDADDR1]], i32 [[LOADED]], i32 [[TMP8]] seq_cst seq_cst, align 4
 ; CHECK-NEXT:    [[SUCCESS:%.*]] = extractvalue { i32, i1 } [[TMP9]], 1
 ; CHECK-NEXT:    [[NEWLOADED]] = extractvalue { i32, i1 } [[TMP9]], 0
->>>>>>> f788a4d7
 ; CHECK-NEXT:    br i1 [[SUCCESS]], label [[ATOMICRMW_END:%.*]], label [[ATOMICRMW_START]]
 ; CHECK:       atomicrmw.end:
 ; CHECK-NEXT:    [[SHIFTED:%.*]] = lshr i32 [[NEWLOADED]], [[SHIFTAMT]]
@@ -318,17 +231,10 @@
 ; CHECK-NEXT:    [[SHIFTAMT:%.*]] = trunc i64 [[TMP2]] to i32
 ; CHECK-NEXT:    [[MASK:%.*]] = shl i32 255, [[SHIFTAMT]]
 ; CHECK-NEXT:    [[INV_MASK:%.*]] = xor i32 [[MASK]], -1
-<<<<<<< HEAD
-; CHECK-NEXT:    [[TMP4:%.*]] = zext i8 [[VALUE:%.*]] to i32
-; CHECK-NEXT:    [[VALOPERAND_SHIFTED:%.*]] = shl i32 [[TMP4]], [[SHIFTAMT]]
-; CHECK-NEXT:    [[TMP5:%.*]] = atomicrmw or i32 addrspace(1)* [[ALIGNEDADDR]], i32 [[VALOPERAND_SHIFTED]] seq_cst, align 4
-; CHECK-NEXT:    [[SHIFTED:%.*]] = lshr i32 [[TMP5]], [[SHIFTAMT]]
-=======
 ; CHECK-NEXT:    [[TMP3:%.*]] = zext i8 [[VALUE:%.*]] to i32
 ; CHECK-NEXT:    [[VALOPERAND_SHIFTED:%.*]] = shl i32 [[TMP3]], [[SHIFTAMT]]
 ; CHECK-NEXT:    [[TMP4:%.*]] = atomicrmw or i32 addrspace(1)* [[ALIGNEDADDR1]], i32 [[VALOPERAND_SHIFTED]] seq_cst, align 4
 ; CHECK-NEXT:    [[SHIFTED:%.*]] = lshr i32 [[TMP4]], [[SHIFTAMT]]
->>>>>>> f788a4d7
 ; CHECK-NEXT:    [[EXTRACTED:%.*]] = trunc i32 [[SHIFTED]] to i8
 ; CHECK-NEXT:    ret i8 [[EXTRACTED]]
 ;
@@ -346,17 +252,10 @@
 ; CHECK-NEXT:    [[SHIFTAMT:%.*]] = trunc i64 [[TMP2]] to i32
 ; CHECK-NEXT:    [[MASK:%.*]] = shl i32 255, [[SHIFTAMT]]
 ; CHECK-NEXT:    [[INV_MASK:%.*]] = xor i32 [[MASK]], -1
-<<<<<<< HEAD
-; CHECK-NEXT:    [[TMP4:%.*]] = zext i8 [[VALUE:%.*]] to i32
-; CHECK-NEXT:    [[VALOPERAND_SHIFTED:%.*]] = shl i32 [[TMP4]], [[SHIFTAMT]]
-; CHECK-NEXT:    [[TMP5:%.*]] = atomicrmw xor i32 addrspace(1)* [[ALIGNEDADDR]], i32 [[VALOPERAND_SHIFTED]] seq_cst, align 4
-; CHECK-NEXT:    [[SHIFTED:%.*]] = lshr i32 [[TMP5]], [[SHIFTAMT]]
-=======
 ; CHECK-NEXT:    [[TMP3:%.*]] = zext i8 [[VALUE:%.*]] to i32
 ; CHECK-NEXT:    [[VALOPERAND_SHIFTED:%.*]] = shl i32 [[TMP3]], [[SHIFTAMT]]
 ; CHECK-NEXT:    [[TMP4:%.*]] = atomicrmw xor i32 addrspace(1)* [[ALIGNEDADDR1]], i32 [[VALOPERAND_SHIFTED]] seq_cst, align 4
 ; CHECK-NEXT:    [[SHIFTED:%.*]] = lshr i32 [[TMP4]], [[SHIFTAMT]]
->>>>>>> f788a4d7
 ; CHECK-NEXT:    [[EXTRACTED:%.*]] = trunc i32 [[SHIFTED]] to i8
 ; CHECK-NEXT:    ret i8 [[EXTRACTED]]
 ;
@@ -366,38 +265,6 @@
 
 define i8 @test_atomicrmw_max_i8_global(i8 addrspace(1)* %ptr, i8 %value) {
 ; CHECK-LABEL: @test_atomicrmw_max_i8_global(
-<<<<<<< HEAD
-; CHECK-NEXT:    [[TMP1:%.*]] = ptrtoint i8 addrspace(1)* [[PTR:%.*]] to i64
-; CHECK-NEXT:    [[TMP2:%.*]] = and i64 [[TMP1]], -4
-; CHECK-NEXT:    [[ALIGNEDADDR:%.*]] = inttoptr i64 [[TMP2]] to i32 addrspace(1)*
-; CHECK-NEXT:    [[PTRLSB:%.*]] = and i64 [[TMP1]], 3
-; CHECK-NEXT:    [[TMP3:%.*]] = shl i64 [[PTRLSB]], 3
-; CHECK-NEXT:    [[SHIFTAMT:%.*]] = trunc i64 [[TMP3]] to i32
-; CHECK-NEXT:    [[MASK:%.*]] = shl i32 255, [[SHIFTAMT]]
-; CHECK-NEXT:    [[INV_MASK:%.*]] = xor i32 [[MASK]], -1
-; CHECK-NEXT:    [[TMP4:%.*]] = zext i8 [[VALUE:%.*]] to i32
-; CHECK-NEXT:    [[VALOPERAND_SHIFTED:%.*]] = shl i32 [[TMP4]], [[SHIFTAMT]]
-; CHECK-NEXT:    [[TMP5:%.*]] = load i32, i32 addrspace(1)* [[ALIGNEDADDR]], align 4
-; CHECK-NEXT:    br label [[ATOMICRMW_START:%.*]]
-; CHECK:       atomicrmw.start:
-; CHECK-NEXT:    [[LOADED:%.*]] = phi i32 [ [[TMP5]], [[TMP0:%.*]] ], [ [[NEWLOADED:%.*]], [[ATOMICRMW_START]] ]
-; CHECK-NEXT:    [[SHIFTED:%.*]] = lshr i32 [[LOADED]], [[SHIFTAMT]]
-; CHECK-NEXT:    [[EXTRACTED:%.*]] = trunc i32 [[SHIFTED]] to i8
-; CHECK-NEXT:    [[TMP6:%.*]] = icmp sgt i8 [[EXTRACTED]], [[VALUE]]
-; CHECK-NEXT:    [[NEW:%.*]] = select i1 [[TMP6]], i8 [[EXTRACTED]], i8 [[VALUE]]
-; CHECK-NEXT:    [[EXTENDED:%.*]] = zext i8 [[NEW]] to i32
-; CHECK-NEXT:    [[SHIFTED1:%.*]] = shl nuw i32 [[EXTENDED]], [[SHIFTAMT]]
-; CHECK-NEXT:    [[UNMASKED:%.*]] = and i32 [[LOADED]], [[INV_MASK]]
-; CHECK-NEXT:    [[INSERTED:%.*]] = or i32 [[UNMASKED]], [[SHIFTED1]]
-; CHECK-NEXT:    [[TMP7:%.*]] = cmpxchg i32 addrspace(1)* [[ALIGNEDADDR]], i32 [[LOADED]], i32 [[INSERTED]] seq_cst seq_cst, align 4
-; CHECK-NEXT:    [[SUCCESS:%.*]] = extractvalue { i32, i1 } [[TMP7]], 1
-; CHECK-NEXT:    [[NEWLOADED]] = extractvalue { i32, i1 } [[TMP7]], 0
-; CHECK-NEXT:    br i1 [[SUCCESS]], label [[ATOMICRMW_END:%.*]], label [[ATOMICRMW_START]]
-; CHECK:       atomicrmw.end:
-; CHECK-NEXT:    [[SHIFTED2:%.*]] = lshr i32 [[NEWLOADED]], [[SHIFTAMT]]
-; CHECK-NEXT:    [[EXTRACTED3:%.*]] = trunc i32 [[SHIFTED2]] to i8
-; CHECK-NEXT:    ret i8 [[EXTRACTED3]]
-=======
 ; CHECK-NEXT:    [[ALIGNEDADDR:%.*]] = call i8 addrspace(1)* @llvm.ptrmask.p1i8.i64(i8 addrspace(1)* [[PTR:%.*]], i64 -4)
 ; CHECK-NEXT:    [[ALIGNEDADDR1:%.*]] = bitcast i8 addrspace(1)* [[ALIGNEDADDR]] to i32 addrspace(1)*
 ; CHECK-NEXT:    [[TMP1:%.*]] = ptrtoint i8 addrspace(1)* [[PTR]] to i64
@@ -428,7 +295,6 @@
 ; CHECK-NEXT:    [[SHIFTED3:%.*]] = lshr i32 [[NEWLOADED]], [[SHIFTAMT]]
 ; CHECK-NEXT:    [[EXTRACTED4:%.*]] = trunc i32 [[SHIFTED3]] to i8
 ; CHECK-NEXT:    ret i8 [[EXTRACTED4]]
->>>>>>> f788a4d7
 ;
   %res = atomicrmw max i8 addrspace(1)* %ptr, i8 %value seq_cst
   ret i8 %res
@@ -436,38 +302,6 @@
 
 define i8 @test_atomicrmw_min_i8_global(i8 addrspace(1)* %ptr, i8 %value) {
 ; CHECK-LABEL: @test_atomicrmw_min_i8_global(
-<<<<<<< HEAD
-; CHECK-NEXT:    [[TMP1:%.*]] = ptrtoint i8 addrspace(1)* [[PTR:%.*]] to i64
-; CHECK-NEXT:    [[TMP2:%.*]] = and i64 [[TMP1]], -4
-; CHECK-NEXT:    [[ALIGNEDADDR:%.*]] = inttoptr i64 [[TMP2]] to i32 addrspace(1)*
-; CHECK-NEXT:    [[PTRLSB:%.*]] = and i64 [[TMP1]], 3
-; CHECK-NEXT:    [[TMP3:%.*]] = shl i64 [[PTRLSB]], 3
-; CHECK-NEXT:    [[SHIFTAMT:%.*]] = trunc i64 [[TMP3]] to i32
-; CHECK-NEXT:    [[MASK:%.*]] = shl i32 255, [[SHIFTAMT]]
-; CHECK-NEXT:    [[INV_MASK:%.*]] = xor i32 [[MASK]], -1
-; CHECK-NEXT:    [[TMP4:%.*]] = zext i8 [[VALUE:%.*]] to i32
-; CHECK-NEXT:    [[VALOPERAND_SHIFTED:%.*]] = shl i32 [[TMP4]], [[SHIFTAMT]]
-; CHECK-NEXT:    [[TMP5:%.*]] = load i32, i32 addrspace(1)* [[ALIGNEDADDR]], align 4
-; CHECK-NEXT:    br label [[ATOMICRMW_START:%.*]]
-; CHECK:       atomicrmw.start:
-; CHECK-NEXT:    [[LOADED:%.*]] = phi i32 [ [[TMP5]], [[TMP0:%.*]] ], [ [[NEWLOADED:%.*]], [[ATOMICRMW_START]] ]
-; CHECK-NEXT:    [[SHIFTED:%.*]] = lshr i32 [[LOADED]], [[SHIFTAMT]]
-; CHECK-NEXT:    [[EXTRACTED:%.*]] = trunc i32 [[SHIFTED]] to i8
-; CHECK-NEXT:    [[TMP6:%.*]] = icmp sle i8 [[EXTRACTED]], [[VALUE]]
-; CHECK-NEXT:    [[NEW:%.*]] = select i1 [[TMP6]], i8 [[EXTRACTED]], i8 [[VALUE]]
-; CHECK-NEXT:    [[EXTENDED:%.*]] = zext i8 [[NEW]] to i32
-; CHECK-NEXT:    [[SHIFTED1:%.*]] = shl nuw i32 [[EXTENDED]], [[SHIFTAMT]]
-; CHECK-NEXT:    [[UNMASKED:%.*]] = and i32 [[LOADED]], [[INV_MASK]]
-; CHECK-NEXT:    [[INSERTED:%.*]] = or i32 [[UNMASKED]], [[SHIFTED1]]
-; CHECK-NEXT:    [[TMP7:%.*]] = cmpxchg i32 addrspace(1)* [[ALIGNEDADDR]], i32 [[LOADED]], i32 [[INSERTED]] seq_cst seq_cst, align 4
-; CHECK-NEXT:    [[SUCCESS:%.*]] = extractvalue { i32, i1 } [[TMP7]], 1
-; CHECK-NEXT:    [[NEWLOADED]] = extractvalue { i32, i1 } [[TMP7]], 0
-; CHECK-NEXT:    br i1 [[SUCCESS]], label [[ATOMICRMW_END:%.*]], label [[ATOMICRMW_START]]
-; CHECK:       atomicrmw.end:
-; CHECK-NEXT:    [[SHIFTED2:%.*]] = lshr i32 [[NEWLOADED]], [[SHIFTAMT]]
-; CHECK-NEXT:    [[EXTRACTED3:%.*]] = trunc i32 [[SHIFTED2]] to i8
-; CHECK-NEXT:    ret i8 [[EXTRACTED3]]
-=======
 ; CHECK-NEXT:    [[ALIGNEDADDR:%.*]] = call i8 addrspace(1)* @llvm.ptrmask.p1i8.i64(i8 addrspace(1)* [[PTR:%.*]], i64 -4)
 ; CHECK-NEXT:    [[ALIGNEDADDR1:%.*]] = bitcast i8 addrspace(1)* [[ALIGNEDADDR]] to i32 addrspace(1)*
 ; CHECK-NEXT:    [[TMP1:%.*]] = ptrtoint i8 addrspace(1)* [[PTR]] to i64
@@ -498,7 +332,6 @@
 ; CHECK-NEXT:    [[SHIFTED3:%.*]] = lshr i32 [[NEWLOADED]], [[SHIFTAMT]]
 ; CHECK-NEXT:    [[EXTRACTED4:%.*]] = trunc i32 [[SHIFTED3]] to i8
 ; CHECK-NEXT:    ret i8 [[EXTRACTED4]]
->>>>>>> f788a4d7
 ;
   %res = atomicrmw min i8 addrspace(1)* %ptr, i8 %value seq_cst
   ret i8 %res
@@ -506,38 +339,6 @@
 
 define i8 @test_atomicrmw_umax_i8_global(i8 addrspace(1)* %ptr, i8 %value) {
 ; CHECK-LABEL: @test_atomicrmw_umax_i8_global(
-<<<<<<< HEAD
-; CHECK-NEXT:    [[TMP1:%.*]] = ptrtoint i8 addrspace(1)* [[PTR:%.*]] to i64
-; CHECK-NEXT:    [[TMP2:%.*]] = and i64 [[TMP1]], -4
-; CHECK-NEXT:    [[ALIGNEDADDR:%.*]] = inttoptr i64 [[TMP2]] to i32 addrspace(1)*
-; CHECK-NEXT:    [[PTRLSB:%.*]] = and i64 [[TMP1]], 3
-; CHECK-NEXT:    [[TMP3:%.*]] = shl i64 [[PTRLSB]], 3
-; CHECK-NEXT:    [[SHIFTAMT:%.*]] = trunc i64 [[TMP3]] to i32
-; CHECK-NEXT:    [[MASK:%.*]] = shl i32 255, [[SHIFTAMT]]
-; CHECK-NEXT:    [[INV_MASK:%.*]] = xor i32 [[MASK]], -1
-; CHECK-NEXT:    [[TMP4:%.*]] = zext i8 [[VALUE:%.*]] to i32
-; CHECK-NEXT:    [[VALOPERAND_SHIFTED:%.*]] = shl i32 [[TMP4]], [[SHIFTAMT]]
-; CHECK-NEXT:    [[TMP5:%.*]] = load i32, i32 addrspace(1)* [[ALIGNEDADDR]], align 4
-; CHECK-NEXT:    br label [[ATOMICRMW_START:%.*]]
-; CHECK:       atomicrmw.start:
-; CHECK-NEXT:    [[LOADED:%.*]] = phi i32 [ [[TMP5]], [[TMP0:%.*]] ], [ [[NEWLOADED:%.*]], [[ATOMICRMW_START]] ]
-; CHECK-NEXT:    [[SHIFTED:%.*]] = lshr i32 [[LOADED]], [[SHIFTAMT]]
-; CHECK-NEXT:    [[EXTRACTED:%.*]] = trunc i32 [[SHIFTED]] to i8
-; CHECK-NEXT:    [[TMP6:%.*]] = icmp ugt i8 [[EXTRACTED]], [[VALUE]]
-; CHECK-NEXT:    [[NEW:%.*]] = select i1 [[TMP6]], i8 [[EXTRACTED]], i8 [[VALUE]]
-; CHECK-NEXT:    [[EXTENDED:%.*]] = zext i8 [[NEW]] to i32
-; CHECK-NEXT:    [[SHIFTED1:%.*]] = shl nuw i32 [[EXTENDED]], [[SHIFTAMT]]
-; CHECK-NEXT:    [[UNMASKED:%.*]] = and i32 [[LOADED]], [[INV_MASK]]
-; CHECK-NEXT:    [[INSERTED:%.*]] = or i32 [[UNMASKED]], [[SHIFTED1]]
-; CHECK-NEXT:    [[TMP7:%.*]] = cmpxchg i32 addrspace(1)* [[ALIGNEDADDR]], i32 [[LOADED]], i32 [[INSERTED]] seq_cst seq_cst, align 4
-; CHECK-NEXT:    [[SUCCESS:%.*]] = extractvalue { i32, i1 } [[TMP7]], 1
-; CHECK-NEXT:    [[NEWLOADED]] = extractvalue { i32, i1 } [[TMP7]], 0
-; CHECK-NEXT:    br i1 [[SUCCESS]], label [[ATOMICRMW_END:%.*]], label [[ATOMICRMW_START]]
-; CHECK:       atomicrmw.end:
-; CHECK-NEXT:    [[SHIFTED2:%.*]] = lshr i32 [[NEWLOADED]], [[SHIFTAMT]]
-; CHECK-NEXT:    [[EXTRACTED3:%.*]] = trunc i32 [[SHIFTED2]] to i8
-; CHECK-NEXT:    ret i8 [[EXTRACTED3]]
-=======
 ; CHECK-NEXT:    [[ALIGNEDADDR:%.*]] = call i8 addrspace(1)* @llvm.ptrmask.p1i8.i64(i8 addrspace(1)* [[PTR:%.*]], i64 -4)
 ; CHECK-NEXT:    [[ALIGNEDADDR1:%.*]] = bitcast i8 addrspace(1)* [[ALIGNEDADDR]] to i32 addrspace(1)*
 ; CHECK-NEXT:    [[TMP1:%.*]] = ptrtoint i8 addrspace(1)* [[PTR]] to i64
@@ -568,7 +369,6 @@
 ; CHECK-NEXT:    [[SHIFTED3:%.*]] = lshr i32 [[NEWLOADED]], [[SHIFTAMT]]
 ; CHECK-NEXT:    [[EXTRACTED4:%.*]] = trunc i32 [[SHIFTED3]] to i8
 ; CHECK-NEXT:    ret i8 [[EXTRACTED4]]
->>>>>>> f788a4d7
 ;
   %res = atomicrmw umax i8 addrspace(1)* %ptr, i8 %value seq_cst
   ret i8 %res
@@ -576,38 +376,6 @@
 
 define i8 @test_atomicrmw_umin_i8_global(i8 addrspace(1)* %ptr, i8 %value) {
 ; CHECK-LABEL: @test_atomicrmw_umin_i8_global(
-<<<<<<< HEAD
-; CHECK-NEXT:    [[TMP1:%.*]] = ptrtoint i8 addrspace(1)* [[PTR:%.*]] to i64
-; CHECK-NEXT:    [[TMP2:%.*]] = and i64 [[TMP1]], -4
-; CHECK-NEXT:    [[ALIGNEDADDR:%.*]] = inttoptr i64 [[TMP2]] to i32 addrspace(1)*
-; CHECK-NEXT:    [[PTRLSB:%.*]] = and i64 [[TMP1]], 3
-; CHECK-NEXT:    [[TMP3:%.*]] = shl i64 [[PTRLSB]], 3
-; CHECK-NEXT:    [[SHIFTAMT:%.*]] = trunc i64 [[TMP3]] to i32
-; CHECK-NEXT:    [[MASK:%.*]] = shl i32 255, [[SHIFTAMT]]
-; CHECK-NEXT:    [[INV_MASK:%.*]] = xor i32 [[MASK]], -1
-; CHECK-NEXT:    [[TMP4:%.*]] = zext i8 [[VALUE:%.*]] to i32
-; CHECK-NEXT:    [[VALOPERAND_SHIFTED:%.*]] = shl i32 [[TMP4]], [[SHIFTAMT]]
-; CHECK-NEXT:    [[TMP5:%.*]] = load i32, i32 addrspace(1)* [[ALIGNEDADDR]], align 4
-; CHECK-NEXT:    br label [[ATOMICRMW_START:%.*]]
-; CHECK:       atomicrmw.start:
-; CHECK-NEXT:    [[LOADED:%.*]] = phi i32 [ [[TMP5]], [[TMP0:%.*]] ], [ [[NEWLOADED:%.*]], [[ATOMICRMW_START]] ]
-; CHECK-NEXT:    [[SHIFTED:%.*]] = lshr i32 [[LOADED]], [[SHIFTAMT]]
-; CHECK-NEXT:    [[EXTRACTED:%.*]] = trunc i32 [[SHIFTED]] to i8
-; CHECK-NEXT:    [[TMP6:%.*]] = icmp ule i8 [[EXTRACTED]], [[VALUE]]
-; CHECK-NEXT:    [[NEW:%.*]] = select i1 [[TMP6]], i8 [[EXTRACTED]], i8 [[VALUE]]
-; CHECK-NEXT:    [[EXTENDED:%.*]] = zext i8 [[NEW]] to i32
-; CHECK-NEXT:    [[SHIFTED1:%.*]] = shl nuw i32 [[EXTENDED]], [[SHIFTAMT]]
-; CHECK-NEXT:    [[UNMASKED:%.*]] = and i32 [[LOADED]], [[INV_MASK]]
-; CHECK-NEXT:    [[INSERTED:%.*]] = or i32 [[UNMASKED]], [[SHIFTED1]]
-; CHECK-NEXT:    [[TMP7:%.*]] = cmpxchg i32 addrspace(1)* [[ALIGNEDADDR]], i32 [[LOADED]], i32 [[INSERTED]] seq_cst seq_cst, align 4
-; CHECK-NEXT:    [[SUCCESS:%.*]] = extractvalue { i32, i1 } [[TMP7]], 1
-; CHECK-NEXT:    [[NEWLOADED]] = extractvalue { i32, i1 } [[TMP7]], 0
-; CHECK-NEXT:    br i1 [[SUCCESS]], label [[ATOMICRMW_END:%.*]], label [[ATOMICRMW_START]]
-; CHECK:       atomicrmw.end:
-; CHECK-NEXT:    [[SHIFTED2:%.*]] = lshr i32 [[NEWLOADED]], [[SHIFTAMT]]
-; CHECK-NEXT:    [[EXTRACTED3:%.*]] = trunc i32 [[SHIFTED2]] to i8
-; CHECK-NEXT:    ret i8 [[EXTRACTED3]]
-=======
 ; CHECK-NEXT:    [[ALIGNEDADDR:%.*]] = call i8 addrspace(1)* @llvm.ptrmask.p1i8.i64(i8 addrspace(1)* [[PTR:%.*]], i64 -4)
 ; CHECK-NEXT:    [[ALIGNEDADDR1:%.*]] = bitcast i8 addrspace(1)* [[ALIGNEDADDR]] to i32 addrspace(1)*
 ; CHECK-NEXT:    [[TMP1:%.*]] = ptrtoint i8 addrspace(1)* [[PTR]] to i64
@@ -638,7 +406,6 @@
 ; CHECK-NEXT:    [[SHIFTED3:%.*]] = lshr i32 [[NEWLOADED]], [[SHIFTAMT]]
 ; CHECK-NEXT:    [[EXTRACTED4:%.*]] = trunc i32 [[SHIFTED3]] to i8
 ; CHECK-NEXT:    ret i8 [[EXTRACTED4]]
->>>>>>> f788a4d7
 ;
   %res = atomicrmw umin i8 addrspace(1)* %ptr, i8 %value seq_cst
   ret i8 %res
@@ -655,23 +422,6 @@
 ; CHECK-NEXT:    [[SHIFTAMT:%.*]] = trunc i64 [[TMP2]] to i32
 ; CHECK-NEXT:    [[MASK:%.*]] = shl i32 255, [[SHIFTAMT]]
 ; CHECK-NEXT:    [[INV_MASK:%.*]] = xor i32 [[MASK]], -1
-<<<<<<< HEAD
-; CHECK-NEXT:    [[TMP4:%.*]] = zext i8 [[IN:%.*]] to i32
-; CHECK-NEXT:    [[TMP5:%.*]] = shl i32 [[TMP4]], [[SHIFTAMT]]
-; CHECK-NEXT:    [[TMP6:%.*]] = zext i8 [[OLD:%.*]] to i32
-; CHECK-NEXT:    [[TMP7:%.*]] = shl i32 [[TMP6]], [[SHIFTAMT]]
-; CHECK-NEXT:    [[TMP8:%.*]] = load i32, i32 addrspace(1)* [[ALIGNEDADDR]], align 4
-; CHECK-NEXT:    [[TMP9:%.*]] = and i32 [[TMP8]], [[INV_MASK]]
-; CHECK-NEXT:    br label [[PARTWORD_CMPXCHG_LOOP:%.*]]
-; CHECK:       partword.cmpxchg.loop:
-; CHECK-NEXT:    [[TMP10:%.*]] = phi i32 [ [[TMP9]], [[TMP0:%.*]] ], [ [[TMP16:%.*]], [[PARTWORD_CMPXCHG_FAILURE:%.*]] ]
-; CHECK-NEXT:    [[TMP11:%.*]] = or i32 [[TMP10]], [[TMP5]]
-; CHECK-NEXT:    [[TMP12:%.*]] = or i32 [[TMP10]], [[TMP7]]
-; CHECK-NEXT:    [[TMP13:%.*]] = cmpxchg i32 addrspace(1)* [[ALIGNEDADDR]], i32 [[TMP12]], i32 [[TMP11]] seq_cst seq_cst, align 4
-; CHECK-NEXT:    [[TMP14:%.*]] = extractvalue { i32, i1 } [[TMP13]], 0
-; CHECK-NEXT:    [[TMP15:%.*]] = extractvalue { i32, i1 } [[TMP13]], 1
-; CHECK-NEXT:    br i1 [[TMP15]], label [[PARTWORD_CMPXCHG_END:%.*]], label [[PARTWORD_CMPXCHG_FAILURE]]
-=======
 ; CHECK-NEXT:    [[TMP3:%.*]] = zext i8 [[IN:%.*]] to i32
 ; CHECK-NEXT:    [[TMP4:%.*]] = shl i32 [[TMP3]], [[SHIFTAMT]]
 ; CHECK-NEXT:    [[TMP5:%.*]] = zext i8 [[OLD:%.*]] to i32
@@ -687,25 +437,16 @@
 ; CHECK-NEXT:    [[TMP13:%.*]] = extractvalue { i32, i1 } [[TMP12]], 0
 ; CHECK-NEXT:    [[TMP14:%.*]] = extractvalue { i32, i1 } [[TMP12]], 1
 ; CHECK-NEXT:    br i1 [[TMP14]], label [[PARTWORD_CMPXCHG_END:%.*]], label [[PARTWORD_CMPXCHG_FAILURE]]
->>>>>>> f788a4d7
 ; CHECK:       partword.cmpxchg.failure:
 ; CHECK-NEXT:    [[TMP15]] = and i32 [[TMP13]], [[INV_MASK]]
 ; CHECK-NEXT:    [[TMP16:%.*]] = icmp ne i32 [[TMP9]], [[TMP15]]
 ; CHECK-NEXT:    br i1 [[TMP16]], label [[PARTWORD_CMPXCHG_LOOP]], label [[PARTWORD_CMPXCHG_END]]
 ; CHECK:       partword.cmpxchg.end:
-<<<<<<< HEAD
-; CHECK-NEXT:    [[SHIFTED:%.*]] = lshr i32 [[TMP14]], [[SHIFTAMT]]
-; CHECK-NEXT:    [[EXTRACTED:%.*]] = trunc i32 [[SHIFTED]] to i8
-; CHECK-NEXT:    [[TMP18:%.*]] = insertvalue { i8, i1 } undef, i8 [[EXTRACTED]], 0
-; CHECK-NEXT:    [[TMP19:%.*]] = insertvalue { i8, i1 } [[TMP18]], i1 [[TMP15]], 1
-; CHECK-NEXT:    [[EXTRACT:%.*]] = extractvalue { i8, i1 } [[TMP19]], 0
-=======
 ; CHECK-NEXT:    [[SHIFTED:%.*]] = lshr i32 [[TMP13]], [[SHIFTAMT]]
 ; CHECK-NEXT:    [[EXTRACTED:%.*]] = trunc i32 [[SHIFTED]] to i8
 ; CHECK-NEXT:    [[TMP17:%.*]] = insertvalue { i8, i1 } undef, i8 [[EXTRACTED]], 0
 ; CHECK-NEXT:    [[TMP18:%.*]] = insertvalue { i8, i1 } [[TMP17]], i1 [[TMP14]], 1
 ; CHECK-NEXT:    [[EXTRACT:%.*]] = extractvalue { i8, i1 } [[TMP18]], 0
->>>>>>> f788a4d7
 ; CHECK-NEXT:    ret i8 [[EXTRACT]]
 ;
   %gep = getelementptr i8, i8 addrspace(1)* %out, i64 4
