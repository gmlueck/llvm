; REQUIRES: asserts

; RUN: opt -passes=loop-vectorize -debug-only=loop-vectorize \
; RUN: -force-tail-folding-style=data-with-evl \
; RUN: -prefer-predicate-over-epilogue=predicate-dont-vectorize \
; RUN: -mtriple=riscv64 -mattr=+v -riscv-v-vector-bits-max=128 -disable-output < %s 2>&1 | FileCheck --check-prefixes=IF-EVL-OUTLOOP %s

; RUN: opt -passes=loop-vectorize -debug-only=loop-vectorize \
; RUN: -prefer-inloop-reductions \
; RUN: -force-tail-folding-style=data-with-evl \
; RUN: -prefer-predicate-over-epilogue=predicate-dont-vectorize \
; RUN: -mtriple=riscv64 -mattr=+v -riscv-v-vector-bits-max=128 -disable-output < %s 2>&1 | FileCheck --check-prefixes=IF-EVL-INLOOP %s

; RUN: opt -passes=loop-vectorize -debug-only=loop-vectorize \
; RUN: -force-tail-folding-style=none \
; RUN: -prefer-predicate-over-epilogue=predicate-else-scalar-epilogue \
; RUN: -mtriple=riscv64 -mattr=+v -riscv-v-vector-bits-max=128 -disable-output < %s 2>&1 | FileCheck --check-prefixes=NO-VP-OUTLOOP %s

; RUN: opt -passes=loop-vectorize -debug-only=loop-vectorize \
; RUN: -prefer-inloop-reductions \
; RUN: -force-tail-folding-style=none \
; RUN: -prefer-predicate-over-epilogue=predicate-else-scalar-epilogue \
; RUN: -mtriple=riscv64 -mattr=+v -riscv-v-vector-bits-max=128 -disable-output < %s 2>&1 | FileCheck --check-prefixes=NO-VP-INLOOP %s


define i32 @reduction(ptr %a, i64 %n, i32 %start) {
; IF-EVL-OUTLOOP-NOT: VPlan 'Initial VPlan for VF={vscale x 1,vscale x 2,vscale x 4},UF={1}' {

; IF-EVL-INLOOP: VPlan 'Initial VPlan for VF={vscale x 1,vscale x 2,vscale x 4},UF={1}' {
; IF-EVL-INLOOP-NEXT: Live-in vp<[[VFUF:%[0-9]+]]> = VF * UF
; IF-EVL-INLOOP-NEXT: Live-in vp<[[VTC:%[0-9]+]]> = vector-trip-count
; IF-EVL-INLOOP-NEXT: Live-in ir<%n> = original trip-count
; IF-EVL-INLOOP-EMPTY:
; IF-EVL-INLOOP:      vector.ph:
; IF-EVL-INLOOP-NEXT: Successor(s): vector loop
; IF-EVL-INLOOP-EMPTY:
; IF-EVL-INLOOP-NEXT: <x1> vector loop: {
; IF-EVL-INLOOP-NEXT:  vector.body:
; IF-EVL-INLOOP-NEXT:    EMIT vp<[[IV:%[0-9]+]]> = CANONICAL-INDUCTION
; IF-EVL-INLOOP-NEXT:    EXPLICIT-VECTOR-LENGTH-BASED-IV-PHI vp<[[EVL_PHI:%[0-9]+]]> = phi ir<0>, vp<[[IV_NEXT:%[0-9]+]]>
; IF-EVL-INLOOP-NEXT:    WIDEN-REDUCTION-PHI ir<[[RDX_PHI:%.+]]> = phi ir<%start>, ir<[[RDX_NEXT:%.+]]>
; IF-EVL-INLOOP-NEXT:    EMIT vp<[[EVL:%.+]]> = EXPLICIT-VECTOR-LENGTH vp<[[EVL_PHI]]>, ir<%n>
; IF-EVL-INLOOP-NEXT:    vp<[[ST:%[0-9]+]]> = SCALAR-STEPS vp<[[EVL_PHI]]>, ir<1>
; IF-EVL-INLOOP-NEXT:    CLONE ir<[[GEP1:%.+]]> = getelementptr inbounds ir<%a>, vp<[[ST]]>
; IF-EVL-INLOOP-NEXT:    vp<[[PTR1:%[0-9]+]]> = vector-pointer ir<[[GEP1]]>
; IF-EVL-INLOOP-NEXT:    WIDEN ir<[[LD1:%.+]]> = vp.load vp<[[PTR1]]>, vp<[[EVL]]>
; IF-EVL-INLOOP-NEXT:    REDUCE ir<[[ADD:%.+]]> = ir<[[RDX_PHI]]> + vp.reduce.add (ir<[[LD1]]>, vp<[[EVL]]>)
; IF-EVL-INLOOP-NEXT:    SCALAR-CAST vp<[[CAST:%[0-9]+]]> = zext vp<[[EVL]]> to i64
; IF-EVL-INLOOP-NEXT:    EMIT vp<[[IV_NEXT]]> = add vp<[[CAST]]>, vp<[[EVL_PHI]]>
; IF-EVL-INLOOP-NEXT:    EMIT vp<[[IV_NEXT_EXIT:%[0-9]+]]> = add vp<[[IV]]>, vp<[[VFUF]]>
; IF-EVL-INLOOP-NEXT:    EMIT branch-on-count  vp<[[IV_NEXT_EXIT]]>, vp<[[VTC]]>
; IF-EVL-INLOOP-NEXT:  No successors
; IF-EVL-INLOOP-NEXT: }
; IF-EVL-INLOOP-NEXT: Successor(s): middle.block
; IF-EVL-INLOOP-EMPTY:
; IF-EVL-INLOOP-NEXT: middle.block:
; IF-EVL-INLOOP-NEXT:   EMIT vp<[[RDX:%.+]]> = compute-reduction-result ir<[[RDX_PHI]]>, ir<[[ADD]]>
; IF-EVL-INLOOP-NEXT:   EMIT vp<[[RDX_EX:%.+]]> = extract-from-end vp<[[RDX]]>, ir<1>
; IF-EVL-INLOOP-NEXT:   EMIT branch-on-cond ir<true>
; IF-EVL-INLOOP-NEXT: Successor(s): ir-bb<for.end>, scalar.ph
; IF-EVL-INLOOP-EMPTY:
; IF-EVL-INLOOP-NEXT: ir-bb<for.end>:
; IF-EVL-INLOOP-NEXT:  IR %add.lcssa = phi i32 [ %add, %for.body ] (extra operand: vp<[[RDX_EX]]>)
; IF-EVL-INLOOP-NEXT: No successors
; IF-EVL-INLOOP-EMPTY:
; IF-EVL-INLOOP-NEXT: scalar.ph:
; IF-EVL-INLOOP-NEXT: No successors
<<<<<<< HEAD
; IF-EVL-INLOOP-EMPTY:
; IF-EVL-INLOOP-NEXT: Live-out i32 %add.lcssa = vp<[[RDX_EX]]>
=======
>>>>>>> 4b409fa5
; IF-EVL-INLOOP-NEXT: }
;

; NO-VP-OUTLOOP: VPlan 'Initial VPlan for VF={vscale x 1,vscale x 2,vscale x 4},UF>=1' {
; NO-VP-OUTLOOP-NEXT: Live-in vp<[[VFUF:%[0-9]+]]> = VF * UF
; NO-VP-OUTLOOP-NEXT: Live-in vp<[[VTC:%[0-9]+]]> = vector-trip-count
; NO-VP-OUTLOOP-NEXT: Live-in ir<%n> = original trip-count
; NO-VP-OUTLOOP-EMPTY:
; NO-VP-OUTLOOP:      vector.ph:
; NO-VP-OUTLOOP-NEXT: Successor(s): vector loop
; NO-VP-OUTLOOP-EMPTY:
; NO-VP-OUTLOOP-NEXT: <x1> vector loop: {
; NO-VP-OUTLOOP-NEXT:  vector.body:
; NO-VP-OUTLOOP-NEXT:    EMIT vp<[[IV:%[0-9]+]]> = CANONICAL-INDUCTION
; NO-VP-OUTLOOP-NEXT:    WIDEN-REDUCTION-PHI ir<[[RDX_PHI:%.+]]> = phi ir<%start>, ir<[[RDX_NEXT:%.+]]>
; NO-VP-OUTLOOP-NEXT:    vp<[[ST:%[0-9]+]]> = SCALAR-STEPS vp<[[IV]]>, ir<1>
; NO-VP-OUTLOOP-NEXT:    CLONE ir<[[GEP1:%.+]]> = getelementptr inbounds ir<%a>, vp<[[ST]]>
; NO-VP-OUTLOOP-NEXT:    vp<[[PTR1:%[0-9]+]]> = vector-pointer ir<[[GEP1]]>
; NO-VP-OUTLOOP-NEXT:    WIDEN ir<[[LD1:%.+]]> = load vp<[[PTR1]]>
; NO-VP-OUTLOOP-NEXT:    WIDEN ir<[[ADD:%.+]]> = add ir<[[LD1]]>, ir<[[RDX_PHI]]>
; NO-VP-OUTLOOP-NEXT:    EMIT vp<[[IV_NEXT_EXIT:%[0-9]+]]> = add nuw vp<[[IV]]>, vp<[[VFUF]]>
; NO-VP-OUTLOOP-NEXT:    EMIT branch-on-count  vp<[[IV_NEXT_EXIT]]>, vp<[[VTC]]>
; NO-VP-OUTLOOP-NEXT:  No successors
; NO-VP-OUTLOOP-NEXT: }
; NO-VP-OUTLOOP-NEXT: Successor(s): middle.block
; NO-VP-OUTLOOP-EMPTY:
; NO-VP-OUTLOOP-NEXT: middle.block:
; NO-VP-OUTLOOP-NEXT:   EMIT vp<[[RDX:%.+]]> = compute-reduction-result ir<[[RDX_PHI]]>, ir<[[ADD]]>
; NO-VP-OUTLOOP-NEXT:   EMIT vp<[[RDX_EX:%.+]]> = extract-from-end vp<[[RDX]]>, ir<1>
; NO-VP-OUTLOOP-NEXT:   EMIT vp<[[BOC:%.+]]> = icmp eq ir<%n>, vp<[[VTC]]>
; NO-VP-OUTLOOP-NEXT:   EMIT branch-on-cond vp<[[BOC]]>
; NO-VP-OUTLOOP-NEXT: Successor(s): ir-bb<for.end>, scalar.ph
; NO-VP-OUTLOOP-EMPTY:
; NO-VP-OUTLOOP-NEXT: ir-bb<for.end>:
; NO-VP-OUTLOOP-NEXT:  IR %add.lcssa = phi i32 [ %add, %for.body ] (extra operand: vp<[[RDX_EX]]>)
; NO-VP-OUTLOOP-NEXT: No successors
; NO-VP-OUTLOOP-EMPTY:
; NO-VP-OUTLOOP-NEXT: scalar.ph:
; NO-VP-OUTLOOP-NEXT: No successors
<<<<<<< HEAD
; NO-VP-OUTLOOP-EMPTY:
; NO-VP-OUTLOOP-NEXT: Live-out i32 %add.lcssa = vp<[[RDX_EX]]>
=======
>>>>>>> 4b409fa5
; NO-VP-OUTLOOP-NEXT: }
;

; NO-VP-INLOOP: VPlan 'Initial VPlan for VF={vscale x 1,vscale x 2,vscale x 4},UF>=1' {
; NO-VP-INLOOP-NEXT: Live-in vp<[[VFUF:%[0-9]+]]> = VF * UF
; NO-VP-INLOOP-NEXT: Live-in vp<[[VTC:%[0-9]+]]> = vector-trip-count
; NO-VP-INLOOP-NEXT: Live-in ir<%n> = original trip-count
; NO-VP-INLOOP-EMPTY:
; NO-VP-INLOOP:      vector.ph:
; NO-VP-INLOOP-NEXT: Successor(s): vector loop
; NO-VP-INLOOP-EMPTY:
; NO-VP-INLOOP-NEXT: <x1> vector loop: {
; NO-VP-INLOOP-NEXT:  vector.body:
; NO-VP-INLOOP-NEXT:    EMIT vp<[[IV:%[0-9]+]]> = CANONICAL-INDUCTION
; NO-VP-INLOOP-NEXT:    WIDEN-REDUCTION-PHI ir<[[RDX_PHI:%.+]]> = phi ir<%start>, ir<[[RDX_NEXT:%.+]]>
; NO-VP-INLOOP-NEXT:    vp<[[ST:%[0-9]+]]> = SCALAR-STEPS vp<[[IV]]>, ir<1>
; NO-VP-INLOOP-NEXT:    CLONE ir<[[GEP1:%.+]]> = getelementptr inbounds ir<%a>, vp<[[ST]]>
; NO-VP-INLOOP-NEXT:    vp<[[PTR1:%[0-9]+]]> = vector-pointer ir<[[GEP1]]>
; NO-VP-INLOOP-NEXT:    WIDEN ir<[[LD1:%.+]]> = load vp<[[PTR1]]>
; NO-VP-INLOOP-NEXT:    REDUCE ir<[[ADD:%.+]]> = ir<[[RDX_PHI]]> + reduce.add (ir<[[LD1]]>)
; NO-VP-INLOOP-NEXT:    EMIT vp<[[IV_NEXT_EXIT:%[0-9]+]]> = add nuw vp<[[IV]]>, vp<[[VFUF]]>
; NO-VP-INLOOP-NEXT:    EMIT branch-on-count  vp<[[IV_NEXT_EXIT]]>, vp<[[VTC]]>
; NO-VP-INLOOP-NEXT:  No successors
; NO-VP-INLOOP-NEXT: }
; NO-VP-INLOOP-NEXT: Successor(s): middle.block
; NO-VP-INLOOP-EMPTY:
; NO-VP-INLOOP-NEXT: middle.block:
; NO-VP-INLOOP-NEXT:   EMIT vp<[[RDX:%.+]]> = compute-reduction-result ir<[[RDX_PHI]]>, ir<[[ADD]]>
; NO-VP-INLOOP-NEXT:   EMIT vp<[[RDX_EX:%.+]]> = extract-from-end vp<[[RDX]]>, ir<1>
; NO-VP-INLOOP-NEXT:   EMIT vp<[[BOC:%.+]]> = icmp eq ir<%n>, vp<[[VTC]]>
; NO-VP-INLOOP-NEXT:   EMIT branch-on-cond vp<[[BOC]]>
; NO-VP-INLOOP-NEXT: Successor(s): ir-bb<for.end>, scalar.ph
; NO-VP-INLOOP-EMPTY:
; NO-VP-INLOOP-NEXT: ir-bb<for.end>:
; NO-VP-INLOOP-NEXT:   IR %add.lcssa = phi i32 [ %add, %for.body ] (extra operand: vp<[[RDX_EX]]>)
; NO-VP-INLOOP-NEXT: No successors
; NO-VP-INLOOP-EMPTY:
; NO-VP-INLOOP-NEXT: scalar.ph:
; NO-VP-INLOOP-NEXT: No successors
<<<<<<< HEAD
; NO-VP-INLOOP-EMPTY:
; NO-VP-INLOOP-NEXT: Live-out i32 %add.lcssa = vp<[[RDX_EX]]>
=======
>>>>>>> 4b409fa5
; NO-VP-INLOOP-NEXT: }
;
entry:
  br label %for.body

for.body:
  %iv = phi i64 [ 0, %entry ], [ %iv.next, %for.body ]
  %rdx = phi i32 [ %start, %entry ], [ %add, %for.body ]
  %arrayidx = getelementptr inbounds i32, ptr %a, i64 %iv
  %0 = load i32, ptr %arrayidx, align 4
  %add = add nsw i32 %0, %rdx
  %iv.next = add nuw nsw i64 %iv, 1
  %exitcond.not = icmp eq i64 %iv.next, %n
  br i1 %exitcond.not, label %for.end, label %for.body, !llvm.loop !0

for.end:
  ret i32 %add
}

!0 = distinct !{!0, !1}
!1 = !{!"llvm.loop.vectorize.enable", i1 true}<|MERGE_RESOLUTION|>--- conflicted
+++ resolved
@@ -65,11 +65,6 @@
 ; IF-EVL-INLOOP-EMPTY:
 ; IF-EVL-INLOOP-NEXT: scalar.ph:
 ; IF-EVL-INLOOP-NEXT: No successors
-<<<<<<< HEAD
-; IF-EVL-INLOOP-EMPTY:
-; IF-EVL-INLOOP-NEXT: Live-out i32 %add.lcssa = vp<[[RDX_EX]]>
-=======
->>>>>>> 4b409fa5
 ; IF-EVL-INLOOP-NEXT: }
 ;
 
@@ -109,11 +104,6 @@
 ; NO-VP-OUTLOOP-EMPTY:
 ; NO-VP-OUTLOOP-NEXT: scalar.ph:
 ; NO-VP-OUTLOOP-NEXT: No successors
-<<<<<<< HEAD
-; NO-VP-OUTLOOP-EMPTY:
-; NO-VP-OUTLOOP-NEXT: Live-out i32 %add.lcssa = vp<[[RDX_EX]]>
-=======
->>>>>>> 4b409fa5
 ; NO-VP-OUTLOOP-NEXT: }
 ;
 
@@ -153,11 +143,6 @@
 ; NO-VP-INLOOP-EMPTY:
 ; NO-VP-INLOOP-NEXT: scalar.ph:
 ; NO-VP-INLOOP-NEXT: No successors
-<<<<<<< HEAD
-; NO-VP-INLOOP-EMPTY:
-; NO-VP-INLOOP-NEXT: Live-out i32 %add.lcssa = vp<[[RDX_EX]]>
-=======
->>>>>>> 4b409fa5
 ; NO-VP-INLOOP-NEXT: }
 ;
 entry:
