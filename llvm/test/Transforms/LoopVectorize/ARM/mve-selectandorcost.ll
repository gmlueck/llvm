; NOTE: Assertions have been autogenerated by utils/update_test_checks.py
; RUN: opt -passes=loop-vectorize,instcombine,simplifycfg < %s -S -o - | FileCheck %s --check-prefix=CHECK
; RUN: opt -passes=loop-vectorize -debug-only=loop-vectorize -disable-output < %s 2>&1 | FileCheck %s --check-prefix=CHECK-COST
; REQUIRES: asserts

target datalayout = "e-m:e-p:32:32-Fi8-i64:64-v128:64:128-a:0:32-n32-S64"
target triple = "thumbv8.1m.main-arm-none-eabi"

; CHECK-COST-LABEL: test
; CHECK-COST: LV: Found an estimated cost of 1 for VF 1 For instruction:   %or.cond = select i1 %cmp2, i1 true, i1 %cmp3
; CHECK-COST: LV: Found an estimated cost of 26 for VF 2 For instruction:   %or.cond = select i1 %cmp2, i1 true, i1 %cmp3
; CHECK-COST: LV: Found an estimated cost of 2 for VF 4 For instruction:   %or.cond = select i1 %cmp2, i1 true, i1 %cmp3

define float @test(ptr nocapture readonly %pA, ptr nocapture readonly %pB, i32 %blockSize) #0 {
; CHECK-LABEL: @test(
; CHECK-NEXT:  entry:
; CHECK-NEXT:    [[CMP_NOT16:%.*]] = icmp eq i32 [[BLOCKSIZE:%.*]], 0
; CHECK-NEXT:    br i1 [[CMP_NOT16]], label [[WHILE_END:%.*]], label [[WHILE_BODY_PREHEADER:%.*]]
; CHECK:       while.body.preheader:
; CHECK-NEXT:    [[MIN_ITERS_CHECK:%.*]] = icmp ult i32 [[BLOCKSIZE]], 4
; CHECK-NEXT:    br i1 [[MIN_ITERS_CHECK]], label [[SCALAR_PH:%.*]], label [[VECTOR_PH:%.*]]
; CHECK:       vector.ph:
; CHECK-NEXT:    [[N_VEC:%.*]] = and i32 [[BLOCKSIZE]], -4
; CHECK-NEXT:    [[TMP0:%.*]] = shl i32 [[N_VEC]], 2
; CHECK-NEXT:    [[IND_END:%.*]] = getelementptr i8, ptr [[PA:%.*]], i32 [[TMP0]]
; CHECK-NEXT:    [[TMP1:%.*]] = shl i32 [[N_VEC]], 2
; CHECK-NEXT:    [[IND_END1:%.*]] = getelementptr i8, ptr [[PB:%.*]], i32 [[TMP1]]
; CHECK-NEXT:    [[IND_END3:%.*]] = and i32 [[BLOCKSIZE]], 3
; CHECK-NEXT:    br label [[VECTOR_BODY:%.*]]
; CHECK:       vector.body:
; CHECK-NEXT:    [[INDEX:%.*]] = phi i32 [ 0, [[VECTOR_PH]] ], [ [[INDEX_NEXT:%.*]], [[VECTOR_BODY]] ]
; CHECK-NEXT:    [[VEC_PHI:%.*]] = phi <4 x float> [ zeroinitializer, [[VECTOR_PH]] ], [ [[PREDPHI:%.*]], [[VECTOR_BODY]] ]
; CHECK-NEXT:    [[OFFSET_IDX:%.*]] = shl i32 [[INDEX]], 2
; CHECK-NEXT:    [[NEXT_GEP:%.*]] = getelementptr i8, ptr [[PA]], i32 [[OFFSET_IDX]]
; CHECK-NEXT:    [[OFFSET_IDX5:%.*]] = shl i32 [[INDEX]], 2
; CHECK-NEXT:    [[NEXT_GEP6:%.*]] = getelementptr i8, ptr [[PB]], i32 [[OFFSET_IDX5]]
; CHECK-NEXT:    [[WIDE_LOAD:%.*]] = load <4 x float>, ptr [[NEXT_GEP]], align 4
; CHECK-NEXT:    [[WIDE_LOAD7:%.*]] = load <4 x float>, ptr [[NEXT_GEP6]], align 4
; CHECK-NEXT:    [[TMP2:%.*]] = fcmp fast oeq <4 x float> [[WIDE_LOAD]], zeroinitializer
; CHECK-NEXT:    [[TMP3:%.*]] = fcmp fast oeq <4 x float> [[WIDE_LOAD7]], zeroinitializer
; CHECK-NEXT:    [[DOTNOT9:%.*]] = select <4 x i1> [[TMP2]], <4 x i1> [[TMP3]], <4 x i1> zeroinitializer
; CHECK-NEXT:    [[TMP4:%.*]] = call fast <4 x float> @llvm.fabs.v4f32(<4 x float> [[WIDE_LOAD]])
; CHECK-NEXT:    [[TMP5:%.*]] = call fast <4 x float> @llvm.fabs.v4f32(<4 x float> [[WIDE_LOAD7]])
; CHECK-NEXT:    [[TMP6:%.*]] = fadd fast <4 x float> [[TMP5]], [[TMP4]]
; CHECK-NEXT:    [[TMP7:%.*]] = fsub fast <4 x float> [[WIDE_LOAD]], [[WIDE_LOAD7]]
; CHECK-NEXT:    [[TMP8:%.*]] = call fast <4 x float> @llvm.fabs.v4f32(<4 x float> [[TMP7]])
; CHECK-NEXT:    [[TMP9:%.*]] = fdiv fast <4 x float> [[TMP8]], [[TMP6]]
; CHECK-NEXT:    [[TMP10:%.*]] = fadd fast <4 x float> [[TMP9]], [[VEC_PHI]]
; CHECK-NEXT:    [[PREDPHI]] = select <4 x i1> [[DOTNOT9]], <4 x float> [[VEC_PHI]], <4 x float> [[TMP10]]
; CHECK-NEXT:    [[INDEX_NEXT]] = add nuw i32 [[INDEX]], 4
; CHECK-NEXT:    [[TMP11:%.*]] = icmp eq i32 [[INDEX_NEXT]], [[N_VEC]]
; CHECK-NEXT:    br i1 [[TMP11]], label [[MIDDLE_BLOCK:%.*]], label [[VECTOR_BODY]], !llvm.loop [[LOOP0:![0-9]+]]
; CHECK:       middle.block:
<<<<<<< HEAD
; CHECK-NEXT:    [[TMP12:%.*]] = call fast float @llvm.vector.reduce.fadd.v4f32(float -0.000000e+00, <4 x float> [[PREDPHI]])
=======
; CHECK-NEXT:    [[TMP12:%.*]] = call fast float @llvm.vector.reduce.fadd.v4f32(float 0.000000e+00, <4 x float> [[PREDPHI]])
>>>>>>> 4b409fa5
; CHECK-NEXT:    [[CMP_N:%.*]] = icmp eq i32 [[BLOCKSIZE]], [[N_VEC]]
; CHECK-NEXT:    br i1 [[CMP_N]], label [[WHILE_END]], label [[SCALAR_PH]]
; CHECK:       scalar.ph:
; CHECK-NEXT:    [[BC_RESUME_VAL:%.*]] = phi ptr [ [[IND_END]], [[MIDDLE_BLOCK]] ], [ [[PA]], [[WHILE_BODY_PREHEADER]] ]
; CHECK-NEXT:    [[BC_RESUME_VAL2:%.*]] = phi ptr [ [[IND_END1]], [[MIDDLE_BLOCK]] ], [ [[PB]], [[WHILE_BODY_PREHEADER]] ]
; CHECK-NEXT:    [[BC_RESUME_VAL4:%.*]] = phi i32 [ [[IND_END3]], [[MIDDLE_BLOCK]] ], [ [[BLOCKSIZE]], [[WHILE_BODY_PREHEADER]] ]
; CHECK-NEXT:    [[BC_MERGE_RDX:%.*]] = phi float [ [[TMP12]], [[MIDDLE_BLOCK]] ], [ 0.000000e+00, [[WHILE_BODY_PREHEADER]] ]
; CHECK-NEXT:    br label [[WHILE_BODY:%.*]]
; CHECK:       while.body:
; CHECK-NEXT:    [[PA_ADDR_020:%.*]] = phi ptr [ [[INCDEC_PTR:%.*]], [[IF_END:%.*]] ], [ [[BC_RESUME_VAL]], [[SCALAR_PH]] ]
; CHECK-NEXT:    [[PB_ADDR_019:%.*]] = phi ptr [ [[INCDEC_PTR1:%.*]], [[IF_END]] ], [ [[BC_RESUME_VAL2]], [[SCALAR_PH]] ]
; CHECK-NEXT:    [[BLOCKSIZE_ADDR_018:%.*]] = phi i32 [ [[DEC:%.*]], [[IF_END]] ], [ [[BC_RESUME_VAL4]], [[SCALAR_PH]] ]
; CHECK-NEXT:    [[ACCUM_017:%.*]] = phi float [ [[ACCUM_1:%.*]], [[IF_END]] ], [ [[BC_MERGE_RDX]], [[SCALAR_PH]] ]
; CHECK-NEXT:    [[INCDEC_PTR]] = getelementptr inbounds i8, ptr [[PA_ADDR_020]], i32 4
; CHECK-NEXT:    [[TMP13:%.*]] = load float, ptr [[PA_ADDR_020]], align 4
; CHECK-NEXT:    [[INCDEC_PTR1]] = getelementptr inbounds i8, ptr [[PB_ADDR_019]], i32 4
; CHECK-NEXT:    [[TMP14:%.*]] = load float, ptr [[PB_ADDR_019]], align 4
; CHECK-NEXT:    [[CMP2:%.*]] = fcmp fast une float [[TMP13]], 0.000000e+00
; CHECK-NEXT:    [[CMP3:%.*]] = fcmp fast une float [[TMP14]], 0.000000e+00
; CHECK-NEXT:    [[OR_COND:%.*]] = select i1 [[CMP2]], i1 true, i1 [[CMP3]]
; CHECK-NEXT:    br i1 [[OR_COND]], label [[IF_THEN:%.*]], label [[IF_END]]
; CHECK:       if.then:
; CHECK-NEXT:    [[TMP15:%.*]] = tail call fast float @llvm.fabs.f32(float [[TMP13]])
; CHECK-NEXT:    [[TMP16:%.*]] = tail call fast float @llvm.fabs.f32(float [[TMP14]])
; CHECK-NEXT:    [[ADD:%.*]] = fadd fast float [[TMP16]], [[TMP15]]
; CHECK-NEXT:    [[SUB:%.*]] = fsub fast float [[TMP13]], [[TMP14]]
; CHECK-NEXT:    [[TMP17:%.*]] = tail call fast float @llvm.fabs.f32(float [[SUB]])
; CHECK-NEXT:    [[DIV:%.*]] = fdiv fast float [[TMP17]], [[ADD]]
; CHECK-NEXT:    [[ADD4:%.*]] = fadd fast float [[DIV]], [[ACCUM_017]]
; CHECK-NEXT:    br label [[IF_END]]
; CHECK:       if.end:
; CHECK-NEXT:    [[ACCUM_1]] = phi float [ [[ADD4]], [[IF_THEN]] ], [ [[ACCUM_017]], [[WHILE_BODY]] ]
; CHECK-NEXT:    [[DEC]] = add i32 [[BLOCKSIZE_ADDR_018]], -1
; CHECK-NEXT:    [[CMP_NOT:%.*]] = icmp eq i32 [[DEC]], 0
; CHECK-NEXT:    br i1 [[CMP_NOT]], label [[WHILE_END]], label [[WHILE_BODY]], !llvm.loop [[LOOP3:![0-9]+]]
; CHECK:       while.end:
; CHECK-NEXT:    [[ACCUM_0_LCSSA:%.*]] = phi float [ 0.000000e+00, [[ENTRY:%.*]] ], [ [[ACCUM_1]], [[IF_END]] ], [ [[TMP12]], [[MIDDLE_BLOCK]] ]
; CHECK-NEXT:    ret float [[ACCUM_0_LCSSA]]
;
entry:
  %cmp.not16 = icmp eq i32 %blockSize, 0
  br i1 %cmp.not16, label %while.end, label %while.body

while.body:                                       ; preds = %entry, %if.end
  %pA.addr.020 = phi ptr [ %incdec.ptr, %if.end ], [ %pA, %entry ]
  %pB.addr.019 = phi ptr [ %incdec.ptr1, %if.end ], [ %pB, %entry ]
  %blockSize.addr.018 = phi i32 [ %dec, %if.end ], [ %blockSize, %entry ]
  %accum.017 = phi float [ %accum.1, %if.end ], [ 0.000000e+00, %entry ]
  %incdec.ptr = getelementptr inbounds float, ptr %pA.addr.020, i32 1
  %0 = load float, ptr %pA.addr.020, align 4
  %incdec.ptr1 = getelementptr inbounds float, ptr %pB.addr.019, i32 1
  %1 = load float, ptr %pB.addr.019, align 4
  %cmp2 = fcmp fast une float %0, 0.000000e+00
  %cmp3 = fcmp fast une float %1, 0.000000e+00
  %or.cond = select i1 %cmp2, i1 true, i1 %cmp3
  br i1 %or.cond, label %if.then, label %if.end

if.then:                                          ; preds = %while.body
  %2 = tail call fast float @llvm.fabs.f32(float %0)
  %3 = tail call fast float @llvm.fabs.f32(float %1)
  %add = fadd fast float %3, %2
  %sub = fsub fast float %0, %1
  %4 = tail call fast float @llvm.fabs.f32(float %sub)
  %div = fdiv fast float %4, %add
  %add4 = fadd fast float %div, %accum.017
  br label %if.end

if.end:                                           ; preds = %while.body, %if.then
  %accum.1 = phi float [ %add4, %if.then ], [ %accum.017, %while.body ]
  %dec = add i32 %blockSize.addr.018, -1
  %cmp.not = icmp eq i32 %dec, 0
  br i1 %cmp.not, label %while.end, label %while.body

while.end:                                        ; preds = %if.end, %entry
  %accum.0.lcssa = phi float [ 0.000000e+00, %entry ], [ %accum.1, %if.end ]
  ret float %accum.0.lcssa
}

declare float @llvm.fabs.f32(float)

attributes #0 = { "target-features"="+mve.fp" }
;; NOTE: These prefixes are unused and the list is autogenerated. Do not add tests below this line:
; CHECK-COST: {{.*}}<|MERGE_RESOLUTION|>--- conflicted
+++ resolved
@@ -51,11 +51,7 @@
 ; CHECK-NEXT:    [[TMP11:%.*]] = icmp eq i32 [[INDEX_NEXT]], [[N_VEC]]
 ; CHECK-NEXT:    br i1 [[TMP11]], label [[MIDDLE_BLOCK:%.*]], label [[VECTOR_BODY]], !llvm.loop [[LOOP0:![0-9]+]]
 ; CHECK:       middle.block:
-<<<<<<< HEAD
-; CHECK-NEXT:    [[TMP12:%.*]] = call fast float @llvm.vector.reduce.fadd.v4f32(float -0.000000e+00, <4 x float> [[PREDPHI]])
-=======
 ; CHECK-NEXT:    [[TMP12:%.*]] = call fast float @llvm.vector.reduce.fadd.v4f32(float 0.000000e+00, <4 x float> [[PREDPHI]])
->>>>>>> 4b409fa5
 ; CHECK-NEXT:    [[CMP_N:%.*]] = icmp eq i32 [[BLOCKSIZE]], [[N_VEC]]
 ; CHECK-NEXT:    br i1 [[CMP_N]], label [[WHILE_END]], label [[SCALAR_PH]]
 ; CHECK:       scalar.ph:
