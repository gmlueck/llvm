; NOTE: Assertions have been autogenerated by utils/update_test_checks.py
; RUN: opt < %s -mtriple=x86_64 -passes=slp-vectorizer -S -mcpu=skylake-avx512 | FileCheck %s

declare void @llvm.masked.scatter.v2f64.v2p0(<2 x double>, <2 x ptr>, i32 immarg, <2 x i1>)

define void @rdx_feeds_single_insert(<2 x double> %v, ptr nocapture readonly %arg, ptr nocapture readonly %arg1, ptr nocapture %arg2) {
; CHECK-LABEL: @rdx_feeds_single_insert(
; CHECK-NEXT:  entry:
; CHECK-NEXT:    [[TMP0:%.*]] = load <8 x double>, ptr [[ARG1:%.*]], align 8
; CHECK-NEXT:    [[TMP1:%.*]] = fmul fast <8 x double> [[TMP0]], <double 1.000000e+01, double 1.100000e+01, double 1.200000e+01, double 1.300000e+01, double 1.400000e+01, double 1.500000e+01, double 1.600000e+01, double 1.700000e+01>
<<<<<<< HEAD
; CHECK-NEXT:    [[TMP2:%.*]] = call fast double @llvm.vector.reduce.fadd.v8f64(double -0.000000e+00, <8 x double> [[TMP1]])
=======
; CHECK-NEXT:    [[TMP2:%.*]] = call fast double @llvm.vector.reduce.fadd.v8f64(double 0.000000e+00, <8 x double> [[TMP1]])
>>>>>>> 4b409fa5
; CHECK-NEXT:    [[I:%.*]] = insertelement <2 x double> [[V:%.*]], double [[TMP2]], i64 1
; CHECK-NEXT:    [[P:%.*]] = getelementptr inbounds double, ptr [[ARG2:%.*]], <2 x i64> <i64 0, i64 16>
; CHECK-NEXT:    call void @llvm.masked.scatter.v2f64.v2p0(<2 x double> [[I]], <2 x ptr> [[P]], i32 8, <2 x i1> <i1 true, i1 true>)
; CHECK-NEXT:    ret void
;
entry:
  %ld0.0 = load double, ptr %arg1, align 8
  %mul1.0 = fmul fast double %ld0.0, 10.0
  %gep0.1 = getelementptr inbounds double, ptr %arg1, i64 1
  %ld0.1 = load double, ptr %gep0.1, align 8
  %mul1.1 = fmul fast double %ld0.1, 11.0
  %rdx1.0 = fadd fast double %mul1.0, %mul1.1
  %gep0.2 = getelementptr inbounds double, ptr %arg1, i64 2
  %ld0.2 = load double, ptr %gep0.2, align 8
  %mul1.2 = fmul fast double %ld0.2, 12.0
  %rdx1.1 = fadd fast double %rdx1.0, %mul1.2
  %gep0.3 = getelementptr inbounds double, ptr %arg1, i64 3
  %ld0.3 = load double, ptr %gep0.3, align 8
  %mul1.3 = fmul fast double %ld0.3, 13.0
  %rdx1.2 = fadd fast double %rdx1.1, %mul1.3
  %gep0.4 = getelementptr inbounds double, ptr %arg1, i64 4
  %ld0.4 = load double, ptr %gep0.4, align 8
  %mul1.4 = fmul fast double %ld0.4, 14.0
  %rdx1.3 = fadd fast double %rdx1.2, %mul1.4
  %gep0.5 = getelementptr inbounds double, ptr %arg1, i64 5
  %ld0.5 = load double, ptr %gep0.5, align 8
  %mul1.5 = fmul fast double %ld0.5, 15.0
  %rdx1.4 = fadd fast double %rdx1.3, %mul1.5
  %gep0.6 = getelementptr inbounds double, ptr %arg1, i64 6
  %ld0.6 = load double, ptr %gep0.6, align 8
  %mul1.6 = fmul fast double %ld0.6, 16.0
  %rdx1.5 = fadd fast double %rdx1.4, %mul1.6
  %gep0.7 = getelementptr inbounds double, ptr %arg1, i64 7
  %ld0.7 = load double, ptr %gep0.7, align 8
  %mul1.7 = fmul fast double %ld0.7, 17.0
  %rdx1 = fadd fast double %rdx1.5, %mul1.7
  %i = insertelement <2 x double> %v, double %rdx1, i64 1
  %p = getelementptr inbounds double, ptr %arg2, <2 x i64> <i64 0, i64 16>
  call void @llvm.masked.scatter.v2f64.v2p0(<2 x double> %i, <2 x ptr> %p, i32 8, <2 x i1> <i1 true, i1 true>)
  ret void
}
<|MERGE_RESOLUTION|>--- conflicted
+++ resolved
@@ -8,11 +8,7 @@
 ; CHECK-NEXT:  entry:
 ; CHECK-NEXT:    [[TMP0:%.*]] = load <8 x double>, ptr [[ARG1:%.*]], align 8
 ; CHECK-NEXT:    [[TMP1:%.*]] = fmul fast <8 x double> [[TMP0]], <double 1.000000e+01, double 1.100000e+01, double 1.200000e+01, double 1.300000e+01, double 1.400000e+01, double 1.500000e+01, double 1.600000e+01, double 1.700000e+01>
-<<<<<<< HEAD
-; CHECK-NEXT:    [[TMP2:%.*]] = call fast double @llvm.vector.reduce.fadd.v8f64(double -0.000000e+00, <8 x double> [[TMP1]])
-=======
 ; CHECK-NEXT:    [[TMP2:%.*]] = call fast double @llvm.vector.reduce.fadd.v8f64(double 0.000000e+00, <8 x double> [[TMP1]])
->>>>>>> 4b409fa5
 ; CHECK-NEXT:    [[I:%.*]] = insertelement <2 x double> [[V:%.*]], double [[TMP2]], i64 1
 ; CHECK-NEXT:    [[P:%.*]] = getelementptr inbounds double, ptr [[ARG2:%.*]], <2 x i64> <i64 0, i64 16>
 ; CHECK-NEXT:    call void @llvm.masked.scatter.v2f64.v2p0(<2 x double> [[I]], <2 x ptr> [[P]], i32 8, <2 x i1> <i1 true, i1 true>)
