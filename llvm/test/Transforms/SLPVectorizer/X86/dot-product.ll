--- conflicted
+++ resolved
@@ -99,11 +99,7 @@
 ; CHECK-NEXT:    [[TMP1:%.*]] = load <4 x double>, ptr [[PTRX:%.*]], align 4
 ; CHECK-NEXT:    [[TMP2:%.*]] = load <4 x double>, ptr [[PTRY:%.*]], align 4
 ; CHECK-NEXT:    [[TMP3:%.*]] = fmul <4 x double> [[TMP1]], [[TMP2]]
-<<<<<<< HEAD
-; CHECK-NEXT:    [[TMP4:%.*]] = call fast double @llvm.vector.reduce.fadd.v4f64(double -0.000000e+00, <4 x double> [[TMP3]])
-=======
 ; CHECK-NEXT:    [[TMP4:%.*]] = call fast double @llvm.vector.reduce.fadd.v4f64(double 0.000000e+00, <4 x double> [[TMP3]])
->>>>>>> 4b409fa5
 ; CHECK-NEXT:    ret double [[TMP4]]
 ;
   %ptrx1 = getelementptr inbounds double, ptr %ptrx, i64 1
@@ -135,11 +131,7 @@
 ; CHECK-NEXT:    [[TMP1:%.*]] = load <4 x float>, ptr [[PTRX:%.*]], align 4
 ; CHECK-NEXT:    [[TMP2:%.*]] = load <4 x float>, ptr [[PTRY:%.*]], align 4
 ; CHECK-NEXT:    [[TMP3:%.*]] = fmul <4 x float> [[TMP1]], [[TMP2]]
-<<<<<<< HEAD
-; CHECK-NEXT:    [[TMP4:%.*]] = call fast float @llvm.vector.reduce.fadd.v4f32(float -0.000000e+00, <4 x float> [[TMP3]])
-=======
 ; CHECK-NEXT:    [[TMP4:%.*]] = call fast float @llvm.vector.reduce.fadd.v4f32(float 0.000000e+00, <4 x float> [[TMP3]])
->>>>>>> 4b409fa5
 ; CHECK-NEXT:    ret float [[TMP4]]
 ;
   %ptrx1 = getelementptr inbounds float, ptr %ptrx, i64 1
