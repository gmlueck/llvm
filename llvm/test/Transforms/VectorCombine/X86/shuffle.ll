--- conflicted
+++ resolved
@@ -59,11 +59,7 @@
   ret i128 %r
 }
 
-<<<<<<< HEAD
-; Negative test - but might want to try this
-=======
 ; Widen shuffle elements
->>>>>>> a34309b7
 
 define <4 x i32> @bitcast_shuf_wide_element(<8 x i16> %v) {
 ; CHECK-LABEL: @bitcast_shuf_wide_element(
