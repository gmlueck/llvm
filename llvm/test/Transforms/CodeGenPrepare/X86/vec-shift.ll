; NOTE: Assertions have been autogenerated by utils/update_test_checks.py
; RUN: opt -codegenprepare -mtriple=x86_64-- -mattr=+avx -S < %s | FileCheck %s --check-prefixes=ALL,AVX,AVX1
; RUN: opt -codegenprepare -mtriple=x86_64-- -mattr=+avx2 -S < %s | FileCheck %s --check-prefixes=ALL,AVX,AVX2
; RUN: opt -codegenprepare -mtriple=x86_64-- -mattr=+avx512bw -S < %s | FileCheck %s --check-prefixes=ALL,AVX,AVX512BW
; RUN: opt -codegenprepare -mtriple=x86_64-- -mattr=+avx,+xop -S < %s | FileCheck %s --check-prefixes=ALL,XOP,XOPAVX1
; RUN: opt -codegenprepare -mtriple=x86_64-- -mattr=+avx2,+xop -S < %s | FileCheck %s --check-prefixes=ALL,XOP,XOPAVX2
; RUN: opt -codegenprepare -mtriple=x86_64-- -mattr=+avx -S -enable-debugify < %s 2>&1 | FileCheck %s -check-prefix=DEBUG

define <4 x i32> @vector_variable_shift_right_v4i32(<4 x i1> %cond, <4 x i32> %x, <4 x i32> %y, <4 x i32> %z) {
; AVX1-LABEL: @vector_variable_shift_right_v4i32(
; AVX1-NEXT:    [[SPLAT1:%.*]] = shufflevector <4 x i32> [[X:%.*]], <4 x i32> undef, <4 x i32> zeroinitializer
; AVX1-NEXT:    [[SPLAT2:%.*]] = shufflevector <4 x i32> [[Y:%.*]], <4 x i32> undef, <4 x i32> zeroinitializer
; AVX1-NEXT:    [[SEL:%.*]] = select <4 x i1> [[COND:%.*]], <4 x i32> [[SPLAT1]], <4 x i32> [[SPLAT2]]
; AVX1-NEXT:    [[TMP1:%.*]] = lshr <4 x i32> [[Z:%.*]], [[SPLAT1]]
; AVX1-NEXT:    [[TMP2:%.*]] = lshr <4 x i32> [[Z]], [[SPLAT2]]
; AVX1-NEXT:    [[TMP3:%.*]] = select <4 x i1> [[COND]], <4 x i32> [[TMP1]], <4 x i32> [[TMP2]]
; AVX1-NEXT:    ret <4 x i32> [[TMP3]]
;
; AVX2-LABEL: @vector_variable_shift_right_v4i32(
; AVX2-NEXT:    [[SPLAT1:%.*]] = shufflevector <4 x i32> [[X:%.*]], <4 x i32> undef, <4 x i32> zeroinitializer
; AVX2-NEXT:    [[SPLAT2:%.*]] = shufflevector <4 x i32> [[Y:%.*]], <4 x i32> undef, <4 x i32> zeroinitializer
; AVX2-NEXT:    [[SEL:%.*]] = select <4 x i1> [[COND:%.*]], <4 x i32> [[SPLAT1]], <4 x i32> [[SPLAT2]]
; AVX2-NEXT:    [[SH:%.*]] = lshr <4 x i32> [[Z:%.*]], [[SEL]]
; AVX2-NEXT:    ret <4 x i32> [[SH]]
;
; AVX512BW-LABEL: @vector_variable_shift_right_v4i32(
; AVX512BW-NEXT:    [[SPLAT1:%.*]] = shufflevector <4 x i32> [[X:%.*]], <4 x i32> undef, <4 x i32> zeroinitializer
; AVX512BW-NEXT:    [[SPLAT2:%.*]] = shufflevector <4 x i32> [[Y:%.*]], <4 x i32> undef, <4 x i32> zeroinitializer
; AVX512BW-NEXT:    [[SEL:%.*]] = select <4 x i1> [[COND:%.*]], <4 x i32> [[SPLAT1]], <4 x i32> [[SPLAT2]]
; AVX512BW-NEXT:    [[SH:%.*]] = lshr <4 x i32> [[Z:%.*]], [[SEL]]
; AVX512BW-NEXT:    ret <4 x i32> [[SH]]
;
; XOP-LABEL: @vector_variable_shift_right_v4i32(
; XOP-NEXT:    [[SPLAT1:%.*]] = shufflevector <4 x i32> [[X:%.*]], <4 x i32> undef, <4 x i32> zeroinitializer
; XOP-NEXT:    [[SPLAT2:%.*]] = shufflevector <4 x i32> [[Y:%.*]], <4 x i32> undef, <4 x i32> zeroinitializer
; XOP-NEXT:    [[SEL:%.*]] = select <4 x i1> [[COND:%.*]], <4 x i32> [[SPLAT1]], <4 x i32> [[SPLAT2]]
; XOP-NEXT:    [[SH:%.*]] = lshr <4 x i32> [[Z:%.*]], [[SEL]]
; XOP-NEXT:    ret <4 x i32> [[SH]]
;
  %splat1 = shufflevector <4 x i32> %x, <4 x i32> undef, <4 x i32> zeroinitializer
  %splat2 = shufflevector <4 x i32> %y, <4 x i32> undef, <4 x i32> zeroinitializer
  %sel = select <4 x i1> %cond, <4 x i32> %splat1, <4 x i32> %splat2
  %sh = lshr <4 x i32> %z, %sel
  ret <4 x i32> %sh
}

define <16 x i16> @vector_variable_shift_right_v16i16(<16 x i1> %cond, <16 x i16> %x, <16 x i16> %y, <16 x i16> %z) {
; AVX1-LABEL: @vector_variable_shift_right_v16i16(
; AVX1-NEXT:    [[SPLAT1:%.*]] = shufflevector <16 x i16> [[X:%.*]], <16 x i16> undef, <16 x i32> zeroinitializer
; AVX1-NEXT:    [[SPLAT2:%.*]] = shufflevector <16 x i16> [[Y:%.*]], <16 x i16> undef, <16 x i32> zeroinitializer
; AVX1-NEXT:    [[SEL:%.*]] = select <16 x i1> [[COND:%.*]], <16 x i16> [[SPLAT1]], <16 x i16> [[SPLAT2]]
; AVX1-NEXT:    [[TMP1:%.*]] = lshr <16 x i16> [[Z:%.*]], [[SPLAT1]]
; AVX1-NEXT:    [[TMP2:%.*]] = lshr <16 x i16> [[Z]], [[SPLAT2]]
; AVX1-NEXT:    [[TMP3:%.*]] = select <16 x i1> [[COND]], <16 x i16> [[TMP1]], <16 x i16> [[TMP2]]
; AVX1-NEXT:    ret <16 x i16> [[TMP3]]
;
; AVX2-LABEL: @vector_variable_shift_right_v16i16(
; AVX2-NEXT:    [[SPLAT1:%.*]] = shufflevector <16 x i16> [[X:%.*]], <16 x i16> undef, <16 x i32> zeroinitializer
; AVX2-NEXT:    [[SPLAT2:%.*]] = shufflevector <16 x i16> [[Y:%.*]], <16 x i16> undef, <16 x i32> zeroinitializer
; AVX2-NEXT:    [[SEL:%.*]] = select <16 x i1> [[COND:%.*]], <16 x i16> [[SPLAT1]], <16 x i16> [[SPLAT2]]
; AVX2-NEXT:    [[TMP1:%.*]] = lshr <16 x i16> [[Z:%.*]], [[SPLAT1]]
; AVX2-NEXT:    [[TMP2:%.*]] = lshr <16 x i16> [[Z]], [[SPLAT2]]
; AVX2-NEXT:    [[TMP3:%.*]] = select <16 x i1> [[COND]], <16 x i16> [[TMP1]], <16 x i16> [[TMP2]]
; AVX2-NEXT:    ret <16 x i16> [[TMP3]]
;
; AVX512BW-LABEL: @vector_variable_shift_right_v16i16(
; AVX512BW-NEXT:    [[SPLAT1:%.*]] = shufflevector <16 x i16> [[X:%.*]], <16 x i16> undef, <16 x i32> zeroinitializer
; AVX512BW-NEXT:    [[SPLAT2:%.*]] = shufflevector <16 x i16> [[Y:%.*]], <16 x i16> undef, <16 x i32> zeroinitializer
; AVX512BW-NEXT:    [[SEL:%.*]] = select <16 x i1> [[COND:%.*]], <16 x i16> [[SPLAT1]], <16 x i16> [[SPLAT2]]
; AVX512BW-NEXT:    [[SH:%.*]] = lshr <16 x i16> [[Z:%.*]], [[SEL]]
; AVX512BW-NEXT:    ret <16 x i16> [[SH]]
;
; XOP-LABEL: @vector_variable_shift_right_v16i16(
; XOP-NEXT:    [[SPLAT1:%.*]] = shufflevector <16 x i16> [[X:%.*]], <16 x i16> undef, <16 x i32> zeroinitializer
; XOP-NEXT:    [[SPLAT2:%.*]] = shufflevector <16 x i16> [[Y:%.*]], <16 x i16> undef, <16 x i32> zeroinitializer
; XOP-NEXT:    [[SEL:%.*]] = select <16 x i1> [[COND:%.*]], <16 x i16> [[SPLAT1]], <16 x i16> [[SPLAT2]]
; XOP-NEXT:    [[SH:%.*]] = lshr <16 x i16> [[Z:%.*]], [[SEL]]
; XOP-NEXT:    ret <16 x i16> [[SH]]
;
  %splat1 = shufflevector <16 x i16> %x, <16 x i16> undef, <16 x i32> zeroinitializer
  %splat2 = shufflevector <16 x i16> %y, <16 x i16> undef, <16 x i32> zeroinitializer
  %sel = select <16 x i1> %cond, <16 x i16> %splat1, <16 x i16> %splat2
  %sh = lshr <16 x i16> %z, %sel
  ret <16 x i16> %sh
}

define <32 x i8> @vector_variable_shift_right_v32i8(<32 x i1> %cond, <32 x i8> %x, <32 x i8> %y, <32 x i8> %z) {
; ALL-LABEL: @vector_variable_shift_right_v32i8(
; ALL-NEXT:    [[SPLAT1:%.*]] = shufflevector <32 x i8> [[X:%.*]], <32 x i8> undef, <32 x i32> zeroinitializer
; ALL-NEXT:    [[SPLAT2:%.*]] = shufflevector <32 x i8> [[Y:%.*]], <32 x i8> undef, <32 x i32> zeroinitializer
; ALL-NEXT:    [[SEL:%.*]] = select <32 x i1> [[COND:%.*]], <32 x i8> [[SPLAT1]], <32 x i8> [[SPLAT2]]
; ALL-NEXT:    [[SH:%.*]] = lshr <32 x i8> [[Z:%.*]], [[SEL]]
; ALL-NEXT:    ret <32 x i8> [[SH]]
;
  %splat1 = shufflevector <32 x i8> %x, <32 x i8> undef, <32 x i32> zeroinitializer
  %splat2 = shufflevector <32 x i8> %y, <32 x i8> undef, <32 x i32> zeroinitializer
  %sel = select <32 x i1> %cond, <32 x i8> %splat1, <32 x i8> %splat2
  %sh = lshr <32 x i8> %z, %sel
  ret <32 x i8> %sh
}

; PR37428 - https://bugs.llvm.org/show_bug.cgi?id=37428

define void @vector_variable_shift_left_loop(i32* nocapture %arr, i8* nocapture readonly %control, i32 %count, i32 %amt0, i32 %amt1, i32 %x) {
; AVX1-LABEL: @vector_variable_shift_left_loop(
; AVX1-NEXT:  entry:
; AVX1-NEXT:    [[CMP16:%.*]] = icmp sgt i32 [[COUNT:%.*]], 0
; AVX1-NEXT:    [[WIDE_TRIP_COUNT:%.*]] = zext i32 [[COUNT]] to i64
; AVX1-NEXT:    br i1 [[CMP16]], label [[VECTOR_PH:%.*]], label [[EXIT:%.*]]
; AVX1:       vector.ph:
; AVX1-NEXT:    [[N_VEC:%.*]] = and i64 [[WIDE_TRIP_COUNT]], 4294967292
; AVX1-NEXT:    [[SPLATINSERT18:%.*]] = insertelement <4 x i32> undef, i32 [[AMT0:%.*]], i32 0
; AVX1-NEXT:    [[SPLAT1:%.*]] = shufflevector <4 x i32> [[SPLATINSERT18]], <4 x i32> undef, <4 x i32> zeroinitializer
; AVX1-NEXT:    [[SPLATINSERT20:%.*]] = insertelement <4 x i32> undef, i32 [[AMT1:%.*]], i32 0
; AVX1-NEXT:    [[SPLAT2:%.*]] = shufflevector <4 x i32> [[SPLATINSERT20]], <4 x i32> undef, <4 x i32> zeroinitializer
; AVX1-NEXT:    [[SPLATINSERT22:%.*]] = insertelement <4 x i32> undef, i32 [[X:%.*]], i32 0
; AVX1-NEXT:    [[SPLAT3:%.*]] = shufflevector <4 x i32> [[SPLATINSERT22]], <4 x i32> undef, <4 x i32> zeroinitializer
; AVX1-NEXT:    br label [[VECTOR_BODY:%.*]]
; AVX1:       vector.body:
; AVX1-NEXT:    [[INDEX:%.*]] = phi i64 [ 0, [[VECTOR_PH]] ], [ [[INDEX_NEXT:%.*]], [[VECTOR_BODY]] ]
; AVX1-NEXT:    [[TMP0:%.*]] = getelementptr inbounds i8, i8* [[CONTROL:%.*]], i64 [[INDEX]]
; AVX1-NEXT:    [[TMP1:%.*]] = bitcast i8* [[TMP0]] to <4 x i8>*
; AVX1-NEXT:    [[WIDE_LOAD:%.*]] = load <4 x i8>, <4 x i8>* [[TMP1]], align 1
; AVX1-NEXT:    [[TMP2:%.*]] = icmp eq <4 x i8> [[WIDE_LOAD]], zeroinitializer
; AVX1-NEXT:    [[TMP3:%.*]] = select <4 x i1> [[TMP2]], <4 x i32> [[SPLAT1]], <4 x i32> [[SPLAT2]]
; AVX1-NEXT:    [[TMP4:%.*]] = shufflevector <4 x i32> [[SPLATINSERT18]], <4 x i32> undef, <4 x i32> zeroinitializer
; AVX1-NEXT:    [[TMP5:%.*]] = shl <4 x i32> [[SPLAT3]], [[TMP4]]
; AVX1-NEXT:    [[TMP6:%.*]] = shufflevector <4 x i32> [[SPLATINSERT20]], <4 x i32> undef, <4 x i32> zeroinitializer
; AVX1-NEXT:    [[TMP7:%.*]] = shl <4 x i32> [[SPLAT3]], [[TMP6]]
; AVX1-NEXT:    [[TMP8:%.*]] = select <4 x i1> [[TMP2]], <4 x i32> [[TMP5]], <4 x i32> [[TMP7]]
; AVX1-NEXT:    [[TMP9:%.*]] = getelementptr inbounds i32, i32* [[ARR:%.*]], i64 [[INDEX]]
; AVX1-NEXT:    [[TMP10:%.*]] = bitcast i32* [[TMP9]] to <4 x i32>*
; AVX1-NEXT:    store <4 x i32> [[TMP8]], <4 x i32>* [[TMP10]], align 4
; AVX1-NEXT:    [[INDEX_NEXT]] = add i64 [[INDEX]], 4
; AVX1-NEXT:    [[TMP11:%.*]] = icmp eq i64 [[INDEX_NEXT]], [[N_VEC]]
; AVX1-NEXT:    br i1 [[TMP11]], label [[EXIT]], label [[VECTOR_BODY]]
; AVX1:       exit:
; AVX1-NEXT:    ret void
;
; AVX2-LABEL: @vector_variable_shift_left_loop(
; AVX2-NEXT:  entry:
; AVX2-NEXT:    [[CMP16:%.*]] = icmp sgt i32 [[COUNT:%.*]], 0
; AVX2-NEXT:    [[WIDE_TRIP_COUNT:%.*]] = zext i32 [[COUNT]] to i64
; AVX2-NEXT:    br i1 [[CMP16]], label [[VECTOR_PH:%.*]], label [[EXIT:%.*]]
; AVX2:       vector.ph:
; AVX2-NEXT:    [[N_VEC:%.*]] = and i64 [[WIDE_TRIP_COUNT]], 4294967292
; AVX2-NEXT:    [[SPLATINSERT18:%.*]] = insertelement <4 x i32> undef, i32 [[AMT0:%.*]], i32 0
; AVX2-NEXT:    [[SPLAT1:%.*]] = shufflevector <4 x i32> [[SPLATINSERT18]], <4 x i32> undef, <4 x i32> zeroinitializer
; AVX2-NEXT:    [[SPLATINSERT20:%.*]] = insertelement <4 x i32> undef, i32 [[AMT1:%.*]], i32 0
; AVX2-NEXT:    [[SPLAT2:%.*]] = shufflevector <4 x i32> [[SPLATINSERT20]], <4 x i32> undef, <4 x i32> zeroinitializer
; AVX2-NEXT:    [[SPLATINSERT22:%.*]] = insertelement <4 x i32> undef, i32 [[X:%.*]], i32 0
; AVX2-NEXT:    [[SPLAT3:%.*]] = shufflevector <4 x i32> [[SPLATINSERT22]], <4 x i32> undef, <4 x i32> zeroinitializer
; AVX2-NEXT:    br label [[VECTOR_BODY:%.*]]
; AVX2:       vector.body:
; AVX2-NEXT:    [[INDEX:%.*]] = phi i64 [ 0, [[VECTOR_PH]] ], [ [[INDEX_NEXT:%.*]], [[VECTOR_BODY]] ]
; AVX2-NEXT:    [[TMP0:%.*]] = getelementptr inbounds i8, i8* [[CONTROL:%.*]], i64 [[INDEX]]
; AVX2-NEXT:    [[TMP1:%.*]] = bitcast i8* [[TMP0]] to <4 x i8>*
; AVX2-NEXT:    [[WIDE_LOAD:%.*]] = load <4 x i8>, <4 x i8>* [[TMP1]], align 1
; AVX2-NEXT:    [[TMP2:%.*]] = icmp eq <4 x i8> [[WIDE_LOAD]], zeroinitializer
; AVX2-NEXT:    [[TMP3:%.*]] = select <4 x i1> [[TMP2]], <4 x i32> [[SPLAT1]], <4 x i32> [[SPLAT2]]
; AVX2-NEXT:    [[TMP4:%.*]] = shl <4 x i32> [[SPLAT3]], [[TMP3]]
; AVX2-NEXT:    [[TMP5:%.*]] = getelementptr inbounds i32, i32* [[ARR:%.*]], i64 [[INDEX]]
; AVX2-NEXT:    [[TMP6:%.*]] = bitcast i32* [[TMP5]] to <4 x i32>*
; AVX2-NEXT:    store <4 x i32> [[TMP4]], <4 x i32>* [[TMP6]], align 4
; AVX2-NEXT:    [[INDEX_NEXT]] = add i64 [[INDEX]], 4
; AVX2-NEXT:    [[TMP7:%.*]] = icmp eq i64 [[INDEX_NEXT]], [[N_VEC]]
; AVX2-NEXT:    br i1 [[TMP7]], label [[EXIT]], label [[VECTOR_BODY]]
; AVX2:       exit:
; AVX2-NEXT:    ret void
;
; AVX512BW-LABEL: @vector_variable_shift_left_loop(
; AVX512BW-NEXT:  entry:
; AVX512BW-NEXT:    [[CMP16:%.*]] = icmp sgt i32 [[COUNT:%.*]], 0
; AVX512BW-NEXT:    [[WIDE_TRIP_COUNT:%.*]] = zext i32 [[COUNT]] to i64
; AVX512BW-NEXT:    br i1 [[CMP16]], label [[VECTOR_PH:%.*]], label [[EXIT:%.*]]
; AVX512BW:       vector.ph:
; AVX512BW-NEXT:    [[N_VEC:%.*]] = and i64 [[WIDE_TRIP_COUNT]], 4294967292
; AVX512BW-NEXT:    [[SPLATINSERT18:%.*]] = insertelement <4 x i32> undef, i32 [[AMT0:%.*]], i32 0
; AVX512BW-NEXT:    [[SPLAT1:%.*]] = shufflevector <4 x i32> [[SPLATINSERT18]], <4 x i32> undef, <4 x i32> zeroinitializer
; AVX512BW-NEXT:    [[SPLATINSERT20:%.*]] = insertelement <4 x i32> undef, i32 [[AMT1:%.*]], i32 0
; AVX512BW-NEXT:    [[SPLAT2:%.*]] = shufflevector <4 x i32> [[SPLATINSERT20]], <4 x i32> undef, <4 x i32> zeroinitializer
; AVX512BW-NEXT:    [[SPLATINSERT22:%.*]] = insertelement <4 x i32> undef, i32 [[X:%.*]], i32 0
; AVX512BW-NEXT:    [[SPLAT3:%.*]] = shufflevector <4 x i32> [[SPLATINSERT22]], <4 x i32> undef, <4 x i32> zeroinitializer
; AVX512BW-NEXT:    br label [[VECTOR_BODY:%.*]]
; AVX512BW:       vector.body:
; AVX512BW-NEXT:    [[INDEX:%.*]] = phi i64 [ 0, [[VECTOR_PH]] ], [ [[INDEX_NEXT:%.*]], [[VECTOR_BODY]] ]
; AVX512BW-NEXT:    [[TMP0:%.*]] = getelementptr inbounds i8, i8* [[CONTROL:%.*]], i64 [[INDEX]]
; AVX512BW-NEXT:    [[TMP1:%.*]] = bitcast i8* [[TMP0]] to <4 x i8>*
; AVX512BW-NEXT:    [[WIDE_LOAD:%.*]] = load <4 x i8>, <4 x i8>* [[TMP1]], align 1
; AVX512BW-NEXT:    [[TMP2:%.*]] = icmp eq <4 x i8> [[WIDE_LOAD]], zeroinitializer
; AVX512BW-NEXT:    [[TMP3:%.*]] = select <4 x i1> [[TMP2]], <4 x i32> [[SPLAT1]], <4 x i32> [[SPLAT2]]
; AVX512BW-NEXT:    [[TMP4:%.*]] = shl <4 x i32> [[SPLAT3]], [[TMP3]]
; AVX512BW-NEXT:    [[TMP5:%.*]] = getelementptr inbounds i32, i32* [[ARR:%.*]], i64 [[INDEX]]
; AVX512BW-NEXT:    [[TMP6:%.*]] = bitcast i32* [[TMP5]] to <4 x i32>*
; AVX512BW-NEXT:    store <4 x i32> [[TMP4]], <4 x i32>* [[TMP6]], align 4
; AVX512BW-NEXT:    [[INDEX_NEXT]] = add i64 [[INDEX]], 4
; AVX512BW-NEXT:    [[TMP7:%.*]] = icmp eq i64 [[INDEX_NEXT]], [[N_VEC]]
; AVX512BW-NEXT:    br i1 [[TMP7]], label [[EXIT]], label [[VECTOR_BODY]]
; AVX512BW:       exit:
; AVX512BW-NEXT:    ret void
;
; XOP-LABEL: @vector_variable_shift_left_loop(
; XOP-NEXT:  entry:
; XOP-NEXT:    [[CMP16:%.*]] = icmp sgt i32 [[COUNT:%.*]], 0
; XOP-NEXT:    [[WIDE_TRIP_COUNT:%.*]] = zext i32 [[COUNT]] to i64
; XOP-NEXT:    br i1 [[CMP16]], label [[VECTOR_PH:%.*]], label [[EXIT:%.*]]
; XOP:       vector.ph:
; XOP-NEXT:    [[N_VEC:%.*]] = and i64 [[WIDE_TRIP_COUNT]], 4294967292
; XOP-NEXT:    [[SPLATINSERT18:%.*]] = insertelement <4 x i32> undef, i32 [[AMT0:%.*]], i32 0
; XOP-NEXT:    [[SPLAT1:%.*]] = shufflevector <4 x i32> [[SPLATINSERT18]], <4 x i32> undef, <4 x i32> zeroinitializer
; XOP-NEXT:    [[SPLATINSERT20:%.*]] = insertelement <4 x i32> undef, i32 [[AMT1:%.*]], i32 0
; XOP-NEXT:    [[SPLAT2:%.*]] = shufflevector <4 x i32> [[SPLATINSERT20]], <4 x i32> undef, <4 x i32> zeroinitializer
; XOP-NEXT:    [[SPLATINSERT22:%.*]] = insertelement <4 x i32> undef, i32 [[X:%.*]], i32 0
; XOP-NEXT:    [[SPLAT3:%.*]] = shufflevector <4 x i32> [[SPLATINSERT22]], <4 x i32> undef, <4 x i32> zeroinitializer
; XOP-NEXT:    br label [[VECTOR_BODY:%.*]]
; XOP:       vector.body:
; XOP-NEXT:    [[INDEX:%.*]] = phi i64 [ 0, [[VECTOR_PH]] ], [ [[INDEX_NEXT:%.*]], [[VECTOR_BODY]] ]
; XOP-NEXT:    [[TMP0:%.*]] = getelementptr inbounds i8, i8* [[CONTROL:%.*]], i64 [[INDEX]]
; XOP-NEXT:    [[TMP1:%.*]] = bitcast i8* [[TMP0]] to <4 x i8>*
; XOP-NEXT:    [[WIDE_LOAD:%.*]] = load <4 x i8>, <4 x i8>* [[TMP1]], align 1
; XOP-NEXT:    [[TMP2:%.*]] = icmp eq <4 x i8> [[WIDE_LOAD]], zeroinitializer
; XOP-NEXT:    [[TMP3:%.*]] = select <4 x i1> [[TMP2]], <4 x i32> [[SPLAT1]], <4 x i32> [[SPLAT2]]
; XOP-NEXT:    [[TMP4:%.*]] = shl <4 x i32> [[SPLAT3]], [[TMP3]]
; XOP-NEXT:    [[TMP5:%.*]] = getelementptr inbounds i32, i32* [[ARR:%.*]], i64 [[INDEX]]
; XOP-NEXT:    [[TMP6:%.*]] = bitcast i32* [[TMP5]] to <4 x i32>*
; XOP-NEXT:    store <4 x i32> [[TMP4]], <4 x i32>* [[TMP6]], align 4
; XOP-NEXT:    [[INDEX_NEXT]] = add i64 [[INDEX]], 4
; XOP-NEXT:    [[TMP7:%.*]] = icmp eq i64 [[INDEX_NEXT]], [[N_VEC]]
; XOP-NEXT:    br i1 [[TMP7]], label [[EXIT]], label [[VECTOR_BODY]]
; XOP:       exit:
; XOP-NEXT:    ret void
;
entry:
  %cmp16 = icmp sgt i32 %count, 0
  %wide.trip.count = zext i32 %count to i64
  br i1 %cmp16, label %vector.ph, label %exit

vector.ph:
  %n.vec = and i64 %wide.trip.count, 4294967292
  %splatinsert18 = insertelement <4 x i32> undef, i32 %amt0, i32 0
  %splat1 = shufflevector <4 x i32> %splatinsert18, <4 x i32> undef, <4 x i32> zeroinitializer
  %splatinsert20 = insertelement <4 x i32> undef, i32 %amt1, i32 0
  %splat2 = shufflevector <4 x i32> %splatinsert20, <4 x i32> undef, <4 x i32> zeroinitializer
  %splatinsert22 = insertelement <4 x i32> undef, i32 %x, i32 0
  %splat3 = shufflevector <4 x i32> %splatinsert22, <4 x i32> undef, <4 x i32> zeroinitializer
  br label %vector.body

vector.body:
  %index = phi i64 [ 0, %vector.ph ], [ %index.next, %vector.body ]
  %0 = getelementptr inbounds i8, i8* %control, i64 %index
  %1 = bitcast i8* %0 to <4 x i8>*
  %wide.load = load <4 x i8>, <4 x i8>* %1, align 1
  %2 = icmp eq <4 x i8> %wide.load, zeroinitializer
  %3 = select <4 x i1> %2, <4 x i32> %splat1, <4 x i32> %splat2
  %4 = shl <4 x i32> %splat3, %3
  %5 = getelementptr inbounds i32, i32* %arr, i64 %index
  %6 = bitcast i32* %5 to <4 x i32>*
  store <4 x i32> %4, <4 x i32>* %6, align 4
  %index.next = add i64 %index, 4
  %7 = icmp eq i64 %index.next, %n.vec
  br i1 %7, label %exit, label %vector.body

exit:
  ret void
}

; PR37426 - https://bugs.llvm.org/show_bug.cgi?id=37426
<<<<<<< HEAD

define void @fancierRotate2(i32* %arr, i8* %control, i32 %rot0, i32 %rot1) {
; ALL-LABEL: @fancierRotate2(
; ALL-NEXT:  entry:
; ALL-NEXT:    [[I0:%.*]] = insertelement <8 x i32> undef, i32 [[ROT0:%.*]], i32 0
; ALL-NEXT:    [[S0:%.*]] = shufflevector <8 x i32> [[I0]], <8 x i32> undef, <8 x i32> zeroinitializer
; ALL-NEXT:    [[I1:%.*]] = insertelement <8 x i32> undef, i32 [[ROT1:%.*]], i32 0
; ALL-NEXT:    [[S1:%.*]] = shufflevector <8 x i32> [[I1]], <8 x i32> undef, <8 x i32> zeroinitializer
; ALL-NEXT:    br label [[LOOP:%.*]]
; ALL:       loop:
; ALL-NEXT:    [[INDEX:%.*]] = phi i64 [ 0, [[ENTRY:%.*]] ], [ [[INDEX_NEXT:%.*]], [[LOOP]] ]
; ALL-NEXT:    [[T0:%.*]] = getelementptr inbounds i8, i8* [[CONTROL:%.*]], i64 [[INDEX]]
; ALL-NEXT:    [[T1:%.*]] = bitcast i8* [[T0]] to <8 x i8>*
; ALL-NEXT:    [[WIDE_LOAD:%.*]] = load <8 x i8>, <8 x i8>* [[T1]], align 1
; ALL-NEXT:    [[T2:%.*]] = icmp eq <8 x i8> [[WIDE_LOAD]], zeroinitializer
; ALL-NEXT:    [[SHAMT:%.*]] = select <8 x i1> [[T2]], <8 x i32> [[S0]], <8 x i32> [[S1]]
; ALL-NEXT:    [[T4:%.*]] = getelementptr inbounds i32, i32* [[ARR:%.*]], i64 [[INDEX]]
; ALL-NEXT:    [[T5:%.*]] = bitcast i32* [[T4]] to <8 x i32>*
; ALL-NEXT:    [[WIDE_LOAD21:%.*]] = load <8 x i32>, <8 x i32>* [[T5]], align 4
; ALL-NEXT:    [[ROT:%.*]] = call <8 x i32> @llvm.fshl.v8i32(<8 x i32> [[WIDE_LOAD21]], <8 x i32> [[WIDE_LOAD21]], <8 x i32> [[SHAMT]])
; ALL-NEXT:    store <8 x i32> [[ROT]], <8 x i32>* [[T5]], align 4
; ALL-NEXT:    [[INDEX_NEXT]] = add i64 [[INDEX]], 8
; ALL-NEXT:    [[T7:%.*]] = icmp eq i64 [[INDEX_NEXT]], 1024
; ALL-NEXT:    br i1 [[T7]], label [[EXIT:%.*]], label [[LOOP]]
; ALL:       exit:
; ALL-NEXT:    ret void
=======
; If we don't have real vector shift instructions (AVX1), convert the funnel
; shift into 2 funnel shifts and sink the splat shuffles into the loop.

define void @fancierRotate2(i32* %arr, i8* %control, i32 %rot0, i32 %rot1) {
; AVX1-LABEL: @fancierRotate2(
; AVX1-NEXT:  entry:
; AVX1-NEXT:    [[I0:%.*]] = insertelement <8 x i32> undef, i32 [[ROT0:%.*]], i32 0
; AVX1-NEXT:    [[S0:%.*]] = shufflevector <8 x i32> [[I0]], <8 x i32> undef, <8 x i32> zeroinitializer
; AVX1-NEXT:    [[I1:%.*]] = insertelement <8 x i32> undef, i32 [[ROT1:%.*]], i32 0
; AVX1-NEXT:    [[S1:%.*]] = shufflevector <8 x i32> [[I1]], <8 x i32> undef, <8 x i32> zeroinitializer
; AVX1-NEXT:    br label [[LOOP:%.*]]
; AVX1:       loop:
; AVX1-NEXT:    [[INDEX:%.*]] = phi i64 [ 0, [[ENTRY:%.*]] ], [ [[INDEX_NEXT:%.*]], [[LOOP]] ]
; AVX1-NEXT:    [[T0:%.*]] = getelementptr inbounds i8, i8* [[CONTROL:%.*]], i64 [[INDEX]]
; AVX1-NEXT:    [[T1:%.*]] = bitcast i8* [[T0]] to <8 x i8>*
; AVX1-NEXT:    [[WIDE_LOAD:%.*]] = load <8 x i8>, <8 x i8>* [[T1]], align 1
; AVX1-NEXT:    [[T2:%.*]] = icmp eq <8 x i8> [[WIDE_LOAD]], zeroinitializer
; AVX1-NEXT:    [[SHAMT:%.*]] = select <8 x i1> [[T2]], <8 x i32> [[S0]], <8 x i32> [[S1]]
; AVX1-NEXT:    [[T4:%.*]] = getelementptr inbounds i32, i32* [[ARR:%.*]], i64 [[INDEX]]
; AVX1-NEXT:    [[T5:%.*]] = bitcast i32* [[T4]] to <8 x i32>*
; AVX1-NEXT:    [[WIDE_LOAD21:%.*]] = load <8 x i32>, <8 x i32>* [[T5]], align 4
; AVX1-NEXT:    [[TMP0:%.*]] = shufflevector <8 x i32> [[I0]], <8 x i32> undef, <8 x i32> zeroinitializer
; AVX1-NEXT:    [[TMP1:%.*]] = call <8 x i32> @llvm.fshl.v8i32(<8 x i32> [[WIDE_LOAD21]], <8 x i32> [[WIDE_LOAD21]], <8 x i32> [[TMP0]])
; AVX1-NEXT:    [[TMP2:%.*]] = shufflevector <8 x i32> [[I1]], <8 x i32> undef, <8 x i32> zeroinitializer
; AVX1-NEXT:    [[TMP3:%.*]] = call <8 x i32> @llvm.fshl.v8i32(<8 x i32> [[WIDE_LOAD21]], <8 x i32> [[WIDE_LOAD21]], <8 x i32> [[TMP2]])
; AVX1-NEXT:    [[TMP4:%.*]] = select <8 x i1> [[T2]], <8 x i32> [[TMP1]], <8 x i32> [[TMP3]]
; AVX1-NEXT:    store <8 x i32> [[TMP4]], <8 x i32>* [[T5]], align 4
; AVX1-NEXT:    [[INDEX_NEXT]] = add i64 [[INDEX]], 8
; AVX1-NEXT:    [[T7:%.*]] = icmp eq i64 [[INDEX_NEXT]], 1024
; AVX1-NEXT:    br i1 [[T7]], label [[EXIT:%.*]], label [[LOOP]]
; AVX1:       exit:
; AVX1-NEXT:    ret void
;
; AVX2-LABEL: @fancierRotate2(
; AVX2-NEXT:  entry:
; AVX2-NEXT:    [[I0:%.*]] = insertelement <8 x i32> undef, i32 [[ROT0:%.*]], i32 0
; AVX2-NEXT:    [[S0:%.*]] = shufflevector <8 x i32> [[I0]], <8 x i32> undef, <8 x i32> zeroinitializer
; AVX2-NEXT:    [[I1:%.*]] = insertelement <8 x i32> undef, i32 [[ROT1:%.*]], i32 0
; AVX2-NEXT:    [[S1:%.*]] = shufflevector <8 x i32> [[I1]], <8 x i32> undef, <8 x i32> zeroinitializer
; AVX2-NEXT:    br label [[LOOP:%.*]]
; AVX2:       loop:
; AVX2-NEXT:    [[INDEX:%.*]] = phi i64 [ 0, [[ENTRY:%.*]] ], [ [[INDEX_NEXT:%.*]], [[LOOP]] ]
; AVX2-NEXT:    [[T0:%.*]] = getelementptr inbounds i8, i8* [[CONTROL:%.*]], i64 [[INDEX]]
; AVX2-NEXT:    [[T1:%.*]] = bitcast i8* [[T0]] to <8 x i8>*
; AVX2-NEXT:    [[WIDE_LOAD:%.*]] = load <8 x i8>, <8 x i8>* [[T1]], align 1
; AVX2-NEXT:    [[T2:%.*]] = icmp eq <8 x i8> [[WIDE_LOAD]], zeroinitializer
; AVX2-NEXT:    [[SHAMT:%.*]] = select <8 x i1> [[T2]], <8 x i32> [[S0]], <8 x i32> [[S1]]
; AVX2-NEXT:    [[T4:%.*]] = getelementptr inbounds i32, i32* [[ARR:%.*]], i64 [[INDEX]]
; AVX2-NEXT:    [[T5:%.*]] = bitcast i32* [[T4]] to <8 x i32>*
; AVX2-NEXT:    [[WIDE_LOAD21:%.*]] = load <8 x i32>, <8 x i32>* [[T5]], align 4
; AVX2-NEXT:    [[ROT:%.*]] = call <8 x i32> @llvm.fshl.v8i32(<8 x i32> [[WIDE_LOAD21]], <8 x i32> [[WIDE_LOAD21]], <8 x i32> [[SHAMT]])
; AVX2-NEXT:    store <8 x i32> [[ROT]], <8 x i32>* [[T5]], align 4
; AVX2-NEXT:    [[INDEX_NEXT]] = add i64 [[INDEX]], 8
; AVX2-NEXT:    [[T7:%.*]] = icmp eq i64 [[INDEX_NEXT]], 1024
; AVX2-NEXT:    br i1 [[T7]], label [[EXIT:%.*]], label [[LOOP]]
; AVX2:       exit:
; AVX2-NEXT:    ret void
;
; AVX512BW-LABEL: @fancierRotate2(
; AVX512BW-NEXT:  entry:
; AVX512BW-NEXT:    [[I0:%.*]] = insertelement <8 x i32> undef, i32 [[ROT0:%.*]], i32 0
; AVX512BW-NEXT:    [[S0:%.*]] = shufflevector <8 x i32> [[I0]], <8 x i32> undef, <8 x i32> zeroinitializer
; AVX512BW-NEXT:    [[I1:%.*]] = insertelement <8 x i32> undef, i32 [[ROT1:%.*]], i32 0
; AVX512BW-NEXT:    [[S1:%.*]] = shufflevector <8 x i32> [[I1]], <8 x i32> undef, <8 x i32> zeroinitializer
; AVX512BW-NEXT:    br label [[LOOP:%.*]]
; AVX512BW:       loop:
; AVX512BW-NEXT:    [[INDEX:%.*]] = phi i64 [ 0, [[ENTRY:%.*]] ], [ [[INDEX_NEXT:%.*]], [[LOOP]] ]
; AVX512BW-NEXT:    [[T0:%.*]] = getelementptr inbounds i8, i8* [[CONTROL:%.*]], i64 [[INDEX]]
; AVX512BW-NEXT:    [[T1:%.*]] = bitcast i8* [[T0]] to <8 x i8>*
; AVX512BW-NEXT:    [[WIDE_LOAD:%.*]] = load <8 x i8>, <8 x i8>* [[T1]], align 1
; AVX512BW-NEXT:    [[T2:%.*]] = icmp eq <8 x i8> [[WIDE_LOAD]], zeroinitializer
; AVX512BW-NEXT:    [[SHAMT:%.*]] = select <8 x i1> [[T2]], <8 x i32> [[S0]], <8 x i32> [[S1]]
; AVX512BW-NEXT:    [[T4:%.*]] = getelementptr inbounds i32, i32* [[ARR:%.*]], i64 [[INDEX]]
; AVX512BW-NEXT:    [[T5:%.*]] = bitcast i32* [[T4]] to <8 x i32>*
; AVX512BW-NEXT:    [[WIDE_LOAD21:%.*]] = load <8 x i32>, <8 x i32>* [[T5]], align 4
; AVX512BW-NEXT:    [[ROT:%.*]] = call <8 x i32> @llvm.fshl.v8i32(<8 x i32> [[WIDE_LOAD21]], <8 x i32> [[WIDE_LOAD21]], <8 x i32> [[SHAMT]])
; AVX512BW-NEXT:    store <8 x i32> [[ROT]], <8 x i32>* [[T5]], align 4
; AVX512BW-NEXT:    [[INDEX_NEXT]] = add i64 [[INDEX]], 8
; AVX512BW-NEXT:    [[T7:%.*]] = icmp eq i64 [[INDEX_NEXT]], 1024
; AVX512BW-NEXT:    br i1 [[T7]], label [[EXIT:%.*]], label [[LOOP]]
; AVX512BW:       exit:
; AVX512BW-NEXT:    ret void
;
; XOP-LABEL: @fancierRotate2(
; XOP-NEXT:  entry:
; XOP-NEXT:    [[I0:%.*]] = insertelement <8 x i32> undef, i32 [[ROT0:%.*]], i32 0
; XOP-NEXT:    [[S0:%.*]] = shufflevector <8 x i32> [[I0]], <8 x i32> undef, <8 x i32> zeroinitializer
; XOP-NEXT:    [[I1:%.*]] = insertelement <8 x i32> undef, i32 [[ROT1:%.*]], i32 0
; XOP-NEXT:    [[S1:%.*]] = shufflevector <8 x i32> [[I1]], <8 x i32> undef, <8 x i32> zeroinitializer
; XOP-NEXT:    br label [[LOOP:%.*]]
; XOP:       loop:
; XOP-NEXT:    [[INDEX:%.*]] = phi i64 [ 0, [[ENTRY:%.*]] ], [ [[INDEX_NEXT:%.*]], [[LOOP]] ]
; XOP-NEXT:    [[T0:%.*]] = getelementptr inbounds i8, i8* [[CONTROL:%.*]], i64 [[INDEX]]
; XOP-NEXT:    [[T1:%.*]] = bitcast i8* [[T0]] to <8 x i8>*
; XOP-NEXT:    [[WIDE_LOAD:%.*]] = load <8 x i8>, <8 x i8>* [[T1]], align 1
; XOP-NEXT:    [[T2:%.*]] = icmp eq <8 x i8> [[WIDE_LOAD]], zeroinitializer
; XOP-NEXT:    [[SHAMT:%.*]] = select <8 x i1> [[T2]], <8 x i32> [[S0]], <8 x i32> [[S1]]
; XOP-NEXT:    [[T4:%.*]] = getelementptr inbounds i32, i32* [[ARR:%.*]], i64 [[INDEX]]
; XOP-NEXT:    [[T5:%.*]] = bitcast i32* [[T4]] to <8 x i32>*
; XOP-NEXT:    [[WIDE_LOAD21:%.*]] = load <8 x i32>, <8 x i32>* [[T5]], align 4
; XOP-NEXT:    [[ROT:%.*]] = call <8 x i32> @llvm.fshl.v8i32(<8 x i32> [[WIDE_LOAD21]], <8 x i32> [[WIDE_LOAD21]], <8 x i32> [[SHAMT]])
; XOP-NEXT:    store <8 x i32> [[ROT]], <8 x i32>* [[T5]], align 4
; XOP-NEXT:    [[INDEX_NEXT]] = add i64 [[INDEX]], 8
; XOP-NEXT:    [[T7:%.*]] = icmp eq i64 [[INDEX_NEXT]], 1024
; XOP-NEXT:    br i1 [[T7]], label [[EXIT:%.*]], label [[LOOP]]
; XOP:       exit:
; XOP-NEXT:    ret void
>>>>>>> 7685c6b8
;
entry:
  %i0 = insertelement <8 x i32> undef, i32 %rot0, i32 0
  %s0 = shufflevector <8 x i32> %i0, <8 x i32> undef, <8 x i32> zeroinitializer
  %i1 = insertelement <8 x i32> undef, i32 %rot1, i32 0
  %s1 = shufflevector <8 x i32> %i1, <8 x i32> undef, <8 x i32> zeroinitializer
  br label %loop

loop:
  %index = phi i64 [ 0, %entry ], [ %index.next, %loop ]
  %t0 = getelementptr inbounds i8, i8* %control, i64 %index
  %t1 = bitcast i8* %t0 to <8 x i8>*
  %wide.load = load <8 x i8>, <8 x i8>* %t1, align 1
  %t2 = icmp eq <8 x i8> %wide.load, zeroinitializer
  %shamt = select <8 x i1> %t2, <8 x i32> %s0, <8 x i32> %s1
  %t4 = getelementptr inbounds i32, i32* %arr, i64 %index
  %t5 = bitcast i32* %t4 to <8 x i32>*
  %wide.load21 = load <8 x i32>, <8 x i32>* %t5, align 4
  %rot = call <8 x i32> @llvm.fshl.v8i32(<8 x i32> %wide.load21, <8 x i32> %wide.load21, <8 x i32> %shamt)
  store <8 x i32> %rot, <8 x i32>* %t5, align 4
  %index.next = add i64 %index, 8
  %t7 = icmp eq i64 %index.next, 1024
  br i1 %t7, label %exit, label %loop

exit:
  ret void
}

declare <8 x i32> @llvm.fshl.v8i32(<8 x i32>, <8 x i32>, <8 x i32>) #1

; Check that every instruction inserted by -codegenprepare has a debug location.
; DEBUG: CheckModuleDebugify: PASS<|MERGE_RESOLUTION|>--- conflicted
+++ resolved
@@ -265,34 +265,6 @@
 }
 
 ; PR37426 - https://bugs.llvm.org/show_bug.cgi?id=37426
-<<<<<<< HEAD
-
-define void @fancierRotate2(i32* %arr, i8* %control, i32 %rot0, i32 %rot1) {
-; ALL-LABEL: @fancierRotate2(
-; ALL-NEXT:  entry:
-; ALL-NEXT:    [[I0:%.*]] = insertelement <8 x i32> undef, i32 [[ROT0:%.*]], i32 0
-; ALL-NEXT:    [[S0:%.*]] = shufflevector <8 x i32> [[I0]], <8 x i32> undef, <8 x i32> zeroinitializer
-; ALL-NEXT:    [[I1:%.*]] = insertelement <8 x i32> undef, i32 [[ROT1:%.*]], i32 0
-; ALL-NEXT:    [[S1:%.*]] = shufflevector <8 x i32> [[I1]], <8 x i32> undef, <8 x i32> zeroinitializer
-; ALL-NEXT:    br label [[LOOP:%.*]]
-; ALL:       loop:
-; ALL-NEXT:    [[INDEX:%.*]] = phi i64 [ 0, [[ENTRY:%.*]] ], [ [[INDEX_NEXT:%.*]], [[LOOP]] ]
-; ALL-NEXT:    [[T0:%.*]] = getelementptr inbounds i8, i8* [[CONTROL:%.*]], i64 [[INDEX]]
-; ALL-NEXT:    [[T1:%.*]] = bitcast i8* [[T0]] to <8 x i8>*
-; ALL-NEXT:    [[WIDE_LOAD:%.*]] = load <8 x i8>, <8 x i8>* [[T1]], align 1
-; ALL-NEXT:    [[T2:%.*]] = icmp eq <8 x i8> [[WIDE_LOAD]], zeroinitializer
-; ALL-NEXT:    [[SHAMT:%.*]] = select <8 x i1> [[T2]], <8 x i32> [[S0]], <8 x i32> [[S1]]
-; ALL-NEXT:    [[T4:%.*]] = getelementptr inbounds i32, i32* [[ARR:%.*]], i64 [[INDEX]]
-; ALL-NEXT:    [[T5:%.*]] = bitcast i32* [[T4]] to <8 x i32>*
-; ALL-NEXT:    [[WIDE_LOAD21:%.*]] = load <8 x i32>, <8 x i32>* [[T5]], align 4
-; ALL-NEXT:    [[ROT:%.*]] = call <8 x i32> @llvm.fshl.v8i32(<8 x i32> [[WIDE_LOAD21]], <8 x i32> [[WIDE_LOAD21]], <8 x i32> [[SHAMT]])
-; ALL-NEXT:    store <8 x i32> [[ROT]], <8 x i32>* [[T5]], align 4
-; ALL-NEXT:    [[INDEX_NEXT]] = add i64 [[INDEX]], 8
-; ALL-NEXT:    [[T7:%.*]] = icmp eq i64 [[INDEX_NEXT]], 1024
-; ALL-NEXT:    br i1 [[T7]], label [[EXIT:%.*]], label [[LOOP]]
-; ALL:       exit:
-; ALL-NEXT:    ret void
-=======
 ; If we don't have real vector shift instructions (AVX1), convert the funnel
 ; shift into 2 funnel shifts and sink the splat shuffles into the loop.
 
@@ -400,7 +372,6 @@
 ; XOP-NEXT:    br i1 [[T7]], label [[EXIT:%.*]], label [[LOOP]]
 ; XOP:       exit:
 ; XOP-NEXT:    ret void
->>>>>>> 7685c6b8
 ;
 entry:
   %i0 = insertelement <8 x i32> undef, i32 %rot0, i32 0
