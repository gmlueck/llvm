--- conflicted
+++ resolved
@@ -44,13 +44,6 @@
 ; CHECK-NEXT:     }
 ; CHECK-NEXT:     Abbreviation [[ABBREV_LABEL:0x[0-9a-f]*]] {
 ; CHECK-NEXT:       Tag: DW_TAG_label
-<<<<<<< HEAD
-; CHECK-NEXT:       DW_IDX_die_offset: DW_FORM_ref4
-; CHECK-NEXT:     }
-; CHECK-NEXT:     Abbreviation [[ABBREV:0x[0-9a-f]*]] {
-; CHECK-NEXT:       Tag: DW_TAG_base_type
-=======
->>>>>>> 7ca33737
 ; CHECK-NEXT:       DW_IDX_die_offset: DW_FORM_ref4
 ; CHECK-NEXT:     }
 ; CHECK-NEXT:   ]
