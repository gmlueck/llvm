--- conflicted
+++ resolved
@@ -110,12 +110,8 @@
   // deterministically.
   using ContextSamplesTy = std::set<FunctionSamples *, ProfileComparer>;
 
-<<<<<<< HEAD
-  SampleContextTracker(SampleProfileMap &Profiles);
-=======
   SampleContextTracker(SampleProfileMap &Profiles,
                        const DenseMap<uint64_t, StringRef> *GUIDToFuncNameMap);
->>>>>>> ce42012e
   // Query context profile for a specific callee with given name at a given
   // call-site. The full context is identified by location of call instruction.
   FunctionSamples *getCalleeContextSamplesFor(const CallBase &Inst,
