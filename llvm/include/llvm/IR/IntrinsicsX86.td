//===- IntrinsicsX86.td - Defines X86 intrinsics -----------*- tablegen -*-===//
//
// Part of the LLVM Project, under the Apache License v2.0 with LLVM Exceptions.
// See https://llvm.org/LICENSE.txt for license information.
// SPDX-License-Identifier: Apache-2.0 WITH LLVM-exception
//
//===----------------------------------------------------------------------===//
//
// This file defines all of the X86-specific intrinsics.
//
//===----------------------------------------------------------------------===//

//===----------------------------------------------------------------------===//
// Interrupt traps
let TargetPrefix = "x86" in {  // All intrinsics start with "llvm.x86.".
  def int_x86_int : Intrinsic<[], [llvm_i8_ty], [ImmArg<ArgIndex<0>>]>;
}

//===----------------------------------------------------------------------===//
// SEH intrinsics for Windows
let TargetPrefix = "x86" in {
  def int_x86_seh_lsda : Intrinsic<[llvm_ptr_ty], [llvm_ptr_ty], [IntrNoMem]>;

  // Marks the EH registration node created in LLVM IR prior to code generation.
  def int_x86_seh_ehregnode : Intrinsic<[], [llvm_ptr_ty], []>;

  // Marks the EH guard slot node created in LLVM IR prior to code generation.
  def int_x86_seh_ehguard : Intrinsic<[], [llvm_ptr_ty], []>;
}

//===----------------------------------------------------------------------===//
// FLAGS.
let TargetPrefix = "x86" in {
  def int_x86_flags_read_u32 : ClangBuiltin<"__builtin_ia32_readeflags_u32">,
        Intrinsic<[llvm_i32_ty], [], []>;
  def int_x86_flags_read_u64 : ClangBuiltin<"__builtin_ia32_readeflags_u64">,
        Intrinsic<[llvm_i64_ty], [], []>;
  def int_x86_flags_write_u32 : ClangBuiltin<"__builtin_ia32_writeeflags_u32">,
        Intrinsic<[], [llvm_i32_ty], []>;
  def int_x86_flags_write_u64 : ClangBuiltin<"__builtin_ia32_writeeflags_u64">,
        Intrinsic<[], [llvm_i64_ty], []>;
}

//===----------------------------------------------------------------------===//
// Read Time Stamp Counter.
let TargetPrefix = "x86" in {
  def int_x86_rdtsc : ClangBuiltin<"__builtin_ia32_rdtsc">,
              Intrinsic<[llvm_i64_ty], [], []>;
  def int_x86_rdtscp :
              Intrinsic<[llvm_i64_ty, llvm_i32_ty], [], []>;
}

// Read Performance-Monitoring Counter.
let TargetPrefix = "x86" in {
  def int_x86_rdpmc : ClangBuiltin<"__builtin_ia32_rdpmc">,
              Intrinsic<[llvm_i64_ty], [llvm_i32_ty], []>;
}

// Read processor ID.
let TargetPrefix = "x86" in {
  def int_x86_rdpid : ClangBuiltin<"__builtin_ia32_rdpid">,
              Intrinsic<[llvm_i32_ty], [], []>;
}

// Lock bit test.
let TargetPrefix = "x86" in {
  def int_x86_atomic_bts : Intrinsic<[llvm_anyint_ty], [llvm_ptr_ty, llvm_i8_ty],
                                     [ImmArg<ArgIndex<1>>]>;
  def int_x86_atomic_btc : Intrinsic<[llvm_anyint_ty], [llvm_ptr_ty, llvm_i8_ty],
                                     [ImmArg<ArgIndex<1>>]>;
  def int_x86_atomic_btr : Intrinsic<[llvm_anyint_ty], [llvm_ptr_ty, llvm_i8_ty],
                                     [ImmArg<ArgIndex<1>>]>;
  def int_x86_atomic_bts_rm  : Intrinsic<[llvm_i8_ty], [llvm_ptr_ty, llvm_anyint_ty],
                                         []>;
  def int_x86_atomic_btc_rm  : Intrinsic<[llvm_i8_ty], [llvm_ptr_ty, llvm_anyint_ty],
                                         []>;
  def int_x86_atomic_btr_rm  : Intrinsic<[llvm_i8_ty], [llvm_ptr_ty, llvm_anyint_ty],
                                         []>;


}

// Lock binary arith with CC.
let TargetPrefix = "x86" in {
  def int_x86_atomic_add_cc  : Intrinsic<[llvm_i8_ty], [llvm_ptr_ty, llvm_anyint_ty, llvm_i32_ty],
                                         [ImmArg<ArgIndex<2>>]>;
  def int_x86_atomic_sub_cc  : Intrinsic<[llvm_i8_ty], [llvm_ptr_ty, llvm_anyint_ty, llvm_i32_ty],
                                         [ImmArg<ArgIndex<2>>]>;
  def int_x86_atomic_or_cc  : Intrinsic<[llvm_i8_ty], [llvm_ptr_ty, llvm_anyint_ty, llvm_i32_ty],
                                         [ImmArg<ArgIndex<2>>]>;
  def int_x86_atomic_and_cc  : Intrinsic<[llvm_i8_ty], [llvm_ptr_ty, llvm_anyint_ty, llvm_i32_ty],
                                         [ImmArg<ArgIndex<2>>]>;
  def int_x86_atomic_xor_cc  : Intrinsic<[llvm_i8_ty], [llvm_ptr_ty, llvm_anyint_ty, llvm_i32_ty],
                                         [ImmArg<ArgIndex<2>>]>;
}

// Read Processor Register.
let TargetPrefix = "x86" in {
  def int_x86_rdpru : ClangBuiltin<"__builtin_ia32_rdpru">,
              Intrinsic<[llvm_i64_ty], [llvm_i32_ty], []>;
}

//===----------------------------------------------------------------------===//
// CET SS
let TargetPrefix = "x86" in {
  def int_x86_incsspd : ClangBuiltin<"__builtin_ia32_incsspd">,
              Intrinsic<[], [llvm_i32_ty], []>;
  def int_x86_incsspq : ClangBuiltin<"__builtin_ia32_incsspq">,
              Intrinsic<[], [llvm_i64_ty], []>;
  def int_x86_rdsspd : ClangBuiltin<"__builtin_ia32_rdsspd">,
              Intrinsic<[llvm_i32_ty], [llvm_i32_ty], []>;
  def int_x86_rdsspq : ClangBuiltin<"__builtin_ia32_rdsspq">,
              Intrinsic<[llvm_i64_ty], [llvm_i64_ty], []>;
  def int_x86_saveprevssp : ClangBuiltin<"__builtin_ia32_saveprevssp">,
              Intrinsic<[], [], []>;
  def int_x86_rstorssp : ClangBuiltin<"__builtin_ia32_rstorssp">,
              Intrinsic<[], [llvm_ptr_ty], []>;
  def int_x86_wrssd : ClangBuiltin<"__builtin_ia32_wrssd">,
              Intrinsic<[], [llvm_i32_ty, llvm_ptr_ty], []>;
  def int_x86_wrssq : ClangBuiltin<"__builtin_ia32_wrssq">,
              Intrinsic<[], [llvm_i64_ty, llvm_ptr_ty], []>;
  def int_x86_wrussd : ClangBuiltin<"__builtin_ia32_wrussd">,
              Intrinsic<[], [llvm_i32_ty, llvm_ptr_ty], []>;
  def int_x86_wrussq : ClangBuiltin<"__builtin_ia32_wrussq">,
              Intrinsic<[], [llvm_i64_ty, llvm_ptr_ty], []>;
  def int_x86_setssbsy : ClangBuiltin<"__builtin_ia32_setssbsy">,
              Intrinsic<[], [], []>;
  def int_x86_clrssbsy : ClangBuiltin<"__builtin_ia32_clrssbsy">,
              Intrinsic<[], [llvm_ptr_ty], []>;
}

//===----------------------------------------------------------------------===//
// SSE1

// Arithmetic ops
let TargetPrefix = "x86" in {  // All intrinsics start with "llvm.x86.".
  def int_x86_sse_rcp_ss : ClangBuiltin<"__builtin_ia32_rcpss">,
      DefaultAttrsIntrinsic<[llvm_v4f32_ty], [llvm_v4f32_ty],
                            [IntrNoMem]>;
  def int_x86_sse_rcp_ps : ClangBuiltin<"__builtin_ia32_rcpps">,
      DefaultAttrsIntrinsic<[llvm_v4f32_ty], [llvm_v4f32_ty],
                            [IntrNoMem]>;
  def int_x86_sse_rsqrt_ss : ClangBuiltin<"__builtin_ia32_rsqrtss">,
      DefaultAttrsIntrinsic<[llvm_v4f32_ty], [llvm_v4f32_ty],
                            [IntrNoMem]>;
  def int_x86_sse_rsqrt_ps : ClangBuiltin<"__builtin_ia32_rsqrtps">,
      DefaultAttrsIntrinsic<[llvm_v4f32_ty], [llvm_v4f32_ty],
                            [IntrNoMem]>;
  def int_x86_sse_min_ss : ClangBuiltin<"__builtin_ia32_minss">,
      DefaultAttrsIntrinsic<[llvm_v4f32_ty], [llvm_v4f32_ty,
                             llvm_v4f32_ty], [IntrNoMem]>;
  def int_x86_sse_min_ps : ClangBuiltin<"__builtin_ia32_minps">,
      DefaultAttrsIntrinsic<[llvm_v4f32_ty], [llvm_v4f32_ty,
                             llvm_v4f32_ty], [IntrNoMem]>;
  def int_x86_sse_max_ss : ClangBuiltin<"__builtin_ia32_maxss">,
      DefaultAttrsIntrinsic<[llvm_v4f32_ty], [llvm_v4f32_ty,
                             llvm_v4f32_ty], [IntrNoMem]>;
  def int_x86_sse_max_ps : ClangBuiltin<"__builtin_ia32_maxps">,
      DefaultAttrsIntrinsic<[llvm_v4f32_ty], [llvm_v4f32_ty,
                             llvm_v4f32_ty], [IntrNoMem]>;
}

// Comparison ops
let TargetPrefix = "x86" in {  // All intrinsics start with "llvm.x86.".
  def int_x86_sse_cmp_ss : ClangBuiltin<"__builtin_ia32_cmpss">,
      DefaultAttrsIntrinsic<[llvm_v4f32_ty], [llvm_v4f32_ty,
                             llvm_v4f32_ty, llvm_i8_ty],
                            [IntrNoMem, ImmArg<ArgIndex<2>>]>;
  // NOTE: This comparison intrinsic is not used by clang as long as the
  //       distinction in signaling behaviour is not implemented.
  def int_x86_sse_cmp_ps :
      DefaultAttrsIntrinsic<[llvm_v4f32_ty], [llvm_v4f32_ty,
                             llvm_v4f32_ty, llvm_i8_ty],
                            [IntrNoMem, ImmArg<ArgIndex<2>>]>;
  def int_x86_sse_comieq_ss : ClangBuiltin<"__builtin_ia32_comieq">,
      DefaultAttrsIntrinsic<[llvm_i32_ty], [llvm_v4f32_ty,
                             llvm_v4f32_ty], [IntrNoMem]>;
  def int_x86_sse_comilt_ss : ClangBuiltin<"__builtin_ia32_comilt">,
      DefaultAttrsIntrinsic<[llvm_i32_ty], [llvm_v4f32_ty,
                             llvm_v4f32_ty], [IntrNoMem]>;
  def int_x86_sse_comile_ss : ClangBuiltin<"__builtin_ia32_comile">,
      DefaultAttrsIntrinsic<[llvm_i32_ty], [llvm_v4f32_ty,
                             llvm_v4f32_ty], [IntrNoMem]>;
  def int_x86_sse_comigt_ss : ClangBuiltin<"__builtin_ia32_comigt">,
      DefaultAttrsIntrinsic<[llvm_i32_ty], [llvm_v4f32_ty,
                             llvm_v4f32_ty], [IntrNoMem]>;
  def int_x86_sse_comige_ss : ClangBuiltin<"__builtin_ia32_comige">,
      DefaultAttrsIntrinsic<[llvm_i32_ty], [llvm_v4f32_ty,
                             llvm_v4f32_ty], [IntrNoMem]>;
  def int_x86_sse_comineq_ss : ClangBuiltin<"__builtin_ia32_comineq">,
      DefaultAttrsIntrinsic<[llvm_i32_ty], [llvm_v4f32_ty,
                             llvm_v4f32_ty], [IntrNoMem]>;
  def int_x86_sse_ucomieq_ss : ClangBuiltin<"__builtin_ia32_ucomieq">,
      DefaultAttrsIntrinsic<[llvm_i32_ty], [llvm_v4f32_ty,
                             llvm_v4f32_ty], [IntrNoMem]>;
  def int_x86_sse_ucomilt_ss : ClangBuiltin<"__builtin_ia32_ucomilt">,
      DefaultAttrsIntrinsic<[llvm_i32_ty], [llvm_v4f32_ty,
                             llvm_v4f32_ty], [IntrNoMem]>;
  def int_x86_sse_ucomile_ss : ClangBuiltin<"__builtin_ia32_ucomile">,
      DefaultAttrsIntrinsic<[llvm_i32_ty], [llvm_v4f32_ty,
                             llvm_v4f32_ty], [IntrNoMem]>;
  def int_x86_sse_ucomigt_ss : ClangBuiltin<"__builtin_ia32_ucomigt">,
      DefaultAttrsIntrinsic<[llvm_i32_ty], [llvm_v4f32_ty,
                             llvm_v4f32_ty], [IntrNoMem]>;
  def int_x86_sse_ucomige_ss : ClangBuiltin<"__builtin_ia32_ucomige">,
      DefaultAttrsIntrinsic<[llvm_i32_ty], [llvm_v4f32_ty,
                             llvm_v4f32_ty], [IntrNoMem]>;
  def int_x86_sse_ucomineq_ss : ClangBuiltin<"__builtin_ia32_ucomineq">,
      DefaultAttrsIntrinsic<[llvm_i32_ty], [llvm_v4f32_ty,
                             llvm_v4f32_ty], [IntrNoMem]>;
}


// Conversion ops
let TargetPrefix = "x86" in {  // All intrinsics start with "llvm.x86.".
  def int_x86_sse_cvtss2si : ClangBuiltin<"__builtin_ia32_cvtss2si">,
      DefaultAttrsIntrinsic<[llvm_i32_ty], [llvm_v4f32_ty], [IntrNoMem]>;
  def int_x86_sse_cvtss2si64 : ClangBuiltin<"__builtin_ia32_cvtss2si64">,
      DefaultAttrsIntrinsic<[llvm_i64_ty], [llvm_v4f32_ty], [IntrNoMem]>;
  def int_x86_sse_cvttss2si : ClangBuiltin<"__builtin_ia32_cvttss2si">,
      DefaultAttrsIntrinsic<[llvm_i32_ty], [llvm_v4f32_ty], [IntrNoMem]>;
  def int_x86_sse_cvttss2si64 : ClangBuiltin<"__builtin_ia32_cvttss2si64">,
      DefaultAttrsIntrinsic<[llvm_i64_ty], [llvm_v4f32_ty], [IntrNoMem]>;

  def int_x86_sse_cvtps2pi :
      DefaultAttrsIntrinsic<[llvm_x86mmx_ty], [llvm_v4f32_ty], [IntrNoMem]>;
  def int_x86_sse_cvttps2pi:
      DefaultAttrsIntrinsic<[llvm_x86mmx_ty], [llvm_v4f32_ty], [IntrNoMem]>;
  def int_x86_sse_cvtpi2ps :
      DefaultAttrsIntrinsic<[llvm_v4f32_ty], [llvm_v4f32_ty,
                             llvm_x86mmx_ty], [IntrNoMem]>;
}

// Cacheability support ops
let TargetPrefix = "x86" in {  // All intrinsics start with "llvm.x86.".
  def int_x86_sse_sfence : ClangBuiltin<"__builtin_ia32_sfence">,
              Intrinsic<[], [], []>;
}

// Control register.
let TargetPrefix = "x86" in {  // All intrinsics start with "llvm.x86.".
  def int_x86_sse_stmxcsr :
              Intrinsic<[], [llvm_ptr_ty],
                         [IntrWriteMem, IntrArgMemOnly,
                         // This prevents reordering with ldmxcsr
                         IntrHasSideEffects]>;
  def int_x86_sse_ldmxcsr :
              Intrinsic<[], [llvm_ptr_ty],
                         // FIXME: LDMXCSR does not actually write to memory,
                         // but intrinsic properties are generated incorrectly
                         // for IntrReadMem+IntrHasSideEffects.
                        [/*IntrReadMem, IntrArgMemOnly,*/ IntrHasSideEffects]>;
}

// Misc.
let TargetPrefix = "x86" in {  // All intrinsics start with "llvm.x86.".
  def int_x86_sse_movmsk_ps : ClangBuiltin<"__builtin_ia32_movmskps">,
      DefaultAttrsIntrinsic<[llvm_i32_ty], [llvm_v4f32_ty], [IntrNoMem]>;
}

//===----------------------------------------------------------------------===//
// SSE2

// FP arithmetic ops
let TargetPrefix = "x86" in {  // All intrinsics start with "llvm.x86.".
  def int_x86_sse2_min_sd : ClangBuiltin<"__builtin_ia32_minsd">,
      DefaultAttrsIntrinsic<[llvm_v2f64_ty], [llvm_v2f64_ty,
                             llvm_v2f64_ty], [IntrNoMem]>;
  def int_x86_sse2_min_pd : ClangBuiltin<"__builtin_ia32_minpd">,
      DefaultAttrsIntrinsic<[llvm_v2f64_ty], [llvm_v2f64_ty,
                             llvm_v2f64_ty], [IntrNoMem]>;
  def int_x86_sse2_max_sd : ClangBuiltin<"__builtin_ia32_maxsd">,
      DefaultAttrsIntrinsic<[llvm_v2f64_ty], [llvm_v2f64_ty,
                             llvm_v2f64_ty], [IntrNoMem]>;
  def int_x86_sse2_max_pd : ClangBuiltin<"__builtin_ia32_maxpd">,
      DefaultAttrsIntrinsic<[llvm_v2f64_ty], [llvm_v2f64_ty,
                             llvm_v2f64_ty], [IntrNoMem]>;
}

// FP comparison ops
let TargetPrefix = "x86" in {  // All intrinsics start with "llvm.x86.".
  def int_x86_sse2_cmp_sd : ClangBuiltin<"__builtin_ia32_cmpsd">,
      DefaultAttrsIntrinsic<[llvm_v2f64_ty], [llvm_v2f64_ty,
                             llvm_v2f64_ty, llvm_i8_ty],
                            [IntrNoMem, ImmArg<ArgIndex<2>>]>;
  // NOTE: This comparison intrinsic is not used by clang as long as the
  //       distinction in signaling behaviour is not implemented.
  def int_x86_sse2_cmp_pd :
      DefaultAttrsIntrinsic<[llvm_v2f64_ty], [llvm_v2f64_ty,
                             llvm_v2f64_ty, llvm_i8_ty],
                            [IntrNoMem, ImmArg<ArgIndex<2>>]>;
  def int_x86_sse2_comieq_sd : ClangBuiltin<"__builtin_ia32_comisdeq">,
      DefaultAttrsIntrinsic<[llvm_i32_ty], [llvm_v2f64_ty,
                             llvm_v2f64_ty], [IntrNoMem]>;
  def int_x86_sse2_comilt_sd : ClangBuiltin<"__builtin_ia32_comisdlt">,
      DefaultAttrsIntrinsic<[llvm_i32_ty], [llvm_v2f64_ty,
                             llvm_v2f64_ty], [IntrNoMem]>;
  def int_x86_sse2_comile_sd : ClangBuiltin<"__builtin_ia32_comisdle">,
      DefaultAttrsIntrinsic<[llvm_i32_ty], [llvm_v2f64_ty,
                             llvm_v2f64_ty], [IntrNoMem]>;
  def int_x86_sse2_comigt_sd : ClangBuiltin<"__builtin_ia32_comisdgt">,
      DefaultAttrsIntrinsic<[llvm_i32_ty], [llvm_v2f64_ty,
                             llvm_v2f64_ty], [IntrNoMem]>;
  def int_x86_sse2_comige_sd : ClangBuiltin<"__builtin_ia32_comisdge">,
      DefaultAttrsIntrinsic<[llvm_i32_ty], [llvm_v2f64_ty,
                             llvm_v2f64_ty], [IntrNoMem]>;
  def int_x86_sse2_comineq_sd : ClangBuiltin<"__builtin_ia32_comisdneq">,
      DefaultAttrsIntrinsic<[llvm_i32_ty], [llvm_v2f64_ty,
                             llvm_v2f64_ty], [IntrNoMem]>;
  def int_x86_sse2_ucomieq_sd : ClangBuiltin<"__builtin_ia32_ucomisdeq">,
      DefaultAttrsIntrinsic<[llvm_i32_ty], [llvm_v2f64_ty,
                             llvm_v2f64_ty], [IntrNoMem]>;
  def int_x86_sse2_ucomilt_sd : ClangBuiltin<"__builtin_ia32_ucomisdlt">,
      DefaultAttrsIntrinsic<[llvm_i32_ty], [llvm_v2f64_ty,
                             llvm_v2f64_ty], [IntrNoMem]>;
  def int_x86_sse2_ucomile_sd : ClangBuiltin<"__builtin_ia32_ucomisdle">,
      DefaultAttrsIntrinsic<[llvm_i32_ty], [llvm_v2f64_ty,
                             llvm_v2f64_ty], [IntrNoMem]>;
  def int_x86_sse2_ucomigt_sd : ClangBuiltin<"__builtin_ia32_ucomisdgt">,
      DefaultAttrsIntrinsic<[llvm_i32_ty], [llvm_v2f64_ty,
                             llvm_v2f64_ty], [IntrNoMem]>;
  def int_x86_sse2_ucomige_sd : ClangBuiltin<"__builtin_ia32_ucomisdge">,
      DefaultAttrsIntrinsic<[llvm_i32_ty], [llvm_v2f64_ty,
                             llvm_v2f64_ty], [IntrNoMem]>;
  def int_x86_sse2_ucomineq_sd : ClangBuiltin<"__builtin_ia32_ucomisdneq">,
      DefaultAttrsIntrinsic<[llvm_i32_ty], [llvm_v2f64_ty,
                             llvm_v2f64_ty], [IntrNoMem]>;
}

// Integer arithmetic ops.
let TargetPrefix = "x86" in {  // All intrinsics start with "llvm.x86.".
  def int_x86_sse2_pmulhu_w : ClangBuiltin<"__builtin_ia32_pmulhuw128">,
      DefaultAttrsIntrinsic<[llvm_v8i16_ty], [llvm_v8i16_ty,
                             llvm_v8i16_ty], [IntrNoMem, Commutative]>;
  def int_x86_sse2_pmulh_w : ClangBuiltin<"__builtin_ia32_pmulhw128">,
      DefaultAttrsIntrinsic<[llvm_v8i16_ty], [llvm_v8i16_ty,
                             llvm_v8i16_ty], [IntrNoMem, Commutative]>;
  def int_x86_sse2_pmadd_wd : ClangBuiltin<"__builtin_ia32_pmaddwd128">,
      DefaultAttrsIntrinsic<[llvm_v4i32_ty], [llvm_v8i16_ty,
                             llvm_v8i16_ty], [IntrNoMem, Commutative]>;
  def int_x86_sse2_pavg_b : ClangBuiltin<"__builtin_ia32_pavgb128">,
      DefaultAttrsIntrinsic<[llvm_v16i8_ty], [llvm_v16i8_ty,
                             llvm_v16i8_ty], [IntrNoMem, Commutative]>;
  def int_x86_sse2_pavg_w : ClangBuiltin<"__builtin_ia32_pavgw128">,
      DefaultAttrsIntrinsic<[llvm_v8i16_ty], [llvm_v8i16_ty,
                             llvm_v8i16_ty], [IntrNoMem, Commutative]>;
  def int_x86_sse2_psad_bw : ClangBuiltin<"__builtin_ia32_psadbw128">,
      DefaultAttrsIntrinsic<[llvm_v2i64_ty], [llvm_v16i8_ty,
                             llvm_v16i8_ty], [IntrNoMem, Commutative]>;
}

// Integer shift ops.
let TargetPrefix = "x86" in {  // All intrinsics start with "llvm.x86.".
  def int_x86_sse2_psll_w : ClangBuiltin<"__builtin_ia32_psllw128">,
      DefaultAttrsIntrinsic<[llvm_v8i16_ty], [llvm_v8i16_ty,
                             llvm_v8i16_ty], [IntrNoMem]>;
  def int_x86_sse2_psll_d : ClangBuiltin<"__builtin_ia32_pslld128">,
      DefaultAttrsIntrinsic<[llvm_v4i32_ty], [llvm_v4i32_ty,
                             llvm_v4i32_ty], [IntrNoMem]>;
  def int_x86_sse2_psll_q : ClangBuiltin<"__builtin_ia32_psllq128">,
      DefaultAttrsIntrinsic<[llvm_v2i64_ty], [llvm_v2i64_ty,
                             llvm_v2i64_ty], [IntrNoMem]>;
  def int_x86_sse2_psrl_w : ClangBuiltin<"__builtin_ia32_psrlw128">,
      DefaultAttrsIntrinsic<[llvm_v8i16_ty], [llvm_v8i16_ty,
                             llvm_v8i16_ty], [IntrNoMem]>;
  def int_x86_sse2_psrl_d : ClangBuiltin<"__builtin_ia32_psrld128">,
      DefaultAttrsIntrinsic<[llvm_v4i32_ty], [llvm_v4i32_ty,
                             llvm_v4i32_ty], [IntrNoMem]>;
  def int_x86_sse2_psrl_q : ClangBuiltin<"__builtin_ia32_psrlq128">,
      DefaultAttrsIntrinsic<[llvm_v2i64_ty], [llvm_v2i64_ty,
                             llvm_v2i64_ty], [IntrNoMem]>;
  def int_x86_sse2_psra_w : ClangBuiltin<"__builtin_ia32_psraw128">,
      DefaultAttrsIntrinsic<[llvm_v8i16_ty], [llvm_v8i16_ty,
                             llvm_v8i16_ty], [IntrNoMem]>;
  def int_x86_sse2_psra_d : ClangBuiltin<"__builtin_ia32_psrad128">,
      DefaultAttrsIntrinsic<[llvm_v4i32_ty], [llvm_v4i32_ty,
                             llvm_v4i32_ty], [IntrNoMem]>;

  // Oddly these don't require an immediate due to a gcc compatibility issue.
  def int_x86_sse2_pslli_w : ClangBuiltin<"__builtin_ia32_psllwi128">,
      DefaultAttrsIntrinsic<[llvm_v8i16_ty], [llvm_v8i16_ty,
                             llvm_i32_ty], [IntrNoMem]>;
  def int_x86_sse2_pslli_d : ClangBuiltin<"__builtin_ia32_pslldi128">,
      DefaultAttrsIntrinsic<[llvm_v4i32_ty], [llvm_v4i32_ty,
                             llvm_i32_ty], [IntrNoMem]>;
  def int_x86_sse2_pslli_q : ClangBuiltin<"__builtin_ia32_psllqi128">,
      DefaultAttrsIntrinsic<[llvm_v2i64_ty], [llvm_v2i64_ty,
                             llvm_i32_ty], [IntrNoMem]>;
  def int_x86_sse2_psrli_w : ClangBuiltin<"__builtin_ia32_psrlwi128">,
      DefaultAttrsIntrinsic<[llvm_v8i16_ty], [llvm_v8i16_ty,
                             llvm_i32_ty], [IntrNoMem]>;
  def int_x86_sse2_psrli_d : ClangBuiltin<"__builtin_ia32_psrldi128">,
      DefaultAttrsIntrinsic<[llvm_v4i32_ty], [llvm_v4i32_ty,
                             llvm_i32_ty], [IntrNoMem]>;
  def int_x86_sse2_psrli_q : ClangBuiltin<"__builtin_ia32_psrlqi128">,
      DefaultAttrsIntrinsic<[llvm_v2i64_ty], [llvm_v2i64_ty,
                             llvm_i32_ty], [IntrNoMem]>;
  def int_x86_sse2_psrai_w : ClangBuiltin<"__builtin_ia32_psrawi128">,
      DefaultAttrsIntrinsic<[llvm_v8i16_ty], [llvm_v8i16_ty,
                             llvm_i32_ty], [IntrNoMem]>;
  def int_x86_sse2_psrai_d : ClangBuiltin<"__builtin_ia32_psradi128">,
      DefaultAttrsIntrinsic<[llvm_v4i32_ty], [llvm_v4i32_ty,
                             llvm_i32_ty], [IntrNoMem]>;
}

// Conversion ops
let TargetPrefix = "x86" in {  // All intrinsics start with "llvm.x86.".
  def int_x86_sse2_cvtpd2dq : ClangBuiltin<"__builtin_ia32_cvtpd2dq">,
      DefaultAttrsIntrinsic<[llvm_v4i32_ty], [llvm_v2f64_ty], [IntrNoMem]>;
  def int_x86_sse2_cvttpd2dq : ClangBuiltin<"__builtin_ia32_cvttpd2dq">,
      DefaultAttrsIntrinsic<[llvm_v4i32_ty], [llvm_v2f64_ty], [IntrNoMem]>;
  def int_x86_sse2_cvtpd2ps : ClangBuiltin<"__builtin_ia32_cvtpd2ps">,
      DefaultAttrsIntrinsic<[llvm_v4f32_ty], [llvm_v2f64_ty], [IntrNoMem]>;
  def int_x86_sse2_cvtps2dq : ClangBuiltin<"__builtin_ia32_cvtps2dq">,
      DefaultAttrsIntrinsic<[llvm_v4i32_ty], [llvm_v4f32_ty], [IntrNoMem]>;
  def int_x86_sse2_cvttps2dq : ClangBuiltin<"__builtin_ia32_cvttps2dq">,
      DefaultAttrsIntrinsic<[llvm_v4i32_ty], [llvm_v4f32_ty], [IntrNoMem]>;
  def int_x86_sse2_cvtsd2si : ClangBuiltin<"__builtin_ia32_cvtsd2si">,
      DefaultAttrsIntrinsic<[llvm_i32_ty], [llvm_v2f64_ty], [IntrNoMem]>;
  def int_x86_sse2_cvtsd2si64 : ClangBuiltin<"__builtin_ia32_cvtsd2si64">,
      DefaultAttrsIntrinsic<[llvm_i64_ty], [llvm_v2f64_ty], [IntrNoMem]>;
  def int_x86_sse2_cvttsd2si : ClangBuiltin<"__builtin_ia32_cvttsd2si">,
      DefaultAttrsIntrinsic<[llvm_i32_ty], [llvm_v2f64_ty], [IntrNoMem]>;
  def int_x86_sse2_cvttsd2si64 : ClangBuiltin<"__builtin_ia32_cvttsd2si64">,
      DefaultAttrsIntrinsic<[llvm_i64_ty], [llvm_v2f64_ty], [IntrNoMem]>;
  def int_x86_sse2_cvtsd2ss : ClangBuiltin<"__builtin_ia32_cvtsd2ss">,
      DefaultAttrsIntrinsic<[llvm_v4f32_ty], [llvm_v4f32_ty,
                             llvm_v2f64_ty], [IntrNoMem]>;
  def int_x86_sse_cvtpd2pi :
      DefaultAttrsIntrinsic<[llvm_x86mmx_ty], [llvm_v2f64_ty], [IntrNoMem]>;
  def int_x86_sse_cvttpd2pi:
      DefaultAttrsIntrinsic<[llvm_x86mmx_ty], [llvm_v2f64_ty], [IntrNoMem]>;
  def int_x86_sse_cvtpi2pd :
      DefaultAttrsIntrinsic<[llvm_v2f64_ty], [llvm_x86mmx_ty], [IntrNoMem]>;
}

// Misc.
let TargetPrefix = "x86" in {  // All intrinsics start with "llvm.x86.".
  def int_x86_sse2_packsswb_128 : ClangBuiltin<"__builtin_ia32_packsswb128">,
      DefaultAttrsIntrinsic<[llvm_v16i8_ty], [llvm_v8i16_ty,
                             llvm_v8i16_ty], [IntrNoMem]>;
  def int_x86_sse2_packssdw_128 : ClangBuiltin<"__builtin_ia32_packssdw128">,
      DefaultAttrsIntrinsic<[llvm_v8i16_ty], [llvm_v4i32_ty,
                             llvm_v4i32_ty], [IntrNoMem]>;
  def int_x86_sse2_packuswb_128 : ClangBuiltin<"__builtin_ia32_packuswb128">,
      DefaultAttrsIntrinsic<[llvm_v16i8_ty], [llvm_v8i16_ty,
                             llvm_v8i16_ty], [IntrNoMem]>;
  def int_x86_sse2_movmsk_pd : ClangBuiltin<"__builtin_ia32_movmskpd">,
      DefaultAttrsIntrinsic<[llvm_i32_ty], [llvm_v2f64_ty], [IntrNoMem]>;
  def int_x86_sse2_pmovmskb_128 : ClangBuiltin<"__builtin_ia32_pmovmskb128">,
      DefaultAttrsIntrinsic<[llvm_i32_ty], [llvm_v16i8_ty], [IntrNoMem]>;
  def int_x86_sse2_maskmov_dqu : ClangBuiltin<"__builtin_ia32_maskmovdqu">,
              Intrinsic<[], [llvm_v16i8_ty,
                         llvm_v16i8_ty, llvm_ptr_ty], []>;
  def int_x86_sse2_clflush : ClangBuiltin<"__builtin_ia32_clflush">,
              Intrinsic<[], [llvm_ptr_ty], []>;
  def int_x86_sse2_lfence : ClangBuiltin<"__builtin_ia32_lfence">,
              Intrinsic<[], [], []>;
  def int_x86_sse2_mfence : ClangBuiltin<"__builtin_ia32_mfence">,
              Intrinsic<[], [], []>;
  def int_x86_sse2_pause : ClangBuiltin<"__builtin_ia32_pause">,
              Intrinsic<[], [], []>;
}

//===----------------------------------------------------------------------===//
// SSE3

// Addition / subtraction ops.
let TargetPrefix = "x86" in {  // All intrinsics start with "llvm.x86.".
  def int_x86_sse3_addsub_ps : ClangBuiltin<"__builtin_ia32_addsubps">,
      DefaultAttrsIntrinsic<[llvm_v4f32_ty], [llvm_v4f32_ty,
                             llvm_v4f32_ty], [IntrNoMem]>;
  def int_x86_sse3_addsub_pd : ClangBuiltin<"__builtin_ia32_addsubpd">,
      DefaultAttrsIntrinsic<[llvm_v2f64_ty], [llvm_v2f64_ty,
                             llvm_v2f64_ty], [IntrNoMem]>;
}

// Horizontal ops.
let TargetPrefix = "x86" in {  // All intrinsics start with "llvm.x86.".
  def int_x86_sse3_hadd_ps : ClangBuiltin<"__builtin_ia32_haddps">,
      DefaultAttrsIntrinsic<[llvm_v4f32_ty], [llvm_v4f32_ty,
                             llvm_v4f32_ty], [IntrNoMem]>;
  def int_x86_sse3_hadd_pd : ClangBuiltin<"__builtin_ia32_haddpd">,
      DefaultAttrsIntrinsic<[llvm_v2f64_ty], [llvm_v2f64_ty,
                             llvm_v2f64_ty], [IntrNoMem]>;
  def int_x86_sse3_hsub_ps : ClangBuiltin<"__builtin_ia32_hsubps">,
      DefaultAttrsIntrinsic<[llvm_v4f32_ty], [llvm_v4f32_ty,
                             llvm_v4f32_ty], [IntrNoMem]>;
  def int_x86_sse3_hsub_pd : ClangBuiltin<"__builtin_ia32_hsubpd">,
      DefaultAttrsIntrinsic<[llvm_v2f64_ty], [llvm_v2f64_ty,
                             llvm_v2f64_ty], [IntrNoMem]>;
}

// Specialized unaligned load.
let TargetPrefix = "x86" in {  // All intrinsics start with "llvm.x86.".
  def int_x86_sse3_ldu_dq : ClangBuiltin<"__builtin_ia32_lddqu">,
      DefaultAttrsIntrinsic<[llvm_v16i8_ty], [llvm_ptr_ty], [IntrReadMem]>;
}

// Thread synchronization ops.
let TargetPrefix = "x86" in {  // All intrinsics start with "llvm.x86.".
  def int_x86_sse3_monitor : ClangBuiltin<"__builtin_ia32_monitor">,
              Intrinsic<[], [llvm_ptr_ty,
                         llvm_i32_ty, llvm_i32_ty], []>;
  def int_x86_sse3_mwait : ClangBuiltin<"__builtin_ia32_mwait">,
              Intrinsic<[], [llvm_i32_ty,
                         llvm_i32_ty], []>;
}

//===----------------------------------------------------------------------===//
// SSSE3

// Horizontal arithmetic ops
let TargetPrefix = "x86" in {  // All intrinsics start with "llvm.x86.".
  def int_x86_ssse3_phadd_w         :
      DefaultAttrsIntrinsic<[llvm_x86mmx_ty], [llvm_x86mmx_ty,
                             llvm_x86mmx_ty], [IntrNoMem]>;
  def int_x86_ssse3_phadd_w_128     : ClangBuiltin<"__builtin_ia32_phaddw128">,
      DefaultAttrsIntrinsic<[llvm_v8i16_ty], [llvm_v8i16_ty,
                             llvm_v8i16_ty], [IntrNoMem]>;

  def int_x86_ssse3_phadd_d         :
      DefaultAttrsIntrinsic<[llvm_x86mmx_ty], [llvm_x86mmx_ty,
                             llvm_x86mmx_ty], [IntrNoMem]>;
  def int_x86_ssse3_phadd_d_128     : ClangBuiltin<"__builtin_ia32_phaddd128">,
      DefaultAttrsIntrinsic<[llvm_v4i32_ty], [llvm_v4i32_ty,
                             llvm_v4i32_ty], [IntrNoMem]>;

  def int_x86_ssse3_phadd_sw        :
      DefaultAttrsIntrinsic<[llvm_x86mmx_ty], [llvm_x86mmx_ty,
                             llvm_x86mmx_ty], [IntrNoMem]>;
  def int_x86_ssse3_phadd_sw_128    : ClangBuiltin<"__builtin_ia32_phaddsw128">,
      DefaultAttrsIntrinsic<[llvm_v8i16_ty], [llvm_v8i16_ty,
                             llvm_v8i16_ty], [IntrNoMem]>;

  def int_x86_ssse3_phsub_w         :
      DefaultAttrsIntrinsic<[llvm_x86mmx_ty], [llvm_x86mmx_ty,
                             llvm_x86mmx_ty], [IntrNoMem]>;
  def int_x86_ssse3_phsub_w_128     : ClangBuiltin<"__builtin_ia32_phsubw128">,
      DefaultAttrsIntrinsic<[llvm_v8i16_ty], [llvm_v8i16_ty,
                             llvm_v8i16_ty], [IntrNoMem]>;

  def int_x86_ssse3_phsub_d         :
      DefaultAttrsIntrinsic<[llvm_x86mmx_ty], [llvm_x86mmx_ty,
                             llvm_x86mmx_ty], [IntrNoMem]>;
  def int_x86_ssse3_phsub_d_128     : ClangBuiltin<"__builtin_ia32_phsubd128">,
      DefaultAttrsIntrinsic<[llvm_v4i32_ty], [llvm_v4i32_ty,
                             llvm_v4i32_ty], [IntrNoMem]>;

  def int_x86_ssse3_phsub_sw        :
      DefaultAttrsIntrinsic<[llvm_x86mmx_ty], [llvm_x86mmx_ty,
                             llvm_x86mmx_ty], [IntrNoMem]>;
  def int_x86_ssse3_phsub_sw_128    : ClangBuiltin<"__builtin_ia32_phsubsw128">,
      DefaultAttrsIntrinsic<[llvm_v8i16_ty], [llvm_v8i16_ty,
                             llvm_v8i16_ty], [IntrNoMem]>;

  def int_x86_ssse3_pmadd_ub_sw     :
      DefaultAttrsIntrinsic<[llvm_x86mmx_ty], [llvm_x86mmx_ty,
                             llvm_x86mmx_ty], [IntrNoMem]>;
  def int_x86_ssse3_pmadd_ub_sw_128 : ClangBuiltin<"__builtin_ia32_pmaddubsw128">,
      DefaultAttrsIntrinsic<[llvm_v8i16_ty], [llvm_v16i8_ty,
                             llvm_v16i8_ty], [IntrNoMem]>;
}

// Packed multiply high with round and scale
let TargetPrefix = "x86" in {  // All intrinsics start with "llvm.x86.".
  def int_x86_ssse3_pmul_hr_sw      :
      DefaultAttrsIntrinsic<[llvm_x86mmx_ty], [llvm_x86mmx_ty,
                             llvm_x86mmx_ty], [IntrNoMem, Commutative]>;
  def int_x86_ssse3_pmul_hr_sw_128  : ClangBuiltin<"__builtin_ia32_pmulhrsw128">,
      DefaultAttrsIntrinsic<[llvm_v8i16_ty], [llvm_v8i16_ty,
                             llvm_v8i16_ty], [IntrNoMem, Commutative]>;
}

// Shuffle ops
let TargetPrefix = "x86" in {  // All intrinsics start with "llvm.x86.".
  def int_x86_ssse3_pshuf_b         :
      DefaultAttrsIntrinsic<[llvm_x86mmx_ty], [llvm_x86mmx_ty,
                             llvm_x86mmx_ty], [IntrNoMem]>;
  def int_x86_ssse3_pshuf_b_128     : ClangBuiltin<"__builtin_ia32_pshufb128">,
      DefaultAttrsIntrinsic<[llvm_v16i8_ty], [llvm_v16i8_ty,
                             llvm_v16i8_ty], [IntrNoMem]>;
  def int_x86_sse_pshuf_w           :
      DefaultAttrsIntrinsic<[llvm_x86mmx_ty], [llvm_x86mmx_ty, llvm_i8_ty],
                             [IntrNoMem, ImmArg<ArgIndex<1>>]>;
}

// Sign ops
let TargetPrefix = "x86" in {  // All intrinsics start with "llvm.x86.".
  def int_x86_ssse3_psign_b         :
      DefaultAttrsIntrinsic<[llvm_x86mmx_ty], [llvm_x86mmx_ty,
                             llvm_x86mmx_ty], [IntrNoMem]>;
  def int_x86_ssse3_psign_b_128     : ClangBuiltin<"__builtin_ia32_psignb128">,
      DefaultAttrsIntrinsic<[llvm_v16i8_ty], [llvm_v16i8_ty,
                             llvm_v16i8_ty], [IntrNoMem]>;

  def int_x86_ssse3_psign_w         :
      DefaultAttrsIntrinsic<[llvm_x86mmx_ty], [llvm_x86mmx_ty,
                             llvm_x86mmx_ty], [IntrNoMem]>;
  def int_x86_ssse3_psign_w_128     : ClangBuiltin<"__builtin_ia32_psignw128">,
      DefaultAttrsIntrinsic<[llvm_v8i16_ty], [llvm_v8i16_ty,
                             llvm_v8i16_ty], [IntrNoMem]>;

  def int_x86_ssse3_psign_d         :
      DefaultAttrsIntrinsic<[llvm_x86mmx_ty], [llvm_x86mmx_ty,
                             llvm_x86mmx_ty], [IntrNoMem]>;
  def int_x86_ssse3_psign_d_128     : ClangBuiltin<"__builtin_ia32_psignd128">,
      DefaultAttrsIntrinsic<[llvm_v4i32_ty], [llvm_v4i32_ty,
                             llvm_v4i32_ty], [IntrNoMem]>;
}

// Absolute value ops
let TargetPrefix = "x86" in {  // All intrinsics start with "llvm.x86.".
  def int_x86_ssse3_pabs_b     :
      DefaultAttrsIntrinsic<[llvm_x86mmx_ty], [llvm_x86mmx_ty], [IntrNoMem]>;

  def int_x86_ssse3_pabs_w     :
      DefaultAttrsIntrinsic<[llvm_x86mmx_ty], [llvm_x86mmx_ty], [IntrNoMem]>;

  def int_x86_ssse3_pabs_d     :
      DefaultAttrsIntrinsic<[llvm_x86mmx_ty], [llvm_x86mmx_ty], [IntrNoMem]>;
}

//===----------------------------------------------------------------------===//
// SSE4.1

// FP rounding ops
let TargetPrefix = "x86" in {  // All intrinsics start with "llvm.x86.".
  def int_x86_sse41_round_ss        : ClangBuiltin<"__builtin_ia32_roundss">,
      DefaultAttrsIntrinsic<[llvm_v4f32_ty], [llvm_v4f32_ty, llvm_v4f32_ty,
                             llvm_i32_ty], [IntrNoMem, ImmArg<ArgIndex<2>>]>;
  def int_x86_sse41_round_ps        : ClangBuiltin<"__builtin_ia32_roundps">,
      DefaultAttrsIntrinsic<[llvm_v4f32_ty], [llvm_v4f32_ty,
                             llvm_i32_ty], [IntrNoMem, ImmArg<ArgIndex<1>>]>;
  def int_x86_sse41_round_sd        : ClangBuiltin<"__builtin_ia32_roundsd">,
      DefaultAttrsIntrinsic<[llvm_v2f64_ty], [llvm_v2f64_ty, llvm_v2f64_ty,
                             llvm_i32_ty], [IntrNoMem, ImmArg<ArgIndex<2>>]>;
  def int_x86_sse41_round_pd        : ClangBuiltin<"__builtin_ia32_roundpd">,
      DefaultAttrsIntrinsic<[llvm_v2f64_ty], [llvm_v2f64_ty,
                             llvm_i32_ty], [IntrNoMem, ImmArg<ArgIndex<1>>]>;
}

// Vector min element
let TargetPrefix = "x86" in {  // All intrinsics start with "llvm.x86.".
  def int_x86_sse41_phminposuw     : ClangBuiltin<"__builtin_ia32_phminposuw128">,
      DefaultAttrsIntrinsic<[llvm_v8i16_ty], [llvm_v8i16_ty], [IntrNoMem]>;
}

// Advanced Encryption Standard (AES) Instructions
let TargetPrefix = "x86" in {  // All intrinsics start with "llvm.x86.".
  def int_x86_aesni_aesimc          : ClangBuiltin<"__builtin_ia32_aesimc128">,
      DefaultAttrsIntrinsic<[llvm_v2i64_ty], [llvm_v2i64_ty], [IntrNoMem]>;

  def int_x86_aesni_aesenc          : ClangBuiltin<"__builtin_ia32_aesenc128">,
      DefaultAttrsIntrinsic<[llvm_v2i64_ty], [llvm_v2i64_ty, llvm_v2i64_ty],
                            [IntrNoMem]>;
  def int_x86_aesni_aesenc_256      : ClangBuiltin<"__builtin_ia32_aesenc256">,
      DefaultAttrsIntrinsic<[llvm_v4i64_ty], [llvm_v4i64_ty, llvm_v4i64_ty],
                            [IntrNoMem]>;
  def int_x86_aesni_aesenc_512      : ClangBuiltin<"__builtin_ia32_aesenc512">,
      DefaultAttrsIntrinsic<[llvm_v8i64_ty], [llvm_v8i64_ty, llvm_v8i64_ty],
                            [IntrNoMem]>;

  def int_x86_aesni_aesenclast : ClangBuiltin<"__builtin_ia32_aesenclast128">,
      DefaultAttrsIntrinsic<[llvm_v2i64_ty], [llvm_v2i64_ty, llvm_v2i64_ty],
                            [IntrNoMem]>;
  def int_x86_aesni_aesenclast_256 :
    ClangBuiltin<"__builtin_ia32_aesenclast256">,
    DefaultAttrsIntrinsic<[llvm_v4i64_ty], [llvm_v4i64_ty, llvm_v4i64_ty],
                          [IntrNoMem]>;
  def int_x86_aesni_aesenclast_512 :
    ClangBuiltin<"__builtin_ia32_aesenclast512">,
    DefaultAttrsIntrinsic<[llvm_v8i64_ty], [llvm_v8i64_ty, llvm_v8i64_ty],
                          [IntrNoMem]>;

  def int_x86_aesni_aesdec          : ClangBuiltin<"__builtin_ia32_aesdec128">,
      DefaultAttrsIntrinsic<[llvm_v2i64_ty], [llvm_v2i64_ty, llvm_v2i64_ty],
                            [IntrNoMem]>;
  def int_x86_aesni_aesdec_256      : ClangBuiltin<"__builtin_ia32_aesdec256">,
      DefaultAttrsIntrinsic<[llvm_v4i64_ty], [llvm_v4i64_ty, llvm_v4i64_ty],
                            [IntrNoMem]>;
  def int_x86_aesni_aesdec_512      : ClangBuiltin<"__builtin_ia32_aesdec512">,
      DefaultAttrsIntrinsic<[llvm_v8i64_ty], [llvm_v8i64_ty, llvm_v8i64_ty],
                            [IntrNoMem]>;

  def int_x86_aesni_aesdeclast : ClangBuiltin<"__builtin_ia32_aesdeclast128">,
      DefaultAttrsIntrinsic<[llvm_v2i64_ty], [llvm_v2i64_ty, llvm_v2i64_ty],
                            [IntrNoMem]>;
  def int_x86_aesni_aesdeclast_256 :
    ClangBuiltin<"__builtin_ia32_aesdeclast256">,
    DefaultAttrsIntrinsic<[llvm_v4i64_ty], [llvm_v4i64_ty, llvm_v4i64_ty],
                          [IntrNoMem]>;
  def int_x86_aesni_aesdeclast_512 :
    ClangBuiltin<"__builtin_ia32_aesdeclast512">,
    DefaultAttrsIntrinsic<[llvm_v8i64_ty], [llvm_v8i64_ty, llvm_v8i64_ty],
                          [IntrNoMem]>;

  def int_x86_aesni_aeskeygenassist :
    ClangBuiltin<"__builtin_ia32_aeskeygenassist128">,
    DefaultAttrsIntrinsic<[llvm_v2i64_ty], [llvm_v2i64_ty, llvm_i8_ty],
                          [IntrNoMem, ImmArg<ArgIndex<1>>]>;
}

// PCLMUL instructions
let TargetPrefix = "x86" in { // All intrinsics start with "llvm.x86.".
  def int_x86_pclmulqdq : ClangBuiltin<"__builtin_ia32_pclmulqdq128">,
      DefaultAttrsIntrinsic<[llvm_v2i64_ty],
                            [llvm_v2i64_ty, llvm_v2i64_ty, llvm_i8_ty],
                            [IntrNoMem, ImmArg<ArgIndex<2>>]>;
  def int_x86_pclmulqdq_256 : ClangBuiltin<"__builtin_ia32_pclmulqdq256">,
          DefaultAttrsIntrinsic<[llvm_v4i64_ty],
                                [llvm_v4i64_ty, llvm_v4i64_ty, llvm_i8_ty],
                                [IntrNoMem, ImmArg<ArgIndex<2>>]>;
  def int_x86_pclmulqdq_512 : ClangBuiltin<"__builtin_ia32_pclmulqdq512">,
          DefaultAttrsIntrinsic<[llvm_v8i64_ty],
                                [llvm_v8i64_ty, llvm_v8i64_ty, llvm_i8_ty],
                                [IntrNoMem, ImmArg<ArgIndex<2>>]>;
}

// Vector pack
let TargetPrefix = "x86" in {  // All intrinsics start with "llvm.x86.".
  def int_x86_sse41_packusdw : ClangBuiltin<"__builtin_ia32_packusdw128">,
      DefaultAttrsIntrinsic<[llvm_v8i16_ty], [llvm_v4i32_ty, llvm_v4i32_ty],
                            [IntrNoMem]>;
}

// Vector insert
let TargetPrefix = "x86" in {  // All intrinsics start with "llvm.x86.".
  def int_x86_sse41_insertps       : ClangBuiltin<"__builtin_ia32_insertps128">,
      DefaultAttrsIntrinsic<[llvm_v4f32_ty],
                            [llvm_v4f32_ty, llvm_v4f32_ty, llvm_i8_ty],
                            [IntrNoMem, ImmArg<ArgIndex<2>>]>;
}

// Vector blend
let TargetPrefix = "x86" in {  // All intrinsics start with "llvm.x86.".
  def int_x86_sse41_pblendvb       : ClangBuiltin<"__builtin_ia32_pblendvb128">,
      DefaultAttrsIntrinsic<[llvm_v16i8_ty],
                            [llvm_v16i8_ty, llvm_v16i8_ty,llvm_v16i8_ty],
                            [IntrNoMem]>;
  def int_x86_sse41_blendvpd       : ClangBuiltin<"__builtin_ia32_blendvpd">,
      DefaultAttrsIntrinsic<[llvm_v2f64_ty],
                            [llvm_v2f64_ty, llvm_v2f64_ty,llvm_v2f64_ty],
                            [IntrNoMem]>;
  def int_x86_sse41_blendvps       : ClangBuiltin<"__builtin_ia32_blendvps">,
      DefaultAttrsIntrinsic<[llvm_v4f32_ty],
                            [llvm_v4f32_ty, llvm_v4f32_ty,llvm_v4f32_ty],
                            [IntrNoMem]>;
}

// Vector dot product
let TargetPrefix = "x86" in {  // All intrinsics start with "llvm.x86.".
  def int_x86_sse41_dppd            : ClangBuiltin<"__builtin_ia32_dppd">,
      DefaultAttrsIntrinsic<[llvm_v2f64_ty],
                            [llvm_v2f64_ty, llvm_v2f64_ty, llvm_i8_ty],
                            [IntrNoMem, Commutative, ImmArg<ArgIndex<2>>]>;
  def int_x86_sse41_dpps            : ClangBuiltin<"__builtin_ia32_dpps">,
      DefaultAttrsIntrinsic<[llvm_v4f32_ty],
                            [llvm_v4f32_ty, llvm_v4f32_ty, llvm_i8_ty],
                            [IntrNoMem, Commutative, ImmArg<ArgIndex<2>>]>;
}

// Vector sum of absolute differences
let TargetPrefix = "x86" in {  // All intrinsics start with "llvm.x86.".
  def int_x86_sse41_mpsadbw         : ClangBuiltin<"__builtin_ia32_mpsadbw128">,
      DefaultAttrsIntrinsic<[llvm_v8i16_ty],
                            [llvm_v16i8_ty, llvm_v16i8_ty, llvm_i8_ty],
                            [IntrNoMem, ImmArg<ArgIndex<2>>]>;
}

// Test instruction with bitwise comparison.
let TargetPrefix = "x86" in { // All intrinsics start with "llvm.x86.".
  def int_x86_sse41_ptestz          : ClangBuiltin<"__builtin_ia32_ptestz128">,
      DefaultAttrsIntrinsic<[llvm_i32_ty], [llvm_v2i64_ty, llvm_v2i64_ty],
                            [IntrNoMem]>;
  def int_x86_sse41_ptestc          : ClangBuiltin<"__builtin_ia32_ptestc128">,
      DefaultAttrsIntrinsic<[llvm_i32_ty], [llvm_v2i64_ty, llvm_v2i64_ty],
                            [IntrNoMem]>;
  def int_x86_sse41_ptestnzc        : ClangBuiltin<"__builtin_ia32_ptestnzc128">,
      DefaultAttrsIntrinsic<[llvm_i32_ty], [llvm_v2i64_ty, llvm_v2i64_ty],
                            [IntrNoMem]>;
}

//===----------------------------------------------------------------------===//
// SSE4.2

// Miscellaneous
// CRC Instruction
let TargetPrefix = "x86" in { // All intrinsics start with "llvm.x86.".
  def int_x86_sse42_crc32_32_8       : ClangBuiltin<"__builtin_ia32_crc32qi">,
      DefaultAttrsIntrinsic<[llvm_i32_ty], [llvm_i32_ty, llvm_i8_ty],
                            [IntrNoMem]>;
  def int_x86_sse42_crc32_32_16      : ClangBuiltin<"__builtin_ia32_crc32hi">,
      DefaultAttrsIntrinsic<[llvm_i32_ty], [llvm_i32_ty, llvm_i16_ty],
                            [IntrNoMem]>;
  def int_x86_sse42_crc32_32_32      : ClangBuiltin<"__builtin_ia32_crc32si">,
      DefaultAttrsIntrinsic<[llvm_i32_ty], [llvm_i32_ty, llvm_i32_ty],
                            [IntrNoMem]>;
  def int_x86_sse42_crc32_64_64      : ClangBuiltin<"__builtin_ia32_crc32di">,
      DefaultAttrsIntrinsic<[llvm_i64_ty], [llvm_i64_ty, llvm_i64_ty],
                            [IntrNoMem]>;
}

// String/text processing ops.
let TargetPrefix = "x86" in { // All intrinsics start with "llvm.x86.".
  def int_x86_sse42_pcmpistrm128  : ClangBuiltin<"__builtin_ia32_pcmpistrm128">,
    DefaultAttrsIntrinsic<[llvm_v16i8_ty],
        [llvm_v16i8_ty, llvm_v16i8_ty, llvm_i8_ty],
        [IntrNoMem, ImmArg<ArgIndex<2>>]>;
  def int_x86_sse42_pcmpistri128  : ClangBuiltin<"__builtin_ia32_pcmpistri128">,
    DefaultAttrsIntrinsic<[llvm_i32_ty],
        [llvm_v16i8_ty, llvm_v16i8_ty, llvm_i8_ty],
        [IntrNoMem, ImmArg<ArgIndex<2>>]>;
  def int_x86_sse42_pcmpistria128 : ClangBuiltin<"__builtin_ia32_pcmpistria128">,
    DefaultAttrsIntrinsic<[llvm_i32_ty],
        [llvm_v16i8_ty, llvm_v16i8_ty, llvm_i8_ty],
        [IntrNoMem, ImmArg<ArgIndex<2>>]>;
  def int_x86_sse42_pcmpistric128 : ClangBuiltin<"__builtin_ia32_pcmpistric128">,
    DefaultAttrsIntrinsic<[llvm_i32_ty],
        [llvm_v16i8_ty, llvm_v16i8_ty, llvm_i8_ty],
        [IntrNoMem, ImmArg<ArgIndex<2>>]>;
  def int_x86_sse42_pcmpistrio128 : ClangBuiltin<"__builtin_ia32_pcmpistrio128">,
    DefaultAttrsIntrinsic<[llvm_i32_ty],
        [llvm_v16i8_ty, llvm_v16i8_ty, llvm_i8_ty],
        [IntrNoMem, ImmArg<ArgIndex<2>>]>;
  def int_x86_sse42_pcmpistris128 : ClangBuiltin<"__builtin_ia32_pcmpistris128">,
    DefaultAttrsIntrinsic<[llvm_i32_ty],
        [llvm_v16i8_ty, llvm_v16i8_ty, llvm_i8_ty],
        [IntrNoMem, ImmArg<ArgIndex<2>>]>;
  def int_x86_sse42_pcmpistriz128 : ClangBuiltin<"__builtin_ia32_pcmpistriz128">,
    DefaultAttrsIntrinsic<[llvm_i32_ty],
        [llvm_v16i8_ty, llvm_v16i8_ty, llvm_i8_ty],
        [IntrNoMem, ImmArg<ArgIndex<2>>]>;
  def int_x86_sse42_pcmpestrm128  : ClangBuiltin<"__builtin_ia32_pcmpestrm128">,
    DefaultAttrsIntrinsic<[llvm_v16i8_ty],
        [llvm_v16i8_ty, llvm_i32_ty, llvm_v16i8_ty, llvm_i32_ty,
         llvm_i8_ty],
        [IntrNoMem, ImmArg<ArgIndex<4>>]>;
  def int_x86_sse42_pcmpestri128  : ClangBuiltin<"__builtin_ia32_pcmpestri128">,
    DefaultAttrsIntrinsic<[llvm_i32_ty],
        [llvm_v16i8_ty, llvm_i32_ty, llvm_v16i8_ty, llvm_i32_ty,
         llvm_i8_ty],
        [IntrNoMem, ImmArg<ArgIndex<4>>]>;
  def int_x86_sse42_pcmpestria128 : ClangBuiltin<"__builtin_ia32_pcmpestria128">,
    DefaultAttrsIntrinsic<[llvm_i32_ty],
        [llvm_v16i8_ty, llvm_i32_ty, llvm_v16i8_ty, llvm_i32_ty,
         llvm_i8_ty],
        [IntrNoMem, ImmArg<ArgIndex<4>>]>;
  def int_x86_sse42_pcmpestric128 : ClangBuiltin<"__builtin_ia32_pcmpestric128">,
    DefaultAttrsIntrinsic<[llvm_i32_ty],
        [llvm_v16i8_ty, llvm_i32_ty, llvm_v16i8_ty, llvm_i32_ty,
         llvm_i8_ty],
        [IntrNoMem, ImmArg<ArgIndex<4>>]>;
  def int_x86_sse42_pcmpestrio128 : ClangBuiltin<"__builtin_ia32_pcmpestrio128">,
    DefaultAttrsIntrinsic<[llvm_i32_ty],
        [llvm_v16i8_ty, llvm_i32_ty, llvm_v16i8_ty, llvm_i32_ty,
         llvm_i8_ty],
        [IntrNoMem, ImmArg<ArgIndex<4>>]>;
  def int_x86_sse42_pcmpestris128 : ClangBuiltin<"__builtin_ia32_pcmpestris128">,
    DefaultAttrsIntrinsic<[llvm_i32_ty],
        [llvm_v16i8_ty, llvm_i32_ty, llvm_v16i8_ty, llvm_i32_ty,
         llvm_i8_ty],
        [IntrNoMem, ImmArg<ArgIndex<4>>]>;
  def int_x86_sse42_pcmpestriz128 : ClangBuiltin<"__builtin_ia32_pcmpestriz128">,
    DefaultAttrsIntrinsic<[llvm_i32_ty],
        [llvm_v16i8_ty, llvm_i32_ty, llvm_v16i8_ty, llvm_i32_ty,
         llvm_i8_ty],
        [IntrNoMem, ImmArg<ArgIndex<4>>]>;
}

//===----------------------------------------------------------------------===//
// SSE4A

let TargetPrefix = "x86" in {  // All intrinsics start with "llvm.x86.".
  def int_x86_sse4a_extrqi : ClangBuiltin<"__builtin_ia32_extrqi">,
    DefaultAttrsIntrinsic<[llvm_v2i64_ty],
                          [llvm_v2i64_ty, llvm_i8_ty, llvm_i8_ty],
                          [IntrNoMem, ImmArg<ArgIndex<1>>,
                           ImmArg<ArgIndex<2>>]>;
  def int_x86_sse4a_extrq  : ClangBuiltin<"__builtin_ia32_extrq">,
    DefaultAttrsIntrinsic<[llvm_v2i64_ty], [llvm_v2i64_ty, llvm_v16i8_ty],
                          [IntrNoMem]>;

  def int_x86_sse4a_insertqi : ClangBuiltin<"__builtin_ia32_insertqi">,
    DefaultAttrsIntrinsic<[llvm_v2i64_ty], [llvm_v2i64_ty, llvm_v2i64_ty,
                                            llvm_i8_ty, llvm_i8_ty],
                          [IntrNoMem, ImmArg<ArgIndex<2>>,
                           ImmArg<ArgIndex<3>>]>;
  def int_x86_sse4a_insertq  : ClangBuiltin<"__builtin_ia32_insertq">,
    DefaultAttrsIntrinsic<[llvm_v2i64_ty], [llvm_v2i64_ty, llvm_v2i64_ty],
                          [IntrNoMem]>;
}

//===----------------------------------------------------------------------===//
// AVX

// Arithmetic ops
let TargetPrefix = "x86" in {  // All intrinsics start with "llvm.x86.".
  def int_x86_avx_addsub_pd_256 : ClangBuiltin<"__builtin_ia32_addsubpd256">,
      DefaultAttrsIntrinsic<[llvm_v4f64_ty], [llvm_v4f64_ty, llvm_v4f64_ty],
                            [IntrNoMem]>;
  def int_x86_avx_addsub_ps_256 : ClangBuiltin<"__builtin_ia32_addsubps256">,
      DefaultAttrsIntrinsic<[llvm_v8f32_ty], [llvm_v8f32_ty, llvm_v8f32_ty],
                            [IntrNoMem]>;
  def int_x86_avx_max_pd_256 : ClangBuiltin<"__builtin_ia32_maxpd256">,
      DefaultAttrsIntrinsic<[llvm_v4f64_ty], [llvm_v4f64_ty, llvm_v4f64_ty],
                            [IntrNoMem]>;
  def int_x86_avx_max_ps_256 : ClangBuiltin<"__builtin_ia32_maxps256">,
      DefaultAttrsIntrinsic<[llvm_v8f32_ty], [llvm_v8f32_ty, llvm_v8f32_ty],
                            [IntrNoMem]>;
  def int_x86_avx_min_pd_256 : ClangBuiltin<"__builtin_ia32_minpd256">,
      DefaultAttrsIntrinsic<[llvm_v4f64_ty], [llvm_v4f64_ty, llvm_v4f64_ty],
                            [IntrNoMem]>;
  def int_x86_avx_min_ps_256 : ClangBuiltin<"__builtin_ia32_minps256">,
      DefaultAttrsIntrinsic<[llvm_v8f32_ty], [llvm_v8f32_ty, llvm_v8f32_ty],
                            [IntrNoMem]>;

  def int_x86_avx_rsqrt_ps_256 : ClangBuiltin<"__builtin_ia32_rsqrtps256">,
      DefaultAttrsIntrinsic<[llvm_v8f32_ty], [llvm_v8f32_ty], [IntrNoMem]>;

  def int_x86_avx_rcp_ps_256 : ClangBuiltin<"__builtin_ia32_rcpps256">,
      DefaultAttrsIntrinsic<[llvm_v8f32_ty], [llvm_v8f32_ty], [IntrNoMem]>;

  def int_x86_avx_round_pd_256 : ClangBuiltin<"__builtin_ia32_roundpd256">,
      DefaultAttrsIntrinsic<[llvm_v4f64_ty], [llvm_v4f64_ty, llvm_i32_ty],
                            [IntrNoMem, ImmArg<ArgIndex<1>>]>;
  def int_x86_avx_round_ps_256 : ClangBuiltin<"__builtin_ia32_roundps256">,
      DefaultAttrsIntrinsic<[llvm_v8f32_ty], [llvm_v8f32_ty, llvm_i32_ty],
                            [IntrNoMem, ImmArg<ArgIndex<1>>]>;
}

// Horizontal ops
let TargetPrefix = "x86" in {  // All intrinsics start with "llvm.x86.".
  def int_x86_avx_hadd_pd_256 : ClangBuiltin<"__builtin_ia32_haddpd256">,
      DefaultAttrsIntrinsic<[llvm_v4f64_ty], [llvm_v4f64_ty, llvm_v4f64_ty],
                            [IntrNoMem]>;
  def int_x86_avx_hsub_ps_256 : ClangBuiltin<"__builtin_ia32_hsubps256">,
      DefaultAttrsIntrinsic<[llvm_v8f32_ty], [llvm_v8f32_ty, llvm_v8f32_ty],
                            [IntrNoMem]>;
  def int_x86_avx_hsub_pd_256 : ClangBuiltin<"__builtin_ia32_hsubpd256">,
      DefaultAttrsIntrinsic<[llvm_v4f64_ty], [llvm_v4f64_ty, llvm_v4f64_ty],
                            [IntrNoMem]>;
  def int_x86_avx_hadd_ps_256 : ClangBuiltin<"__builtin_ia32_haddps256">,
      DefaultAttrsIntrinsic<[llvm_v8f32_ty], [llvm_v8f32_ty, llvm_v8f32_ty],
                            [IntrNoMem]>;
}

// Vector permutation
let TargetPrefix = "x86" in {  // All intrinsics start with "llvm.x86.".
  def int_x86_avx_vpermilvar_pd : ClangBuiltin<"__builtin_ia32_vpermilvarpd">,
      DefaultAttrsIntrinsic<[llvm_v2f64_ty], [llvm_v2f64_ty, llvm_v2i64_ty],
                            [IntrNoMem]>;
  def int_x86_avx_vpermilvar_ps : ClangBuiltin<"__builtin_ia32_vpermilvarps">,
      DefaultAttrsIntrinsic<[llvm_v4f32_ty], [llvm_v4f32_ty, llvm_v4i32_ty],
                            [IntrNoMem]>;

  def int_x86_avx_vpermilvar_pd_256 :
        ClangBuiltin<"__builtin_ia32_vpermilvarpd256">,
        DefaultAttrsIntrinsic<[llvm_v4f64_ty], [llvm_v4f64_ty, llvm_v4i64_ty],
                              [IntrNoMem]>;
  def int_x86_avx_vpermilvar_ps_256 :
        ClangBuiltin<"__builtin_ia32_vpermilvarps256">,
        DefaultAttrsIntrinsic<[llvm_v8f32_ty], [llvm_v8f32_ty, llvm_v8i32_ty],
                              [IntrNoMem]>;

  def int_x86_avx512_vpermi2var_d_128 :
       ClangBuiltin<"__builtin_ia32_vpermi2vard128">,
       DefaultAttrsIntrinsic<[llvm_v4i32_ty],
                             [llvm_v4i32_ty, llvm_v4i32_ty, llvm_v4i32_ty],
                             [IntrNoMem]>;

  def int_x86_avx512_vpermi2var_d_256 :
        ClangBuiltin<"__builtin_ia32_vpermi2vard256">,
        DefaultAttrsIntrinsic<[llvm_v8i32_ty],
                              [llvm_v8i32_ty, llvm_v8i32_ty, llvm_v8i32_ty],
                              [IntrNoMem]>;

  def int_x86_avx512_vpermi2var_d_512 :
        ClangBuiltin<"__builtin_ia32_vpermi2vard512">,
        DefaultAttrsIntrinsic<[llvm_v16i32_ty],
                              [llvm_v16i32_ty, llvm_v16i32_ty, llvm_v16i32_ty],
                              [IntrNoMem]>;

  def int_x86_avx512_vpermi2var_hi_128 :
        ClangBuiltin<"__builtin_ia32_vpermi2varhi128">,
        DefaultAttrsIntrinsic<[llvm_v8i16_ty],
                              [llvm_v8i16_ty, llvm_v8i16_ty, llvm_v8i16_ty],
                              [IntrNoMem]>;

  def int_x86_avx512_vpermi2var_hi_256 :
        ClangBuiltin<"__builtin_ia32_vpermi2varhi256">,
        DefaultAttrsIntrinsic<[llvm_v16i16_ty],
                              [llvm_v16i16_ty, llvm_v16i16_ty, llvm_v16i16_ty],
                              [IntrNoMem]>;

  def int_x86_avx512_vpermi2var_hi_512 :
        ClangBuiltin<"__builtin_ia32_vpermi2varhi512">,
        DefaultAttrsIntrinsic<[llvm_v32i16_ty],
                              [llvm_v32i16_ty, llvm_v32i16_ty, llvm_v32i16_ty],
                              [IntrNoMem]>;

  def int_x86_avx512_vpermi2var_pd_128 :
        ClangBuiltin<"__builtin_ia32_vpermi2varpd128">,
        DefaultAttrsIntrinsic<[llvm_v2f64_ty],
                              [llvm_v2f64_ty, llvm_v2i64_ty, llvm_v2f64_ty],
                              [IntrNoMem]>;

  def int_x86_avx512_vpermi2var_pd_256 :
        ClangBuiltin<"__builtin_ia32_vpermi2varpd256">,
        DefaultAttrsIntrinsic<[llvm_v4f64_ty],
                              [llvm_v4f64_ty, llvm_v4i64_ty, llvm_v4f64_ty],
                              [IntrNoMem]>;

  def int_x86_avx512_vpermi2var_pd_512 :
        ClangBuiltin<"__builtin_ia32_vpermi2varpd512">,
        DefaultAttrsIntrinsic<[llvm_v8f64_ty],
                              [llvm_v8f64_ty, llvm_v8i64_ty, llvm_v8f64_ty],
                              [IntrNoMem]>;

  def int_x86_avx512_vpermi2var_ps_128 :
        ClangBuiltin<"__builtin_ia32_vpermi2varps128">,
        DefaultAttrsIntrinsic<[llvm_v4f32_ty],
                              [llvm_v4f32_ty, llvm_v4i32_ty, llvm_v4f32_ty],
                              [IntrNoMem]>;

  def int_x86_avx512_vpermi2var_ps_256 :
        ClangBuiltin<"__builtin_ia32_vpermi2varps256">,
        DefaultAttrsIntrinsic<[llvm_v8f32_ty],
                              [llvm_v8f32_ty, llvm_v8i32_ty, llvm_v8f32_ty],
                              [IntrNoMem]>;

  def int_x86_avx512_vpermi2var_ps_512 :
        ClangBuiltin<"__builtin_ia32_vpermi2varps512">,
        DefaultAttrsIntrinsic<[llvm_v16f32_ty],
                              [llvm_v16f32_ty, llvm_v16i32_ty, llvm_v16f32_ty],
                              [IntrNoMem]>;

  def int_x86_avx512_vpermi2var_q_128 :
        ClangBuiltin<"__builtin_ia32_vpermi2varq128">,
        DefaultAttrsIntrinsic<[llvm_v2i64_ty],
                              [llvm_v2i64_ty, llvm_v2i64_ty, llvm_v2i64_ty],
                              [IntrNoMem]>;

  def int_x86_avx512_vpermi2var_q_256 :
        ClangBuiltin<"__builtin_ia32_vpermi2varq256">,
        DefaultAttrsIntrinsic<[llvm_v4i64_ty],
                              [llvm_v4i64_ty, llvm_v4i64_ty, llvm_v4i64_ty],
                              [IntrNoMem]>;

  def int_x86_avx512_vpermi2var_q_512 :
        ClangBuiltin<"__builtin_ia32_vpermi2varq512">,
        DefaultAttrsIntrinsic<[llvm_v8i64_ty],
                              [llvm_v8i64_ty, llvm_v8i64_ty, llvm_v8i64_ty],
                              [IntrNoMem]>;

  def int_x86_avx512_vpermi2var_qi_128 :
        ClangBuiltin<"__builtin_ia32_vpermi2varqi128">,
        DefaultAttrsIntrinsic<[llvm_v16i8_ty],
                              [llvm_v16i8_ty, llvm_v16i8_ty, llvm_v16i8_ty],
                              [IntrNoMem]>;

  def int_x86_avx512_vpermi2var_qi_256 :
        ClangBuiltin<"__builtin_ia32_vpermi2varqi256">,
        DefaultAttrsIntrinsic<[llvm_v32i8_ty],
                              [llvm_v32i8_ty, llvm_v32i8_ty, llvm_v32i8_ty],
                              [IntrNoMem]>;

  def int_x86_avx512_vpermi2var_qi_512 :
        ClangBuiltin<"__builtin_ia32_vpermi2varqi512">,
        DefaultAttrsIntrinsic<[llvm_v64i8_ty],
                              [llvm_v64i8_ty, llvm_v64i8_ty, llvm_v64i8_ty],
                              [IntrNoMem]>;

  def int_x86_avx512_vpermilvar_pd_512 :
        ClangBuiltin<"__builtin_ia32_vpermilvarpd512">,
        DefaultAttrsIntrinsic<[llvm_v8f64_ty], [llvm_v8f64_ty, llvm_v8i64_ty],
                              [IntrNoMem]>;

  def int_x86_avx512_vpermilvar_ps_512 :
        ClangBuiltin<"__builtin_ia32_vpermilvarps512">,
        DefaultAttrsIntrinsic<[llvm_v16f32_ty],
                              [llvm_v16f32_ty, llvm_v16i32_ty], [IntrNoMem]>;

  def int_x86_avx512_pshuf_b_512 :
        ClangBuiltin<"__builtin_ia32_pshufb512">,
        DefaultAttrsIntrinsic<[llvm_v64i8_ty], [llvm_v64i8_ty, llvm_v64i8_ty],
                              [IntrNoMem]>;

}

// GFNI Instructions
let TargetPrefix = "x86" in {  // All intrinsics start with "llvm.x86.".
  def int_x86_vgf2p8affineinvqb_128 :
         ClangBuiltin<"__builtin_ia32_vgf2p8affineinvqb_v16qi">,
         DefaultAttrsIntrinsic<[llvm_v16i8_ty],
                               [llvm_v16i8_ty, llvm_v16i8_ty, llvm_i8_ty],
                               [IntrNoMem, ImmArg<ArgIndex<2>>]>;
  def int_x86_vgf2p8affineinvqb_256 :
         ClangBuiltin<"__builtin_ia32_vgf2p8affineinvqb_v32qi">,
         DefaultAttrsIntrinsic<[llvm_v32i8_ty],
                               [llvm_v32i8_ty, llvm_v32i8_ty, llvm_i8_ty],
                               [IntrNoMem, ImmArg<ArgIndex<2>>]>;
  def int_x86_vgf2p8affineinvqb_512 :
         ClangBuiltin<"__builtin_ia32_vgf2p8affineinvqb_v64qi">,
         DefaultAttrsIntrinsic<[llvm_v64i8_ty],
                               [llvm_v64i8_ty, llvm_v64i8_ty, llvm_i8_ty],
                               [IntrNoMem, ImmArg<ArgIndex<2>>]>;

  def int_x86_vgf2p8affineqb_128 :
         ClangBuiltin<"__builtin_ia32_vgf2p8affineqb_v16qi">,
         DefaultAttrsIntrinsic<[llvm_v16i8_ty],
                               [llvm_v16i8_ty, llvm_v16i8_ty, llvm_i8_ty],
                               [IntrNoMem, ImmArg<ArgIndex<2>>]>;
  def int_x86_vgf2p8affineqb_256 :
         ClangBuiltin<"__builtin_ia32_vgf2p8affineqb_v32qi">,
         DefaultAttrsIntrinsic<[llvm_v32i8_ty],
                               [llvm_v32i8_ty, llvm_v32i8_ty, llvm_i8_ty],
                               [IntrNoMem, ImmArg<ArgIndex<2>>]>;
  def int_x86_vgf2p8affineqb_512 :
         ClangBuiltin<"__builtin_ia32_vgf2p8affineqb_v64qi">,
         DefaultAttrsIntrinsic<[llvm_v64i8_ty],
                               [llvm_v64i8_ty, llvm_v64i8_ty, llvm_i8_ty],
                               [IntrNoMem, ImmArg<ArgIndex<2>>]>;

  def int_x86_vgf2p8mulb_128     :
         ClangBuiltin<"__builtin_ia32_vgf2p8mulb_v16qi">,
         DefaultAttrsIntrinsic<[llvm_v16i8_ty], [llvm_v16i8_ty, llvm_v16i8_ty],
                               [IntrNoMem]>;
  def int_x86_vgf2p8mulb_256     :
         ClangBuiltin<"__builtin_ia32_vgf2p8mulb_v32qi">,
         DefaultAttrsIntrinsic<[llvm_v32i8_ty], [llvm_v32i8_ty, llvm_v32i8_ty],
                               [IntrNoMem]>;
  def int_x86_vgf2p8mulb_512     :
         ClangBuiltin<"__builtin_ia32_vgf2p8mulb_v64qi">,
         DefaultAttrsIntrinsic<[llvm_v64i8_ty], [llvm_v64i8_ty, llvm_v64i8_ty],
                               [IntrNoMem]>;
}

// Vector blend
let TargetPrefix = "x86" in {  // All intrinsics start with "llvm.x86.".
  def int_x86_avx_blendv_pd_256 : ClangBuiltin<"__builtin_ia32_blendvpd256">,
      DefaultAttrsIntrinsic<[llvm_v4f64_ty],
                            [llvm_v4f64_ty, llvm_v4f64_ty, llvm_v4f64_ty],
                            [IntrNoMem]>;
  def int_x86_avx_blendv_ps_256 : ClangBuiltin<"__builtin_ia32_blendvps256">,
      DefaultAttrsIntrinsic<[llvm_v8f32_ty],
                            [llvm_v8f32_ty, llvm_v8f32_ty, llvm_v8f32_ty],
                            [IntrNoMem]>;
}

// Vector dot product
let TargetPrefix = "x86" in {  // All intrinsics start with "llvm.x86.".
  def int_x86_avx_dp_ps_256 : ClangBuiltin<"__builtin_ia32_dpps256">,
      DefaultAttrsIntrinsic<[llvm_v8f32_ty],
                            [llvm_v8f32_ty, llvm_v8f32_ty, llvm_i8_ty],
                            [IntrNoMem, Commutative, ImmArg<ArgIndex<2>>]>;
}

// Vector compare
let TargetPrefix = "x86" in {  // All intrinsics start with "llvm.x86.".
  def int_x86_avx_cmp_pd_256 :
      DefaultAttrsIntrinsic<[llvm_v4f64_ty],
                            [llvm_v4f64_ty, llvm_v4f64_ty, llvm_i8_ty],
                            [IntrNoMem, ImmArg<ArgIndex<2>>]>;
  def int_x86_avx_cmp_ps_256 :
      DefaultAttrsIntrinsic<[llvm_v8f32_ty],
                            [llvm_v8f32_ty, llvm_v8f32_ty, llvm_i8_ty],
                            [IntrNoMem, ImmArg<ArgIndex<2>>]>;
}

// Vector convert
let TargetPrefix = "x86" in {  // All intrinsics start with "llvm.x86.".
  def int_x86_avx_cvt_pd2_ps_256 : ClangBuiltin<"__builtin_ia32_cvtpd2ps256">,
      DefaultAttrsIntrinsic<[llvm_v4f32_ty], [llvm_v4f64_ty], [IntrNoMem]>;
  def int_x86_avx_cvt_ps2dq_256 : ClangBuiltin<"__builtin_ia32_cvtps2dq256">,
      DefaultAttrsIntrinsic<[llvm_v8i32_ty], [llvm_v8f32_ty], [IntrNoMem]>;
  def int_x86_avx_cvtt_pd2dq_256 : ClangBuiltin<"__builtin_ia32_cvttpd2dq256">,
      DefaultAttrsIntrinsic<[llvm_v4i32_ty], [llvm_v4f64_ty], [IntrNoMem]>;
  def int_x86_avx_cvt_pd2dq_256 : ClangBuiltin<"__builtin_ia32_cvtpd2dq256">,
      DefaultAttrsIntrinsic<[llvm_v4i32_ty], [llvm_v4f64_ty], [IntrNoMem]>;
  def int_x86_avx_cvtt_ps2dq_256 : ClangBuiltin<"__builtin_ia32_cvttps2dq256">,
      DefaultAttrsIntrinsic<[llvm_v8i32_ty], [llvm_v8f32_ty], [IntrNoMem]>;
}

// Vector bit test
let TargetPrefix = "x86" in {  // All intrinsics start with "llvm.x86.".
  def int_x86_avx_vtestz_pd : ClangBuiltin<"__builtin_ia32_vtestzpd">,
      DefaultAttrsIntrinsic<[llvm_i32_ty], [llvm_v2f64_ty, llvm_v2f64_ty],
                            [IntrNoMem]>;
  def int_x86_avx_vtestc_pd : ClangBuiltin<"__builtin_ia32_vtestcpd">,
      DefaultAttrsIntrinsic<[llvm_i32_ty], [llvm_v2f64_ty, llvm_v2f64_ty],
                            [IntrNoMem]>;
  def int_x86_avx_vtestnzc_pd : ClangBuiltin<"__builtin_ia32_vtestnzcpd">,
      DefaultAttrsIntrinsic<[llvm_i32_ty], [llvm_v2f64_ty, llvm_v2f64_ty],
                            [IntrNoMem]>;
  def int_x86_avx_vtestz_ps : ClangBuiltin<"__builtin_ia32_vtestzps">,
      DefaultAttrsIntrinsic<[llvm_i32_ty], [llvm_v4f32_ty, llvm_v4f32_ty],
                            [IntrNoMem]>;
  def int_x86_avx_vtestc_ps : ClangBuiltin<"__builtin_ia32_vtestcps">,
      DefaultAttrsIntrinsic<[llvm_i32_ty], [llvm_v4f32_ty, llvm_v4f32_ty],
                            [IntrNoMem]>;
  def int_x86_avx_vtestnzc_ps : ClangBuiltin<"__builtin_ia32_vtestnzcps">,
      DefaultAttrsIntrinsic<[llvm_i32_ty], [llvm_v4f32_ty, llvm_v4f32_ty],
                            [IntrNoMem]>;
  def int_x86_avx_vtestz_pd_256 : ClangBuiltin<"__builtin_ia32_vtestzpd256">,
      DefaultAttrsIntrinsic<[llvm_i32_ty], [llvm_v4f64_ty, llvm_v4f64_ty],
                            [IntrNoMem]>;
  def int_x86_avx_vtestc_pd_256 : ClangBuiltin<"__builtin_ia32_vtestcpd256">,
      DefaultAttrsIntrinsic<[llvm_i32_ty], [llvm_v4f64_ty, llvm_v4f64_ty],
                            [IntrNoMem]>;
  def int_x86_avx_vtestnzc_pd_256 : ClangBuiltin<"__builtin_ia32_vtestnzcpd256">,
      DefaultAttrsIntrinsic<[llvm_i32_ty], [llvm_v4f64_ty, llvm_v4f64_ty],
                            [IntrNoMem]>;
  def int_x86_avx_vtestz_ps_256 : ClangBuiltin<"__builtin_ia32_vtestzps256">,
      DefaultAttrsIntrinsic<[llvm_i32_ty], [llvm_v8f32_ty, llvm_v8f32_ty],
                            [IntrNoMem]>;
  def int_x86_avx_vtestc_ps_256 : ClangBuiltin<"__builtin_ia32_vtestcps256">,
      DefaultAttrsIntrinsic<[llvm_i32_ty], [llvm_v8f32_ty, llvm_v8f32_ty],
                            [IntrNoMem]>;
  def int_x86_avx_vtestnzc_ps_256 : ClangBuiltin<"__builtin_ia32_vtestnzcps256">,
      DefaultAttrsIntrinsic<[llvm_i32_ty], [llvm_v8f32_ty, llvm_v8f32_ty],
                            [IntrNoMem]>;
  def int_x86_avx_ptestz_256 : ClangBuiltin<"__builtin_ia32_ptestz256">,
      DefaultAttrsIntrinsic<[llvm_i32_ty], [llvm_v4i64_ty, llvm_v4i64_ty],
                            [IntrNoMem]>;
  def int_x86_avx_ptestc_256 : ClangBuiltin<"__builtin_ia32_ptestc256">,
      DefaultAttrsIntrinsic<[llvm_i32_ty], [llvm_v4i64_ty, llvm_v4i64_ty],
                            [IntrNoMem]>;
  def int_x86_avx_ptestnzc_256 : ClangBuiltin<"__builtin_ia32_ptestnzc256">,
      DefaultAttrsIntrinsic<[llvm_i32_ty], [llvm_v4i64_ty, llvm_v4i64_ty],
                            [IntrNoMem]>;

  def int_x86_avx512_fpclass_pd_128 :
      DefaultAttrsIntrinsic<[llvm_v2i1_ty], [llvm_v2f64_ty, llvm_i32_ty],
                            [IntrNoMem, ImmArg<ArgIndex<1>>]>;
  def int_x86_avx512_fpclass_pd_256 :
      DefaultAttrsIntrinsic<[llvm_v4i1_ty], [llvm_v4f64_ty, llvm_i32_ty],
                            [IntrNoMem, ImmArg<ArgIndex<1>>]>;
  def int_x86_avx512_fpclass_pd_512 :
      DefaultAttrsIntrinsic<[llvm_v8i1_ty], [llvm_v8f64_ty, llvm_i32_ty],
                            [IntrNoMem, ImmArg<ArgIndex<1>>]>;
  def int_x86_avx512_fpclass_ps_128 :
      DefaultAttrsIntrinsic<[llvm_v4i1_ty], [llvm_v4f32_ty, llvm_i32_ty],
                            [IntrNoMem, ImmArg<ArgIndex<1>>]>;
  def int_x86_avx512_fpclass_ps_256 :
      DefaultAttrsIntrinsic<[llvm_v8i1_ty], [llvm_v8f32_ty, llvm_i32_ty],
                            [IntrNoMem, ImmArg<ArgIndex<1>>]>;
  def int_x86_avx512_fpclass_ps_512 :
      DefaultAttrsIntrinsic<[llvm_v16i1_ty], [llvm_v16f32_ty, llvm_i32_ty],
                            [IntrNoMem, ImmArg<ArgIndex<1>>]>;
  def int_x86_avx512_mask_fpclass_sd :
      ClangBuiltin<"__builtin_ia32_fpclasssd_mask">,
      DefaultAttrsIntrinsic<[llvm_i8_ty],
                            [llvm_v2f64_ty, llvm_i32_ty, llvm_i8_ty],
                            [IntrNoMem, ImmArg<ArgIndex<1>>]>;
  def int_x86_avx512_mask_fpclass_ss :
      ClangBuiltin<"__builtin_ia32_fpclassss_mask">,
      DefaultAttrsIntrinsic<[llvm_i8_ty],
                            [llvm_v4f32_ty, llvm_i32_ty, llvm_i8_ty],
                            [IntrNoMem, ImmArg<ArgIndex<1>>]>;
}

// Vector extract sign mask
let TargetPrefix = "x86" in {  // All intrinsics start with "llvm.x86.".
  def int_x86_avx_movmsk_pd_256 : ClangBuiltin<"__builtin_ia32_movmskpd256">,
      DefaultAttrsIntrinsic<[llvm_i32_ty], [llvm_v4f64_ty], [IntrNoMem]>;
  def int_x86_avx_movmsk_ps_256 : ClangBuiltin<"__builtin_ia32_movmskps256">,
      DefaultAttrsIntrinsic<[llvm_i32_ty], [llvm_v8f32_ty], [IntrNoMem]>;
}

// Vector zero
let TargetPrefix = "x86" in {  // All intrinsics start with "llvm.x86.".
  def int_x86_avx_vzeroall : ClangBuiltin<"__builtin_ia32_vzeroall">,
        Intrinsic<[], [], [IntrNoMem, IntrHasSideEffects]>;
  def int_x86_avx_vzeroupper : ClangBuiltin<"__builtin_ia32_vzeroupper">,
        Intrinsic<[], [], [IntrNoMem, IntrHasSideEffects]>;
}

// SIMD load ops
let TargetPrefix = "x86" in {  // All intrinsics start with "llvm.x86.".
  def int_x86_avx_ldu_dq_256 : ClangBuiltin<"__builtin_ia32_lddqu256">,
      DefaultAttrsIntrinsic<[llvm_v32i8_ty], [llvm_ptr_ty], [IntrReadMem]>;
}

// Conditional load ops
let TargetPrefix = "x86" in {  // All intrinsics start with "llvm.x86.".
  def int_x86_avx_maskload_pd : ClangBuiltin<"__builtin_ia32_maskloadpd">,
      DefaultAttrsIntrinsic<[llvm_v2f64_ty], [llvm_ptr_ty, llvm_v2i64_ty],
                            [IntrReadMem, IntrArgMemOnly]>;
  def int_x86_avx_maskload_ps : ClangBuiltin<"__builtin_ia32_maskloadps">,
      DefaultAttrsIntrinsic<[llvm_v4f32_ty], [llvm_ptr_ty, llvm_v4i32_ty],
                            [IntrReadMem, IntrArgMemOnly]>;
  def int_x86_avx_maskload_pd_256 : ClangBuiltin<"__builtin_ia32_maskloadpd256">,
      DefaultAttrsIntrinsic<[llvm_v4f64_ty], [llvm_ptr_ty, llvm_v4i64_ty],
                            [IntrReadMem, IntrArgMemOnly]>;
  def int_x86_avx_maskload_ps_256 : ClangBuiltin<"__builtin_ia32_maskloadps256">,
      DefaultAttrsIntrinsic<[llvm_v8f32_ty], [llvm_ptr_ty, llvm_v8i32_ty],
                            [IntrReadMem, IntrArgMemOnly]>;
}

// Conditional store ops
let TargetPrefix = "x86" in {  // All intrinsics start with "llvm.x86.".
  def int_x86_avx_maskstore_pd : ClangBuiltin<"__builtin_ia32_maskstorepd">,
        Intrinsic<[], [llvm_ptr_ty,
                  llvm_v2i64_ty, llvm_v2f64_ty], [IntrArgMemOnly]>;
  def int_x86_avx_maskstore_ps : ClangBuiltin<"__builtin_ia32_maskstoreps">,
        Intrinsic<[], [llvm_ptr_ty,
                  llvm_v4i32_ty, llvm_v4f32_ty], [IntrArgMemOnly]>;
  def int_x86_avx_maskstore_pd_256 :
        ClangBuiltin<"__builtin_ia32_maskstorepd256">,
        Intrinsic<[], [llvm_ptr_ty,
                  llvm_v4i64_ty, llvm_v4f64_ty], [IntrArgMemOnly]>;
  def int_x86_avx_maskstore_ps_256 :
        ClangBuiltin<"__builtin_ia32_maskstoreps256">,
        Intrinsic<[], [llvm_ptr_ty,
                  llvm_v8i32_ty, llvm_v8f32_ty], [IntrArgMemOnly]>;
}

// BITALG bits shuffle
let TargetPrefix = "x86" in {  // All intrinsics start with "llvm.x86.".
  def int_x86_avx512_vpshufbitqmb_128 :
    DefaultAttrsIntrinsic<[llvm_v16i1_ty], [llvm_v16i8_ty, llvm_v16i8_ty],
                          [IntrNoMem]>;
  def int_x86_avx512_vpshufbitqmb_256 :
    DefaultAttrsIntrinsic<[llvm_v32i1_ty], [llvm_v32i8_ty, llvm_v32i8_ty],
                          [IntrNoMem]>;
  def int_x86_avx512_vpshufbitqmb_512 :
    DefaultAttrsIntrinsic<[llvm_v64i1_ty], [llvm_v64i8_ty, llvm_v64i8_ty],
                          [IntrNoMem]>;
}

//===----------------------------------------------------------------------===//
// AVX2

// Integer arithmetic ops.
let TargetPrefix = "x86" in {  // All intrinsics start with "llvm.x86.".
  def int_x86_avx2_pmulhu_w : ClangBuiltin<"__builtin_ia32_pmulhuw256">,
      DefaultAttrsIntrinsic<[llvm_v16i16_ty], [llvm_v16i16_ty,
                             llvm_v16i16_ty], [IntrNoMem, Commutative]>;
  def int_x86_avx2_pmulh_w : ClangBuiltin<"__builtin_ia32_pmulhw256">,
      DefaultAttrsIntrinsic<[llvm_v16i16_ty], [llvm_v16i16_ty,
                             llvm_v16i16_ty], [IntrNoMem, Commutative]>;
  def int_x86_avx2_pmadd_wd : ClangBuiltin<"__builtin_ia32_pmaddwd256">,
      DefaultAttrsIntrinsic<[llvm_v8i32_ty], [llvm_v16i16_ty,
                             llvm_v16i16_ty], [IntrNoMem, Commutative]>;
  def int_x86_avx2_pavg_b : ClangBuiltin<"__builtin_ia32_pavgb256">,
      DefaultAttrsIntrinsic<[llvm_v32i8_ty], [llvm_v32i8_ty,
                             llvm_v32i8_ty], [IntrNoMem, Commutative]>;
  def int_x86_avx2_pavg_w : ClangBuiltin<"__builtin_ia32_pavgw256">,
      DefaultAttrsIntrinsic<[llvm_v16i16_ty], [llvm_v16i16_ty,
                             llvm_v16i16_ty], [IntrNoMem, Commutative]>;
  def int_x86_avx2_psad_bw : ClangBuiltin<"__builtin_ia32_psadbw256">,
      DefaultAttrsIntrinsic<[llvm_v4i64_ty], [llvm_v32i8_ty,
                             llvm_v32i8_ty], [IntrNoMem, Commutative]>;
}

// Integer shift ops.
let TargetPrefix = "x86" in {  // All intrinsics start with "llvm.x86.".
  def int_x86_avx2_psll_w : ClangBuiltin<"__builtin_ia32_psllw256">,
      DefaultAttrsIntrinsic<[llvm_v16i16_ty], [llvm_v16i16_ty,
                             llvm_v8i16_ty], [IntrNoMem]>;
  def int_x86_avx2_psll_d : ClangBuiltin<"__builtin_ia32_pslld256">,
      DefaultAttrsIntrinsic<[llvm_v8i32_ty], [llvm_v8i32_ty,
                             llvm_v4i32_ty], [IntrNoMem]>;
  def int_x86_avx2_psll_q : ClangBuiltin<"__builtin_ia32_psllq256">,
      DefaultAttrsIntrinsic<[llvm_v4i64_ty], [llvm_v4i64_ty,
                             llvm_v2i64_ty], [IntrNoMem]>;
  def int_x86_avx2_psrl_w : ClangBuiltin<"__builtin_ia32_psrlw256">,
      DefaultAttrsIntrinsic<[llvm_v16i16_ty], [llvm_v16i16_ty,
                             llvm_v8i16_ty], [IntrNoMem]>;
  def int_x86_avx2_psrl_d : ClangBuiltin<"__builtin_ia32_psrld256">,
      DefaultAttrsIntrinsic<[llvm_v8i32_ty], [llvm_v8i32_ty,
                             llvm_v4i32_ty], [IntrNoMem]>;
  def int_x86_avx2_psrl_q : ClangBuiltin<"__builtin_ia32_psrlq256">,
      DefaultAttrsIntrinsic<[llvm_v4i64_ty], [llvm_v4i64_ty,
                             llvm_v2i64_ty], [IntrNoMem]>;
  def int_x86_avx2_psra_w : ClangBuiltin<"__builtin_ia32_psraw256">,
      DefaultAttrsIntrinsic<[llvm_v16i16_ty], [llvm_v16i16_ty,
                             llvm_v8i16_ty], [IntrNoMem]>;
  def int_x86_avx2_psra_d : ClangBuiltin<"__builtin_ia32_psrad256">,
      DefaultAttrsIntrinsic<[llvm_v8i32_ty], [llvm_v8i32_ty,
                             llvm_v4i32_ty], [IntrNoMem]>;

  // Oddly these don't require an immediate due to a gcc compatibility issue.
  def int_x86_avx2_pslli_w : ClangBuiltin<"__builtin_ia32_psllwi256">,
      DefaultAttrsIntrinsic<[llvm_v16i16_ty], [llvm_v16i16_ty,
                             llvm_i32_ty], [IntrNoMem]>;
  def int_x86_avx2_pslli_d : ClangBuiltin<"__builtin_ia32_pslldi256">,
      DefaultAttrsIntrinsic<[llvm_v8i32_ty], [llvm_v8i32_ty,
                             llvm_i32_ty], [IntrNoMem]>;
  def int_x86_avx2_pslli_q : ClangBuiltin<"__builtin_ia32_psllqi256">,
      DefaultAttrsIntrinsic<[llvm_v4i64_ty], [llvm_v4i64_ty,
                             llvm_i32_ty], [IntrNoMem]>;
  def int_x86_avx2_psrli_w : ClangBuiltin<"__builtin_ia32_psrlwi256">,
      DefaultAttrsIntrinsic<[llvm_v16i16_ty], [llvm_v16i16_ty,
                             llvm_i32_ty], [IntrNoMem]>;
  def int_x86_avx2_psrli_d : ClangBuiltin<"__builtin_ia32_psrldi256">,
      DefaultAttrsIntrinsic<[llvm_v8i32_ty], [llvm_v8i32_ty,
                             llvm_i32_ty], [IntrNoMem]>;
  def int_x86_avx2_psrli_q : ClangBuiltin<"__builtin_ia32_psrlqi256">,
      DefaultAttrsIntrinsic<[llvm_v4i64_ty], [llvm_v4i64_ty,
                             llvm_i32_ty], [IntrNoMem]>;
  def int_x86_avx2_psrai_w : ClangBuiltin<"__builtin_ia32_psrawi256">,
      DefaultAttrsIntrinsic<[llvm_v16i16_ty], [llvm_v16i16_ty,
                             llvm_i32_ty], [IntrNoMem]>;
  def int_x86_avx2_psrai_d : ClangBuiltin<"__builtin_ia32_psradi256">,
      DefaultAttrsIntrinsic<[llvm_v8i32_ty], [llvm_v8i32_ty,
                             llvm_i32_ty], [IntrNoMem]>;

  def int_x86_avx512_psra_q_128 : ClangBuiltin<"__builtin_ia32_psraq128">,
      DefaultAttrsIntrinsic<[llvm_v2i64_ty], [llvm_v2i64_ty,
                             llvm_v2i64_ty], [IntrNoMem]>;
  def int_x86_avx512_psra_q_256 : ClangBuiltin<"__builtin_ia32_psraq256">,
      DefaultAttrsIntrinsic<[llvm_v4i64_ty], [llvm_v4i64_ty,
                             llvm_v2i64_ty], [IntrNoMem]>;

  // Oddly these don't require an immediate due to a gcc compatibility issue.
  def int_x86_avx512_psrai_q_128 : ClangBuiltin<"__builtin_ia32_psraqi128">,
      DefaultAttrsIntrinsic<[llvm_v2i64_ty], [llvm_v2i64_ty,
                             llvm_i32_ty], [IntrNoMem]>;
  def int_x86_avx512_psrai_q_256 : ClangBuiltin<"__builtin_ia32_psraqi256">,
      DefaultAttrsIntrinsic<[llvm_v4i64_ty], [llvm_v4i64_ty,
                             llvm_i32_ty], [IntrNoMem]>;

  def int_x86_avx512_psll_w_512 : ClangBuiltin<"__builtin_ia32_psllw512">,
      DefaultAttrsIntrinsic<[llvm_v32i16_ty], [llvm_v32i16_ty,
                             llvm_v8i16_ty], [IntrNoMem]>;
  def int_x86_avx512_psll_d_512 : ClangBuiltin<"__builtin_ia32_pslld512">,
      DefaultAttrsIntrinsic<[llvm_v16i32_ty], [llvm_v16i32_ty,
                             llvm_v4i32_ty], [IntrNoMem]>;
  def int_x86_avx512_psll_q_512 : ClangBuiltin<"__builtin_ia32_psllq512">,
      DefaultAttrsIntrinsic<[llvm_v8i64_ty], [llvm_v8i64_ty,
                             llvm_v2i64_ty], [IntrNoMem]>;
  def int_x86_avx512_psrl_w_512 : ClangBuiltin<"__builtin_ia32_psrlw512">,
      DefaultAttrsIntrinsic<[llvm_v32i16_ty], [llvm_v32i16_ty,
                             llvm_v8i16_ty], [IntrNoMem]>;
  def int_x86_avx512_psrl_d_512 : ClangBuiltin<"__builtin_ia32_psrld512">,
      DefaultAttrsIntrinsic<[llvm_v16i32_ty], [llvm_v16i32_ty,
                             llvm_v4i32_ty], [IntrNoMem]>;
  def int_x86_avx512_psrl_q_512 : ClangBuiltin<"__builtin_ia32_psrlq512">,
      DefaultAttrsIntrinsic<[llvm_v8i64_ty], [llvm_v8i64_ty,
                             llvm_v2i64_ty], [IntrNoMem]>;
  def int_x86_avx512_psra_w_512 : ClangBuiltin<"__builtin_ia32_psraw512">,
      DefaultAttrsIntrinsic<[llvm_v32i16_ty], [llvm_v32i16_ty,
                             llvm_v8i16_ty], [IntrNoMem]>;
  def int_x86_avx512_psra_d_512 : ClangBuiltin<"__builtin_ia32_psrad512">,
      DefaultAttrsIntrinsic<[llvm_v16i32_ty], [llvm_v16i32_ty,
                             llvm_v4i32_ty], [IntrNoMem]>;
  def int_x86_avx512_psra_q_512 : ClangBuiltin<"__builtin_ia32_psraq512">,
      DefaultAttrsIntrinsic<[llvm_v8i64_ty], [llvm_v8i64_ty,
                             llvm_v2i64_ty], [IntrNoMem]>;

  // Oddly these don't require an immediate due to a gcc compatibility issue.
  def int_x86_avx512_pslli_w_512 : ClangBuiltin<"__builtin_ia32_psllwi512">,
      DefaultAttrsIntrinsic<[llvm_v32i16_ty], [llvm_v32i16_ty,
                             llvm_i32_ty], [IntrNoMem]>;
  def int_x86_avx512_pslli_d_512 : ClangBuiltin<"__builtin_ia32_pslldi512">,
      DefaultAttrsIntrinsic<[llvm_v16i32_ty], [llvm_v16i32_ty,
                             llvm_i32_ty], [IntrNoMem]>;
  def int_x86_avx512_pslli_q_512 : ClangBuiltin<"__builtin_ia32_psllqi512">,
      DefaultAttrsIntrinsic<[llvm_v8i64_ty], [llvm_v8i64_ty,
                             llvm_i32_ty], [IntrNoMem]>;
  def int_x86_avx512_psrli_w_512 : ClangBuiltin<"__builtin_ia32_psrlwi512">,
      DefaultAttrsIntrinsic<[llvm_v32i16_ty], [llvm_v32i16_ty,
                             llvm_i32_ty], [IntrNoMem]>;
  def int_x86_avx512_psrli_d_512 : ClangBuiltin<"__builtin_ia32_psrldi512">,
      DefaultAttrsIntrinsic<[llvm_v16i32_ty], [llvm_v16i32_ty,
                             llvm_i32_ty], [IntrNoMem]>;
  def int_x86_avx512_psrli_q_512 : ClangBuiltin<"__builtin_ia32_psrlqi512">,
      DefaultAttrsIntrinsic<[llvm_v8i64_ty], [llvm_v8i64_ty,
                             llvm_i32_ty], [IntrNoMem]>;
  def int_x86_avx512_psrai_w_512 : ClangBuiltin<"__builtin_ia32_psrawi512">,
      DefaultAttrsIntrinsic<[llvm_v32i16_ty], [llvm_v32i16_ty,
                             llvm_i32_ty], [IntrNoMem]>;
  def int_x86_avx512_psrai_d_512 : ClangBuiltin<"__builtin_ia32_psradi512">,
      DefaultAttrsIntrinsic<[llvm_v16i32_ty], [llvm_v16i32_ty,
                             llvm_i32_ty], [IntrNoMem]>;
  def int_x86_avx512_psrai_q_512 : ClangBuiltin<"__builtin_ia32_psraqi512">,
      DefaultAttrsIntrinsic<[llvm_v8i64_ty], [llvm_v8i64_ty,
                             llvm_i32_ty], [IntrNoMem]>;

  def int_x86_avx512_pmultishift_qb_128:
        ClangBuiltin<"__builtin_ia32_vpmultishiftqb128">,
        DefaultAttrsIntrinsic<[llvm_v16i8_ty], [llvm_v16i8_ty, llvm_v16i8_ty],
                              [IntrNoMem]>;
  def int_x86_avx512_pmultishift_qb_256:
        ClangBuiltin<"__builtin_ia32_vpmultishiftqb256">,
        DefaultAttrsIntrinsic<[llvm_v32i8_ty], [llvm_v32i8_ty, llvm_v32i8_ty],
                              [IntrNoMem]>;
  def int_x86_avx512_pmultishift_qb_512:
        ClangBuiltin<"__builtin_ia32_vpmultishiftqb512">,
        DefaultAttrsIntrinsic<[llvm_v64i8_ty], [llvm_v64i8_ty, llvm_v64i8_ty],
                              [IntrNoMem]>;
}

// Pack ops.
let TargetPrefix = "x86" in {  // All intrinsics start with "llvm.x86.".
  def int_x86_avx2_packsswb : ClangBuiltin<"__builtin_ia32_packsswb256">,
      DefaultAttrsIntrinsic<[llvm_v32i8_ty], [llvm_v16i16_ty,
                             llvm_v16i16_ty], [IntrNoMem]>;
  def int_x86_avx2_packssdw : ClangBuiltin<"__builtin_ia32_packssdw256">,
      DefaultAttrsIntrinsic<[llvm_v16i16_ty], [llvm_v8i32_ty,
                             llvm_v8i32_ty], [IntrNoMem]>;
  def int_x86_avx2_packuswb : ClangBuiltin<"__builtin_ia32_packuswb256">,
      DefaultAttrsIntrinsic<[llvm_v32i8_ty], [llvm_v16i16_ty,
                             llvm_v16i16_ty], [IntrNoMem]>;
  def int_x86_avx2_packusdw : ClangBuiltin<"__builtin_ia32_packusdw256">,
      DefaultAttrsIntrinsic<[llvm_v16i16_ty], [llvm_v8i32_ty,
                             llvm_v8i32_ty], [IntrNoMem]>;
}

// Horizontal arithmetic ops
let TargetPrefix = "x86" in {  // All intrinsics start with "llvm.x86.".
  def int_x86_avx2_phadd_w : ClangBuiltin<"__builtin_ia32_phaddw256">,
      DefaultAttrsIntrinsic<[llvm_v16i16_ty], [llvm_v16i16_ty,
                             llvm_v16i16_ty], [IntrNoMem]>;
  def int_x86_avx2_phadd_d : ClangBuiltin<"__builtin_ia32_phaddd256">,
      DefaultAttrsIntrinsic<[llvm_v8i32_ty], [llvm_v8i32_ty,
                             llvm_v8i32_ty], [IntrNoMem]>;
  def int_x86_avx2_phadd_sw : ClangBuiltin<"__builtin_ia32_phaddsw256">,
      DefaultAttrsIntrinsic<[llvm_v16i16_ty], [llvm_v16i16_ty,
                             llvm_v16i16_ty], [IntrNoMem]>;
  def int_x86_avx2_phsub_w : ClangBuiltin<"__builtin_ia32_phsubw256">,
      DefaultAttrsIntrinsic<[llvm_v16i16_ty], [llvm_v16i16_ty,
                             llvm_v16i16_ty], [IntrNoMem]>;
  def int_x86_avx2_phsub_d : ClangBuiltin<"__builtin_ia32_phsubd256">,
      DefaultAttrsIntrinsic<[llvm_v8i32_ty], [llvm_v8i32_ty,
                             llvm_v8i32_ty], [IntrNoMem]>;
  def int_x86_avx2_phsub_sw : ClangBuiltin<"__builtin_ia32_phsubsw256">,
      DefaultAttrsIntrinsic<[llvm_v16i16_ty], [llvm_v16i16_ty,
                             llvm_v16i16_ty], [IntrNoMem]>;
  def int_x86_avx2_pmadd_ub_sw : ClangBuiltin<"__builtin_ia32_pmaddubsw256">,
      DefaultAttrsIntrinsic<[llvm_v16i16_ty], [llvm_v32i8_ty,
                             llvm_v32i8_ty], [IntrNoMem]>;
}

// Sign ops
let TargetPrefix = "x86" in {  // All intrinsics start with "llvm.x86.".
  def int_x86_avx2_psign_b : ClangBuiltin<"__builtin_ia32_psignb256">,
      DefaultAttrsIntrinsic<[llvm_v32i8_ty], [llvm_v32i8_ty,
                             llvm_v32i8_ty], [IntrNoMem]>;
  def int_x86_avx2_psign_w : ClangBuiltin<"__builtin_ia32_psignw256">,
      DefaultAttrsIntrinsic<[llvm_v16i16_ty], [llvm_v16i16_ty,
                             llvm_v16i16_ty], [IntrNoMem]>;
  def int_x86_avx2_psign_d : ClangBuiltin<"__builtin_ia32_psignd256">,
      DefaultAttrsIntrinsic<[llvm_v8i32_ty], [llvm_v8i32_ty,
                             llvm_v8i32_ty], [IntrNoMem]>;
}

// Packed multiply high with round and scale
let TargetPrefix = "x86" in {  // All intrinsics start with "llvm.x86.".
  def int_x86_avx2_pmul_hr_sw : ClangBuiltin<"__builtin_ia32_pmulhrsw256">,
      DefaultAttrsIntrinsic<[llvm_v16i16_ty], [llvm_v16i16_ty,
                             llvm_v16i16_ty], [IntrNoMem, Commutative]>;
  def int_x86_avx512_pmul_hr_sw_512 : ClangBuiltin<"__builtin_ia32_pmulhrsw512">,
      DefaultAttrsIntrinsic<[llvm_v32i16_ty], [llvm_v32i16_ty,
                             llvm_v32i16_ty], [IntrNoMem, Commutative]>;
}

// Vector blend
let TargetPrefix = "x86" in {  // All intrinsics start with "llvm.x86.".
  def int_x86_avx2_pblendvb : ClangBuiltin<"__builtin_ia32_pblendvb256">,
      DefaultAttrsIntrinsic<[llvm_v32i8_ty], [llvm_v32i8_ty, llvm_v32i8_ty,
                             llvm_v32i8_ty], [IntrNoMem]>;
}


// Vector permutation
let TargetPrefix = "x86" in {  // All intrinsics start with "llvm.x86.".
  def int_x86_avx2_permd : ClangBuiltin<"__builtin_ia32_permvarsi256">,
      DefaultAttrsIntrinsic<[llvm_v8i32_ty], [llvm_v8i32_ty, llvm_v8i32_ty],
                            [IntrNoMem]>;
  def int_x86_avx2_permps : ClangBuiltin<"__builtin_ia32_permvarsf256">,
      DefaultAttrsIntrinsic<[llvm_v8f32_ty], [llvm_v8f32_ty, llvm_v8i32_ty],
                            [IntrNoMem]>;
}

// Conditional load ops
let TargetPrefix = "x86" in {  // All intrinsics start with "llvm.x86.".
  def int_x86_avx2_maskload_d : ClangBuiltin<"__builtin_ia32_maskloadd">,
      DefaultAttrsIntrinsic<[llvm_v4i32_ty], [llvm_ptr_ty, llvm_v4i32_ty],
                            [IntrReadMem, IntrArgMemOnly]>;
  def int_x86_avx2_maskload_q : ClangBuiltin<"__builtin_ia32_maskloadq">,
      DefaultAttrsIntrinsic<[llvm_v2i64_ty], [llvm_ptr_ty, llvm_v2i64_ty],
                            [IntrReadMem, IntrArgMemOnly]>;
  def int_x86_avx2_maskload_d_256 : ClangBuiltin<"__builtin_ia32_maskloadd256">,
      DefaultAttrsIntrinsic<[llvm_v8i32_ty], [llvm_ptr_ty, llvm_v8i32_ty],
                            [IntrReadMem, IntrArgMemOnly]>;
  def int_x86_avx2_maskload_q_256 : ClangBuiltin<"__builtin_ia32_maskloadq256">,
      DefaultAttrsIntrinsic<[llvm_v4i64_ty], [llvm_ptr_ty, llvm_v4i64_ty],
                            [IntrReadMem, IntrArgMemOnly]>;
}

// Conditional store ops
let TargetPrefix = "x86" in {  // All intrinsics start with "llvm.x86.".
  def int_x86_avx2_maskstore_d : ClangBuiltin<"__builtin_ia32_maskstored">,
        Intrinsic<[], [llvm_ptr_ty, llvm_v4i32_ty, llvm_v4i32_ty],
                  [IntrArgMemOnly]>;
  def int_x86_avx2_maskstore_q : ClangBuiltin<"__builtin_ia32_maskstoreq">,
        Intrinsic<[], [llvm_ptr_ty, llvm_v2i64_ty, llvm_v2i64_ty],
                  [IntrArgMemOnly]>;
  def int_x86_avx2_maskstore_d_256 :
        ClangBuiltin<"__builtin_ia32_maskstored256">,
        Intrinsic<[], [llvm_ptr_ty, llvm_v8i32_ty, llvm_v8i32_ty],
                  [IntrArgMemOnly]>;
  def int_x86_avx2_maskstore_q_256 :
        ClangBuiltin<"__builtin_ia32_maskstoreq256">,
        Intrinsic<[], [llvm_ptr_ty, llvm_v4i64_ty, llvm_v4i64_ty],
                  [IntrArgMemOnly]>;
}

// Variable bit shift ops
let TargetPrefix = "x86" in {  // All intrinsics start with "llvm.x86.".
  def int_x86_avx2_psllv_d : ClangBuiltin<"__builtin_ia32_psllv4si">,
      DefaultAttrsIntrinsic<[llvm_v4i32_ty], [llvm_v4i32_ty, llvm_v4i32_ty],
                            [IntrNoMem]>;
  def int_x86_avx2_psllv_d_256 : ClangBuiltin<"__builtin_ia32_psllv8si">,
      DefaultAttrsIntrinsic<[llvm_v8i32_ty], [llvm_v8i32_ty, llvm_v8i32_ty],
                            [IntrNoMem]>;
  def int_x86_avx2_psllv_q : ClangBuiltin<"__builtin_ia32_psllv2di">,
      DefaultAttrsIntrinsic<[llvm_v2i64_ty], [llvm_v2i64_ty, llvm_v2i64_ty],
                            [IntrNoMem]>;
  def int_x86_avx2_psllv_q_256 : ClangBuiltin<"__builtin_ia32_psllv4di">,
      DefaultAttrsIntrinsic<[llvm_v4i64_ty], [llvm_v4i64_ty, llvm_v4i64_ty],
                            [IntrNoMem]>;

  def int_x86_avx512_psllv_d_512 : ClangBuiltin<"__builtin_ia32_psllv16si">,
      DefaultAttrsIntrinsic<[llvm_v16i32_ty], [llvm_v16i32_ty, llvm_v16i32_ty],
                            [IntrNoMem]>;
  def int_x86_avx512_psllv_q_512 : ClangBuiltin<"__builtin_ia32_psllv8di">,
      DefaultAttrsIntrinsic<[llvm_v8i64_ty], [llvm_v8i64_ty, llvm_v8i64_ty],
                            [IntrNoMem]>;

  def int_x86_avx2_psrlv_d : ClangBuiltin<"__builtin_ia32_psrlv4si">,
      DefaultAttrsIntrinsic<[llvm_v4i32_ty], [llvm_v4i32_ty, llvm_v4i32_ty],
                            [IntrNoMem]>;
  def int_x86_avx2_psrlv_d_256 : ClangBuiltin<"__builtin_ia32_psrlv8si">,
      DefaultAttrsIntrinsic<[llvm_v8i32_ty], [llvm_v8i32_ty, llvm_v8i32_ty],
                            [IntrNoMem]>;
  def int_x86_avx2_psrlv_q : ClangBuiltin<"__builtin_ia32_psrlv2di">,
      DefaultAttrsIntrinsic<[llvm_v2i64_ty], [llvm_v2i64_ty, llvm_v2i64_ty],
                            [IntrNoMem]>;
  def int_x86_avx2_psrlv_q_256 : ClangBuiltin<"__builtin_ia32_psrlv4di">,
      DefaultAttrsIntrinsic<[llvm_v4i64_ty], [llvm_v4i64_ty, llvm_v4i64_ty],
                            [IntrNoMem]>;

  def int_x86_avx512_psrlv_d_512 : ClangBuiltin<"__builtin_ia32_psrlv16si">,
      DefaultAttrsIntrinsic<[llvm_v16i32_ty], [llvm_v16i32_ty, llvm_v16i32_ty],
                            [IntrNoMem]>;
  def int_x86_avx512_psrlv_q_512 : ClangBuiltin<"__builtin_ia32_psrlv8di">,
      DefaultAttrsIntrinsic<[llvm_v8i64_ty], [llvm_v8i64_ty, llvm_v8i64_ty],
                            [IntrNoMem]>;

  def int_x86_avx2_psrav_d : ClangBuiltin<"__builtin_ia32_psrav4si">,
      DefaultAttrsIntrinsic<[llvm_v4i32_ty], [llvm_v4i32_ty, llvm_v4i32_ty],
                            [IntrNoMem]>;
  def int_x86_avx2_psrav_d_256 : ClangBuiltin<"__builtin_ia32_psrav8si">,
      DefaultAttrsIntrinsic<[llvm_v8i32_ty], [llvm_v8i32_ty, llvm_v8i32_ty],
                            [IntrNoMem]>;

  def int_x86_avx512_psrav_d_512 : ClangBuiltin<"__builtin_ia32_psrav16si">,
      DefaultAttrsIntrinsic<[llvm_v16i32_ty], [llvm_v16i32_ty, llvm_v16i32_ty],
                            [IntrNoMem]>;
  def int_x86_avx512_psrav_q_128 : ClangBuiltin<"__builtin_ia32_psravq128">,
      DefaultAttrsIntrinsic<[llvm_v2i64_ty], [llvm_v2i64_ty, llvm_v2i64_ty],
                            [IntrNoMem]>;
  def int_x86_avx512_psrav_q_256 : ClangBuiltin<"__builtin_ia32_psravq256">,
      DefaultAttrsIntrinsic<[llvm_v4i64_ty], [llvm_v4i64_ty, llvm_v4i64_ty],
                            [IntrNoMem]>;
  def int_x86_avx512_psrav_q_512 : ClangBuiltin<"__builtin_ia32_psrav8di">,
      DefaultAttrsIntrinsic<[llvm_v8i64_ty], [llvm_v8i64_ty, llvm_v8i64_ty],
                            [IntrNoMem]>;

  def int_x86_avx512_psllv_w_128 : ClangBuiltin<"__builtin_ia32_psllv8hi">,
      DefaultAttrsIntrinsic<[llvm_v8i16_ty], [llvm_v8i16_ty, llvm_v8i16_ty],
                            [IntrNoMem]>;
  def int_x86_avx512_psllv_w_256 : ClangBuiltin<"__builtin_ia32_psllv16hi">,
      DefaultAttrsIntrinsic<[llvm_v16i16_ty], [llvm_v16i16_ty, llvm_v16i16_ty],
                            [IntrNoMem]>;
  def int_x86_avx512_psllv_w_512 : ClangBuiltin<"__builtin_ia32_psllv32hi">,
      DefaultAttrsIntrinsic<[llvm_v32i16_ty], [llvm_v32i16_ty, llvm_v32i16_ty],
                            [IntrNoMem]>;

  def int_x86_avx512_psrlv_w_128 : ClangBuiltin<"__builtin_ia32_psrlv8hi">,
      DefaultAttrsIntrinsic<[llvm_v8i16_ty], [llvm_v8i16_ty, llvm_v8i16_ty],
                            [IntrNoMem]>;
  def int_x86_avx512_psrlv_w_256 : ClangBuiltin<"__builtin_ia32_psrlv16hi">,
      DefaultAttrsIntrinsic<[llvm_v16i16_ty], [llvm_v16i16_ty, llvm_v16i16_ty],
                            [IntrNoMem]>;
  def int_x86_avx512_psrlv_w_512 : ClangBuiltin<"__builtin_ia32_psrlv32hi">,
      DefaultAttrsIntrinsic<[llvm_v32i16_ty], [llvm_v32i16_ty, llvm_v32i16_ty],
                            [IntrNoMem]>;

  def int_x86_avx512_psrav_w_128 : ClangBuiltin<"__builtin_ia32_psrav8hi">,
      DefaultAttrsIntrinsic<[llvm_v8i16_ty], [llvm_v8i16_ty, llvm_v8i16_ty],
                            [IntrNoMem]>;
  def int_x86_avx512_psrav_w_256 : ClangBuiltin<"__builtin_ia32_psrav16hi">,
      DefaultAttrsIntrinsic<[llvm_v16i16_ty], [llvm_v16i16_ty, llvm_v16i16_ty],
                            [IntrNoMem]>;
  def int_x86_avx512_psrav_w_512 : ClangBuiltin<"__builtin_ia32_psrav32hi">,
      DefaultAttrsIntrinsic<[llvm_v32i16_ty], [llvm_v32i16_ty, llvm_v32i16_ty],
                            [IntrNoMem]>;
}

// Gather ops
let TargetPrefix = "x86" in {  // All intrinsics start with "llvm.x86.".
  // NOTE: These can't be ArgMemOnly because you can put the address completely
  // in the index register.
  def int_x86_avx2_gather_d_pd : ClangBuiltin<"__builtin_ia32_gatherd_pd">,
      DefaultAttrsIntrinsic<[llvm_v2f64_ty],
        [llvm_v2f64_ty, llvm_ptr_ty, llvm_v4i32_ty, llvm_v2f64_ty, llvm_i8_ty],
        [IntrReadMem, ImmArg<ArgIndex<4>>]>;
  def int_x86_avx2_gather_d_pd_256 : ClangBuiltin<"__builtin_ia32_gatherd_pd256">,
      DefaultAttrsIntrinsic<[llvm_v4f64_ty],
        [llvm_v4f64_ty, llvm_ptr_ty, llvm_v4i32_ty, llvm_v4f64_ty, llvm_i8_ty],
        [IntrReadMem, ImmArg<ArgIndex<4>>]>;
  def int_x86_avx2_gather_q_pd : ClangBuiltin<"__builtin_ia32_gatherq_pd">,
      DefaultAttrsIntrinsic<[llvm_v2f64_ty],
        [llvm_v2f64_ty, llvm_ptr_ty, llvm_v2i64_ty, llvm_v2f64_ty, llvm_i8_ty],
        [IntrReadMem, ImmArg<ArgIndex<4>>]>;
  def int_x86_avx2_gather_q_pd_256 : ClangBuiltin<"__builtin_ia32_gatherq_pd256">,
      DefaultAttrsIntrinsic<[llvm_v4f64_ty],
        [llvm_v4f64_ty, llvm_ptr_ty, llvm_v4i64_ty, llvm_v4f64_ty, llvm_i8_ty],
        [IntrReadMem, ImmArg<ArgIndex<4>>]>;
  def int_x86_avx2_gather_d_ps : ClangBuiltin<"__builtin_ia32_gatherd_ps">,
      DefaultAttrsIntrinsic<[llvm_v4f32_ty],
        [llvm_v4f32_ty, llvm_ptr_ty, llvm_v4i32_ty, llvm_v4f32_ty, llvm_i8_ty],
        [IntrReadMem, ImmArg<ArgIndex<4>>]>;
  def int_x86_avx2_gather_d_ps_256 : ClangBuiltin<"__builtin_ia32_gatherd_ps256">,
      DefaultAttrsIntrinsic<[llvm_v8f32_ty],
        [llvm_v8f32_ty, llvm_ptr_ty, llvm_v8i32_ty, llvm_v8f32_ty, llvm_i8_ty],
        [IntrReadMem, ImmArg<ArgIndex<4>>]>;
  def int_x86_avx2_gather_q_ps : ClangBuiltin<"__builtin_ia32_gatherq_ps">,
      DefaultAttrsIntrinsic<[llvm_v4f32_ty],
        [llvm_v4f32_ty, llvm_ptr_ty, llvm_v2i64_ty, llvm_v4f32_ty, llvm_i8_ty],
        [IntrReadMem, ImmArg<ArgIndex<4>>]>;
  def int_x86_avx2_gather_q_ps_256 : ClangBuiltin<"__builtin_ia32_gatherq_ps256">,
      DefaultAttrsIntrinsic<[llvm_v4f32_ty],
        [llvm_v4f32_ty, llvm_ptr_ty, llvm_v4i64_ty, llvm_v4f32_ty, llvm_i8_ty],
        [IntrReadMem, ImmArg<ArgIndex<4>>]>;

  def int_x86_avx2_gather_d_q : ClangBuiltin<"__builtin_ia32_gatherd_q">,
      DefaultAttrsIntrinsic<[llvm_v2i64_ty],
        [llvm_v2i64_ty, llvm_ptr_ty, llvm_v4i32_ty, llvm_v2i64_ty, llvm_i8_ty],
        [IntrReadMem, ImmArg<ArgIndex<4>>]>;
  def int_x86_avx2_gather_d_q_256 : ClangBuiltin<"__builtin_ia32_gatherd_q256">,
      DefaultAttrsIntrinsic<[llvm_v4i64_ty],
        [llvm_v4i64_ty, llvm_ptr_ty, llvm_v4i32_ty, llvm_v4i64_ty, llvm_i8_ty],
        [IntrReadMem, ImmArg<ArgIndex<4>>]>;
  def int_x86_avx2_gather_q_q : ClangBuiltin<"__builtin_ia32_gatherq_q">,
      DefaultAttrsIntrinsic<[llvm_v2i64_ty],
        [llvm_v2i64_ty, llvm_ptr_ty, llvm_v2i64_ty, llvm_v2i64_ty, llvm_i8_ty],
        [IntrReadMem, ImmArg<ArgIndex<4>>]>;
  def int_x86_avx2_gather_q_q_256 : ClangBuiltin<"__builtin_ia32_gatherq_q256">,
      DefaultAttrsIntrinsic<[llvm_v4i64_ty],
        [llvm_v4i64_ty, llvm_ptr_ty, llvm_v4i64_ty, llvm_v4i64_ty, llvm_i8_ty],
        [IntrReadMem, ImmArg<ArgIndex<4>>]>;
  def int_x86_avx2_gather_d_d : ClangBuiltin<"__builtin_ia32_gatherd_d">,
      DefaultAttrsIntrinsic<[llvm_v4i32_ty],
        [llvm_v4i32_ty, llvm_ptr_ty, llvm_v4i32_ty, llvm_v4i32_ty, llvm_i8_ty],
        [IntrReadMem, ImmArg<ArgIndex<4>>]>;
  def int_x86_avx2_gather_d_d_256 : ClangBuiltin<"__builtin_ia32_gatherd_d256">,
      DefaultAttrsIntrinsic<[llvm_v8i32_ty],
        [llvm_v8i32_ty, llvm_ptr_ty, llvm_v8i32_ty, llvm_v8i32_ty, llvm_i8_ty],
        [IntrReadMem, ImmArg<ArgIndex<4>>]>;
  def int_x86_avx2_gather_q_d : ClangBuiltin<"__builtin_ia32_gatherq_d">,
      DefaultAttrsIntrinsic<[llvm_v4i32_ty],
        [llvm_v4i32_ty, llvm_ptr_ty, llvm_v2i64_ty, llvm_v4i32_ty, llvm_i8_ty],
        [IntrReadMem, ImmArg<ArgIndex<4>>]>;
  def int_x86_avx2_gather_q_d_256 : ClangBuiltin<"__builtin_ia32_gatherq_d256">,
      DefaultAttrsIntrinsic<[llvm_v4i32_ty],
        [llvm_v4i32_ty, llvm_ptr_ty, llvm_v4i64_ty, llvm_v4i32_ty, llvm_i8_ty],
        [IntrReadMem, ImmArg<ArgIndex<4>>]>;
}

// Misc.
let TargetPrefix = "x86" in {  // All intrinsics start with "llvm.x86.".
  def int_x86_avx2_pmovmskb : ClangBuiltin<"__builtin_ia32_pmovmskb256">,
      DefaultAttrsIntrinsic<[llvm_i32_ty], [llvm_v32i8_ty], [IntrNoMem]>;
  def int_x86_avx2_pshuf_b : ClangBuiltin<"__builtin_ia32_pshufb256">,
      DefaultAttrsIntrinsic<[llvm_v32i8_ty], [llvm_v32i8_ty,
                             llvm_v32i8_ty], [IntrNoMem]>;
  def int_x86_avx2_mpsadbw : ClangBuiltin<"__builtin_ia32_mpsadbw256">,
      DefaultAttrsIntrinsic<[llvm_v16i16_ty], [llvm_v32i8_ty, llvm_v32i8_ty,
                             llvm_i8_ty], [IntrNoMem, ImmArg<ArgIndex<2>>]>;
}

//===----------------------------------------------------------------------===//
// FMA3 and FMA4

let TargetPrefix = "x86" in {  // All intrinsics start with "llvm.x86.".
  def int_x86_fma_vfmaddsub_ps : ClangBuiltin<"__builtin_ia32_vfmaddsubps">,
      DefaultAttrsIntrinsic<[llvm_v4f32_ty],
                            [llvm_v4f32_ty, llvm_v4f32_ty, llvm_v4f32_ty],
                            [IntrNoMem]>;
  def int_x86_fma_vfmaddsub_pd : ClangBuiltin<"__builtin_ia32_vfmaddsubpd">,
      DefaultAttrsIntrinsic<[llvm_v2f64_ty],
                            [llvm_v2f64_ty, llvm_v2f64_ty, llvm_v2f64_ty],
                            [IntrNoMem]>;
  def int_x86_fma_vfmaddsub_ps_256 :
      ClangBuiltin<"__builtin_ia32_vfmaddsubps256">,
      DefaultAttrsIntrinsic<[llvm_v8f32_ty],
                            [llvm_v8f32_ty, llvm_v8f32_ty, llvm_v8f32_ty],
                            [IntrNoMem]>;
  def int_x86_fma_vfmaddsub_pd_256 :
      ClangBuiltin<"__builtin_ia32_vfmaddsubpd256">,
      DefaultAttrsIntrinsic<[llvm_v4f64_ty],
                            [llvm_v4f64_ty, llvm_v4f64_ty, llvm_v4f64_ty],
                            [IntrNoMem]>;

  def int_x86_avx512_vfmadd_pd_512 :
      DefaultAttrsIntrinsic<[llvm_v8f64_ty],
          [llvm_v8f64_ty, llvm_v8f64_ty, llvm_v8f64_ty, llvm_i32_ty],
          [IntrNoMem, ImmArg<ArgIndex<3>>]>;

  def int_x86_avx512_vfmadd_ps_512 :
      DefaultAttrsIntrinsic<[llvm_v16f32_ty],
          [llvm_v16f32_ty, llvm_v16f32_ty, llvm_v16f32_ty, llvm_i32_ty],
          [IntrNoMem, ImmArg<ArgIndex<3>>]>;

  def int_x86_avx512_vfmaddsub_pd_512 :
      DefaultAttrsIntrinsic<[llvm_v8f64_ty],
          [llvm_v8f64_ty, llvm_v8f64_ty, llvm_v8f64_ty, llvm_i32_ty],
          [IntrNoMem, ImmArg<ArgIndex<3>>]>;

  def int_x86_avx512_vfmaddsub_ps_512 :
      DefaultAttrsIntrinsic<[llvm_v16f32_ty],
          [llvm_v16f32_ty, llvm_v16f32_ty, llvm_v16f32_ty, llvm_i32_ty],
          [IntrNoMem, ImmArg<ArgIndex<3>>]>;

  def int_x86_avx512_vfmadd_f64 :
      DefaultAttrsIntrinsic<[llvm_double_ty],
          [llvm_double_ty, llvm_double_ty, llvm_double_ty, llvm_i32_ty],
          [IntrNoMem, ImmArg<ArgIndex<3>>]>;
  def int_x86_avx512_vfmadd_f32 :
      DefaultAttrsIntrinsic<[llvm_float_ty],
          [llvm_float_ty, llvm_float_ty, llvm_float_ty, llvm_i32_ty],
          [IntrNoMem, ImmArg<ArgIndex<3>>]>;

  def int_x86_avx512_vpmadd52h_uq_128 :
      ClangBuiltin<"__builtin_ia32_vpmadd52huq128">,
      DefaultAttrsIntrinsic<[llvm_v2i64_ty], [llvm_v2i64_ty, llvm_v2i64_ty,
                             llvm_v2i64_ty], [IntrNoMem]>;
  def int_x86_avx512_vpmadd52l_uq_128 :
      ClangBuiltin<"__builtin_ia32_vpmadd52luq128">,
      DefaultAttrsIntrinsic<[llvm_v2i64_ty], [llvm_v2i64_ty, llvm_v2i64_ty,
                             llvm_v2i64_ty], [IntrNoMem]>;
  def int_x86_avx512_vpmadd52h_uq_256 :
      ClangBuiltin<"__builtin_ia32_vpmadd52huq256">,
      DefaultAttrsIntrinsic<[llvm_v4i64_ty], [llvm_v4i64_ty, llvm_v4i64_ty,
                             llvm_v4i64_ty], [IntrNoMem]>;
  def int_x86_avx512_vpmadd52l_uq_256 :
      ClangBuiltin<"__builtin_ia32_vpmadd52luq256">,
      DefaultAttrsIntrinsic<[llvm_v4i64_ty], [llvm_v4i64_ty, llvm_v4i64_ty,
                             llvm_v4i64_ty], [IntrNoMem]>;
  def int_x86_avx512_vpmadd52h_uq_512 :
      ClangBuiltin<"__builtin_ia32_vpmadd52huq512">,
      DefaultAttrsIntrinsic<[llvm_v8i64_ty], [llvm_v8i64_ty, llvm_v8i64_ty,
                             llvm_v8i64_ty], [IntrNoMem]>;
  def int_x86_avx512_vpmadd52l_uq_512 :
      ClangBuiltin<"__builtin_ia32_vpmadd52luq512">,
      DefaultAttrsIntrinsic<[llvm_v8i64_ty], [llvm_v8i64_ty, llvm_v8i64_ty,
                             llvm_v8i64_ty], [IntrNoMem]>;
}

// VNNI
let TargetPrefix = "x86" in {  // All intrinsics start with "llvm.x86.".
  def int_x86_avx512_vpdpbusd_128 :
      ClangBuiltin<"__builtin_ia32_vpdpbusd128">,
      DefaultAttrsIntrinsic<[llvm_v4i32_ty], [llvm_v4i32_ty, llvm_v4i32_ty,
                             llvm_v4i32_ty], [IntrNoMem]>;
  def int_x86_avx512_vpdpbusd_256 :
      ClangBuiltin<"__builtin_ia32_vpdpbusd256">,
      DefaultAttrsIntrinsic<[llvm_v8i32_ty], [llvm_v8i32_ty, llvm_v8i32_ty,
                             llvm_v8i32_ty], [IntrNoMem]>;
  def int_x86_avx512_vpdpbusd_512 :
      ClangBuiltin<"__builtin_ia32_vpdpbusd512">,
      DefaultAttrsIntrinsic<[llvm_v16i32_ty], [llvm_v16i32_ty, llvm_v16i32_ty,
                             llvm_v16i32_ty], [IntrNoMem]>;

  def int_x86_avx512_vpdpbusds_128 :
      ClangBuiltin<"__builtin_ia32_vpdpbusds128">,
      DefaultAttrsIntrinsic<[llvm_v4i32_ty], [llvm_v4i32_ty, llvm_v4i32_ty,
                             llvm_v4i32_ty], [IntrNoMem]>;
  def int_x86_avx512_vpdpbusds_256 :
      ClangBuiltin<"__builtin_ia32_vpdpbusds256">,
      DefaultAttrsIntrinsic<[llvm_v8i32_ty], [llvm_v8i32_ty, llvm_v8i32_ty,
                             llvm_v8i32_ty], [IntrNoMem]>;
  def int_x86_avx512_vpdpbusds_512 :
      ClangBuiltin<"__builtin_ia32_vpdpbusds512">,
      DefaultAttrsIntrinsic<[llvm_v16i32_ty], [llvm_v16i32_ty, llvm_v16i32_ty,
                             llvm_v16i32_ty], [IntrNoMem]>;

  def int_x86_avx512_vpdpwssd_128 :
      ClangBuiltin<"__builtin_ia32_vpdpwssd128">,
      DefaultAttrsIntrinsic<[llvm_v4i32_ty], [llvm_v4i32_ty, llvm_v4i32_ty,
                             llvm_v4i32_ty], [IntrNoMem]>;
  def int_x86_avx512_vpdpwssd_256 :
      ClangBuiltin<"__builtin_ia32_vpdpwssd256">,
      DefaultAttrsIntrinsic<[llvm_v8i32_ty], [llvm_v8i32_ty, llvm_v8i32_ty,
                             llvm_v8i32_ty], [IntrNoMem]>;
  def int_x86_avx512_vpdpwssd_512 :
      ClangBuiltin<"__builtin_ia32_vpdpwssd512">,
      DefaultAttrsIntrinsic<[llvm_v16i32_ty], [llvm_v16i32_ty, llvm_v16i32_ty,
                             llvm_v16i32_ty], [IntrNoMem]>;

  def int_x86_avx512_vpdpwssds_128 :
      ClangBuiltin<"__builtin_ia32_vpdpwssds128">,
      DefaultAttrsIntrinsic<[llvm_v4i32_ty], [llvm_v4i32_ty, llvm_v4i32_ty,
                             llvm_v4i32_ty], [IntrNoMem]>;
  def int_x86_avx512_vpdpwssds_256 :
      ClangBuiltin<"__builtin_ia32_vpdpwssds256">,
      DefaultAttrsIntrinsic<[llvm_v8i32_ty], [llvm_v8i32_ty, llvm_v8i32_ty,
                             llvm_v8i32_ty], [IntrNoMem]>;
  def int_x86_avx512_vpdpwssds_512 :
      ClangBuiltin<"__builtin_ia32_vpdpwssds512">,
      DefaultAttrsIntrinsic<[llvm_v16i32_ty], [llvm_v16i32_ty, llvm_v16i32_ty,
                             llvm_v16i32_ty], [IntrNoMem]>;
  def int_x86_avx2_vpdpbssd_128
      : ClangBuiltin<"__builtin_ia32_vpdpbssd128">,
        DefaultAttrsIntrinsic<[llvm_v4i32_ty],
                              [llvm_v4i32_ty, llvm_v4i32_ty, llvm_v4i32_ty],
                              [IntrNoMem]>;
  def int_x86_avx2_vpdpbssd_256
      : ClangBuiltin<"__builtin_ia32_vpdpbssd256">,
        DefaultAttrsIntrinsic<[llvm_v8i32_ty],
                              [llvm_v8i32_ty, llvm_v8i32_ty, llvm_v8i32_ty],
                              [IntrNoMem]>;
  def int_x86_avx2_vpdpbssds_128
      : ClangBuiltin<"__builtin_ia32_vpdpbssds128">,
        DefaultAttrsIntrinsic<[llvm_v4i32_ty],
                              [llvm_v4i32_ty, llvm_v4i32_ty, llvm_v4i32_ty],
                              [IntrNoMem]>;
  def int_x86_avx2_vpdpbssds_256
      : ClangBuiltin<"__builtin_ia32_vpdpbssds256">,
        DefaultAttrsIntrinsic<[llvm_v8i32_ty],
                              [llvm_v8i32_ty, llvm_v8i32_ty, llvm_v8i32_ty],
                              [IntrNoMem]>;
  def int_x86_avx2_vpdpbsud_128
      : ClangBuiltin<"__builtin_ia32_vpdpbsud128">,
        DefaultAttrsIntrinsic<[llvm_v4i32_ty],
                              [llvm_v4i32_ty, llvm_v4i32_ty, llvm_v4i32_ty],
                              [IntrNoMem]>;
  def int_x86_avx2_vpdpbsud_256
      : ClangBuiltin<"__builtin_ia32_vpdpbsud256">,
        DefaultAttrsIntrinsic<[llvm_v8i32_ty],
                              [llvm_v8i32_ty, llvm_v8i32_ty, llvm_v8i32_ty],
                              [IntrNoMem]>;
  def int_x86_avx2_vpdpbsuds_128
      : ClangBuiltin<"__builtin_ia32_vpdpbsuds128">,
        DefaultAttrsIntrinsic<[llvm_v4i32_ty],
                              [llvm_v4i32_ty, llvm_v4i32_ty, llvm_v4i32_ty],
                              [IntrNoMem]>;
  def int_x86_avx2_vpdpbsuds_256
      : ClangBuiltin<"__builtin_ia32_vpdpbsuds256">,
        DefaultAttrsIntrinsic<[llvm_v8i32_ty],
                              [llvm_v8i32_ty, llvm_v8i32_ty, llvm_v8i32_ty],
                              [IntrNoMem]>;
  def int_x86_avx2_vpdpbuud_128
      : ClangBuiltin<"__builtin_ia32_vpdpbuud128">,
        DefaultAttrsIntrinsic<[llvm_v4i32_ty],
                              [llvm_v4i32_ty, llvm_v4i32_ty, llvm_v4i32_ty],
                              [IntrNoMem]>;
  def int_x86_avx2_vpdpbuud_256
      : ClangBuiltin<"__builtin_ia32_vpdpbuud256">,
        DefaultAttrsIntrinsic<[llvm_v8i32_ty],
                              [llvm_v8i32_ty, llvm_v8i32_ty, llvm_v8i32_ty],
                              [IntrNoMem]>;
  def int_x86_avx2_vpdpbuuds_128
      : ClangBuiltin<"__builtin_ia32_vpdpbuuds128">,
        DefaultAttrsIntrinsic<[llvm_v4i32_ty],
                              [llvm_v4i32_ty, llvm_v4i32_ty, llvm_v4i32_ty],
                              [IntrNoMem]>;
  def int_x86_avx2_vpdpbuuds_256
      : ClangBuiltin<"__builtin_ia32_vpdpbuuds256">,
        DefaultAttrsIntrinsic<[llvm_v8i32_ty],
                              [llvm_v8i32_ty, llvm_v8i32_ty, llvm_v8i32_ty],
                              [IntrNoMem]>;

  def int_x86_avx2_vpdpwsud_128
      : ClangBuiltin<"__builtin_ia32_vpdpwsud128">,
        DefaultAttrsIntrinsic<[llvm_v4i32_ty],
                              [llvm_v4i32_ty, llvm_v4i32_ty, llvm_v4i32_ty],
                              [IntrNoMem]>;
  def int_x86_avx2_vpdpwsud_256
      : ClangBuiltin<"__builtin_ia32_vpdpwsud256">,
        DefaultAttrsIntrinsic<[llvm_v8i32_ty],
                              [llvm_v8i32_ty, llvm_v8i32_ty, llvm_v8i32_ty],
                              [IntrNoMem]>;
  def int_x86_avx2_vpdpwsuds_128
      : ClangBuiltin<"__builtin_ia32_vpdpwsuds128">,
        DefaultAttrsIntrinsic<[llvm_v4i32_ty],
                              [llvm_v4i32_ty, llvm_v4i32_ty, llvm_v4i32_ty],
                              [IntrNoMem]>;
  def int_x86_avx2_vpdpwsuds_256
      : ClangBuiltin<"__builtin_ia32_vpdpwsuds256">,
        DefaultAttrsIntrinsic<[llvm_v8i32_ty],
                              [llvm_v8i32_ty, llvm_v8i32_ty, llvm_v8i32_ty],
                              [IntrNoMem]>;
  def int_x86_avx2_vpdpwusd_128
      : ClangBuiltin<"__builtin_ia32_vpdpwusd128">,
        DefaultAttrsIntrinsic<[llvm_v4i32_ty],
                              [llvm_v4i32_ty, llvm_v4i32_ty, llvm_v4i32_ty],
                              [IntrNoMem]>;
  def int_x86_avx2_vpdpwusd_256
      : ClangBuiltin<"__builtin_ia32_vpdpwusd256">,
        DefaultAttrsIntrinsic<[llvm_v8i32_ty],
                              [llvm_v8i32_ty, llvm_v8i32_ty, llvm_v8i32_ty],
                              [IntrNoMem]>;
  def int_x86_avx2_vpdpwusds_128
      : ClangBuiltin<"__builtin_ia32_vpdpwusds128">,
        DefaultAttrsIntrinsic<[llvm_v4i32_ty],
                              [llvm_v4i32_ty, llvm_v4i32_ty, llvm_v4i32_ty],
                              [IntrNoMem]>;
  def int_x86_avx2_vpdpwusds_256
      : ClangBuiltin<"__builtin_ia32_vpdpwusds256">,
        DefaultAttrsIntrinsic<[llvm_v8i32_ty],
                              [llvm_v8i32_ty, llvm_v8i32_ty, llvm_v8i32_ty],
                              [IntrNoMem]>;
  def int_x86_avx2_vpdpwuud_128
      : ClangBuiltin<"__builtin_ia32_vpdpwuud128">,
        DefaultAttrsIntrinsic<[llvm_v4i32_ty],
                              [llvm_v4i32_ty, llvm_v4i32_ty, llvm_v4i32_ty],
                              [IntrNoMem]>;
  def int_x86_avx2_vpdpwuud_256
      : ClangBuiltin<"__builtin_ia32_vpdpwuud256">,
        DefaultAttrsIntrinsic<[llvm_v8i32_ty],
                              [llvm_v8i32_ty, llvm_v8i32_ty, llvm_v8i32_ty],
                              [IntrNoMem]>;
  def int_x86_avx2_vpdpwuuds_128
      : ClangBuiltin<"__builtin_ia32_vpdpwuuds128">,
        DefaultAttrsIntrinsic<[llvm_v4i32_ty],
                              [llvm_v4i32_ty, llvm_v4i32_ty, llvm_v4i32_ty],
                              [IntrNoMem]>;
  def int_x86_avx2_vpdpwuuds_256
      : ClangBuiltin<"__builtin_ia32_vpdpwuuds256">,
        DefaultAttrsIntrinsic<[llvm_v8i32_ty],
                              [llvm_v8i32_ty, llvm_v8i32_ty, llvm_v8i32_ty],
                              [IntrNoMem]>;
}

//===----------------------------------------------------------------------===//
// XOP

let TargetPrefix = "x86" in {  // All intrinsics start with "llvm.x86.".
  def int_x86_xop_vpermil2pd : ClangBuiltin<"__builtin_ia32_vpermil2pd">,
      DefaultAttrsIntrinsic<[llvm_v2f64_ty], [llvm_v2f64_ty, llvm_v2f64_ty,
                                              llvm_v2i64_ty, llvm_i8_ty],
                            [IntrNoMem, ImmArg<ArgIndex<3>>]>;

  def int_x86_xop_vpermil2pd_256 :
      ClangBuiltin<"__builtin_ia32_vpermil2pd256">,
      DefaultAttrsIntrinsic<[llvm_v4f64_ty], [llvm_v4f64_ty, llvm_v4f64_ty,
                                              llvm_v4i64_ty, llvm_i8_ty],
                            [IntrNoMem, ImmArg<ArgIndex<3>>]>;

  def int_x86_xop_vpermil2ps : ClangBuiltin<"__builtin_ia32_vpermil2ps">,
      DefaultAttrsIntrinsic<[llvm_v4f32_ty], [llvm_v4f32_ty, llvm_v4f32_ty,
                                              llvm_v4i32_ty, llvm_i8_ty],
                            [IntrNoMem, ImmArg<ArgIndex<3>>]>;
  def int_x86_xop_vpermil2ps_256 :
      ClangBuiltin<"__builtin_ia32_vpermil2ps256">,
      DefaultAttrsIntrinsic<[llvm_v8f32_ty], [llvm_v8f32_ty, llvm_v8f32_ty,
                                              llvm_v8i32_ty, llvm_i8_ty],
                            [IntrNoMem, ImmArg<ArgIndex<3>>]>;

  def int_x86_xop_vfrcz_pd : ClangBuiltin<"__builtin_ia32_vfrczpd">,
      DefaultAttrsIntrinsic<[llvm_v2f64_ty], [llvm_v2f64_ty], [IntrNoMem]>;
  def int_x86_xop_vfrcz_ps : ClangBuiltin<"__builtin_ia32_vfrczps">,
      DefaultAttrsIntrinsic<[llvm_v4f32_ty], [llvm_v4f32_ty], [IntrNoMem]>;
  def int_x86_xop_vfrcz_sd : ClangBuiltin<"__builtin_ia32_vfrczsd">,
      DefaultAttrsIntrinsic<[llvm_v2f64_ty], [llvm_v2f64_ty], [IntrNoMem]>;
  def int_x86_xop_vfrcz_ss : ClangBuiltin<"__builtin_ia32_vfrczss">,
      DefaultAttrsIntrinsic<[llvm_v4f32_ty], [llvm_v4f32_ty], [IntrNoMem]>;
  def int_x86_xop_vfrcz_pd_256 : ClangBuiltin<"__builtin_ia32_vfrczpd256">,
      DefaultAttrsIntrinsic<[llvm_v4f64_ty], [llvm_v4f64_ty], [IntrNoMem]>;
  def int_x86_xop_vfrcz_ps_256 : ClangBuiltin<"__builtin_ia32_vfrczps256">,
      DefaultAttrsIntrinsic<[llvm_v8f32_ty], [llvm_v8f32_ty], [IntrNoMem]>;

  def int_x86_xop_vphaddbd :
      ClangBuiltin<"__builtin_ia32_vphaddbd">,
      DefaultAttrsIntrinsic<[llvm_v4i32_ty], [llvm_v16i8_ty], [IntrNoMem]>;
  def int_x86_xop_vphaddbq :
      ClangBuiltin<"__builtin_ia32_vphaddbq">,
      DefaultAttrsIntrinsic<[llvm_v2i64_ty], [llvm_v16i8_ty], [IntrNoMem]>;
  def int_x86_xop_vphaddbw :
      ClangBuiltin<"__builtin_ia32_vphaddbw">,
      DefaultAttrsIntrinsic<[llvm_v8i16_ty], [llvm_v16i8_ty], [IntrNoMem]>;
  def int_x86_xop_vphadddq :
      ClangBuiltin<"__builtin_ia32_vphadddq">,
      DefaultAttrsIntrinsic<[llvm_v2i64_ty], [llvm_v4i32_ty], [IntrNoMem]>;
  def int_x86_xop_vphaddubd :
      ClangBuiltin<"__builtin_ia32_vphaddubd">,
      DefaultAttrsIntrinsic<[llvm_v4i32_ty], [llvm_v16i8_ty], [IntrNoMem]>;
  def int_x86_xop_vphaddubq :
      ClangBuiltin<"__builtin_ia32_vphaddubq">,
      DefaultAttrsIntrinsic<[llvm_v2i64_ty], [llvm_v16i8_ty], [IntrNoMem]>;
  def int_x86_xop_vphaddubw :
      ClangBuiltin<"__builtin_ia32_vphaddubw">,
      DefaultAttrsIntrinsic<[llvm_v8i16_ty], [llvm_v16i8_ty], [IntrNoMem]>;
  def int_x86_xop_vphaddudq :
      ClangBuiltin<"__builtin_ia32_vphaddudq">,
      DefaultAttrsIntrinsic<[llvm_v2i64_ty], [llvm_v4i32_ty], [IntrNoMem]>;
  def int_x86_xop_vphadduwd :
      ClangBuiltin<"__builtin_ia32_vphadduwd">,
      DefaultAttrsIntrinsic<[llvm_v4i32_ty], [llvm_v8i16_ty], [IntrNoMem]>;
  def int_x86_xop_vphadduwq :
      ClangBuiltin<"__builtin_ia32_vphadduwq">,
      DefaultAttrsIntrinsic<[llvm_v2i64_ty], [llvm_v8i16_ty], [IntrNoMem]>;
  def int_x86_xop_vphaddwd :
      ClangBuiltin<"__builtin_ia32_vphaddwd">,
      DefaultAttrsIntrinsic<[llvm_v4i32_ty], [llvm_v8i16_ty], [IntrNoMem]>;
  def int_x86_xop_vphaddwq :
      ClangBuiltin<"__builtin_ia32_vphaddwq">,
      DefaultAttrsIntrinsic<[llvm_v2i64_ty], [llvm_v8i16_ty], [IntrNoMem]>;
  def int_x86_xop_vphsubbw :
      ClangBuiltin<"__builtin_ia32_vphsubbw">,
      DefaultAttrsIntrinsic<[llvm_v8i16_ty], [llvm_v16i8_ty], [IntrNoMem]>;
  def int_x86_xop_vphsubdq :
      ClangBuiltin<"__builtin_ia32_vphsubdq">,
      DefaultAttrsIntrinsic<[llvm_v2i64_ty], [llvm_v4i32_ty], [IntrNoMem]>;
  def int_x86_xop_vphsubwd :
      ClangBuiltin<"__builtin_ia32_vphsubwd">,
      DefaultAttrsIntrinsic<[llvm_v4i32_ty], [llvm_v8i16_ty], [IntrNoMem]>;
  def int_x86_xop_vpmacsdd :
      ClangBuiltin<"__builtin_ia32_vpmacsdd">,
      DefaultAttrsIntrinsic<[llvm_v4i32_ty],
                            [llvm_v4i32_ty, llvm_v4i32_ty, llvm_v4i32_ty],
                            [IntrNoMem, Commutative]>;
  def int_x86_xop_vpmacsdqh :
      ClangBuiltin<"__builtin_ia32_vpmacsdqh">,
      DefaultAttrsIntrinsic<[llvm_v2i64_ty],
                            [llvm_v4i32_ty, llvm_v4i32_ty, llvm_v2i64_ty],
                            [IntrNoMem, Commutative]>;
  def int_x86_xop_vpmacsdql :
      ClangBuiltin<"__builtin_ia32_vpmacsdql">,
      DefaultAttrsIntrinsic<[llvm_v2i64_ty],
                            [llvm_v4i32_ty, llvm_v4i32_ty, llvm_v2i64_ty],
                            [IntrNoMem, Commutative]>;
  def int_x86_xop_vpmacssdd :
      ClangBuiltin<"__builtin_ia32_vpmacssdd">,
      DefaultAttrsIntrinsic<[llvm_v4i32_ty],
                            [llvm_v4i32_ty, llvm_v4i32_ty, llvm_v4i32_ty],
                            [IntrNoMem, Commutative]>;
  def int_x86_xop_vpmacssdqh :
      ClangBuiltin<"__builtin_ia32_vpmacssdqh">,
      DefaultAttrsIntrinsic<[llvm_v2i64_ty],
                            [llvm_v4i32_ty, llvm_v4i32_ty, llvm_v2i64_ty],
                            [IntrNoMem, Commutative]>;
  def int_x86_xop_vpmacssdql :
      ClangBuiltin<"__builtin_ia32_vpmacssdql">,
      DefaultAttrsIntrinsic<[llvm_v2i64_ty],
                            [llvm_v4i32_ty, llvm_v4i32_ty, llvm_v2i64_ty],
                            [IntrNoMem, Commutative]>;
  def int_x86_xop_vpmacsswd :
      ClangBuiltin<"__builtin_ia32_vpmacsswd">,
      DefaultAttrsIntrinsic<[llvm_v4i32_ty],
                            [llvm_v8i16_ty, llvm_v8i16_ty, llvm_v4i32_ty],
                            [IntrNoMem, Commutative]>;
  def int_x86_xop_vpmacssww :
      ClangBuiltin<"__builtin_ia32_vpmacssww">,
      DefaultAttrsIntrinsic<[llvm_v8i16_ty],
                            [llvm_v8i16_ty, llvm_v8i16_ty, llvm_v8i16_ty],
                            [IntrNoMem, Commutative]>;
  def int_x86_xop_vpmacswd :
      ClangBuiltin<"__builtin_ia32_vpmacswd">,
      DefaultAttrsIntrinsic<[llvm_v4i32_ty],
                            [llvm_v8i16_ty, llvm_v8i16_ty, llvm_v4i32_ty],
                            [IntrNoMem, Commutative]>;
  def int_x86_xop_vpmacsww :
      ClangBuiltin<"__builtin_ia32_vpmacsww">,
      DefaultAttrsIntrinsic<[llvm_v8i16_ty],
                            [llvm_v8i16_ty, llvm_v8i16_ty, llvm_v8i16_ty],
                            [IntrNoMem, Commutative]>;
  def int_x86_xop_vpmadcsswd :
      ClangBuiltin<"__builtin_ia32_vpmadcsswd">,
      DefaultAttrsIntrinsic<[llvm_v4i32_ty],
                            [llvm_v8i16_ty, llvm_v8i16_ty, llvm_v4i32_ty],
                            [IntrNoMem, Commutative]>;
  def int_x86_xop_vpmadcswd :
      ClangBuiltin<"__builtin_ia32_vpmadcswd">,
      DefaultAttrsIntrinsic<[llvm_v4i32_ty],
                            [llvm_v8i16_ty, llvm_v8i16_ty, llvm_v4i32_ty],
                            [IntrNoMem, Commutative]>;
  def int_x86_xop_vpperm :
      ClangBuiltin<"__builtin_ia32_vpperm">,
      DefaultAttrsIntrinsic<[llvm_v16i8_ty],
                            [llvm_v16i8_ty, llvm_v16i8_ty, llvm_v16i8_ty],
                            [IntrNoMem]>;
  def int_x86_xop_vpshab :
      ClangBuiltin<"__builtin_ia32_vpshab">,
      DefaultAttrsIntrinsic<[llvm_v16i8_ty], [llvm_v16i8_ty, llvm_v16i8_ty],
                            [IntrNoMem]>;
  def int_x86_xop_vpshad :
      ClangBuiltin<"__builtin_ia32_vpshad">,
      DefaultAttrsIntrinsic<[llvm_v4i32_ty], [llvm_v4i32_ty, llvm_v4i32_ty],
                            [IntrNoMem]>;
  def int_x86_xop_vpshaq :
      ClangBuiltin<"__builtin_ia32_vpshaq">,
      DefaultAttrsIntrinsic<[llvm_v2i64_ty], [llvm_v2i64_ty, llvm_v2i64_ty],
                            [IntrNoMem]>;
  def int_x86_xop_vpshaw :
      ClangBuiltin<"__builtin_ia32_vpshaw">,
      DefaultAttrsIntrinsic<[llvm_v8i16_ty], [llvm_v8i16_ty, llvm_v8i16_ty],
                            [IntrNoMem]>;
  def int_x86_xop_vpshlb :
      ClangBuiltin<"__builtin_ia32_vpshlb">,
      DefaultAttrsIntrinsic<[llvm_v16i8_ty], [llvm_v16i8_ty, llvm_v16i8_ty],
                            [IntrNoMem]>;
  def int_x86_xop_vpshld :
      ClangBuiltin<"__builtin_ia32_vpshld">,
      DefaultAttrsIntrinsic<[llvm_v4i32_ty], [llvm_v4i32_ty, llvm_v4i32_ty],
                            [IntrNoMem]>;
  def int_x86_xop_vpshlq :
      ClangBuiltin<"__builtin_ia32_vpshlq">,
      DefaultAttrsIntrinsic<[llvm_v2i64_ty], [llvm_v2i64_ty, llvm_v2i64_ty],
                            [IntrNoMem]>;
  def int_x86_xop_vpshlw :
      ClangBuiltin<"__builtin_ia32_vpshlw">,
      DefaultAttrsIntrinsic<[llvm_v8i16_ty], [llvm_v8i16_ty, llvm_v8i16_ty],
                            [IntrNoMem]>;
}

//===----------------------------------------------------------------------===//
// LWP
let TargetPrefix = "x86" in {  // All intrinsics start with "llvm.x86.".
  def int_x86_llwpcb :
              ClangBuiltin<"__builtin_ia32_llwpcb">,
              Intrinsic<[], [llvm_ptr_ty], []>;
  def int_x86_slwpcb :
              ClangBuiltin<"__builtin_ia32_slwpcb">,
              Intrinsic<[llvm_ptr_ty], [], []>;
  def int_x86_lwpins32 :
              ClangBuiltin<"__builtin_ia32_lwpins32">,
              Intrinsic<[llvm_i8_ty], [llvm_i32_ty, llvm_i32_ty, llvm_i32_ty],
                        [ImmArg<ArgIndex<2>>]>;
  def int_x86_lwpins64 :
              ClangBuiltin<"__builtin_ia32_lwpins64">,
              Intrinsic<[llvm_i8_ty], [llvm_i64_ty, llvm_i32_ty, llvm_i32_ty],
                        [ImmArg<ArgIndex<2>>]>;
  def int_x86_lwpval32 :
              ClangBuiltin<"__builtin_ia32_lwpval32">,
              Intrinsic<[], [llvm_i32_ty, llvm_i32_ty, llvm_i32_ty],
                        [ImmArg<ArgIndex<2>>]>;
  def int_x86_lwpval64 :
              ClangBuiltin<"__builtin_ia32_lwpval64">,
              Intrinsic<[], [llvm_i64_ty, llvm_i32_ty, llvm_i32_ty],
                        [ImmArg<ArgIndex<2>>]>;
}

//===----------------------------------------------------------------------===//
// MMX

// Empty MMX state op.
let TargetPrefix = "x86" in {  // All intrinsics start with "llvm.x86.".
  def int_x86_mmx_emms  : ClangBuiltin<"__builtin_ia32_emms">,
              Intrinsic<[], [], []>;
}

// Integer arithmetic ops.
let TargetPrefix = "x86" in {  // All intrinsics start with "llvm.x86.".
  // Addition
  def int_x86_mmx_padd_b :
      DefaultAttrsIntrinsic<[llvm_x86mmx_ty], [llvm_x86mmx_ty, llvm_x86mmx_ty],
                            [IntrNoMem, Commutative]>;
  def int_x86_mmx_padd_w :
      DefaultAttrsIntrinsic<[llvm_x86mmx_ty], [llvm_x86mmx_ty, llvm_x86mmx_ty],
                            [IntrNoMem, Commutative]>;
  def int_x86_mmx_padd_d :
      DefaultAttrsIntrinsic<[llvm_x86mmx_ty], [llvm_x86mmx_ty, llvm_x86mmx_ty],
                            [IntrNoMem, Commutative]>;
  def int_x86_mmx_padd_q :
      DefaultAttrsIntrinsic<[llvm_x86mmx_ty], [llvm_x86mmx_ty, llvm_x86mmx_ty],
                            [IntrNoMem, Commutative]>;

  def int_x86_mmx_padds_b :
      DefaultAttrsIntrinsic<[llvm_x86mmx_ty], [llvm_x86mmx_ty, llvm_x86mmx_ty],
                            [IntrNoMem, Commutative]>;
  def int_x86_mmx_padds_w :
      DefaultAttrsIntrinsic<[llvm_x86mmx_ty], [llvm_x86mmx_ty, llvm_x86mmx_ty],
                            [IntrNoMem, Commutative]>;

  def int_x86_mmx_paddus_b :
      DefaultAttrsIntrinsic<[llvm_x86mmx_ty], [llvm_x86mmx_ty, llvm_x86mmx_ty],
                            [IntrNoMem, Commutative]>;
  def int_x86_mmx_paddus_w :
      DefaultAttrsIntrinsic<[llvm_x86mmx_ty], [llvm_x86mmx_ty, llvm_x86mmx_ty],
                            [IntrNoMem, Commutative]>;

  // Subtraction
  def int_x86_mmx_psub_b :
      DefaultAttrsIntrinsic<[llvm_x86mmx_ty], [llvm_x86mmx_ty, llvm_x86mmx_ty],
                            [IntrNoMem]>;
  def int_x86_mmx_psub_w :
      DefaultAttrsIntrinsic<[llvm_x86mmx_ty], [llvm_x86mmx_ty, llvm_x86mmx_ty],
                            [IntrNoMem]>;
  def int_x86_mmx_psub_d :
      DefaultAttrsIntrinsic<[llvm_x86mmx_ty], [llvm_x86mmx_ty, llvm_x86mmx_ty],
                            [IntrNoMem]>;
  def int_x86_mmx_psub_q :
      DefaultAttrsIntrinsic<[llvm_x86mmx_ty], [llvm_x86mmx_ty, llvm_x86mmx_ty],
                            [IntrNoMem]>;

  def int_x86_mmx_psubs_b :
      DefaultAttrsIntrinsic<[llvm_x86mmx_ty], [llvm_x86mmx_ty, llvm_x86mmx_ty],
                            [IntrNoMem]>;
  def int_x86_mmx_psubs_w :
      DefaultAttrsIntrinsic<[llvm_x86mmx_ty], [llvm_x86mmx_ty, llvm_x86mmx_ty],
                            [IntrNoMem]>;

  def int_x86_mmx_psubus_b :
      DefaultAttrsIntrinsic<[llvm_x86mmx_ty], [llvm_x86mmx_ty, llvm_x86mmx_ty],
                            [IntrNoMem]>;
  def int_x86_mmx_psubus_w :
      DefaultAttrsIntrinsic<[llvm_x86mmx_ty], [llvm_x86mmx_ty, llvm_x86mmx_ty],
                            [IntrNoMem]>;

  // Multiplication
  def int_x86_mmx_pmulh_w :
      DefaultAttrsIntrinsic<[llvm_x86mmx_ty], [llvm_x86mmx_ty, llvm_x86mmx_ty],
                            [IntrNoMem, Commutative]>;
  def int_x86_mmx_pmull_w :
      DefaultAttrsIntrinsic<[llvm_x86mmx_ty], [llvm_x86mmx_ty, llvm_x86mmx_ty],
                            [IntrNoMem, Commutative]>;
  def int_x86_mmx_pmulhu_w :
      DefaultAttrsIntrinsic<[llvm_x86mmx_ty], [llvm_x86mmx_ty, llvm_x86mmx_ty],
                            [IntrNoMem, Commutative]>;
  def int_x86_mmx_pmulu_dq :
      DefaultAttrsIntrinsic<[llvm_x86mmx_ty], [llvm_x86mmx_ty, llvm_x86mmx_ty],
                            [IntrNoMem, Commutative]>;
  def int_x86_mmx_pmadd_wd :
      DefaultAttrsIntrinsic<[llvm_x86mmx_ty], [llvm_x86mmx_ty, llvm_x86mmx_ty],
                            [IntrNoMem, Commutative]>;

  // Bitwise operations
  def int_x86_mmx_pand :
      DefaultAttrsIntrinsic<[llvm_x86mmx_ty], [llvm_x86mmx_ty, llvm_x86mmx_ty],
                            [IntrNoMem, Commutative]>;
  def int_x86_mmx_pandn :
      DefaultAttrsIntrinsic<[llvm_x86mmx_ty], [llvm_x86mmx_ty, llvm_x86mmx_ty],
                            [IntrNoMem]>;
  def int_x86_mmx_por :
      DefaultAttrsIntrinsic<[llvm_x86mmx_ty], [llvm_x86mmx_ty, llvm_x86mmx_ty],
                            [IntrNoMem, Commutative]>;
  def int_x86_mmx_pxor :
      DefaultAttrsIntrinsic<[llvm_x86mmx_ty], [llvm_x86mmx_ty, llvm_x86mmx_ty],
                            [IntrNoMem, Commutative]>;

  // Averages
  def int_x86_mmx_pavg_b :
      DefaultAttrsIntrinsic<[llvm_x86mmx_ty], [llvm_x86mmx_ty, llvm_x86mmx_ty],
                            [IntrNoMem, Commutative]>;
  def int_x86_mmx_pavg_w :
      DefaultAttrsIntrinsic<[llvm_x86mmx_ty], [llvm_x86mmx_ty, llvm_x86mmx_ty],
                            [IntrNoMem, Commutative]>;

  // Maximum
  def int_x86_mmx_pmaxu_b :
      DefaultAttrsIntrinsic<[llvm_x86mmx_ty], [llvm_x86mmx_ty, llvm_x86mmx_ty],
                            [IntrNoMem, Commutative]>;
  def int_x86_mmx_pmaxs_w :
      DefaultAttrsIntrinsic<[llvm_x86mmx_ty], [llvm_x86mmx_ty, llvm_x86mmx_ty],
                            [IntrNoMem, Commutative]>;

  // Minimum
  def int_x86_mmx_pminu_b :
      DefaultAttrsIntrinsic<[llvm_x86mmx_ty], [llvm_x86mmx_ty, llvm_x86mmx_ty],
                            [IntrNoMem, Commutative]>;
  def int_x86_mmx_pmins_w :
      DefaultAttrsIntrinsic<[llvm_x86mmx_ty], [llvm_x86mmx_ty, llvm_x86mmx_ty],
                            [IntrNoMem, Commutative]>;

  // Packed sum of absolute differences
  def int_x86_mmx_psad_bw :
      DefaultAttrsIntrinsic<[llvm_x86mmx_ty], [llvm_x86mmx_ty, llvm_x86mmx_ty],
                            [IntrNoMem, Commutative]>;
}

// Integer shift ops.
let TargetPrefix = "x86" in {  // All intrinsics start with "llvm.x86.".
  // Shift left logical
  def int_x86_mmx_psll_w :
      DefaultAttrsIntrinsic<[llvm_x86mmx_ty], [llvm_x86mmx_ty, llvm_x86mmx_ty],
                            [IntrNoMem]>;
  def int_x86_mmx_psll_d :
      DefaultAttrsIntrinsic<[llvm_x86mmx_ty], [llvm_x86mmx_ty, llvm_x86mmx_ty],
                            [IntrNoMem]>;
  def int_x86_mmx_psll_q :
      DefaultAttrsIntrinsic<[llvm_x86mmx_ty], [llvm_x86mmx_ty, llvm_x86mmx_ty],
                            [IntrNoMem]>;

  def int_x86_mmx_psrl_w :
      DefaultAttrsIntrinsic<[llvm_x86mmx_ty], [llvm_x86mmx_ty, llvm_x86mmx_ty],
                            [IntrNoMem]>;
  def int_x86_mmx_psrl_d :
      DefaultAttrsIntrinsic<[llvm_x86mmx_ty], [llvm_x86mmx_ty, llvm_x86mmx_ty],
                            [IntrNoMem]>;
  def int_x86_mmx_psrl_q :
      DefaultAttrsIntrinsic<[llvm_x86mmx_ty], [llvm_x86mmx_ty, llvm_x86mmx_ty],
                            [IntrNoMem]>;

  def int_x86_mmx_psra_w :
      DefaultAttrsIntrinsic<[llvm_x86mmx_ty], [llvm_x86mmx_ty, llvm_x86mmx_ty],
                            [IntrNoMem]>;
  def int_x86_mmx_psra_d :
      DefaultAttrsIntrinsic<[llvm_x86mmx_ty], [llvm_x86mmx_ty, llvm_x86mmx_ty],
                            [IntrNoMem]>;

  // Oddly these don't require an immediate due to a gcc compatibility issue.
  def int_x86_mmx_pslli_w :
      DefaultAttrsIntrinsic<[llvm_x86mmx_ty], [llvm_x86mmx_ty, llvm_i32_ty],
                            [IntrNoMem]>;
  def int_x86_mmx_pslli_d :
      DefaultAttrsIntrinsic<[llvm_x86mmx_ty], [llvm_x86mmx_ty, llvm_i32_ty],
                            [IntrNoMem]>;
  def int_x86_mmx_pslli_q :
      DefaultAttrsIntrinsic<[llvm_x86mmx_ty], [llvm_x86mmx_ty, llvm_i32_ty],
                            [IntrNoMem]>;

  def int_x86_mmx_psrli_w :
      DefaultAttrsIntrinsic<[llvm_x86mmx_ty], [llvm_x86mmx_ty, llvm_i32_ty],
                            [IntrNoMem]>;
  def int_x86_mmx_psrli_d :
      DefaultAttrsIntrinsic<[llvm_x86mmx_ty], [llvm_x86mmx_ty, llvm_i32_ty],
                            [IntrNoMem]>;
  def int_x86_mmx_psrli_q :
      DefaultAttrsIntrinsic<[llvm_x86mmx_ty], [llvm_x86mmx_ty, llvm_i32_ty],
                            [IntrNoMem]>;

  def int_x86_mmx_psrai_w :
      DefaultAttrsIntrinsic<[llvm_x86mmx_ty], [llvm_x86mmx_ty, llvm_i32_ty],
                            [IntrNoMem]>;
  def int_x86_mmx_psrai_d :
      DefaultAttrsIntrinsic<[llvm_x86mmx_ty], [llvm_x86mmx_ty, llvm_i32_ty],
                            [IntrNoMem]>;
}
// Permute
let TargetPrefix = "x86" in {  // All intrinsics start with "llvm.x86.".
  def int_x86_avx512_permvar_df_256 : ClangBuiltin<"__builtin_ia32_permvardf256">,
      DefaultAttrsIntrinsic<[llvm_v4f64_ty], [llvm_v4f64_ty, llvm_v4i64_ty],
                            [IntrNoMem]>;
  def int_x86_avx512_permvar_df_512 : ClangBuiltin<"__builtin_ia32_permvardf512">,
      DefaultAttrsIntrinsic<[llvm_v8f64_ty], [llvm_v8f64_ty, llvm_v8i64_ty],
                            [IntrNoMem]>;
  def int_x86_avx512_permvar_di_256 : ClangBuiltin<"__builtin_ia32_permvardi256">,
      DefaultAttrsIntrinsic<[llvm_v4i64_ty], [llvm_v4i64_ty, llvm_v4i64_ty],
                            [IntrNoMem]>;
  def int_x86_avx512_permvar_di_512 : ClangBuiltin<"__builtin_ia32_permvardi512">,
      DefaultAttrsIntrinsic<[llvm_v8i64_ty], [llvm_v8i64_ty, llvm_v8i64_ty],
                            [IntrNoMem]>;
  def int_x86_avx512_permvar_hi_128 : ClangBuiltin<"__builtin_ia32_permvarhi128">,
      DefaultAttrsIntrinsic<[llvm_v8i16_ty], [llvm_v8i16_ty, llvm_v8i16_ty],
                            [IntrNoMem]>;
  def int_x86_avx512_permvar_hi_256 : ClangBuiltin<"__builtin_ia32_permvarhi256">,
      DefaultAttrsIntrinsic<[llvm_v16i16_ty], [llvm_v16i16_ty, llvm_v16i16_ty],
                            [IntrNoMem]>;
  def int_x86_avx512_permvar_hi_512 : ClangBuiltin<"__builtin_ia32_permvarhi512">,
      DefaultAttrsIntrinsic<[llvm_v32i16_ty], [llvm_v32i16_ty, llvm_v32i16_ty],
                            [IntrNoMem]>;
  def int_x86_avx512_permvar_qi_128 : ClangBuiltin<"__builtin_ia32_permvarqi128">,
      DefaultAttrsIntrinsic<[llvm_v16i8_ty], [llvm_v16i8_ty, llvm_v16i8_ty],
                            [IntrNoMem]>;
  def int_x86_avx512_permvar_qi_256 : ClangBuiltin<"__builtin_ia32_permvarqi256">,
      DefaultAttrsIntrinsic<[llvm_v32i8_ty], [llvm_v32i8_ty, llvm_v32i8_ty],
                            [IntrNoMem]>;
  def int_x86_avx512_permvar_qi_512 : ClangBuiltin<"__builtin_ia32_permvarqi512">,
      DefaultAttrsIntrinsic<[llvm_v64i8_ty], [llvm_v64i8_ty, llvm_v64i8_ty],
                            [IntrNoMem]>;
  def int_x86_avx512_permvar_sf_512 : ClangBuiltin<"__builtin_ia32_permvarsf512">,
      DefaultAttrsIntrinsic<[llvm_v16f32_ty], [llvm_v16f32_ty, llvm_v16i32_ty],
                            [IntrNoMem]>;
  def int_x86_avx512_permvar_si_512 : ClangBuiltin<"__builtin_ia32_permvarsi512">,
      DefaultAttrsIntrinsic<[llvm_v16i32_ty], [llvm_v16i32_ty, llvm_v16i32_ty],
                            [IntrNoMem]>;
}
// Pack ops.
let TargetPrefix = "x86" in {  // All intrinsics start with "llvm.x86.".
  def int_x86_mmx_packsswb :
      DefaultAttrsIntrinsic<[llvm_x86mmx_ty], [llvm_x86mmx_ty, llvm_x86mmx_ty],
                            [IntrNoMem]>;
  def int_x86_mmx_packssdw :
      DefaultAttrsIntrinsic<[llvm_x86mmx_ty], [llvm_x86mmx_ty, llvm_x86mmx_ty],
                            [IntrNoMem]>;
  def int_x86_mmx_packuswb :
      DefaultAttrsIntrinsic<[llvm_x86mmx_ty], [llvm_x86mmx_ty, llvm_x86mmx_ty],
                            [IntrNoMem]>;
}

// Unpacking ops.
let TargetPrefix = "x86" in {  // All intrinsics start with "llvm.x86.".
  def int_x86_mmx_punpckhbw :
      DefaultAttrsIntrinsic<[llvm_x86mmx_ty], [llvm_x86mmx_ty, llvm_x86mmx_ty],
                            [IntrNoMem]>;
  def int_x86_mmx_punpckhwd :
      DefaultAttrsIntrinsic<[llvm_x86mmx_ty], [llvm_x86mmx_ty, llvm_x86mmx_ty],
                            [IntrNoMem]>;
  def int_x86_mmx_punpckhdq :
      DefaultAttrsIntrinsic<[llvm_x86mmx_ty], [llvm_x86mmx_ty, llvm_x86mmx_ty],
                            [IntrNoMem]>;
  def int_x86_mmx_punpcklbw :
      DefaultAttrsIntrinsic<[llvm_x86mmx_ty], [llvm_x86mmx_ty, llvm_x86mmx_ty],
                            [IntrNoMem]>;
  def int_x86_mmx_punpcklwd :
      DefaultAttrsIntrinsic<[llvm_x86mmx_ty], [llvm_x86mmx_ty, llvm_x86mmx_ty],
                            [IntrNoMem]>;
  def int_x86_mmx_punpckldq :
      DefaultAttrsIntrinsic<[llvm_x86mmx_ty], [llvm_x86mmx_ty, llvm_x86mmx_ty],
                            [IntrNoMem]>;
}

// Integer comparison ops
let TargetPrefix = "x86" in {  // All intrinsics start with "llvm.x86.".
  def int_x86_mmx_pcmpeq_b :
      DefaultAttrsIntrinsic<[llvm_x86mmx_ty], [llvm_x86mmx_ty, llvm_x86mmx_ty],
                            [IntrNoMem, Commutative]>;
  def int_x86_mmx_pcmpeq_w :
      DefaultAttrsIntrinsic<[llvm_x86mmx_ty], [llvm_x86mmx_ty, llvm_x86mmx_ty],
                            [IntrNoMem, Commutative]>;
  def int_x86_mmx_pcmpeq_d :
      DefaultAttrsIntrinsic<[llvm_x86mmx_ty], [llvm_x86mmx_ty, llvm_x86mmx_ty],
                            [IntrNoMem, Commutative]>;

  def int_x86_mmx_pcmpgt_b :
      DefaultAttrsIntrinsic<[llvm_x86mmx_ty], [llvm_x86mmx_ty, llvm_x86mmx_ty],
                            [IntrNoMem]>;
  def int_x86_mmx_pcmpgt_w :
      DefaultAttrsIntrinsic<[llvm_x86mmx_ty], [llvm_x86mmx_ty, llvm_x86mmx_ty],
                            [IntrNoMem]>;
  def int_x86_mmx_pcmpgt_d :
      DefaultAttrsIntrinsic<[llvm_x86mmx_ty], [llvm_x86mmx_ty, llvm_x86mmx_ty],
                            [IntrNoMem]>;
}

// Misc.
let TargetPrefix = "x86" in {  // All intrinsics start with "llvm.x86.".
  def int_x86_mmx_maskmovq :
              Intrinsic<[], [llvm_x86mmx_ty, llvm_x86mmx_ty, llvm_ptr_ty], []>;

  def int_x86_mmx_pmovmskb :
      DefaultAttrsIntrinsic<[llvm_i32_ty], [llvm_x86mmx_ty], [IntrNoMem]>;

  def int_x86_mmx_movnt_dq :
              Intrinsic<[], [llvm_ptr_ty, llvm_x86mmx_ty], []>;

  def int_x86_mmx_palignr_b :
      DefaultAttrsIntrinsic<[llvm_x86mmx_ty],
                            [llvm_x86mmx_ty, llvm_x86mmx_ty, llvm_i8_ty],
                            [IntrNoMem, ImmArg<ArgIndex<2>>]>;

  def int_x86_mmx_pextr_w :
      DefaultAttrsIntrinsic<[llvm_i32_ty], [llvm_x86mmx_ty, llvm_i32_ty],
                            [IntrNoMem, ImmArg<ArgIndex<1>>]>;

  def int_x86_mmx_pinsr_w :
      DefaultAttrsIntrinsic<[llvm_x86mmx_ty],
                            [llvm_x86mmx_ty, llvm_i32_ty, llvm_i32_ty],
                            [IntrNoMem, ImmArg<ArgIndex<2>>]>;
}

//===----------------------------------------------------------------------===//
// BMI

let TargetPrefix = "x86" in {  // All intrinsics start with "llvm.x86.".
  def int_x86_bmi_bextr_32 : ClangBuiltin<"__builtin_ia32_bextr_u32">,
      DefaultAttrsIntrinsic<[llvm_i32_ty], [llvm_i32_ty, llvm_i32_ty],
                            [IntrNoMem]>;
  def int_x86_bmi_bextr_64 : ClangBuiltin<"__builtin_ia32_bextr_u64">,
      DefaultAttrsIntrinsic<[llvm_i64_ty], [llvm_i64_ty, llvm_i64_ty],
                            [IntrNoMem]>;
  def int_x86_bmi_bzhi_32 : ClangBuiltin<"__builtin_ia32_bzhi_si">,
      DefaultAttrsIntrinsic<[llvm_i32_ty], [llvm_i32_ty, llvm_i32_ty],
                            [IntrNoMem]>;
  def int_x86_bmi_bzhi_64 : ClangBuiltin<"__builtin_ia32_bzhi_di">,
      DefaultAttrsIntrinsic<[llvm_i64_ty], [llvm_i64_ty, llvm_i64_ty],
                            [IntrNoMem]>;
  def int_x86_bmi_pdep_32 : ClangBuiltin<"__builtin_ia32_pdep_si">,
      DefaultAttrsIntrinsic<[llvm_i32_ty], [llvm_i32_ty, llvm_i32_ty],
                            [IntrNoMem]>;
  def int_x86_bmi_pdep_64 : ClangBuiltin<"__builtin_ia32_pdep_di">,
      DefaultAttrsIntrinsic<[llvm_i64_ty], [llvm_i64_ty, llvm_i64_ty],
                            [IntrNoMem]>;
  def int_x86_bmi_pext_32 : ClangBuiltin<"__builtin_ia32_pext_si">,
      DefaultAttrsIntrinsic<[llvm_i32_ty], [llvm_i32_ty, llvm_i32_ty],
                            [IntrNoMem]>;
  def int_x86_bmi_pext_64 : ClangBuiltin<"__builtin_ia32_pext_di">,
      DefaultAttrsIntrinsic<[llvm_i64_ty], [llvm_i64_ty, llvm_i64_ty],
                            [IntrNoMem]>;
}

//===----------------------------------------------------------------------===//
// FS/GS Base

let TargetPrefix = "x86" in {  // All intrinsics start with "llvm.x86.".
  def int_x86_rdfsbase_32 : ClangBuiltin<"__builtin_ia32_rdfsbase32">,
              Intrinsic<[llvm_i32_ty], []>;
  def int_x86_rdgsbase_32 : ClangBuiltin<"__builtin_ia32_rdgsbase32">,
              Intrinsic<[llvm_i32_ty], []>;
  def int_x86_rdfsbase_64 : ClangBuiltin<"__builtin_ia32_rdfsbase64">,
              Intrinsic<[llvm_i64_ty], []>;
  def int_x86_rdgsbase_64 : ClangBuiltin<"__builtin_ia32_rdgsbase64">,
              Intrinsic<[llvm_i64_ty], []>;
  def int_x86_wrfsbase_32 : ClangBuiltin<"__builtin_ia32_wrfsbase32">,
              Intrinsic<[], [llvm_i32_ty]>;
  def int_x86_wrgsbase_32 : ClangBuiltin<"__builtin_ia32_wrgsbase32">,
              Intrinsic<[], [llvm_i32_ty]>;
  def int_x86_wrfsbase_64 : ClangBuiltin<"__builtin_ia32_wrfsbase64">,
              Intrinsic<[], [llvm_i64_ty]>;
  def int_x86_wrgsbase_64 : ClangBuiltin<"__builtin_ia32_wrgsbase64">,
              Intrinsic<[], [llvm_i64_ty]>;
}

//===----------------------------------------------------------------------===//
// FXSR
let TargetPrefix = "x86" in {  // All intrinsics start with "llvm.x86.".
  def int_x86_fxrstor : ClangBuiltin<"__builtin_ia32_fxrstor">,
              Intrinsic<[], [llvm_ptr_ty], []>;
  def int_x86_fxrstor64 : ClangBuiltin<"__builtin_ia32_fxrstor64">,
              Intrinsic<[], [llvm_ptr_ty], []>;
  def int_x86_fxsave : ClangBuiltin<"__builtin_ia32_fxsave">,
              Intrinsic<[], [llvm_ptr_ty], []>;
  def int_x86_fxsave64 : ClangBuiltin<"__builtin_ia32_fxsave64">,
              Intrinsic<[], [llvm_ptr_ty], []>;
}

//===----------------------------------------------------------------------===//
// XSAVE
let TargetPrefix = "x86" in {  // All intrinsics start with "llvm.x86.".
  def int_x86_xsave :
              Intrinsic<[], [llvm_ptr_ty, llvm_i32_ty, llvm_i32_ty], []>;
  def int_x86_xsave64 :
              Intrinsic<[], [llvm_ptr_ty, llvm_i32_ty, llvm_i32_ty], []>;
  def int_x86_xrstor :
              Intrinsic<[], [llvm_ptr_ty, llvm_i32_ty, llvm_i32_ty], []>;
  def int_x86_xrstor64 :
              Intrinsic<[], [llvm_ptr_ty, llvm_i32_ty, llvm_i32_ty], []>;
  def int_x86_xsaveopt :
              Intrinsic<[], [llvm_ptr_ty, llvm_i32_ty, llvm_i32_ty], []>;
  def int_x86_xsaveopt64 :
              Intrinsic<[], [llvm_ptr_ty, llvm_i32_ty, llvm_i32_ty], []>;
  def int_x86_xrstors :
              Intrinsic<[], [llvm_ptr_ty, llvm_i32_ty, llvm_i32_ty], []>;
  def int_x86_xrstors64 :
              Intrinsic<[], [llvm_ptr_ty, llvm_i32_ty, llvm_i32_ty], []>;
  def int_x86_xsavec :
              Intrinsic<[], [llvm_ptr_ty, llvm_i32_ty, llvm_i32_ty], []>;
  def int_x86_xsavec64 :
              Intrinsic<[], [llvm_ptr_ty, llvm_i32_ty, llvm_i32_ty], []>;
  def int_x86_xsaves :
              Intrinsic<[], [llvm_ptr_ty, llvm_i32_ty, llvm_i32_ty], []>;
  def int_x86_xsaves64 :
              Intrinsic<[], [llvm_ptr_ty, llvm_i32_ty, llvm_i32_ty], []>;
  def int_x86_xgetbv :
              Intrinsic<[llvm_i64_ty], [llvm_i32_ty], []>;
  def int_x86_xsetbv :
              Intrinsic<[], [llvm_i32_ty, llvm_i32_ty, llvm_i32_ty], []>;
}

//===----------------------------------------------------------------------===//
// CLFLUSHOPT and CLWB
let TargetPrefix = "x86" in {  // All intrinsics start with "llvm.x86.".
  def int_x86_clflushopt : ClangBuiltin<"__builtin_ia32_clflushopt">,
              Intrinsic<[], [llvm_ptr_ty], []>;

  def int_x86_clwb : ClangBuiltin<"__builtin_ia32_clwb">,
              Intrinsic<[], [llvm_ptr_ty], []>;
}

//===----------------------------------------------------------------------===//
// Support protection key
let TargetPrefix = "x86" in {  // All intrinsics start with "llvm.x86.".
  def int_x86_rdpkru : ClangBuiltin <"__builtin_ia32_rdpkru">,
              Intrinsic<[llvm_i32_ty], [], []>;
  def int_x86_wrpkru : ClangBuiltin<"__builtin_ia32_wrpkru">,
              Intrinsic<[], [llvm_i32_ty], []>;
}
//===----------------------------------------------------------------------===//
// Half float conversion

let TargetPrefix = "x86" in {  // All intrinsics start with "llvm.x86.".
  def int_x86_vcvtps2ph_128 : ClangBuiltin<"__builtin_ia32_vcvtps2ph">,
      DefaultAttrsIntrinsic<[llvm_v8i16_ty], [llvm_v4f32_ty, llvm_i32_ty],
                            [IntrNoMem, ImmArg<ArgIndex<1>>]>;
  def int_x86_vcvtps2ph_256 : ClangBuiltin<"__builtin_ia32_vcvtps2ph256">,
      DefaultAttrsIntrinsic<[llvm_v8i16_ty], [llvm_v8f32_ty, llvm_i32_ty],
                            [IntrNoMem, ImmArg<ArgIndex<1>>]>;
  def int_x86_avx512_mask_vcvtph2ps_512 :
      DefaultAttrsIntrinsic<[llvm_v16f32_ty], [llvm_v16i16_ty, llvm_v16f32_ty,
                                           llvm_i16_ty, llvm_i32_ty],
                            [IntrNoMem, ImmArg<ArgIndex<3>>]>;
  def int_x86_avx512_mask_vcvtps2ph_512 : ClangBuiltin<"__builtin_ia32_vcvtps2ph512_mask">,
      DefaultAttrsIntrinsic<[llvm_v16i16_ty], [llvm_v16f32_ty, llvm_i32_ty,
                                               llvm_v16i16_ty, llvm_i16_ty],
                            [IntrNoMem, ImmArg<ArgIndex<1>>]>;
  def int_x86_avx512_mask_vcvtps2ph_256 : ClangBuiltin<"__builtin_ia32_vcvtps2ph256_mask">,
      DefaultAttrsIntrinsic<[llvm_v8i16_ty], [llvm_v8f32_ty, llvm_i32_ty,
                                           llvm_v8i16_ty, llvm_i8_ty],
                            [IntrNoMem, ImmArg<ArgIndex<1>>]>;
  def int_x86_avx512_mask_vcvtps2ph_128 : ClangBuiltin<"__builtin_ia32_vcvtps2ph_mask">,
      DefaultAttrsIntrinsic<[llvm_v8i16_ty], [llvm_v4f32_ty, llvm_i32_ty,
                                               llvm_v8i16_ty, llvm_i8_ty],
                            [IntrNoMem, ImmArg<ArgIndex<1>>]>;
}

//===----------------------------------------------------------------------===//
// TBM

let TargetPrefix = "x86" in {  // All intrinsics start with "llvm.x86.".
  def int_x86_tbm_bextri_u32 : ClangBuiltin<"__builtin_ia32_bextri_u32">,
      DefaultAttrsIntrinsic<[llvm_i32_ty], [llvm_i32_ty, llvm_i32_ty],
                            [IntrNoMem, ImmArg<ArgIndex<1>>]>;
  def int_x86_tbm_bextri_u64 : ClangBuiltin<"__builtin_ia32_bextri_u64">,
      DefaultAttrsIntrinsic<[llvm_i64_ty], [llvm_i64_ty, llvm_i64_ty],
                            [IntrNoMem, ImmArg<ArgIndex<1>>]>;
}

//===----------------------------------------------------------------------===//
// RDRAND intrinsics - Return a random value and whether it is valid.
// RDSEED intrinsics - Return a NIST SP800-90B & C compliant random value and
// whether it is valid.

let TargetPrefix = "x86" in {  // All intrinsics start with "llvm.x86.".
  // These are declared side-effecting so they don't get eliminated by CSE or
  // LICM.
  def int_x86_rdrand_16 : Intrinsic<[llvm_i16_ty, llvm_i32_ty], [], []>;
  def int_x86_rdrand_32 : Intrinsic<[llvm_i32_ty, llvm_i32_ty], [], []>;
  def int_x86_rdrand_64 : Intrinsic<[llvm_i64_ty, llvm_i32_ty], [], []>;
  def int_x86_rdseed_16 : Intrinsic<[llvm_i16_ty, llvm_i32_ty], [], []>;
  def int_x86_rdseed_32 : Intrinsic<[llvm_i32_ty, llvm_i32_ty], [], []>;
  def int_x86_rdseed_64 : Intrinsic<[llvm_i64_ty, llvm_i32_ty], [], []>;
}

//===----------------------------------------------------------------------===//
// ADX

let TargetPrefix = "x86" in {  // All intrinsics start with "llvm.x86.".
  def int_x86_addcarry_32:
      DefaultAttrsIntrinsic<[llvm_i8_ty, llvm_i32_ty],
                            [llvm_i8_ty, llvm_i32_ty, llvm_i32_ty],
                            [IntrNoMem]>;
  def int_x86_addcarry_64:
      DefaultAttrsIntrinsic<[llvm_i8_ty, llvm_i64_ty],
                            [llvm_i8_ty, llvm_i64_ty, llvm_i64_ty],
                            [IntrNoMem]>;
  def int_x86_subborrow_32:
      DefaultAttrsIntrinsic<[llvm_i8_ty, llvm_i32_ty],
                            [llvm_i8_ty, llvm_i32_ty, llvm_i32_ty],
                            [IntrNoMem]>;
  def int_x86_subborrow_64:
      DefaultAttrsIntrinsic<[llvm_i8_ty, llvm_i64_ty],
                            [llvm_i8_ty, llvm_i64_ty, llvm_i64_ty],
                            [IntrNoMem]>;
}

//===----------------------------------------------------------------------===//
// RTM intrinsics. Transactional Memory support.

let TargetPrefix = "x86" in {  // All intrinsics start with "llvm.x86.".
  def int_x86_xbegin : ClangBuiltin<"__builtin_ia32_xbegin">,
              Intrinsic<[llvm_i32_ty], [], []>;
  def int_x86_xend : ClangBuiltin<"__builtin_ia32_xend">,
              Intrinsic<[], [], []>;
  def int_x86_xabort : ClangBuiltin<"__builtin_ia32_xabort">,
              Intrinsic<[], [llvm_i8_ty], [ImmArg<ArgIndex<0>>]>;
  def int_x86_xtest : ClangBuiltin<"__builtin_ia32_xtest">,
              Intrinsic<[llvm_i32_ty], [], []>;
}

//===----------------------------------------------------------------------===//
// AVX512

// Mask ops
let TargetPrefix = "x86" in {
  def int_x86_avx512_kadd_b :
      DefaultAttrsIntrinsic<[llvm_v8i1_ty], [llvm_v8i1_ty, llvm_v8i1_ty],
                            [IntrNoMem]>;
  def int_x86_avx512_kadd_w :
      DefaultAttrsIntrinsic<[llvm_v16i1_ty], [llvm_v16i1_ty, llvm_v16i1_ty],
                            [IntrNoMem]>;
  def int_x86_avx512_kadd_d :
      DefaultAttrsIntrinsic<[llvm_v32i1_ty], [llvm_v32i1_ty, llvm_v32i1_ty],
                            [IntrNoMem]>;
  def int_x86_avx512_kadd_q :
      DefaultAttrsIntrinsic<[llvm_v64i1_ty], [llvm_v64i1_ty, llvm_v64i1_ty],
                            [IntrNoMem]>;

  def int_x86_avx512_ktestc_b :
      DefaultAttrsIntrinsic<[llvm_i32_ty], [llvm_v8i1_ty, llvm_v8i1_ty],
                            [IntrNoMem]>;
  def int_x86_avx512_ktestc_w :
      DefaultAttrsIntrinsic<[llvm_i32_ty], [llvm_v16i1_ty, llvm_v16i1_ty],
                            [IntrNoMem]>;
  def int_x86_avx512_ktestc_d :
      DefaultAttrsIntrinsic<[llvm_i32_ty], [llvm_v32i1_ty, llvm_v32i1_ty],
                            [IntrNoMem]>;
  def int_x86_avx512_ktestc_q :
      DefaultAttrsIntrinsic<[llvm_i32_ty], [llvm_v64i1_ty, llvm_v64i1_ty],
                            [IntrNoMem]>;

  def int_x86_avx512_ktestz_b :
      DefaultAttrsIntrinsic<[llvm_i32_ty], [llvm_v8i1_ty, llvm_v8i1_ty],
                            [IntrNoMem]>;
  def int_x86_avx512_ktestz_w :
      DefaultAttrsIntrinsic<[llvm_i32_ty], [llvm_v16i1_ty, llvm_v16i1_ty],
                            [IntrNoMem]>;
  def int_x86_avx512_ktestz_d :
      DefaultAttrsIntrinsic<[llvm_i32_ty], [llvm_v32i1_ty, llvm_v32i1_ty],
                            [IntrNoMem]>;
  def int_x86_avx512_ktestz_q :
      DefaultAttrsIntrinsic<[llvm_i32_ty], [llvm_v64i1_ty, llvm_v64i1_ty],
                            [IntrNoMem]>;
}

// Conversion ops
let TargetPrefix = "x86" in {  // All intrinsics start with "llvm.x86.".
  def int_x86_avx512_cvttss2si : ClangBuiltin<"__builtin_ia32_vcvttss2si32">,
      DefaultAttrsIntrinsic<[llvm_i32_ty], [llvm_v4f32_ty, llvm_i32_ty],
                            [IntrNoMem, ImmArg<ArgIndex<1>>]>;
  def int_x86_avx512_cvttss2si64 : ClangBuiltin<"__builtin_ia32_vcvttss2si64">,
      DefaultAttrsIntrinsic<[llvm_i64_ty], [llvm_v4f32_ty, llvm_i32_ty],
                            [IntrNoMem, ImmArg<ArgIndex<1>>]>;
  def int_x86_avx512_cvttss2usi : ClangBuiltin<"__builtin_ia32_vcvttss2usi32">,
      DefaultAttrsIntrinsic<[llvm_i32_ty], [llvm_v4f32_ty, llvm_i32_ty],
                            [IntrNoMem, ImmArg<ArgIndex<1>>]>;
  def int_x86_avx512_cvttss2usi64 : ClangBuiltin<"__builtin_ia32_vcvttss2usi64">,
      DefaultAttrsIntrinsic<[llvm_i64_ty], [llvm_v4f32_ty, llvm_i32_ty],
                            [IntrNoMem, ImmArg<ArgIndex<1>>]>;
  def int_x86_avx512_cvtusi2ss : ClangBuiltin<"__builtin_ia32_cvtusi2ss32">,
      DefaultAttrsIntrinsic<[llvm_v4f32_ty],
                            [llvm_v4f32_ty, llvm_i32_ty, llvm_i32_ty],
                            [IntrNoMem, ImmArg<ArgIndex<2>>]>;
  def int_x86_avx512_cvtusi642ss : ClangBuiltin<"__builtin_ia32_cvtusi2ss64">,
      DefaultAttrsIntrinsic<[llvm_v4f32_ty],
                            [llvm_v4f32_ty, llvm_i64_ty, llvm_i32_ty],
                            [IntrNoMem, ImmArg<ArgIndex<2>>]>;
  def int_x86_avx512_cvttsd2si : ClangBuiltin<"__builtin_ia32_vcvttsd2si32">,
      DefaultAttrsIntrinsic<[llvm_i32_ty], [llvm_v2f64_ty, llvm_i32_ty],
                            [IntrNoMem, ImmArg<ArgIndex<1>>]>;
  def int_x86_avx512_cvttsd2si64 : ClangBuiltin<"__builtin_ia32_vcvttsd2si64">,
      DefaultAttrsIntrinsic<[llvm_i64_ty], [llvm_v2f64_ty, llvm_i32_ty],
                            [IntrNoMem, ImmArg<ArgIndex<1>>]>;
  def int_x86_avx512_cvttsd2usi : ClangBuiltin<"__builtin_ia32_vcvttsd2usi32">,
      DefaultAttrsIntrinsic<[llvm_i32_ty], [llvm_v2f64_ty, llvm_i32_ty],
                            [IntrNoMem, ImmArg<ArgIndex<1>>]>;
  def int_x86_avx512_cvttsd2usi64 : ClangBuiltin<"__builtin_ia32_vcvttsd2usi64">,
      DefaultAttrsIntrinsic<[llvm_i64_ty], [llvm_v2f64_ty, llvm_i32_ty],
                            [IntrNoMem, ImmArg<ArgIndex<1>>]>;
  def int_x86_avx512_cvtusi642sd : ClangBuiltin<"__builtin_ia32_cvtusi2sd64">,
      DefaultAttrsIntrinsic<[llvm_v2f64_ty],
                            [llvm_v2f64_ty, llvm_i64_ty, llvm_i32_ty],
                            [IntrNoMem, ImmArg<ArgIndex<2>>]>;
  def int_x86_avx512_vcvtss2usi32 : ClangBuiltin<"__builtin_ia32_vcvtss2usi32">,
      DefaultAttrsIntrinsic<[llvm_i32_ty], [llvm_v4f32_ty, llvm_i32_ty],
                            [IntrNoMem, ImmArg<ArgIndex<1>>]>;
  def int_x86_avx512_vcvtss2usi64 : ClangBuiltin<"__builtin_ia32_vcvtss2usi64">,
      DefaultAttrsIntrinsic<[llvm_i64_ty], [llvm_v4f32_ty, llvm_i32_ty],
                            [IntrNoMem, ImmArg<ArgIndex<1>>]>;
  def int_x86_avx512_vcvtss2si32 : ClangBuiltin<"__builtin_ia32_vcvtss2si32">,
      DefaultAttrsIntrinsic<[llvm_i32_ty], [llvm_v4f32_ty, llvm_i32_ty],
                            [IntrNoMem, ImmArg<ArgIndex<1>>]>;
  def int_x86_avx512_vcvtss2si64 : ClangBuiltin<"__builtin_ia32_vcvtss2si64">,
      DefaultAttrsIntrinsic<[llvm_i64_ty], [llvm_v4f32_ty, llvm_i32_ty],
                            [IntrNoMem, ImmArg<ArgIndex<1>>]>;
  def int_x86_avx512_vcvtsd2usi32 : ClangBuiltin<"__builtin_ia32_vcvtsd2usi32">,
      DefaultAttrsIntrinsic<[llvm_i32_ty], [llvm_v2f64_ty, llvm_i32_ty],
                            [IntrNoMem, ImmArg<ArgIndex<1>>]>;
  def int_x86_avx512_vcvtsd2usi64 : ClangBuiltin<"__builtin_ia32_vcvtsd2usi64">,
      DefaultAttrsIntrinsic<[llvm_i64_ty], [llvm_v2f64_ty, llvm_i32_ty],
                            [IntrNoMem, ImmArg<ArgIndex<1>>]>;
  def int_x86_avx512_vcvtsd2si32 : ClangBuiltin<"__builtin_ia32_vcvtsd2si32">,
      DefaultAttrsIntrinsic<[llvm_i32_ty], [llvm_v2f64_ty, llvm_i32_ty],
                            [IntrNoMem, ImmArg<ArgIndex<1>>]>;
  def int_x86_avx512_vcvtsd2si64 : ClangBuiltin<"__builtin_ia32_vcvtsd2si64">,
      DefaultAttrsIntrinsic<[llvm_i64_ty], [llvm_v2f64_ty, llvm_i32_ty],
                            [IntrNoMem, ImmArg<ArgIndex<1>>]>;
  def int_x86_avx512_cvtsi2ss32 : ClangBuiltin<"__builtin_ia32_cvtsi2ss32">,
      DefaultAttrsIntrinsic<[llvm_v4f32_ty],
                            [llvm_v4f32_ty, llvm_i32_ty, llvm_i32_ty],
                            [IntrNoMem, ImmArg<ArgIndex<2>>]>;
  def int_x86_avx512_cvtsi2ss64 : ClangBuiltin<"__builtin_ia32_cvtsi2ss64">,
      DefaultAttrsIntrinsic<[llvm_v4f32_ty],
                            [llvm_v4f32_ty, llvm_i64_ty, llvm_i32_ty],
                            [IntrNoMem, ImmArg<ArgIndex<2>>]>;
  def int_x86_avx512_cvtsi2sd64 : ClangBuiltin<"__builtin_ia32_cvtsi2sd64">,
      DefaultAttrsIntrinsic<[llvm_v2f64_ty],
                            [llvm_v2f64_ty, llvm_i64_ty, llvm_i32_ty],
                            [IntrNoMem, ImmArg<ArgIndex<2>>]>;
}

// Pack ops.
let TargetPrefix = "x86" in {  // All intrinsics start with "llvm.x86.".
  def int_x86_avx512_packsswb_512 : ClangBuiltin<"__builtin_ia32_packsswb512">,
      DefaultAttrsIntrinsic<[llvm_v64i8_ty], [llvm_v32i16_ty,llvm_v32i16_ty],
                           [IntrNoMem]>;
  def int_x86_avx512_packssdw_512 : ClangBuiltin<"__builtin_ia32_packssdw512">,
      DefaultAttrsIntrinsic<[llvm_v32i16_ty], [llvm_v16i32_ty, llvm_v16i32_ty],
                            [IntrNoMem]>;
  def int_x86_avx512_packuswb_512 : ClangBuiltin<"__builtin_ia32_packuswb512">,
      DefaultAttrsIntrinsic<[llvm_v64i8_ty], [llvm_v32i16_ty,llvm_v32i16_ty],
                            [IntrNoMem]>;
  def int_x86_avx512_packusdw_512 : ClangBuiltin<"__builtin_ia32_packusdw512">,
      DefaultAttrsIntrinsic<[llvm_v32i16_ty], [llvm_v16i32_ty, llvm_v16i32_ty],
                            [IntrNoMem]>;
}

// Vector convert
let TargetPrefix = "x86" in {  // All intrinsics start with "llvm.x86.".
  def int_x86_avx512_sitofp_round :
      DefaultAttrsIntrinsic<[llvm_anyfloat_ty], [llvm_anyint_ty, llvm_i32_ty],
                            [IntrNoMem, ImmArg<ArgIndex<1>>]>;

  def int_x86_avx512_uitofp_round :
      DefaultAttrsIntrinsic<[llvm_anyfloat_ty], [llvm_anyint_ty, llvm_i32_ty],
                            [IntrNoMem, ImmArg<ArgIndex<1>>]>;

  def int_x86_avx512_mask_cvtpd2dq_128 :
        ClangBuiltin<"__builtin_ia32_cvtpd2dq128_mask">,
          DefaultAttrsIntrinsic<[llvm_v4i32_ty],
          [llvm_v2f64_ty, llvm_v4i32_ty,  llvm_i8_ty],
          [IntrNoMem]>;

  def int_x86_avx512_mask_cvtpd2dq_512 :
        ClangBuiltin<"__builtin_ia32_cvtpd2dq512_mask">,
          DefaultAttrsIntrinsic<[llvm_v8i32_ty],
          [llvm_v8f64_ty, llvm_v8i32_ty,  llvm_i8_ty,  llvm_i32_ty],
          [IntrNoMem, ImmArg<ArgIndex<3>>]>;

  def int_x86_avx512_mask_cvtpd2ps_512 :
        ClangBuiltin<"__builtin_ia32_cvtpd2ps512_mask">,
          DefaultAttrsIntrinsic<[llvm_v8f32_ty],
          [llvm_v8f64_ty, llvm_v8f32_ty,  llvm_i8_ty,  llvm_i32_ty],
          [IntrNoMem, ImmArg<ArgIndex<3>>]>;

  def int_x86_avx512_mask_cvtsd2ss_round :
        ClangBuiltin<"__builtin_ia32_cvtsd2ss_round_mask">,
          DefaultAttrsIntrinsic<[llvm_v4f32_ty],
          [llvm_v4f32_ty, llvm_v2f64_ty, llvm_v4f32_ty, llvm_i8_ty, llvm_i32_ty],
          [IntrNoMem, ImmArg<ArgIndex<4>>]>;

  def int_x86_avx512_mask_cvtss2sd_round :
        ClangBuiltin<"__builtin_ia32_cvtss2sd_round_mask">,
          DefaultAttrsIntrinsic<[llvm_v2f64_ty],
          [llvm_v2f64_ty, llvm_v4f32_ty, llvm_v2f64_ty, llvm_i8_ty, llvm_i32_ty],
          [IntrNoMem, ImmArg<ArgIndex<4>>]>;

  def int_x86_avx512_mask_cvtpd2ps :
        ClangBuiltin<"__builtin_ia32_cvtpd2ps_mask">,
          DefaultAttrsIntrinsic<[llvm_v4f32_ty],
          [llvm_v2f64_ty, llvm_v4f32_ty,  llvm_i8_ty],
          [IntrNoMem]>;

  def int_x86_avx512_mask_cvtpd2qq_128 :
        ClangBuiltin<"__builtin_ia32_cvtpd2qq128_mask">,
          DefaultAttrsIntrinsic<[llvm_v2i64_ty],
          [llvm_v2f64_ty, llvm_v2i64_ty,  llvm_i8_ty],
          [IntrNoMem]>;

  def int_x86_avx512_mask_cvtpd2qq_256 :
        ClangBuiltin<"__builtin_ia32_cvtpd2qq256_mask">,
          DefaultAttrsIntrinsic<[llvm_v4i64_ty],
          [llvm_v4f64_ty, llvm_v4i64_ty,  llvm_i8_ty],
          [IntrNoMem]>;

  def int_x86_avx512_mask_cvtpd2qq_512 :
        ClangBuiltin<"__builtin_ia32_cvtpd2qq512_mask">,
          DefaultAttrsIntrinsic<[llvm_v8i64_ty],
          [llvm_v8f64_ty, llvm_v8i64_ty,  llvm_i8_ty,  llvm_i32_ty],
          [IntrNoMem, ImmArg<ArgIndex<3>>]>;

  def int_x86_avx512_mask_cvtpd2udq_128 :
        ClangBuiltin<"__builtin_ia32_cvtpd2udq128_mask">,
          DefaultAttrsIntrinsic<[llvm_v4i32_ty],
          [llvm_v2f64_ty, llvm_v4i32_ty,  llvm_i8_ty],
          [IntrNoMem]>;

  def int_x86_avx512_mask_cvtpd2udq_256 :
        ClangBuiltin<"__builtin_ia32_cvtpd2udq256_mask">,
          DefaultAttrsIntrinsic<[llvm_v4i32_ty],
          [llvm_v4f64_ty, llvm_v4i32_ty,  llvm_i8_ty],
          [IntrNoMem]>;

  def int_x86_avx512_mask_cvtpd2udq_512 :
        ClangBuiltin<"__builtin_ia32_cvtpd2udq512_mask">,
          DefaultAttrsIntrinsic<[llvm_v8i32_ty],
          [llvm_v8f64_ty, llvm_v8i32_ty,  llvm_i8_ty,  llvm_i32_ty],
          [IntrNoMem, ImmArg<ArgIndex<3>>]>;

  def int_x86_avx512_mask_cvtpd2uqq_128 :
        ClangBuiltin<"__builtin_ia32_cvtpd2uqq128_mask">,
          DefaultAttrsIntrinsic<[llvm_v2i64_ty],
          [llvm_v2f64_ty, llvm_v2i64_ty,  llvm_i8_ty],
          [IntrNoMem]>;

  def int_x86_avx512_mask_cvtpd2uqq_256 :
        ClangBuiltin<"__builtin_ia32_cvtpd2uqq256_mask">,
          DefaultAttrsIntrinsic<[llvm_v4i64_ty],
          [llvm_v4f64_ty, llvm_v4i64_ty,  llvm_i8_ty],
          [IntrNoMem]>;

  def int_x86_avx512_mask_cvtpd2uqq_512 :
        ClangBuiltin<"__builtin_ia32_cvtpd2uqq512_mask">,
          DefaultAttrsIntrinsic<[llvm_v8i64_ty],
          [llvm_v8f64_ty, llvm_v8i64_ty,  llvm_i8_ty,  llvm_i32_ty],
          [IntrNoMem, ImmArg<ArgIndex<3>>]>;

  def int_x86_avx512_mask_cvtps2dq_128 :
        ClangBuiltin<"__builtin_ia32_cvtps2dq128_mask">,
          DefaultAttrsIntrinsic<[llvm_v4i32_ty],
          [llvm_v4f32_ty, llvm_v4i32_ty,  llvm_i8_ty],
          [IntrNoMem]>;

  def int_x86_avx512_mask_cvtps2dq_256 :
        ClangBuiltin<"__builtin_ia32_cvtps2dq256_mask">,
          DefaultAttrsIntrinsic<[llvm_v8i32_ty],
          [llvm_v8f32_ty, llvm_v8i32_ty,  llvm_i8_ty],
          [IntrNoMem]>;

  def int_x86_avx512_mask_cvtps2dq_512 :
        ClangBuiltin<"__builtin_ia32_cvtps2dq512_mask">,
          DefaultAttrsIntrinsic<[llvm_v16i32_ty],
          [llvm_v16f32_ty, llvm_v16i32_ty,  llvm_i16_ty,  llvm_i32_ty],
          [IntrNoMem, ImmArg<ArgIndex<3>>]>;

  def int_x86_avx512_mask_cvtps2pd_512 :
        ClangBuiltin<"__builtin_ia32_cvtps2pd512_mask">,
          DefaultAttrsIntrinsic<[llvm_v8f64_ty],
          [llvm_v8f32_ty, llvm_v8f64_ty,  llvm_i8_ty,  llvm_i32_ty],
          [IntrNoMem, ImmArg<ArgIndex<3>>]>;

  def int_x86_avx512_mask_cvtps2qq_128 :
        ClangBuiltin<"__builtin_ia32_cvtps2qq128_mask">,
          DefaultAttrsIntrinsic<[llvm_v2i64_ty],
          [llvm_v4f32_ty, llvm_v2i64_ty,  llvm_i8_ty],
          [IntrNoMem]>;

  def int_x86_avx512_mask_cvtps2qq_256 :
        ClangBuiltin<"__builtin_ia32_cvtps2qq256_mask">,
          DefaultAttrsIntrinsic<[llvm_v4i64_ty],
          [llvm_v4f32_ty, llvm_v4i64_ty,  llvm_i8_ty],
          [IntrNoMem]>;

  def int_x86_avx512_mask_cvtps2qq_512 :
        ClangBuiltin<"__builtin_ia32_cvtps2qq512_mask">,
          DefaultAttrsIntrinsic<[llvm_v8i64_ty],
          [llvm_v8f32_ty, llvm_v8i64_ty,  llvm_i8_ty,  llvm_i32_ty],
          [IntrNoMem, ImmArg<ArgIndex<3>>]>;

  def int_x86_avx512_mask_cvtps2udq_128 :
        ClangBuiltin<"__builtin_ia32_cvtps2udq128_mask">,
          DefaultAttrsIntrinsic<[llvm_v4i32_ty],
          [llvm_v4f32_ty, llvm_v4i32_ty,  llvm_i8_ty],
          [IntrNoMem]>;

  def int_x86_avx512_mask_cvtps2udq_256 :
        ClangBuiltin<"__builtin_ia32_cvtps2udq256_mask">,
          DefaultAttrsIntrinsic<[llvm_v8i32_ty],
          [llvm_v8f32_ty, llvm_v8i32_ty,  llvm_i8_ty],
          [IntrNoMem]>;

  def int_x86_avx512_mask_cvtps2udq_512 :
        ClangBuiltin<"__builtin_ia32_cvtps2udq512_mask">,
          DefaultAttrsIntrinsic<[llvm_v16i32_ty],
          [llvm_v16f32_ty, llvm_v16i32_ty,  llvm_i16_ty,  llvm_i32_ty],
          [IntrNoMem, ImmArg<ArgIndex<3>>]>;

  def int_x86_avx512_mask_cvtps2uqq_128 :
        ClangBuiltin<"__builtin_ia32_cvtps2uqq128_mask">,
          DefaultAttrsIntrinsic<[llvm_v2i64_ty],
          [llvm_v4f32_ty, llvm_v2i64_ty,  llvm_i8_ty],
          [IntrNoMem]>;

  def int_x86_avx512_mask_cvtps2uqq_256 :
        ClangBuiltin<"__builtin_ia32_cvtps2uqq256_mask">,
          DefaultAttrsIntrinsic<[llvm_v4i64_ty],
          [llvm_v4f32_ty, llvm_v4i64_ty,  llvm_i8_ty],
          [IntrNoMem]>;

  def int_x86_avx512_mask_cvtps2uqq_512 :
        ClangBuiltin<"__builtin_ia32_cvtps2uqq512_mask">,
          DefaultAttrsIntrinsic<[llvm_v8i64_ty],
          [llvm_v8f32_ty, llvm_v8i64_ty,  llvm_i8_ty,  llvm_i32_ty],
          [IntrNoMem, ImmArg<ArgIndex<3>>]>;

  def int_x86_avx512_mask_cvtqq2ps_128 :
        ClangBuiltin<"__builtin_ia32_cvtqq2ps128_mask">,
          DefaultAttrsIntrinsic<[llvm_v4f32_ty],
          [llvm_v2i64_ty, llvm_v4f32_ty,  llvm_i8_ty],
          [IntrNoMem]>;

  def int_x86_avx512_mask_cvttpd2dq_128 :
        ClangBuiltin<"__builtin_ia32_cvttpd2dq128_mask">,
          DefaultAttrsIntrinsic<[llvm_v4i32_ty],
          [llvm_v2f64_ty, llvm_v4i32_ty,  llvm_i8_ty],
          [IntrNoMem]>;

  def int_x86_avx512_mask_cvttpd2dq_512 :
        ClangBuiltin<"__builtin_ia32_cvttpd2dq512_mask">,
          DefaultAttrsIntrinsic<[llvm_v8i32_ty],
          [llvm_v8f64_ty, llvm_v8i32_ty,  llvm_i8_ty,  llvm_i32_ty],
          [IntrNoMem, ImmArg<ArgIndex<3>>]>;

  def int_x86_avx512_mask_cvttpd2qq_128 :
        ClangBuiltin<"__builtin_ia32_cvttpd2qq128_mask">,
          DefaultAttrsIntrinsic<[llvm_v2i64_ty],
          [llvm_v2f64_ty, llvm_v2i64_ty,  llvm_i8_ty],
          [IntrNoMem]>;

  def int_x86_avx512_mask_cvttpd2qq_256 :
        ClangBuiltin<"__builtin_ia32_cvttpd2qq256_mask">,
          DefaultAttrsIntrinsic<[llvm_v4i64_ty],
          [llvm_v4f64_ty, llvm_v4i64_ty,  llvm_i8_ty],
          [IntrNoMem]>;

  def int_x86_avx512_mask_cvttpd2qq_512 :
        ClangBuiltin<"__builtin_ia32_cvttpd2qq512_mask">,
          DefaultAttrsIntrinsic<[llvm_v8i64_ty],
          [llvm_v8f64_ty, llvm_v8i64_ty,  llvm_i8_ty,  llvm_i32_ty],
          [IntrNoMem, ImmArg<ArgIndex<3>>]>;

  def int_x86_avx512_mask_cvttpd2udq_128 :
        ClangBuiltin<"__builtin_ia32_cvttpd2udq128_mask">,
          DefaultAttrsIntrinsic<[llvm_v4i32_ty],
          [llvm_v2f64_ty, llvm_v4i32_ty,  llvm_i8_ty],
          [IntrNoMem]>;

  def int_x86_avx512_mask_cvttpd2udq_256 :
        ClangBuiltin<"__builtin_ia32_cvttpd2udq256_mask">,
          DefaultAttrsIntrinsic<[llvm_v4i32_ty],
          [llvm_v4f64_ty, llvm_v4i32_ty,  llvm_i8_ty],
          [IntrNoMem]>;

  def int_x86_avx512_mask_cvttpd2udq_512 :
        ClangBuiltin<"__builtin_ia32_cvttpd2udq512_mask">,
          DefaultAttrsIntrinsic<[llvm_v8i32_ty],
          [llvm_v8f64_ty, llvm_v8i32_ty,  llvm_i8_ty,  llvm_i32_ty],
          [IntrNoMem, ImmArg<ArgIndex<3>>]>;

  def int_x86_avx512_mask_cvttpd2uqq_128 :
        ClangBuiltin<"__builtin_ia32_cvttpd2uqq128_mask">,
          DefaultAttrsIntrinsic<[llvm_v2i64_ty],
          [llvm_v2f64_ty, llvm_v2i64_ty,  llvm_i8_ty],
          [IntrNoMem]>;

  def int_x86_avx512_mask_cvttpd2uqq_256 :
        ClangBuiltin<"__builtin_ia32_cvttpd2uqq256_mask">,
          DefaultAttrsIntrinsic<[llvm_v4i64_ty],
          [llvm_v4f64_ty, llvm_v4i64_ty,  llvm_i8_ty],
          [IntrNoMem]>;

  def int_x86_avx512_mask_cvttpd2uqq_512 :
        ClangBuiltin<"__builtin_ia32_cvttpd2uqq512_mask">,
          DefaultAttrsIntrinsic<[llvm_v8i64_ty],
          [llvm_v8f64_ty, llvm_v8i64_ty,  llvm_i8_ty,  llvm_i32_ty],
          [IntrNoMem, ImmArg<ArgIndex<3>>]>;

  def int_x86_avx512_mask_cvttps2dq_512 :
        ClangBuiltin<"__builtin_ia32_cvttps2dq512_mask">,
          DefaultAttrsIntrinsic<[llvm_v16i32_ty],
          [llvm_v16f32_ty, llvm_v16i32_ty,  llvm_i16_ty,  llvm_i32_ty],
          [IntrNoMem, ImmArg<ArgIndex<3>>]>;

  def int_x86_avx512_mask_cvttps2qq_128 :
        ClangBuiltin<"__builtin_ia32_cvttps2qq128_mask">,
          DefaultAttrsIntrinsic<[llvm_v2i64_ty],
          [llvm_v4f32_ty, llvm_v2i64_ty,  llvm_i8_ty],
          [IntrNoMem]>;

  def int_x86_avx512_mask_cvttps2qq_256 :
        ClangBuiltin<"__builtin_ia32_cvttps2qq256_mask">,
          DefaultAttrsIntrinsic<[llvm_v4i64_ty],
          [llvm_v4f32_ty, llvm_v4i64_ty,  llvm_i8_ty],
          [IntrNoMem]>;

  def int_x86_avx512_mask_cvttps2qq_512 :
        ClangBuiltin<"__builtin_ia32_cvttps2qq512_mask">,
          DefaultAttrsIntrinsic<[llvm_v8i64_ty],
          [llvm_v8f32_ty, llvm_v8i64_ty,  llvm_i8_ty,  llvm_i32_ty],
          [IntrNoMem, ImmArg<ArgIndex<3>>]>;

  def int_x86_avx512_mask_cvttps2udq_128 :
        ClangBuiltin<"__builtin_ia32_cvttps2udq128_mask">,
          DefaultAttrsIntrinsic<[llvm_v4i32_ty],
          [llvm_v4f32_ty, llvm_v4i32_ty,  llvm_i8_ty],
          [IntrNoMem]>;

  def int_x86_avx512_mask_cvttps2udq_256 :
        ClangBuiltin<"__builtin_ia32_cvttps2udq256_mask">,
          DefaultAttrsIntrinsic<[llvm_v8i32_ty],
          [llvm_v8f32_ty, llvm_v8i32_ty,  llvm_i8_ty],
          [IntrNoMem]>;

  def int_x86_avx512_mask_cvttps2udq_512 :
        ClangBuiltin<"__builtin_ia32_cvttps2udq512_mask">,
          DefaultAttrsIntrinsic<[llvm_v16i32_ty],
          [llvm_v16f32_ty, llvm_v16i32_ty,  llvm_i16_ty,  llvm_i32_ty],
          [IntrNoMem, ImmArg<ArgIndex<3>>]>;

  def int_x86_avx512_mask_cvttps2uqq_128 :
        ClangBuiltin<"__builtin_ia32_cvttps2uqq128_mask">,
          DefaultAttrsIntrinsic<[llvm_v2i64_ty],
          [llvm_v4f32_ty, llvm_v2i64_ty,  llvm_i8_ty],
          [IntrNoMem]>;

  def int_x86_avx512_mask_cvttps2uqq_256 :
        ClangBuiltin<"__builtin_ia32_cvttps2uqq256_mask">,
          DefaultAttrsIntrinsic<[llvm_v4i64_ty],
          [llvm_v4f32_ty, llvm_v4i64_ty,  llvm_i8_ty],
          [IntrNoMem]>;

  def int_x86_avx512_mask_cvttps2uqq_512 :
        ClangBuiltin<"__builtin_ia32_cvttps2uqq512_mask">,
          DefaultAttrsIntrinsic<[llvm_v8i64_ty],
          [llvm_v8f32_ty, llvm_v8i64_ty,  llvm_i8_ty,  llvm_i32_ty],
          [IntrNoMem, ImmArg<ArgIndex<3>>]>;

  def int_x86_avx512_mask_cvtuqq2ps_128 :
        ClangBuiltin<"__builtin_ia32_cvtuqq2ps128_mask">,
          DefaultAttrsIntrinsic<[llvm_v4f32_ty],
          [llvm_v2i64_ty, llvm_v4f32_ty,  llvm_i8_ty],
          [IntrNoMem]>;

  def int_x86_avx512_mask_rndscale_pd_128 : ClangBuiltin<"__builtin_ia32_rndscalepd_128_mask">,
      DefaultAttrsIntrinsic<[llvm_v2f64_ty],
                            [llvm_v2f64_ty, llvm_i32_ty, llvm_v2f64_ty,
                             llvm_i8_ty],
                            [IntrNoMem, ImmArg<ArgIndex<1>>]>;
  def int_x86_avx512_mask_rndscale_pd_256 : ClangBuiltin<"__builtin_ia32_rndscalepd_256_mask">,
      DefaultAttrsIntrinsic<[llvm_v4f64_ty],
                            [llvm_v4f64_ty, llvm_i32_ty, llvm_v4f64_ty,
                             llvm_i8_ty],
                            [IntrNoMem, ImmArg<ArgIndex<1>>]>;
  def int_x86_avx512_mask_rndscale_pd_512 : ClangBuiltin<"__builtin_ia32_rndscalepd_mask">,
      DefaultAttrsIntrinsic<[llvm_v8f64_ty],
                            [llvm_v8f64_ty, llvm_i32_ty, llvm_v8f64_ty,
                             llvm_i8_ty, llvm_i32_ty],
                            [IntrNoMem, ImmArg<ArgIndex<1>>,
                             ImmArg<ArgIndex<4>>]>;
  def int_x86_avx512_mask_rndscale_ps_128 : ClangBuiltin<"__builtin_ia32_rndscaleps_128_mask">,
      DefaultAttrsIntrinsic<[llvm_v4f32_ty],
                            [llvm_v4f32_ty, llvm_i32_ty, llvm_v4f32_ty,
                             llvm_i8_ty],
                            [IntrNoMem, ImmArg<ArgIndex<1>>]>;
  def int_x86_avx512_mask_rndscale_ps_256 : ClangBuiltin<"__builtin_ia32_rndscaleps_256_mask">,
      DefaultAttrsIntrinsic<[llvm_v8f32_ty],
                            [llvm_v8f32_ty, llvm_i32_ty, llvm_v8f32_ty,
                             llvm_i8_ty],
                            [IntrNoMem, ImmArg<ArgIndex<1>>]>;
  def int_x86_avx512_mask_rndscale_ps_512 : ClangBuiltin<"__builtin_ia32_rndscaleps_mask">,
      DefaultAttrsIntrinsic<[llvm_v16f32_ty],
                            [llvm_v16f32_ty, llvm_i32_ty, llvm_v16f32_ty,
                             llvm_i16_ty, llvm_i32_ty],
                            [IntrNoMem, ImmArg<ArgIndex<1>>,
                             ImmArg<ArgIndex<4>>]>;
  def int_x86_avx512_mask_reduce_pd_128 : ClangBuiltin<"__builtin_ia32_reducepd128_mask">,
      DefaultAttrsIntrinsic<[llvm_v2f64_ty],
                            [llvm_v2f64_ty, llvm_i32_ty, llvm_v2f64_ty,
                             llvm_i8_ty],
                            [IntrNoMem, ImmArg<ArgIndex<1>>]>;
  def int_x86_avx512_mask_reduce_pd_256 : ClangBuiltin<"__builtin_ia32_reducepd256_mask">,
      DefaultAttrsIntrinsic<[llvm_v4f64_ty],
                            [llvm_v4f64_ty, llvm_i32_ty, llvm_v4f64_ty,
                             llvm_i8_ty],
                            [IntrNoMem, ImmArg<ArgIndex<1>>]>;
  def int_x86_avx512_mask_reduce_pd_512 : ClangBuiltin<"__builtin_ia32_reducepd512_mask">,
      DefaultAttrsIntrinsic<[llvm_v8f64_ty],
                            [llvm_v8f64_ty, llvm_i32_ty, llvm_v8f64_ty,
                             llvm_i8_ty, llvm_i32_ty],
                            [IntrNoMem, ImmArg<ArgIndex<1>>,
                             ImmArg<ArgIndex<4>>]>;
  def int_x86_avx512_mask_reduce_ps_128 : ClangBuiltin<"__builtin_ia32_reduceps128_mask">,
      DefaultAttrsIntrinsic<[llvm_v4f32_ty],
                            [llvm_v4f32_ty, llvm_i32_ty, llvm_v4f32_ty,
                             llvm_i8_ty],
                            [IntrNoMem, ImmArg<ArgIndex<1>>]>;
  def int_x86_avx512_mask_reduce_ps_256 : ClangBuiltin<"__builtin_ia32_reduceps256_mask">,
      DefaultAttrsIntrinsic<[llvm_v8f32_ty],
                            [llvm_v8f32_ty, llvm_i32_ty, llvm_v8f32_ty,
                             llvm_i8_ty],
                            [IntrNoMem, ImmArg<ArgIndex<1>>]>;
  def int_x86_avx512_mask_reduce_ps_512 : ClangBuiltin<"__builtin_ia32_reduceps512_mask">,
      DefaultAttrsIntrinsic<[llvm_v16f32_ty],
                            [llvm_v16f32_ty, llvm_i32_ty, llvm_v16f32_ty,
                             llvm_i16_ty, llvm_i32_ty],
                            [IntrNoMem, ImmArg<ArgIndex<1>>,
                             ImmArg<ArgIndex<4>>]>;
def int_x86_avx512_mask_range_pd_128 : ClangBuiltin<"__builtin_ia32_rangepd128_mask">,
    DefaultAttrsIntrinsic<[llvm_v2f64_ty],
                          [llvm_v2f64_ty, llvm_v2f64_ty, llvm_i32_ty,
                           llvm_v2f64_ty,  llvm_i8_ty],
                          [IntrNoMem, ImmArg<ArgIndex<2>>]>;
def int_x86_avx512_mask_range_pd_256 : ClangBuiltin<"__builtin_ia32_rangepd256_mask">,
    DefaultAttrsIntrinsic<[llvm_v4f64_ty],
                          [llvm_v4f64_ty, llvm_v4f64_ty, llvm_i32_ty,
                           llvm_v4f64_ty,  llvm_i8_ty],
                          [IntrNoMem, ImmArg<ArgIndex<2>>]>;
def int_x86_avx512_mask_range_pd_512 : ClangBuiltin<"__builtin_ia32_rangepd512_mask">,
    DefaultAttrsIntrinsic<[llvm_v8f64_ty],
                          [llvm_v8f64_ty, llvm_v8f64_ty, llvm_i32_ty,
                           llvm_v8f64_ty, llvm_i8_ty, llvm_i32_ty],
                          [IntrNoMem, ImmArg<ArgIndex<2>>,
                           ImmArg<ArgIndex<5>>]>;
def int_x86_avx512_mask_range_ps_128 : ClangBuiltin<"__builtin_ia32_rangeps128_mask">,
    DefaultAttrsIntrinsic<[llvm_v4f32_ty],
                          [llvm_v4f32_ty, llvm_v4f32_ty, llvm_i32_ty,
                           llvm_v4f32_ty,  llvm_i8_ty],
                          [IntrNoMem, ImmArg<ArgIndex<2>>]>;
def int_x86_avx512_mask_range_ps_256 : ClangBuiltin<"__builtin_ia32_rangeps256_mask">,
    DefaultAttrsIntrinsic<[llvm_v8f32_ty],
                          [llvm_v8f32_ty, llvm_v8f32_ty, llvm_i32_ty,
                           llvm_v8f32_ty,  llvm_i8_ty],
                          [IntrNoMem, ImmArg<ArgIndex<2>>]>;
def int_x86_avx512_mask_range_ps_512 : ClangBuiltin<"__builtin_ia32_rangeps512_mask">,
    DefaultAttrsIntrinsic<[llvm_v16f32_ty],
                          [llvm_v16f32_ty, llvm_v16f32_ty, llvm_i32_ty,
                           llvm_v16f32_ty, llvm_i16_ty, llvm_i32_ty],
                          [IntrNoMem, ImmArg<ArgIndex<2>>,
                           ImmArg<ArgIndex<5>>]>;
}

// Vector broadcast from mask
let TargetPrefix = "x86" in {  // All intrinsics start with "llvm.x86.".
   def int_x86_avx512_broadcastmw_512 :
       ClangBuiltin<"__builtin_ia32_broadcastmw512">,
       DefaultAttrsIntrinsic<[llvm_v16i32_ty], [llvm_i16_ty], [IntrNoMem]>;
   def int_x86_avx512_broadcastmw_256 :
       ClangBuiltin<"__builtin_ia32_broadcastmw256">,
       DefaultAttrsIntrinsic<[llvm_v8i32_ty], [llvm_i16_ty], [IntrNoMem]>;
   def int_x86_avx512_broadcastmw_128 :
       ClangBuiltin<"__builtin_ia32_broadcastmw128">,
       DefaultAttrsIntrinsic<[llvm_v4i32_ty], [llvm_i16_ty], [IntrNoMem]>;
   def int_x86_avx512_broadcastmb_512 :
       ClangBuiltin<"__builtin_ia32_broadcastmb512">,
       DefaultAttrsIntrinsic<[llvm_v8i64_ty], [llvm_i8_ty], [IntrNoMem]>;
   def int_x86_avx512_broadcastmb_256 :
       ClangBuiltin<"__builtin_ia32_broadcastmb256">,
       DefaultAttrsIntrinsic<[llvm_v4i64_ty], [llvm_i8_ty], [IntrNoMem]>;
   def int_x86_avx512_broadcastmb_128 :
       ClangBuiltin<"__builtin_ia32_broadcastmb128">,
       DefaultAttrsIntrinsic<[llvm_v2i64_ty], [llvm_i8_ty], [IntrNoMem]>;
}

// Arithmetic ops
let TargetPrefix = "x86" in {  // All intrinsics start with "llvm.x86.".

  def int_x86_avx512_add_ps_512 : ClangBuiltin<"__builtin_ia32_addps512">,
      DefaultAttrsIntrinsic<[llvm_v16f32_ty], [llvm_v16f32_ty, llvm_v16f32_ty,
                             llvm_i32_ty], [IntrNoMem, ImmArg<ArgIndex<2>>]>;
  def int_x86_avx512_add_pd_512 : ClangBuiltin<"__builtin_ia32_addpd512">,
      DefaultAttrsIntrinsic<[llvm_v8f64_ty], [llvm_v8f64_ty, llvm_v8f64_ty,
                             llvm_i32_ty], [IntrNoMem, ImmArg<ArgIndex<2>>]>;
  def int_x86_avx512_sub_ps_512 : ClangBuiltin<"__builtin_ia32_subps512">,
      DefaultAttrsIntrinsic<[llvm_v16f32_ty], [llvm_v16f32_ty, llvm_v16f32_ty,
                             llvm_i32_ty], [IntrNoMem, ImmArg<ArgIndex<2>>]>;
  def int_x86_avx512_sub_pd_512 : ClangBuiltin<"__builtin_ia32_subpd512">,
      DefaultAttrsIntrinsic<[llvm_v8f64_ty], [llvm_v8f64_ty, llvm_v8f64_ty,
                             llvm_i32_ty], [IntrNoMem, ImmArg<ArgIndex<2>>]>;
  def int_x86_avx512_mul_ps_512 : ClangBuiltin<"__builtin_ia32_mulps512">,
      DefaultAttrsIntrinsic<[llvm_v16f32_ty], [llvm_v16f32_ty, llvm_v16f32_ty,
                             llvm_i32_ty], [IntrNoMem, ImmArg<ArgIndex<2>>]>;
  def int_x86_avx512_mul_pd_512 : ClangBuiltin<"__builtin_ia32_mulpd512">,
      DefaultAttrsIntrinsic<[llvm_v8f64_ty], [llvm_v8f64_ty, llvm_v8f64_ty,
                             llvm_i32_ty], [IntrNoMem, ImmArg<ArgIndex<2>>]>;
  def int_x86_avx512_div_ps_512 : ClangBuiltin<"__builtin_ia32_divps512">,
      DefaultAttrsIntrinsic<[llvm_v16f32_ty], [llvm_v16f32_ty, llvm_v16f32_ty,
                             llvm_i32_ty], [IntrNoMem, ImmArg<ArgIndex<2>>]>;
  def int_x86_avx512_div_pd_512 : ClangBuiltin<"__builtin_ia32_divpd512">,
      DefaultAttrsIntrinsic<[llvm_v8f64_ty], [llvm_v8f64_ty, llvm_v8f64_ty,
                             llvm_i32_ty], [IntrNoMem, ImmArg<ArgIndex<2>>]>;

  def int_x86_avx512_max_ps_512 : ClangBuiltin<"__builtin_ia32_maxps512">,
      DefaultAttrsIntrinsic<[llvm_v16f32_ty], [llvm_v16f32_ty, llvm_v16f32_ty,
                             llvm_i32_ty], [IntrNoMem, ImmArg<ArgIndex<2>>]>;
  def int_x86_avx512_max_pd_512 : ClangBuiltin<"__builtin_ia32_maxpd512">,
      DefaultAttrsIntrinsic<[llvm_v8f64_ty], [llvm_v8f64_ty, llvm_v8f64_ty,
                             llvm_i32_ty], [IntrNoMem, ImmArg<ArgIndex<2>>]>;
  def int_x86_avx512_min_ps_512 : ClangBuiltin<"__builtin_ia32_minps512">,
      DefaultAttrsIntrinsic<[llvm_v16f32_ty], [llvm_v16f32_ty, llvm_v16f32_ty,
                             llvm_i32_ty], [IntrNoMem, ImmArg<ArgIndex<2>>]>;
  def int_x86_avx512_min_pd_512 : ClangBuiltin<"__builtin_ia32_minpd512">,
      DefaultAttrsIntrinsic<[llvm_v8f64_ty], [llvm_v8f64_ty, llvm_v8f64_ty,
                             llvm_i32_ty], [IntrNoMem, ImmArg<ArgIndex<2>>]>;

  def int_x86_avx512_mask_add_ss_round : ClangBuiltin<"__builtin_ia32_addss_round_mask">,
      DefaultAttrsIntrinsic<[llvm_v4f32_ty],
                            [llvm_v4f32_ty, llvm_v4f32_ty, llvm_v4f32_ty,
                             llvm_i8_ty, llvm_i32_ty],
                            [IntrNoMem, ImmArg<ArgIndex<4>>]>;
  def int_x86_avx512_mask_div_ss_round : ClangBuiltin<"__builtin_ia32_divss_round_mask">,
      DefaultAttrsIntrinsic<[llvm_v4f32_ty],
                            [llvm_v4f32_ty, llvm_v4f32_ty, llvm_v4f32_ty,
                             llvm_i8_ty, llvm_i32_ty],
                            [IntrNoMem, ImmArg<ArgIndex<4>>]>;
  def int_x86_avx512_mask_mul_ss_round : ClangBuiltin<"__builtin_ia32_mulss_round_mask">,
      DefaultAttrsIntrinsic<[llvm_v4f32_ty],
                            [llvm_v4f32_ty, llvm_v4f32_ty, llvm_v4f32_ty,
                             llvm_i8_ty, llvm_i32_ty],
                            [IntrNoMem, ImmArg<ArgIndex<4>>]>;
  def int_x86_avx512_mask_sub_ss_round : ClangBuiltin<"__builtin_ia32_subss_round_mask">,
      DefaultAttrsIntrinsic<[llvm_v4f32_ty],
                            [llvm_v4f32_ty, llvm_v4f32_ty, llvm_v4f32_ty,
                             llvm_i8_ty, llvm_i32_ty],
                            [IntrNoMem, ImmArg<ArgIndex<4>>]>;
  def int_x86_avx512_mask_max_ss_round : ClangBuiltin<"__builtin_ia32_maxss_round_mask">,
      DefaultAttrsIntrinsic<[llvm_v4f32_ty],
                            [llvm_v4f32_ty, llvm_v4f32_ty, llvm_v4f32_ty,
                             llvm_i8_ty, llvm_i32_ty],
                            [IntrNoMem, ImmArg<ArgIndex<4>>]>;
  def int_x86_avx512_mask_min_ss_round : ClangBuiltin<"__builtin_ia32_minss_round_mask">,
      DefaultAttrsIntrinsic<[llvm_v4f32_ty],
                            [llvm_v4f32_ty, llvm_v4f32_ty, llvm_v4f32_ty,
                             llvm_i8_ty, llvm_i32_ty],
                            [IntrNoMem, ImmArg<ArgIndex<4>>]>;
  def int_x86_avx512_mask_add_sd_round : ClangBuiltin<"__builtin_ia32_addsd_round_mask">,
      DefaultAttrsIntrinsic<[llvm_v2f64_ty],
                            [llvm_v2f64_ty, llvm_v2f64_ty, llvm_v2f64_ty,
                             llvm_i8_ty, llvm_i32_ty],
                            [IntrNoMem, ImmArg<ArgIndex<4>>]>;
  def int_x86_avx512_mask_div_sd_round : ClangBuiltin<"__builtin_ia32_divsd_round_mask">,
      DefaultAttrsIntrinsic<[llvm_v2f64_ty],
                            [llvm_v2f64_ty, llvm_v2f64_ty, llvm_v2f64_ty,
                             llvm_i8_ty, llvm_i32_ty],
                            [IntrNoMem, ImmArg<ArgIndex<4>>]>;
  def int_x86_avx512_mask_mul_sd_round : ClangBuiltin<"__builtin_ia32_mulsd_round_mask">,
      DefaultAttrsIntrinsic<[llvm_v2f64_ty],
                            [llvm_v2f64_ty, llvm_v2f64_ty, llvm_v2f64_ty,
                             llvm_i8_ty, llvm_i32_ty],
                            [IntrNoMem, ImmArg<ArgIndex<4>>]>;
  def int_x86_avx512_mask_sub_sd_round : ClangBuiltin<"__builtin_ia32_subsd_round_mask">,
      DefaultAttrsIntrinsic<[llvm_v2f64_ty],
                            [llvm_v2f64_ty, llvm_v2f64_ty, llvm_v2f64_ty,
                             llvm_i8_ty, llvm_i32_ty],
                            [IntrNoMem, ImmArg<ArgIndex<4>>]>;
  def int_x86_avx512_mask_max_sd_round : ClangBuiltin<"__builtin_ia32_maxsd_round_mask">,
      DefaultAttrsIntrinsic<[llvm_v2f64_ty],
                            [llvm_v2f64_ty, llvm_v2f64_ty, llvm_v2f64_ty,
                             llvm_i8_ty, llvm_i32_ty],
                            [IntrNoMem, ImmArg<ArgIndex<4>>]>;
  def int_x86_avx512_mask_min_sd_round : ClangBuiltin<"__builtin_ia32_minsd_round_mask">,
      DefaultAttrsIntrinsic<[llvm_v2f64_ty],
                            [llvm_v2f64_ty, llvm_v2f64_ty, llvm_v2f64_ty,
                             llvm_i8_ty, llvm_i32_ty],
                            [IntrNoMem, ImmArg<ArgIndex<4>>]>;

  def int_x86_avx512_mask_rndscale_ss : ClangBuiltin<"__builtin_ia32_rndscaless_round_mask">,
      DefaultAttrsIntrinsic<[llvm_v4f32_ty],
                            [llvm_v4f32_ty, llvm_v4f32_ty, llvm_v4f32_ty,
                             llvm_i8_ty, llvm_i32_ty, llvm_i32_ty],
                            [IntrNoMem, ImmArg<ArgIndex<4>>,
                             ImmArg<ArgIndex<5>>]>;
  def int_x86_avx512_mask_rndscale_sd : ClangBuiltin<"__builtin_ia32_rndscalesd_round_mask">,
      DefaultAttrsIntrinsic<[llvm_v2f64_ty],
                            [llvm_v2f64_ty, llvm_v2f64_ty, llvm_v2f64_ty,
                             llvm_i8_ty, llvm_i32_ty, llvm_i32_ty],
                            [IntrNoMem, ImmArg<ArgIndex<4>>,
                             ImmArg<ArgIndex<5>>]>;
  def int_x86_avx512_mask_range_ss : ClangBuiltin<"__builtin_ia32_rangess128_round_mask">,
      DefaultAttrsIntrinsic<[llvm_v4f32_ty],
                            [llvm_v4f32_ty, llvm_v4f32_ty, llvm_v4f32_ty,
                             llvm_i8_ty, llvm_i32_ty, llvm_i32_ty],
                            [IntrNoMem, ImmArg<ArgIndex<4>>,
                             ImmArg<ArgIndex<5>>]>;
  def int_x86_avx512_mask_range_sd : ClangBuiltin<"__builtin_ia32_rangesd128_round_mask">,
      DefaultAttrsIntrinsic<[llvm_v2f64_ty],
                            [llvm_v2f64_ty, llvm_v2f64_ty, llvm_v2f64_ty,
                             llvm_i8_ty, llvm_i32_ty, llvm_i32_ty],
                            [IntrNoMem, ImmArg<ArgIndex<4>>,
                             ImmArg<ArgIndex<5>>]>;
  def int_x86_avx512_mask_reduce_ss : ClangBuiltin<"__builtin_ia32_reducess_mask">,
      DefaultAttrsIntrinsic<[llvm_v4f32_ty],
                            [llvm_v4f32_ty, llvm_v4f32_ty, llvm_v4f32_ty,
                             llvm_i8_ty, llvm_i32_ty, llvm_i32_ty],
                            [IntrNoMem, ImmArg<ArgIndex<4>>,
                             ImmArg<ArgIndex<5>>]>;
  def int_x86_avx512_mask_reduce_sd : ClangBuiltin<"__builtin_ia32_reducesd_mask">,
      DefaultAttrsIntrinsic<[llvm_v2f64_ty],
                            [llvm_v2f64_ty, llvm_v2f64_ty, llvm_v2f64_ty,
                             llvm_i8_ty, llvm_i32_ty, llvm_i32_ty],
                            [IntrNoMem, ImmArg<ArgIndex<4>>,
                             ImmArg<ArgIndex<5>>]>;
  def int_x86_avx512_mask_scalef_sd : ClangBuiltin<"__builtin_ia32_scalefsd_round_mask">,
      DefaultAttrsIntrinsic<[llvm_v2f64_ty],
                            [llvm_v2f64_ty, llvm_v2f64_ty, llvm_v2f64_ty,
                             llvm_i8_ty, llvm_i32_ty],
                            [IntrNoMem, ImmArg<ArgIndex<4>>]>;
  def int_x86_avx512_mask_scalef_ss : ClangBuiltin<"__builtin_ia32_scalefss_round_mask">,
      DefaultAttrsIntrinsic<[llvm_v4f32_ty],
                            [llvm_v4f32_ty, llvm_v4f32_ty, llvm_v4f32_ty,
                             llvm_i8_ty, llvm_i32_ty],
                            [IntrNoMem, ImmArg<ArgIndex<4>>]>;
  def int_x86_avx512_mask_scalef_pd_128 : ClangBuiltin<"__builtin_ia32_scalefpd128_mask">,
      DefaultAttrsIntrinsic<[llvm_v2f64_ty], [llvm_v2f64_ty, llvm_v2f64_ty,
                             llvm_v2f64_ty, llvm_i8_ty], [IntrNoMem]>;
  def int_x86_avx512_mask_scalef_pd_256 : ClangBuiltin<"__builtin_ia32_scalefpd256_mask">,
      DefaultAttrsIntrinsic<[llvm_v4f64_ty],
                            [llvm_v4f64_ty, llvm_v4f64_ty, llvm_v4f64_ty,
                             llvm_i8_ty],
                            [IntrNoMem]>;
  def int_x86_avx512_mask_scalef_pd_512 : ClangBuiltin<"__builtin_ia32_scalefpd512_mask">,
      DefaultAttrsIntrinsic<[llvm_v8f64_ty],
                            [llvm_v8f64_ty, llvm_v8f64_ty, llvm_v8f64_ty,
                             llvm_i8_ty, llvm_i32_ty],
                            [IntrNoMem, ImmArg<ArgIndex<4>>]>;
  def int_x86_avx512_mask_scalef_ps_128 : ClangBuiltin<"__builtin_ia32_scalefps128_mask">,
      DefaultAttrsIntrinsic<[llvm_v4f32_ty], [llvm_v4f32_ty, llvm_v4f32_ty,
                             llvm_v4f32_ty, llvm_i8_ty], [IntrNoMem]>;
  def int_x86_avx512_mask_scalef_ps_256 : ClangBuiltin<"__builtin_ia32_scalefps256_mask">,
      DefaultAttrsIntrinsic<[llvm_v8f32_ty], [llvm_v8f32_ty, llvm_v8f32_ty,
                             llvm_v8f32_ty, llvm_i8_ty], [IntrNoMem]>;
  def int_x86_avx512_mask_scalef_ps_512 : ClangBuiltin<"__builtin_ia32_scalefps512_mask">,
      DefaultAttrsIntrinsic<[llvm_v16f32_ty],
                            [llvm_v16f32_ty, llvm_v16f32_ty, llvm_v16f32_ty,
                             llvm_i16_ty, llvm_i32_ty],
                            [IntrNoMem, ImmArg<ArgIndex<4>>]>;

  def int_x86_avx512_mask_sqrt_ss :
      DefaultAttrsIntrinsic<[llvm_v4f32_ty],
                            [llvm_v4f32_ty, llvm_v4f32_ty, llvm_v4f32_ty,
                             llvm_i8_ty, llvm_i32_ty],
                            [IntrNoMem, ImmArg<ArgIndex<4>>]>;
  def int_x86_avx512_mask_sqrt_sd :
      DefaultAttrsIntrinsic<[llvm_v2f64_ty],
                            [llvm_v2f64_ty, llvm_v2f64_ty, llvm_v2f64_ty,
                             llvm_i8_ty, llvm_i32_ty],
                            [IntrNoMem, ImmArg<ArgIndex<4>>]>;

  def int_x86_avx512_sqrt_pd_512 :
      DefaultAttrsIntrinsic<[llvm_v8f64_ty], [llvm_v8f64_ty, llvm_i32_ty],
                            [IntrNoMem, ImmArg<ArgIndex<1>>]>;
  def int_x86_avx512_sqrt_ps_512 :
      DefaultAttrsIntrinsic<[llvm_v16f32_ty], [llvm_v16f32_ty, llvm_i32_ty],
                            [IntrNoMem, ImmArg<ArgIndex<1>>]>;
  def int_x86_avx512_mask_fixupimm_pd_128 :
         ClangBuiltin<"__builtin_ia32_fixupimmpd128_mask">,
          DefaultAttrsIntrinsic<[llvm_v2f64_ty],
          [llvm_v2f64_ty, llvm_v2f64_ty, llvm_v2i64_ty, llvm_i32_ty, llvm_i8_ty],
          [IntrNoMem, ImmArg<ArgIndex<3>>]>;
  def int_x86_avx512_maskz_fixupimm_pd_128 :
         ClangBuiltin<"__builtin_ia32_fixupimmpd128_maskz">,
          DefaultAttrsIntrinsic<[llvm_v2f64_ty],
          [llvm_v2f64_ty, llvm_v2f64_ty, llvm_v2i64_ty, llvm_i32_ty, llvm_i8_ty],
          [IntrNoMem, ImmArg<ArgIndex<3>>]>;
  def int_x86_avx512_mask_fixupimm_pd_256 :
         ClangBuiltin<"__builtin_ia32_fixupimmpd256_mask">,
          DefaultAttrsIntrinsic<[llvm_v4f64_ty],
          [llvm_v4f64_ty, llvm_v4f64_ty, llvm_v4i64_ty, llvm_i32_ty, llvm_i8_ty],
          [IntrNoMem, ImmArg<ArgIndex<3>>]>;
  def int_x86_avx512_maskz_fixupimm_pd_256 :
         ClangBuiltin<"__builtin_ia32_fixupimmpd256_maskz">,
          DefaultAttrsIntrinsic<[llvm_v4f64_ty],
          [llvm_v4f64_ty, llvm_v4f64_ty, llvm_v4i64_ty, llvm_i32_ty, llvm_i8_ty],
          [IntrNoMem, ImmArg<ArgIndex<3>>]>;
  def int_x86_avx512_mask_fixupimm_pd_512 :
         ClangBuiltin<"__builtin_ia32_fixupimmpd512_mask">,
          DefaultAttrsIntrinsic<[llvm_v8f64_ty],
          [llvm_v8f64_ty, llvm_v8f64_ty, llvm_v8i64_ty, llvm_i32_ty, llvm_i8_ty,
          llvm_i32_ty], [IntrNoMem, ImmArg<ArgIndex<3>>, ImmArg<ArgIndex<5>>]>;
  def int_x86_avx512_maskz_fixupimm_pd_512 :
         ClangBuiltin<"__builtin_ia32_fixupimmpd512_maskz">,
          DefaultAttrsIntrinsic<[llvm_v8f64_ty],
          [llvm_v8f64_ty, llvm_v8f64_ty, llvm_v8i64_ty, llvm_i32_ty, llvm_i8_ty,
          llvm_i32_ty], [IntrNoMem, ImmArg<ArgIndex<3>>, ImmArg<ArgIndex<5>>]>;
  def int_x86_avx512_mask_fixupimm_ps_128 :
         ClangBuiltin<"__builtin_ia32_fixupimmps128_mask">,
          DefaultAttrsIntrinsic<[llvm_v4f32_ty],
          [llvm_v4f32_ty, llvm_v4f32_ty, llvm_v4i32_ty, llvm_i32_ty, llvm_i8_ty],
          [IntrNoMem, ImmArg<ArgIndex<3>>]>;
  def int_x86_avx512_maskz_fixupimm_ps_128 :
         ClangBuiltin<"__builtin_ia32_fixupimmps128_maskz">,
          DefaultAttrsIntrinsic<[llvm_v4f32_ty],
          [llvm_v4f32_ty, llvm_v4f32_ty, llvm_v4i32_ty, llvm_i32_ty, llvm_i8_ty],
          [IntrNoMem, ImmArg<ArgIndex<3>>]>;
  def int_x86_avx512_mask_fixupimm_ps_256 :
         ClangBuiltin<"__builtin_ia32_fixupimmps256_mask">,
          DefaultAttrsIntrinsic<[llvm_v8f32_ty],
          [llvm_v8f32_ty, llvm_v8f32_ty, llvm_v8i32_ty, llvm_i32_ty, llvm_i8_ty],
          [IntrNoMem, ImmArg<ArgIndex<3>>]>;
  def int_x86_avx512_maskz_fixupimm_ps_256 :
         ClangBuiltin<"__builtin_ia32_fixupimmps256_maskz">,
          DefaultAttrsIntrinsic<[llvm_v8f32_ty],
          [llvm_v8f32_ty, llvm_v8f32_ty, llvm_v8i32_ty, llvm_i32_ty, llvm_i8_ty],
          [IntrNoMem, ImmArg<ArgIndex<3>>]>;
  def int_x86_avx512_mask_fixupimm_ps_512 :
         ClangBuiltin<"__builtin_ia32_fixupimmps512_mask">,
          DefaultAttrsIntrinsic<[llvm_v16f32_ty],
          [llvm_v16f32_ty, llvm_v16f32_ty, llvm_v16i32_ty, llvm_i32_ty,
          llvm_i16_ty, llvm_i32_ty], [IntrNoMem, ImmArg<ArgIndex<3>>, ImmArg<ArgIndex<5>>]>;
  def int_x86_avx512_maskz_fixupimm_ps_512 :
         ClangBuiltin<"__builtin_ia32_fixupimmps512_maskz">,
          DefaultAttrsIntrinsic<[llvm_v16f32_ty],
          [llvm_v16f32_ty, llvm_v16f32_ty, llvm_v16i32_ty, llvm_i32_ty,
          llvm_i16_ty, llvm_i32_ty], [IntrNoMem, ImmArg<ArgIndex<3>>, ImmArg<ArgIndex<5>>]>;
  def int_x86_avx512_mask_fixupimm_sd :
         ClangBuiltin<"__builtin_ia32_fixupimmsd_mask">,
          DefaultAttrsIntrinsic<[llvm_v2f64_ty],
          [llvm_v2f64_ty, llvm_v2f64_ty, llvm_v2i64_ty, llvm_i32_ty, llvm_i8_ty,
          llvm_i32_ty], [IntrNoMem, ImmArg<ArgIndex<3>>, ImmArg<ArgIndex<5>>]>;
  def int_x86_avx512_maskz_fixupimm_sd :
         ClangBuiltin<"__builtin_ia32_fixupimmsd_maskz">,
          DefaultAttrsIntrinsic<[llvm_v2f64_ty],
          [llvm_v2f64_ty, llvm_v2f64_ty, llvm_v2i64_ty, llvm_i32_ty, llvm_i8_ty,
          llvm_i32_ty], [IntrNoMem, ImmArg<ArgIndex<3>>, ImmArg<ArgIndex<5>>]>;
  def int_x86_avx512_mask_fixupimm_ss :
         ClangBuiltin<"__builtin_ia32_fixupimmss_mask">,
          DefaultAttrsIntrinsic<[llvm_v4f32_ty],
          [llvm_v4f32_ty, llvm_v4f32_ty, llvm_v4i32_ty, llvm_i32_ty, llvm_i8_ty,
          llvm_i32_ty], [IntrNoMem, ImmArg<ArgIndex<3>>, ImmArg<ArgIndex<5>>]>;
  def int_x86_avx512_maskz_fixupimm_ss :
         ClangBuiltin<"__builtin_ia32_fixupimmss_maskz">,
          DefaultAttrsIntrinsic<[llvm_v4f32_ty],
          [llvm_v4f32_ty, llvm_v4f32_ty, llvm_v4i32_ty, llvm_i32_ty, llvm_i8_ty,
          llvm_i32_ty], [IntrNoMem, ImmArg<ArgIndex<3>>, ImmArg<ArgIndex<5>>]>;
  def int_x86_avx512_mask_getexp_pd_128 : ClangBuiltin<"__builtin_ia32_getexppd128_mask">,
      DefaultAttrsIntrinsic<[llvm_v2f64_ty],
                            [llvm_v2f64_ty, llvm_v2f64_ty, llvm_i8_ty],
                            [IntrNoMem]>;
  def int_x86_avx512_mask_getexp_pd_256 : ClangBuiltin<"__builtin_ia32_getexppd256_mask">,
      DefaultAttrsIntrinsic<[llvm_v4f64_ty],
                            [llvm_v4f64_ty, llvm_v4f64_ty, llvm_i8_ty],
                            [IntrNoMem]>;
  def int_x86_avx512_mask_getexp_pd_512 : ClangBuiltin<"__builtin_ia32_getexppd512_mask">,
      DefaultAttrsIntrinsic<[llvm_v8f64_ty],
                            [llvm_v8f64_ty, llvm_v8f64_ty, llvm_i8_ty,
                             llvm_i32_ty],
                            [IntrNoMem, ImmArg<ArgIndex<3>>]>;
  def int_x86_avx512_mask_getexp_ps_128 : ClangBuiltin<"__builtin_ia32_getexpps128_mask">,
      DefaultAttrsIntrinsic<[llvm_v4f32_ty],
                            [llvm_v4f32_ty, llvm_v4f32_ty, llvm_i8_ty],
                            [IntrNoMem]>;
  def int_x86_avx512_mask_getexp_ps_256 : ClangBuiltin<"__builtin_ia32_getexpps256_mask">,
      DefaultAttrsIntrinsic<[llvm_v8f32_ty],
                            [llvm_v8f32_ty, llvm_v8f32_ty, llvm_i8_ty],
                            [IntrNoMem]>;
  def int_x86_avx512_mask_getexp_ps_512 : ClangBuiltin<"__builtin_ia32_getexpps512_mask">,
      DefaultAttrsIntrinsic<[llvm_v16f32_ty],
                            [llvm_v16f32_ty, llvm_v16f32_ty, llvm_i16_ty,
                             llvm_i32_ty],
                            [IntrNoMem, ImmArg<ArgIndex<3>>]>;

  def int_x86_avx512_mask_getexp_ss : ClangBuiltin<"__builtin_ia32_getexpss128_round_mask">,
      DefaultAttrsIntrinsic<[llvm_v4f32_ty],
                            [llvm_v4f32_ty, llvm_v4f32_ty, llvm_v4f32_ty,
                             llvm_i8_ty, llvm_i32_ty],
                            [IntrNoMem, ImmArg<ArgIndex<4>>]>;
  def int_x86_avx512_mask_getexp_sd : ClangBuiltin<"__builtin_ia32_getexpsd128_round_mask">,
      DefaultAttrsIntrinsic<[llvm_v2f64_ty],
                            [llvm_v2f64_ty, llvm_v2f64_ty, llvm_v2f64_ty,
                             llvm_i8_ty, llvm_i32_ty],
                            [IntrNoMem, ImmArg<ArgIndex<4>>]>;

  def int_x86_avx512_mask_getmant_pd_128 :
         ClangBuiltin<"__builtin_ia32_getmantpd128_mask">,
          DefaultAttrsIntrinsic<[llvm_v2f64_ty],
          [llvm_v2f64_ty,llvm_i32_ty, llvm_v2f64_ty,  llvm_i8_ty],
          [IntrNoMem, ImmArg<ArgIndex<1>>]>;

  def int_x86_avx512_mask_getmant_pd_256 :
         ClangBuiltin<"__builtin_ia32_getmantpd256_mask">,
          DefaultAttrsIntrinsic<[llvm_v4f64_ty],
          [llvm_v4f64_ty,llvm_i32_ty, llvm_v4f64_ty,  llvm_i8_ty],
          [IntrNoMem, ImmArg<ArgIndex<1>>]>;

  def int_x86_avx512_mask_getmant_pd_512 :
         ClangBuiltin<"__builtin_ia32_getmantpd512_mask">,
          DefaultAttrsIntrinsic<[llvm_v8f64_ty],
          [llvm_v8f64_ty,llvm_i32_ty, llvm_v8f64_ty,  llvm_i8_ty,llvm_i32_ty ],
          [IntrNoMem, ImmArg<ArgIndex<1>>, ImmArg<ArgIndex<4>>]>;

  def int_x86_avx512_mask_getmant_ps_128 :
         ClangBuiltin<"__builtin_ia32_getmantps128_mask">,
          DefaultAttrsIntrinsic<[llvm_v4f32_ty],
          [llvm_v4f32_ty, llvm_i32_ty, llvm_v4f32_ty,  llvm_i8_ty],
          [IntrNoMem, ImmArg<ArgIndex<1>>]>;

  def int_x86_avx512_mask_getmant_ps_256 :
         ClangBuiltin<"__builtin_ia32_getmantps256_mask">,
          DefaultAttrsIntrinsic<[llvm_v8f32_ty],
          [llvm_v8f32_ty, llvm_i32_ty, llvm_v8f32_ty,  llvm_i8_ty],
          [IntrNoMem, ImmArg<ArgIndex<1>>]>;

  def int_x86_avx512_mask_getmant_ps_512 :
         ClangBuiltin<"__builtin_ia32_getmantps512_mask">,
          DefaultAttrsIntrinsic<[llvm_v16f32_ty],
          [llvm_v16f32_ty,llvm_i32_ty, llvm_v16f32_ty,llvm_i16_ty,llvm_i32_ty],
          [IntrNoMem, ImmArg<ArgIndex<1>>, ImmArg<ArgIndex<4>>]>;

  def int_x86_avx512_mask_getmant_ss :
         ClangBuiltin<"__builtin_ia32_getmantss_round_mask">,
          DefaultAttrsIntrinsic<[llvm_v4f32_ty],
          [llvm_v4f32_ty, llvm_v4f32_ty, llvm_i32_ty, llvm_v4f32_ty,
           llvm_i8_ty, llvm_i32_ty], [IntrNoMem, ImmArg<ArgIndex<2>>, ImmArg<ArgIndex<5>>]>;

  def int_x86_avx512_mask_getmant_sd :
         ClangBuiltin<"__builtin_ia32_getmantsd_round_mask">,
          DefaultAttrsIntrinsic<[llvm_v2f64_ty],
          [llvm_v2f64_ty, llvm_v2f64_ty, llvm_i32_ty, llvm_v2f64_ty,
           llvm_i8_ty, llvm_i32_ty], [IntrNoMem, ImmArg<ArgIndex<2>>, ImmArg<ArgIndex<5>>]>;

  def int_x86_avx512_rsqrt14_ss : ClangBuiltin<"__builtin_ia32_rsqrt14ss_mask">,
      DefaultAttrsIntrinsic<[llvm_v4f32_ty],
                            [llvm_v4f32_ty, llvm_v4f32_ty, llvm_v4f32_ty,
                             llvm_i8_ty],
                            [IntrNoMem]>;
  def int_x86_avx512_rsqrt14_sd : ClangBuiltin<"__builtin_ia32_rsqrt14sd_mask">,
      DefaultAttrsIntrinsic<[llvm_v2f64_ty],
                            [llvm_v2f64_ty, llvm_v2f64_ty, llvm_v2f64_ty,
                             llvm_i8_ty],
                            [IntrNoMem]>;

  def int_x86_avx512_rsqrt14_pd_128 : ClangBuiltin<"__builtin_ia32_rsqrt14pd128_mask">,
      DefaultAttrsIntrinsic<[llvm_v2f64_ty],
                            [llvm_v2f64_ty, llvm_v2f64_ty, llvm_i8_ty],
                            [IntrNoMem]>;
  def int_x86_avx512_rsqrt14_pd_256 : ClangBuiltin<"__builtin_ia32_rsqrt14pd256_mask">,
      DefaultAttrsIntrinsic<[llvm_v4f64_ty],
                            [llvm_v4f64_ty, llvm_v4f64_ty, llvm_i8_ty],
                            [IntrNoMem]>;
  def int_x86_avx512_rsqrt14_pd_512 : ClangBuiltin<"__builtin_ia32_rsqrt14pd512_mask">,
      DefaultAttrsIntrinsic<[llvm_v8f64_ty],
                            [llvm_v8f64_ty, llvm_v8f64_ty, llvm_i8_ty],
                            [IntrNoMem]>;
  def int_x86_avx512_rsqrt14_ps_128 : ClangBuiltin<"__builtin_ia32_rsqrt14ps128_mask">,
      DefaultAttrsIntrinsic<[llvm_v4f32_ty],
                            [llvm_v4f32_ty, llvm_v4f32_ty, llvm_i8_ty],
                            [IntrNoMem]>;
  def int_x86_avx512_rsqrt14_ps_256 : ClangBuiltin<"__builtin_ia32_rsqrt14ps256_mask">,
      DefaultAttrsIntrinsic<[llvm_v8f32_ty],
                            [llvm_v8f32_ty, llvm_v8f32_ty, llvm_i8_ty],
                            [IntrNoMem]>;
  def int_x86_avx512_rsqrt14_ps_512 : ClangBuiltin<"__builtin_ia32_rsqrt14ps512_mask">,
      DefaultAttrsIntrinsic<[llvm_v16f32_ty],
                            [llvm_v16f32_ty, llvm_v16f32_ty, llvm_i16_ty],
                            [IntrNoMem]>;
  def int_x86_avx512_rcp14_ss : ClangBuiltin<"__builtin_ia32_rcp14ss_mask">,
      DefaultAttrsIntrinsic<[llvm_v4f32_ty],
                            [llvm_v4f32_ty, llvm_v4f32_ty, llvm_v4f32_ty,
                             llvm_i8_ty],
                            [IntrNoMem]>;
  def int_x86_avx512_rcp14_sd : ClangBuiltin<"__builtin_ia32_rcp14sd_mask">,
      DefaultAttrsIntrinsic<[llvm_v2f64_ty],
                            [llvm_v2f64_ty, llvm_v2f64_ty, llvm_v2f64_ty,
                             llvm_i8_ty],
                            [IntrNoMem]>;

  def int_x86_avx512_rcp14_pd_128 : ClangBuiltin<"__builtin_ia32_rcp14pd128_mask">,
      DefaultAttrsIntrinsic<[llvm_v2f64_ty],
                            [llvm_v2f64_ty, llvm_v2f64_ty, llvm_i8_ty],
                            [IntrNoMem]>;
  def int_x86_avx512_rcp14_pd_256 : ClangBuiltin<"__builtin_ia32_rcp14pd256_mask">,
      DefaultAttrsIntrinsic<[llvm_v4f64_ty],
                            [llvm_v4f64_ty, llvm_v4f64_ty, llvm_i8_ty],
                            [IntrNoMem]>;
  def int_x86_avx512_rcp14_pd_512 : ClangBuiltin<"__builtin_ia32_rcp14pd512_mask">,
      DefaultAttrsIntrinsic<[llvm_v8f64_ty],
                            [llvm_v8f64_ty, llvm_v8f64_ty, llvm_i8_ty],
                            [IntrNoMem]>;
  def int_x86_avx512_rcp14_ps_128 : ClangBuiltin<"__builtin_ia32_rcp14ps128_mask">,
      DefaultAttrsIntrinsic<[llvm_v4f32_ty],
                            [llvm_v4f32_ty, llvm_v4f32_ty, llvm_i8_ty],
                            [IntrNoMem]>;
  def int_x86_avx512_rcp14_ps_256 : ClangBuiltin<"__builtin_ia32_rcp14ps256_mask">,
      DefaultAttrsIntrinsic<[llvm_v8f32_ty],
                            [llvm_v8f32_ty, llvm_v8f32_ty, llvm_i8_ty],
                            [IntrNoMem]>;
  def int_x86_avx512_rcp14_ps_512 : ClangBuiltin<"__builtin_ia32_rcp14ps512_mask">,
      DefaultAttrsIntrinsic<[llvm_v16f32_ty],
                            [llvm_v16f32_ty, llvm_v16f32_ty, llvm_i16_ty],
                            [IntrNoMem]>;
  def int_x86_avx512_psad_bw_512 : ClangBuiltin<"__builtin_ia32_psadbw512">,
      DefaultAttrsIntrinsic<[llvm_v8i64_ty], [llvm_v64i8_ty, llvm_v64i8_ty],
                            [IntrNoMem, Commutative]>;
}
// Integer arithmetic ops
let TargetPrefix = "x86" in {
  def int_x86_avx512_pmulhu_w_512 : ClangBuiltin<"__builtin_ia32_pmulhuw512">,
      DefaultAttrsIntrinsic<[llvm_v32i16_ty], [llvm_v32i16_ty, llvm_v32i16_ty],
                            [IntrNoMem, Commutative]>;
  def int_x86_avx512_pmulh_w_512 : ClangBuiltin<"__builtin_ia32_pmulhw512">,
      DefaultAttrsIntrinsic<[llvm_v32i16_ty], [llvm_v32i16_ty, llvm_v32i16_ty],
                            [IntrNoMem, Commutative]>;
  def int_x86_avx512_pavg_b_512 : ClangBuiltin<"__builtin_ia32_pavgb512">,
      DefaultAttrsIntrinsic<[llvm_v64i8_ty], [llvm_v64i8_ty, llvm_v64i8_ty],
                            [IntrNoMem]>;
  def int_x86_avx512_pavg_w_512 : ClangBuiltin<"__builtin_ia32_pavgw512">,
      DefaultAttrsIntrinsic<[llvm_v32i16_ty], [llvm_v32i16_ty, llvm_v32i16_ty],
                            [IntrNoMem]>;
  def int_x86_avx512_pmaddw_d_512 : ClangBuiltin<"__builtin_ia32_pmaddwd512">,
      DefaultAttrsIntrinsic<[llvm_v16i32_ty], [llvm_v32i16_ty, llvm_v32i16_ty],
                            [IntrNoMem, Commutative]>;
  def int_x86_avx512_pmaddubs_w_512 : ClangBuiltin<"__builtin_ia32_pmaddubsw512">,
      DefaultAttrsIntrinsic<[llvm_v32i16_ty], [llvm_v64i8_ty, llvm_v64i8_ty],
                            [IntrNoMem]>;

  def int_x86_avx512_dbpsadbw_128 :
      ClangBuiltin<"__builtin_ia32_dbpsadbw128">,
      DefaultAttrsIntrinsic<[llvm_v8i16_ty],
                            [llvm_v16i8_ty, llvm_v16i8_ty, llvm_i32_ty],
                            [IntrNoMem, ImmArg<ArgIndex<2>>]>;

  def int_x86_avx512_dbpsadbw_256 :
      ClangBuiltin<"__builtin_ia32_dbpsadbw256">,
      DefaultAttrsIntrinsic<[llvm_v16i16_ty],
                            [llvm_v32i8_ty, llvm_v32i8_ty, llvm_i32_ty],
                            [IntrNoMem, ImmArg<ArgIndex<2>>]>;

  def int_x86_avx512_dbpsadbw_512 :
      ClangBuiltin<"__builtin_ia32_dbpsadbw512">,
      DefaultAttrsIntrinsic<[llvm_v32i16_ty],
                            [llvm_v64i8_ty, llvm_v64i8_ty, llvm_i32_ty],
                            [IntrNoMem, ImmArg<ArgIndex<2>>]>;
}

// Gather and Scatter ops
let TargetPrefix = "x86" in {
  // NOTE: These are deprecated in favor of the versions that take a vXi1 mask.
  // NOTE: These can't be ArgMemOnly because you can put the address completely
  // in the index register.
  def int_x86_avx512_gather_dpd_512  :
      DefaultAttrsIntrinsic<[llvm_v8f64_ty], [llvm_v8f64_ty, llvm_ptr_ty,
                             llvm_v8i32_ty, llvm_i8_ty, llvm_i32_ty],
                            [IntrReadMem, ImmArg<ArgIndex<4>>]>;
  def int_x86_avx512_gather_dps_512  :
      DefaultAttrsIntrinsic<[llvm_v16f32_ty], [llvm_v16f32_ty, llvm_ptr_ty,
                             llvm_v16i32_ty, llvm_i16_ty, llvm_i32_ty],
                            [IntrReadMem, ImmArg<ArgIndex<4>>]>;
  def int_x86_avx512_gather_qpd_512  :
      DefaultAttrsIntrinsic<[llvm_v8f64_ty], [llvm_v8f64_ty, llvm_ptr_ty,
                             llvm_v8i64_ty, llvm_i8_ty, llvm_i32_ty],
                            [IntrReadMem, ImmArg<ArgIndex<4>>]>;
  def int_x86_avx512_gather_qps_512  :
      DefaultAttrsIntrinsic<[llvm_v8f32_ty], [llvm_v8f32_ty, llvm_ptr_ty,
                             llvm_v8i64_ty, llvm_i8_ty, llvm_i32_ty],
                            [IntrReadMem, ImmArg<ArgIndex<4>>]>;


  def int_x86_avx512_gather_dpq_512  :
      DefaultAttrsIntrinsic<[llvm_v8i64_ty], [llvm_v8i64_ty, llvm_ptr_ty,
                             llvm_v8i32_ty, llvm_i8_ty, llvm_i32_ty],
                            [IntrReadMem, ImmArg<ArgIndex<4>>]>;
  def int_x86_avx512_gather_dpi_512  :
      DefaultAttrsIntrinsic<[llvm_v16i32_ty], [llvm_v16i32_ty, llvm_ptr_ty,
                             llvm_v16i32_ty, llvm_i16_ty, llvm_i32_ty],
                            [IntrReadMem, ImmArg<ArgIndex<4>>]>;
  def int_x86_avx512_gather_qpq_512  :
      DefaultAttrsIntrinsic<[llvm_v8i64_ty], [llvm_v8i64_ty, llvm_ptr_ty,
                             llvm_v8i64_ty, llvm_i8_ty, llvm_i32_ty],
                            [IntrReadMem, ImmArg<ArgIndex<4>>]>;
  def int_x86_avx512_gather_qpi_512  :
      DefaultAttrsIntrinsic<[llvm_v8i32_ty], [llvm_v8i32_ty, llvm_ptr_ty,
                             llvm_v8i64_ty, llvm_i8_ty, llvm_i32_ty],
                            [IntrReadMem, ImmArg<ArgIndex<4>>]>;

  def int_x86_avx512_gather3div2_df :
      DefaultAttrsIntrinsic<[llvm_v2f64_ty],
          [llvm_v2f64_ty, llvm_ptr_ty, llvm_v2i64_ty, llvm_i8_ty, llvm_i32_ty],
          [IntrReadMem, ImmArg<ArgIndex<4>>]>;

  def int_x86_avx512_gather3div2_di :
      DefaultAttrsIntrinsic<[llvm_v2i64_ty],
          [llvm_v2i64_ty, llvm_ptr_ty, llvm_v2i64_ty, llvm_i8_ty, llvm_i32_ty],
          [IntrReadMem, ImmArg<ArgIndex<4>>]>;

  def int_x86_avx512_gather3div4_df :
      DefaultAttrsIntrinsic<[llvm_v4f64_ty],
          [llvm_v4f64_ty, llvm_ptr_ty, llvm_v4i64_ty, llvm_i8_ty, llvm_i32_ty],
          [IntrReadMem, ImmArg<ArgIndex<4>>]>;

  def int_x86_avx512_gather3div4_di :
      DefaultAttrsIntrinsic<[llvm_v4i64_ty],
          [llvm_v4i64_ty, llvm_ptr_ty, llvm_v4i64_ty, llvm_i8_ty, llvm_i32_ty],
          [IntrReadMem, ImmArg<ArgIndex<4>>]>;

  def int_x86_avx512_gather3div4_sf :
      DefaultAttrsIntrinsic<[llvm_v4f32_ty],
          [llvm_v4f32_ty, llvm_ptr_ty, llvm_v2i64_ty, llvm_i8_ty, llvm_i32_ty],
          [IntrReadMem, ImmArg<ArgIndex<4>>]>;

  def int_x86_avx512_gather3div4_si :
      DefaultAttrsIntrinsic<[llvm_v4i32_ty],
          [llvm_v4i32_ty, llvm_ptr_ty, llvm_v2i64_ty, llvm_i8_ty, llvm_i32_ty],
          [IntrReadMem, ImmArg<ArgIndex<4>>]>;

  def int_x86_avx512_gather3div8_sf :
      DefaultAttrsIntrinsic<[llvm_v4f32_ty],
          [llvm_v4f32_ty, llvm_ptr_ty, llvm_v4i64_ty, llvm_i8_ty, llvm_i32_ty],
          [IntrReadMem, ImmArg<ArgIndex<4>>]>;

  def int_x86_avx512_gather3div8_si :
      DefaultAttrsIntrinsic<[llvm_v4i32_ty],
          [llvm_v4i32_ty, llvm_ptr_ty, llvm_v4i64_ty, llvm_i8_ty, llvm_i32_ty],
          [IntrReadMem, ImmArg<ArgIndex<4>>]>;

  def int_x86_avx512_gather3siv2_df :
      DefaultAttrsIntrinsic<[llvm_v2f64_ty],
          [llvm_v2f64_ty, llvm_ptr_ty, llvm_v4i32_ty, llvm_i8_ty, llvm_i32_ty],
          [IntrReadMem, ImmArg<ArgIndex<4>>]>;

  def int_x86_avx512_gather3siv2_di:
      DefaultAttrsIntrinsic<[llvm_v2i64_ty],
          [llvm_v2i64_ty, llvm_ptr_ty, llvm_v4i32_ty, llvm_i8_ty, llvm_i32_ty],
          [IntrReadMem, ImmArg<ArgIndex<4>>]>;

  def int_x86_avx512_gather3siv4_df :
      DefaultAttrsIntrinsic<[llvm_v4f64_ty],
          [llvm_v4f64_ty, llvm_ptr_ty, llvm_v4i32_ty, llvm_i8_ty, llvm_i32_ty],
          [IntrReadMem, ImmArg<ArgIndex<4>>]>;

  def int_x86_avx512_gather3siv4_di :
      DefaultAttrsIntrinsic<[llvm_v4i64_ty],
          [llvm_v4i64_ty, llvm_ptr_ty, llvm_v4i32_ty, llvm_i8_ty, llvm_i32_ty],
          [IntrReadMem, ImmArg<ArgIndex<4>>]>;

  def int_x86_avx512_gather3siv4_sf :
      DefaultAttrsIntrinsic<[llvm_v4f32_ty],
          [llvm_v4f32_ty, llvm_ptr_ty, llvm_v4i32_ty, llvm_i8_ty, llvm_i32_ty],
          [IntrReadMem, ImmArg<ArgIndex<4>>]>;

  def int_x86_avx512_gather3siv4_si :
      DefaultAttrsIntrinsic<[llvm_v4i32_ty],
          [llvm_v4i32_ty, llvm_ptr_ty, llvm_v4i32_ty, llvm_i8_ty, llvm_i32_ty],
          [IntrReadMem, ImmArg<ArgIndex<4>>]>;

  def int_x86_avx512_gather3siv8_sf :
      DefaultAttrsIntrinsic<[llvm_v8f32_ty],
          [llvm_v8f32_ty, llvm_ptr_ty, llvm_v8i32_ty, llvm_i8_ty, llvm_i32_ty],
          [IntrReadMem, ImmArg<ArgIndex<4>>]>;

  def int_x86_avx512_gather3siv8_si :
      DefaultAttrsIntrinsic<[llvm_v8i32_ty],
          [llvm_v8i32_ty, llvm_ptr_ty, llvm_v8i32_ty, llvm_i8_ty, llvm_i32_ty],
          [IntrReadMem, ImmArg<ArgIndex<4>>]>;

// scatter
  // NOTE: These are deprecated in favor of the versions that take a vXi1 mask.
  // NOTE: These can't be ArgMemOnly because you can put the address completely
  // in the index register.
  def int_x86_avx512_scatter_dpd_512  :
          Intrinsic<[], [llvm_ptr_ty, llvm_i8_ty,
                        llvm_v8i32_ty, llvm_v8f64_ty, llvm_i32_ty],
                    [ImmArg<ArgIndex<4>>]>;
  def int_x86_avx512_scatter_dps_512  :
          Intrinsic<[], [llvm_ptr_ty, llvm_i16_ty,
                       llvm_v16i32_ty, llvm_v16f32_ty, llvm_i32_ty],
                    [ImmArg<ArgIndex<4>>]>;
  def int_x86_avx512_scatter_qpd_512  :
          Intrinsic<[], [llvm_ptr_ty, llvm_i8_ty,
                     llvm_v8i64_ty, llvm_v8f64_ty, llvm_i32_ty],
                    [ImmArg<ArgIndex<4>>]>;
  def int_x86_avx512_scatter_qps_512  :
          Intrinsic<[], [llvm_ptr_ty, llvm_i8_ty,
                     llvm_v8i64_ty, llvm_v8f32_ty, llvm_i32_ty],
                    [ImmArg<ArgIndex<4>>]>;


  def int_x86_avx512_scatter_dpq_512  :
          Intrinsic<[], [llvm_ptr_ty, llvm_i8_ty,
                         llvm_v8i32_ty, llvm_v8i64_ty, llvm_i32_ty],
                    [ImmArg<ArgIndex<4>>]>;
  def int_x86_avx512_scatter_dpi_512  :
          Intrinsic<[], [llvm_ptr_ty, llvm_i16_ty,
                     llvm_v16i32_ty, llvm_v16i32_ty, llvm_i32_ty],
                    [ImmArg<ArgIndex<4>>]>;
  def int_x86_avx512_scatter_qpq_512  :
          Intrinsic<[], [llvm_ptr_ty, llvm_i8_ty,llvm_v8i64_ty, llvm_v8i64_ty,
                         llvm_i32_ty],
                    [ImmArg<ArgIndex<4>>]>;
  def int_x86_avx512_scatter_qpi_512  :
          Intrinsic<[], [llvm_ptr_ty, llvm_i8_ty, llvm_v8i64_ty, llvm_v8i32_ty,
                         llvm_i32_ty],
                    [ImmArg<ArgIndex<4>>]>;

  def int_x86_avx512_scatterdiv2_df :
        Intrinsic<[],
        [llvm_ptr_ty, llvm_i8_ty, llvm_v2i64_ty, llvm_v2f64_ty, llvm_i32_ty],
        [ImmArg<ArgIndex<4>>]>;

  def int_x86_avx512_scatterdiv2_di :
          Intrinsic<[],
          [llvm_ptr_ty, llvm_i8_ty, llvm_v2i64_ty, llvm_v2i64_ty, llvm_i32_ty],
          [ImmArg<ArgIndex<4>>]>;

  def int_x86_avx512_scatterdiv4_df :
          Intrinsic<[],
          [llvm_ptr_ty, llvm_i8_ty, llvm_v4i64_ty, llvm_v4f64_ty, llvm_i32_ty],
          [ImmArg<ArgIndex<4>>]>;

  def int_x86_avx512_scatterdiv4_di :
          Intrinsic<[],
          [llvm_ptr_ty, llvm_i8_ty, llvm_v4i64_ty, llvm_v4i64_ty, llvm_i32_ty],
          [ImmArg<ArgIndex<4>>]>;

  def int_x86_avx512_scatterdiv4_sf :
          Intrinsic<[],
          [llvm_ptr_ty, llvm_i8_ty, llvm_v2i64_ty, llvm_v4f32_ty, llvm_i32_ty],
          [ImmArg<ArgIndex<4>>]>;

  def int_x86_avx512_scatterdiv4_si :
          Intrinsic<[],
          [llvm_ptr_ty, llvm_i8_ty, llvm_v2i64_ty, llvm_v4i32_ty, llvm_i32_ty],
          [ImmArg<ArgIndex<4>>]>;

  def int_x86_avx512_scatterdiv8_sf :
          Intrinsic<[],
          [llvm_ptr_ty, llvm_i8_ty, llvm_v4i64_ty, llvm_v4f32_ty, llvm_i32_ty],
          [ImmArg<ArgIndex<4>>]>;

  def int_x86_avx512_scatterdiv8_si :
          Intrinsic<[],
          [llvm_ptr_ty, llvm_i8_ty, llvm_v4i64_ty, llvm_v4i32_ty, llvm_i32_ty],
          [ImmArg<ArgIndex<4>>]>;

  def int_x86_avx512_scattersiv2_df :
          Intrinsic<[],
          [llvm_ptr_ty, llvm_i8_ty, llvm_v4i32_ty, llvm_v2f64_ty, llvm_i32_ty],
          [ImmArg<ArgIndex<4>>]>;

  def int_x86_avx512_scattersiv2_di :
          Intrinsic<[],
          [llvm_ptr_ty, llvm_i8_ty, llvm_v4i32_ty, llvm_v2i64_ty, llvm_i32_ty],
          [ImmArg<ArgIndex<4>>]>;

  def int_x86_avx512_scattersiv4_df :
          Intrinsic<[],
          [llvm_ptr_ty, llvm_i8_ty, llvm_v4i32_ty, llvm_v4f64_ty, llvm_i32_ty],
          [ImmArg<ArgIndex<4>>]>;

  def int_x86_avx512_scattersiv4_di :
          Intrinsic<[],
          [llvm_ptr_ty, llvm_i8_ty, llvm_v4i32_ty, llvm_v4i64_ty, llvm_i32_ty],
          [ImmArg<ArgIndex<4>>]>;

  def int_x86_avx512_scattersiv4_sf :
          Intrinsic<[],
          [llvm_ptr_ty, llvm_i8_ty, llvm_v4i32_ty, llvm_v4f32_ty, llvm_i32_ty],
          [ImmArg<ArgIndex<4>>]>;

  def int_x86_avx512_scattersiv4_si :
          Intrinsic<[],
          [llvm_ptr_ty, llvm_i8_ty, llvm_v4i32_ty, llvm_v4i32_ty, llvm_i32_ty],
          [ImmArg<ArgIndex<4>>]>;

  def int_x86_avx512_scattersiv8_sf :
          Intrinsic<[],
          [llvm_ptr_ty, llvm_i8_ty, llvm_v8i32_ty, llvm_v8f32_ty, llvm_i32_ty],
          [ImmArg<ArgIndex<4>>]>;

  def int_x86_avx512_scattersiv8_si :
          Intrinsic<[],
          [llvm_ptr_ty, llvm_i8_ty, llvm_v8i32_ty, llvm_v8i32_ty, llvm_i32_ty],
          [ImmArg<ArgIndex<4>>]>;
}

// AVX512 gather/scatter intrinsics that use vXi1 masks.
let TargetPrefix = "x86" in {
  // NOTE: These can't be ArgMemOnly because you can put the address completely
  // in the index register.
  def int_x86_avx512_mask_gather_dpd_512  :
      DefaultAttrsIntrinsic<[llvm_v8f64_ty], [llvm_v8f64_ty, llvm_ptr_ty,
                             llvm_v8i32_ty, llvm_v8i1_ty, llvm_i32_ty],
                            [IntrReadMem, ImmArg<ArgIndex<4>>]>;
  def int_x86_avx512_mask_gather_dps_512  :
      DefaultAttrsIntrinsic<[llvm_v16f32_ty], [llvm_v16f32_ty, llvm_ptr_ty,
                             llvm_v16i32_ty, llvm_v16i1_ty, llvm_i32_ty],
                            [IntrReadMem, ImmArg<ArgIndex<4>>]>;
  def int_x86_avx512_mask_gather_qpd_512  :
      DefaultAttrsIntrinsic<[llvm_v8f64_ty], [llvm_v8f64_ty, llvm_ptr_ty,
                             llvm_v8i64_ty, llvm_v8i1_ty, llvm_i32_ty],
                            [IntrReadMem, ImmArg<ArgIndex<4>>]>;
  def int_x86_avx512_mask_gather_qps_512  :
      DefaultAttrsIntrinsic<[llvm_v8f32_ty], [llvm_v8f32_ty, llvm_ptr_ty,
                             llvm_v8i64_ty, llvm_v8i1_ty, llvm_i32_ty],
                            [IntrReadMem, ImmArg<ArgIndex<4>>]>;


  def int_x86_avx512_mask_gather_dpq_512  :
      DefaultAttrsIntrinsic<[llvm_v8i64_ty], [llvm_v8i64_ty, llvm_ptr_ty,
                             llvm_v8i32_ty, llvm_v8i1_ty, llvm_i32_ty],
                            [IntrReadMem, ImmArg<ArgIndex<4>>]>;
  def int_x86_avx512_mask_gather_dpi_512  :
      DefaultAttrsIntrinsic<[llvm_v16i32_ty], [llvm_v16i32_ty, llvm_ptr_ty,
                             llvm_v16i32_ty, llvm_v16i1_ty, llvm_i32_ty],
                            [IntrReadMem, ImmArg<ArgIndex<4>>]>;
  def int_x86_avx512_mask_gather_qpq_512  :
      DefaultAttrsIntrinsic<[llvm_v8i64_ty], [llvm_v8i64_ty, llvm_ptr_ty,
                             llvm_v8i64_ty, llvm_v8i1_ty, llvm_i32_ty],
                            [IntrReadMem, ImmArg<ArgIndex<4>>]>;
  def int_x86_avx512_mask_gather_qpi_512  :
      DefaultAttrsIntrinsic<[llvm_v8i32_ty], [llvm_v8i32_ty, llvm_ptr_ty,
                             llvm_v8i64_ty, llvm_v8i1_ty, llvm_i32_ty],
                            [IntrReadMem, ImmArg<ArgIndex<4>>]>;

  def int_x86_avx512_mask_gather3div2_df :
      DefaultAttrsIntrinsic<[llvm_v2f64_ty],
          [llvm_v2f64_ty, llvm_ptr_ty, llvm_v2i64_ty, llvm_v2i1_ty, llvm_i32_ty],
          [IntrReadMem, ImmArg<ArgIndex<4>>]>;

  def int_x86_avx512_mask_gather3div2_di :
      DefaultAttrsIntrinsic<[llvm_v2i64_ty],
          [llvm_v2i64_ty, llvm_ptr_ty, llvm_v2i64_ty, llvm_v2i1_ty, llvm_i32_ty],
          [IntrReadMem, ImmArg<ArgIndex<4>>]>;

  def int_x86_avx512_mask_gather3div4_df :
      DefaultAttrsIntrinsic<[llvm_v4f64_ty],
          [llvm_v4f64_ty, llvm_ptr_ty, llvm_v4i64_ty, llvm_v4i1_ty, llvm_i32_ty],
          [IntrReadMem, ImmArg<ArgIndex<4>>]>;

  def int_x86_avx512_mask_gather3div4_di :
      DefaultAttrsIntrinsic<[llvm_v4i64_ty],
          [llvm_v4i64_ty, llvm_ptr_ty, llvm_v4i64_ty, llvm_v4i1_ty, llvm_i32_ty],
          [IntrReadMem, ImmArg<ArgIndex<4>>]>;

  def int_x86_avx512_mask_gather3div4_sf :
      DefaultAttrsIntrinsic<[llvm_v4f32_ty],
          [llvm_v4f32_ty, llvm_ptr_ty, llvm_v2i64_ty, llvm_v2i1_ty, llvm_i32_ty],
          [IntrReadMem, ImmArg<ArgIndex<4>>]>;

  def int_x86_avx512_mask_gather3div4_si :
      DefaultAttrsIntrinsic<[llvm_v4i32_ty],
          [llvm_v4i32_ty, llvm_ptr_ty, llvm_v2i64_ty, llvm_v2i1_ty, llvm_i32_ty],
          [IntrReadMem, ImmArg<ArgIndex<4>>]>;

  def int_x86_avx512_mask_gather3div8_sf :
      DefaultAttrsIntrinsic<[llvm_v4f32_ty],
          [llvm_v4f32_ty, llvm_ptr_ty, llvm_v4i64_ty, llvm_v4i1_ty, llvm_i32_ty],
          [IntrReadMem, ImmArg<ArgIndex<4>>]>;

  def int_x86_avx512_mask_gather3div8_si :
      DefaultAttrsIntrinsic<[llvm_v4i32_ty],
          [llvm_v4i32_ty, llvm_ptr_ty, llvm_v4i64_ty, llvm_v4i1_ty, llvm_i32_ty],
          [IntrReadMem, ImmArg<ArgIndex<4>>]>;

  def int_x86_avx512_mask_gather3siv2_df :
      DefaultAttrsIntrinsic<[llvm_v2f64_ty],
          [llvm_v2f64_ty, llvm_ptr_ty, llvm_v4i32_ty, llvm_v2i1_ty, llvm_i32_ty],
          [IntrReadMem, ImmArg<ArgIndex<4>>]>;

  def int_x86_avx512_mask_gather3siv2_di :
      DefaultAttrsIntrinsic<[llvm_v2i64_ty],
          [llvm_v2i64_ty, llvm_ptr_ty, llvm_v4i32_ty, llvm_v2i1_ty, llvm_i32_ty],
          [IntrReadMem, ImmArg<ArgIndex<4>>]>;

  def int_x86_avx512_mask_gather3siv4_df :
      DefaultAttrsIntrinsic<[llvm_v4f64_ty],
          [llvm_v4f64_ty, llvm_ptr_ty, llvm_v4i32_ty, llvm_v4i1_ty, llvm_i32_ty],
          [IntrReadMem, ImmArg<ArgIndex<4>>]>;

  def int_x86_avx512_mask_gather3siv4_di :
      DefaultAttrsIntrinsic<[llvm_v4i64_ty],
          [llvm_v4i64_ty, llvm_ptr_ty, llvm_v4i32_ty, llvm_v4i1_ty, llvm_i32_ty],
          [IntrReadMem, ImmArg<ArgIndex<4>>]>;

  def int_x86_avx512_mask_gather3siv4_sf :
      DefaultAttrsIntrinsic<[llvm_v4f32_ty],
          [llvm_v4f32_ty, llvm_ptr_ty, llvm_v4i32_ty, llvm_v4i1_ty, llvm_i32_ty],
          [IntrReadMem, ImmArg<ArgIndex<4>>]>;

  def int_x86_avx512_mask_gather3siv4_si :
      DefaultAttrsIntrinsic<[llvm_v4i32_ty],
          [llvm_v4i32_ty, llvm_ptr_ty, llvm_v4i32_ty, llvm_v4i1_ty, llvm_i32_ty],
          [IntrReadMem, ImmArg<ArgIndex<4>>]>;

  def int_x86_avx512_mask_gather3siv8_sf :
      DefaultAttrsIntrinsic<[llvm_v8f32_ty],
          [llvm_v8f32_ty, llvm_ptr_ty, llvm_v8i32_ty, llvm_v8i1_ty, llvm_i32_ty],
          [IntrReadMem, ImmArg<ArgIndex<4>>]>;

  def int_x86_avx512_mask_gather3siv8_si :
      DefaultAttrsIntrinsic<[llvm_v8i32_ty],
          [llvm_v8i32_ty, llvm_ptr_ty, llvm_v8i32_ty, llvm_v8i1_ty, llvm_i32_ty],
          [IntrReadMem, ImmArg<ArgIndex<4>>]>;

  def int_x86_avx512_mask_scatter_dpd_512  :
          Intrinsic<[], [llvm_ptr_ty, llvm_v8i1_ty,
                        llvm_v8i32_ty, llvm_v8f64_ty, llvm_i32_ty],
                    [ImmArg<ArgIndex<4>>]>;
  def int_x86_avx512_mask_scatter_dps_512  :
          Intrinsic<[], [llvm_ptr_ty, llvm_v16i1_ty,
                       llvm_v16i32_ty, llvm_v16f32_ty, llvm_i32_ty],
                    [ImmArg<ArgIndex<4>>]>;
  def int_x86_avx512_mask_scatter_qpd_512  :
          Intrinsic<[], [llvm_ptr_ty, llvm_v8i1_ty,
                     llvm_v8i64_ty, llvm_v8f64_ty, llvm_i32_ty],
                    [ImmArg<ArgIndex<4>>]>;
  def int_x86_avx512_mask_scatter_qps_512  :
          Intrinsic<[], [llvm_ptr_ty, llvm_v8i1_ty,
                     llvm_v8i64_ty, llvm_v8f32_ty, llvm_i32_ty],
                    [ImmArg<ArgIndex<4>>]>;


  // NOTE: These can't be ArgMemOnly because you can put the address completely
  // in the index register.
  def int_x86_avx512_mask_scatter_dpq_512  :
          Intrinsic<[], [llvm_ptr_ty, llvm_v8i1_ty,
                         llvm_v8i32_ty, llvm_v8i64_ty, llvm_i32_ty],
                    [ImmArg<ArgIndex<4>>]>;
  def int_x86_avx512_mask_scatter_dpi_512  :
          Intrinsic<[], [llvm_ptr_ty, llvm_v16i1_ty,
                     llvm_v16i32_ty, llvm_v16i32_ty, llvm_i32_ty],
                    [ImmArg<ArgIndex<4>>]>;
  def int_x86_avx512_mask_scatter_qpq_512  :
          Intrinsic<[], [llvm_ptr_ty, llvm_v8i1_ty,llvm_v8i64_ty, llvm_v8i64_ty,
                         llvm_i32_ty],
                    [ImmArg<ArgIndex<4>>]>;
  def int_x86_avx512_mask_scatter_qpi_512  :
          Intrinsic<[], [llvm_ptr_ty, llvm_v8i1_ty, llvm_v8i64_ty, llvm_v8i32_ty,
                         llvm_i32_ty],
                    [ImmArg<ArgIndex<4>>]>;

  def int_x86_avx512_mask_scatterdiv2_df :
        Intrinsic<[],
        [llvm_ptr_ty, llvm_v2i1_ty, llvm_v2i64_ty, llvm_v2f64_ty, llvm_i32_ty],
        [ImmArg<ArgIndex<4>>]>;

  def int_x86_avx512_mask_scatterdiv2_di :
          Intrinsic<[],
          [llvm_ptr_ty, llvm_v2i1_ty, llvm_v2i64_ty, llvm_v2i64_ty, llvm_i32_ty],
          [ImmArg<ArgIndex<4>>]>;

  def int_x86_avx512_mask_scatterdiv4_df :
          Intrinsic<[],
          [llvm_ptr_ty, llvm_v4i1_ty, llvm_v4i64_ty, llvm_v4f64_ty, llvm_i32_ty],
          [ImmArg<ArgIndex<4>>]>;

  def int_x86_avx512_mask_scatterdiv4_di :
          Intrinsic<[],
          [llvm_ptr_ty, llvm_v4i1_ty, llvm_v4i64_ty, llvm_v4i64_ty, llvm_i32_ty],
          [ImmArg<ArgIndex<4>>]>;

  def int_x86_avx512_mask_scatterdiv4_sf :
          Intrinsic<[],
          [llvm_ptr_ty, llvm_v2i1_ty, llvm_v2i64_ty, llvm_v4f32_ty, llvm_i32_ty],
          [ImmArg<ArgIndex<4>>]>;

  def int_x86_avx512_mask_scatterdiv4_si :
          Intrinsic<[],
          [llvm_ptr_ty, llvm_v2i1_ty, llvm_v2i64_ty, llvm_v4i32_ty, llvm_i32_ty],
          [ImmArg<ArgIndex<4>>]>;

  def int_x86_avx512_mask_scatterdiv8_sf :
          Intrinsic<[],
          [llvm_ptr_ty, llvm_v4i1_ty, llvm_v4i64_ty, llvm_v4f32_ty, llvm_i32_ty],
          [ImmArg<ArgIndex<4>>]>;

  def int_x86_avx512_mask_scatterdiv8_si :
          Intrinsic<[],
          [llvm_ptr_ty, llvm_v4i1_ty, llvm_v4i64_ty, llvm_v4i32_ty, llvm_i32_ty],
          [ImmArg<ArgIndex<4>>]>;

  def int_x86_avx512_mask_scattersiv2_df :
          Intrinsic<[],
          [llvm_ptr_ty, llvm_v2i1_ty, llvm_v4i32_ty, llvm_v2f64_ty, llvm_i32_ty],
          [ImmArg<ArgIndex<4>>]>;

  def int_x86_avx512_mask_scattersiv2_di :
          Intrinsic<[],
          [llvm_ptr_ty, llvm_v2i1_ty, llvm_v4i32_ty, llvm_v2i64_ty, llvm_i32_ty],
          [ImmArg<ArgIndex<4>>]>;

  def int_x86_avx512_mask_scattersiv4_df :
          Intrinsic<[],
          [llvm_ptr_ty, llvm_v4i1_ty, llvm_v4i32_ty, llvm_v4f64_ty, llvm_i32_ty],
          [ImmArg<ArgIndex<4>>]>;

  def int_x86_avx512_mask_scattersiv4_di :
          Intrinsic<[],
          [llvm_ptr_ty, llvm_v4i1_ty, llvm_v4i32_ty, llvm_v4i64_ty, llvm_i32_ty],
          [ImmArg<ArgIndex<4>>]>;

  def int_x86_avx512_mask_scattersiv4_sf :
          Intrinsic<[],
          [llvm_ptr_ty, llvm_v4i1_ty, llvm_v4i32_ty, llvm_v4f32_ty, llvm_i32_ty],
          [ImmArg<ArgIndex<4>>]>;

  def int_x86_avx512_mask_scattersiv4_si :
          Intrinsic<[],
          [llvm_ptr_ty, llvm_v4i1_ty, llvm_v4i32_ty, llvm_v4i32_ty, llvm_i32_ty],
          [ImmArg<ArgIndex<4>>]>;

  def int_x86_avx512_mask_scattersiv8_sf :
          Intrinsic<[],
          [llvm_ptr_ty, llvm_v8i1_ty, llvm_v8i32_ty, llvm_v8f32_ty, llvm_i32_ty],
          [ImmArg<ArgIndex<4>>]>;

  def int_x86_avx512_mask_scattersiv8_si :
          Intrinsic<[],
          [llvm_ptr_ty, llvm_v8i1_ty, llvm_v8i32_ty, llvm_v8i32_ty, llvm_i32_ty],
          [ImmArg<ArgIndex<4>>]>;
}

// AVX-512 conflict detection instruction
// Instructions that count the number of leading zero bits
let TargetPrefix = "x86" in {
  def int_x86_avx512_conflict_d_128 :
          ClangBuiltin<"__builtin_ia32_vpconflictsi_128">,
          DefaultAttrsIntrinsic<[llvm_v4i32_ty], [llvm_v4i32_ty], [IntrNoMem]>;
  def int_x86_avx512_conflict_d_256 :
          ClangBuiltin<"__builtin_ia32_vpconflictsi_256">,
          DefaultAttrsIntrinsic<[llvm_v8i32_ty], [llvm_v8i32_ty], [IntrNoMem]>;
  def int_x86_avx512_conflict_d_512 :
          ClangBuiltin<"__builtin_ia32_vpconflictsi_512">,
          DefaultAttrsIntrinsic<[llvm_v16i32_ty], [llvm_v16i32_ty],
                                [IntrNoMem]>;

  def int_x86_avx512_conflict_q_128 :
          ClangBuiltin<"__builtin_ia32_vpconflictdi_128">,
          DefaultAttrsIntrinsic<[llvm_v2i64_ty], [llvm_v2i64_ty], [IntrNoMem]>;
  def int_x86_avx512_conflict_q_256 :
          ClangBuiltin<"__builtin_ia32_vpconflictdi_256">,
          DefaultAttrsIntrinsic<[llvm_v4i64_ty], [llvm_v4i64_ty], [IntrNoMem]>;
  def int_x86_avx512_conflict_q_512 :
          ClangBuiltin<"__builtin_ia32_vpconflictdi_512">,
          DefaultAttrsIntrinsic<[llvm_v8i64_ty], [llvm_v8i64_ty], [IntrNoMem]>;
}

// Compares
let TargetPrefix = "x86" in {
  // 512-bit
  def int_x86_avx512_vcomi_sd : ClangBuiltin<"__builtin_ia32_vcomisd">,
      DefaultAttrsIntrinsic<[llvm_i32_ty], [llvm_v2f64_ty,
                             llvm_v2f64_ty, llvm_i32_ty, llvm_i32_ty],
                            [IntrNoMem, ImmArg<ArgIndex<2>>,
                             ImmArg<ArgIndex<3>>]>;
  def int_x86_avx512_vcomi_ss : ClangBuiltin<"__builtin_ia32_vcomiss">,
      DefaultAttrsIntrinsic<[llvm_i32_ty], [llvm_v4f32_ty,
                             llvm_v4f32_ty, llvm_i32_ty, llvm_i32_ty],
                            [IntrNoMem, ImmArg<ArgIndex<2>>,
                             ImmArg<ArgIndex<3>>]>;
}

// Compress, Expand
let TargetPrefix = "x86" in {
  def int_x86_avx512_mask_compress :
      DefaultAttrsIntrinsic<[llvm_anyvector_ty],
                            [LLVMMatchType<0>, LLVMMatchType<0>,
                             LLVMScalarOrSameVectorWidth<0, llvm_i1_ty>],
                            [IntrNoMem]>;
  def int_x86_avx512_mask_expand :
      DefaultAttrsIntrinsic<[llvm_anyvector_ty],
                            [LLVMMatchType<0>, LLVMMatchType<0>,
                             LLVMScalarOrSameVectorWidth<0, llvm_i1_ty>],
                            [IntrNoMem]>;
}

// truncate
let TargetPrefix = "x86" in {
  def int_x86_avx512_mask_pmov_qb_128 :
      ClangBuiltin<"__builtin_ia32_pmovqb128_mask">,
      DefaultAttrsIntrinsic<[llvm_v16i8_ty],
                            [llvm_v2i64_ty, llvm_v16i8_ty, llvm_i8_ty],
                            [IntrNoMem]>;
  def int_x86_avx512_mask_pmov_qb_mem_128 :
      ClangBuiltin<"__builtin_ia32_pmovqb128mem_mask">,
      DefaultAttrsIntrinsic<[],
                            [llvm_ptr_ty, llvm_v2i64_ty, llvm_i8_ty],
                            [IntrArgMemOnly]>;
  def int_x86_avx512_mask_pmovs_qb_128 :
      ClangBuiltin<"__builtin_ia32_pmovsqb128_mask">,
      DefaultAttrsIntrinsic<[llvm_v16i8_ty],
                            [llvm_v2i64_ty, llvm_v16i8_ty, llvm_i8_ty],
                            [IntrNoMem]>;
  def int_x86_avx512_mask_pmovs_qb_mem_128 :
      ClangBuiltin<"__builtin_ia32_pmovsqb128mem_mask">,
      DefaultAttrsIntrinsic<[],
                            [llvm_ptr_ty, llvm_v2i64_ty, llvm_i8_ty],
                            [IntrArgMemOnly]>;
  def int_x86_avx512_mask_pmovus_qb_128 :
      ClangBuiltin<"__builtin_ia32_pmovusqb128_mask">,
      DefaultAttrsIntrinsic<[llvm_v16i8_ty],
                            [llvm_v2i64_ty, llvm_v16i8_ty, llvm_i8_ty],
                            [IntrNoMem]>;
  def int_x86_avx512_mask_pmovus_qb_mem_128 :
      ClangBuiltin<"__builtin_ia32_pmovusqb128mem_mask">,
      DefaultAttrsIntrinsic<[],
                            [llvm_ptr_ty, llvm_v2i64_ty, llvm_i8_ty],
                            [IntrArgMemOnly]>;
  def int_x86_avx512_mask_pmov_qb_256 :
      ClangBuiltin<"__builtin_ia32_pmovqb256_mask">,
      DefaultAttrsIntrinsic<[llvm_v16i8_ty],
                            [llvm_v4i64_ty, llvm_v16i8_ty, llvm_i8_ty],
                            [IntrNoMem]>;
  def int_x86_avx512_mask_pmov_qb_mem_256 :
      ClangBuiltin<"__builtin_ia32_pmovqb256mem_mask">,
      DefaultAttrsIntrinsic<[],
                            [llvm_ptr_ty, llvm_v4i64_ty, llvm_i8_ty],
                            [IntrArgMemOnly]>;
  def int_x86_avx512_mask_pmovs_qb_256 :
      ClangBuiltin<"__builtin_ia32_pmovsqb256_mask">,
      DefaultAttrsIntrinsic<[llvm_v16i8_ty],
                            [llvm_v4i64_ty, llvm_v16i8_ty, llvm_i8_ty],
                            [IntrNoMem]>;
  def int_x86_avx512_mask_pmovs_qb_mem_256 :
      ClangBuiltin<"__builtin_ia32_pmovsqb256mem_mask">,
      DefaultAttrsIntrinsic<[],
                            [llvm_ptr_ty, llvm_v4i64_ty, llvm_i8_ty],
                            [IntrArgMemOnly]>;
  def int_x86_avx512_mask_pmovus_qb_256 :
      ClangBuiltin<"__builtin_ia32_pmovusqb256_mask">,
      DefaultAttrsIntrinsic<[llvm_v16i8_ty],
                            [llvm_v4i64_ty, llvm_v16i8_ty, llvm_i8_ty],
                            [IntrNoMem]>;
  def int_x86_avx512_mask_pmovus_qb_mem_256 :
      ClangBuiltin<"__builtin_ia32_pmovusqb256mem_mask">,
      DefaultAttrsIntrinsic<[],
                            [llvm_ptr_ty, llvm_v4i64_ty, llvm_i8_ty],
                            [IntrArgMemOnly]>;
  def int_x86_avx512_mask_pmov_qb_512 :
      ClangBuiltin<"__builtin_ia32_pmovqb512_mask">,
      DefaultAttrsIntrinsic<[llvm_v16i8_ty],
                            [llvm_v8i64_ty, llvm_v16i8_ty, llvm_i8_ty],
                            [IntrNoMem]>;
  def int_x86_avx512_mask_pmov_qb_mem_512 :
      ClangBuiltin<"__builtin_ia32_pmovqb512mem_mask">,
      DefaultAttrsIntrinsic<[],
                            [llvm_ptr_ty, llvm_v8i64_ty, llvm_i8_ty],
                            [IntrArgMemOnly]>;
  def int_x86_avx512_mask_pmovs_qb_512 :
      ClangBuiltin<"__builtin_ia32_pmovsqb512_mask">,
      DefaultAttrsIntrinsic<[llvm_v16i8_ty],
                            [llvm_v8i64_ty, llvm_v16i8_ty, llvm_i8_ty],
                            [IntrNoMem]>;
  def int_x86_avx512_mask_pmovs_qb_mem_512 :
      ClangBuiltin<"__builtin_ia32_pmovsqb512mem_mask">,
      DefaultAttrsIntrinsic<[],
                            [llvm_ptr_ty, llvm_v8i64_ty, llvm_i8_ty],
                            [IntrArgMemOnly]>;
  def int_x86_avx512_mask_pmovus_qb_512 :
      ClangBuiltin<"__builtin_ia32_pmovusqb512_mask">,
      DefaultAttrsIntrinsic<[llvm_v16i8_ty],
                            [llvm_v8i64_ty, llvm_v16i8_ty, llvm_i8_ty],
                            [IntrNoMem]>;
  def int_x86_avx512_mask_pmovus_qb_mem_512 :
      ClangBuiltin<"__builtin_ia32_pmovusqb512mem_mask">,
      DefaultAttrsIntrinsic<[],
                            [llvm_ptr_ty, llvm_v8i64_ty, llvm_i8_ty],
                            [IntrArgMemOnly]>;
  def int_x86_avx512_mask_pmov_qw_128 :
      ClangBuiltin<"__builtin_ia32_pmovqw128_mask">,
      DefaultAttrsIntrinsic<[llvm_v8i16_ty],
                            [llvm_v2i64_ty, llvm_v8i16_ty, llvm_i8_ty],
                            [IntrNoMem]>;
  def int_x86_avx512_mask_pmov_qw_mem_128 :
      ClangBuiltin<"__builtin_ia32_pmovqw128mem_mask">,
      DefaultAttrsIntrinsic<[],
                            [llvm_ptr_ty, llvm_v2i64_ty, llvm_i8_ty],
                            [IntrArgMemOnly]>;
  def int_x86_avx512_mask_pmovs_qw_128 :
      ClangBuiltin<"__builtin_ia32_pmovsqw128_mask">,
      DefaultAttrsIntrinsic<[llvm_v8i16_ty],
                            [llvm_v2i64_ty, llvm_v8i16_ty, llvm_i8_ty],
                            [IntrNoMem]>;
  def int_x86_avx512_mask_pmovs_qw_mem_128 :
      ClangBuiltin<"__builtin_ia32_pmovsqw128mem_mask">,
      DefaultAttrsIntrinsic<[],
                            [llvm_ptr_ty, llvm_v2i64_ty, llvm_i8_ty],
                            [IntrArgMemOnly]>;
  def int_x86_avx512_mask_pmovus_qw_128 :
      ClangBuiltin<"__builtin_ia32_pmovusqw128_mask">,
      DefaultAttrsIntrinsic<[llvm_v8i16_ty],
                            [llvm_v2i64_ty, llvm_v8i16_ty, llvm_i8_ty],
                            [IntrNoMem]>;
  def int_x86_avx512_mask_pmovus_qw_mem_128 :
      ClangBuiltin<"__builtin_ia32_pmovusqw128mem_mask">,
      DefaultAttrsIntrinsic<[],
                            [llvm_ptr_ty, llvm_v2i64_ty, llvm_i8_ty],
                            [IntrArgMemOnly]>;
  def int_x86_avx512_mask_pmov_qw_256 :
      ClangBuiltin<"__builtin_ia32_pmovqw256_mask">,
      DefaultAttrsIntrinsic<[llvm_v8i16_ty],
                            [llvm_v4i64_ty, llvm_v8i16_ty, llvm_i8_ty],
                            [IntrNoMem]>;
  def int_x86_avx512_mask_pmov_qw_mem_256 :
      ClangBuiltin<"__builtin_ia32_pmovqw256mem_mask">,
      DefaultAttrsIntrinsic<[],
                            [llvm_ptr_ty, llvm_v4i64_ty, llvm_i8_ty],
                            [IntrArgMemOnly]>;
  def int_x86_avx512_mask_pmovs_qw_256 :
      ClangBuiltin<"__builtin_ia32_pmovsqw256_mask">,
      DefaultAttrsIntrinsic<[llvm_v8i16_ty],
                            [llvm_v4i64_ty, llvm_v8i16_ty, llvm_i8_ty],
                            [IntrNoMem]>;
  def int_x86_avx512_mask_pmovs_qw_mem_256 :
      ClangBuiltin<"__builtin_ia32_pmovsqw256mem_mask">,
      DefaultAttrsIntrinsic<[],
                            [llvm_ptr_ty, llvm_v4i64_ty, llvm_i8_ty],
                            [IntrArgMemOnly]>;
  def int_x86_avx512_mask_pmovus_qw_256 :
      ClangBuiltin<"__builtin_ia32_pmovusqw256_mask">,
      DefaultAttrsIntrinsic<[llvm_v8i16_ty],
                            [llvm_v4i64_ty, llvm_v8i16_ty, llvm_i8_ty],
                            [IntrNoMem]>;
  def int_x86_avx512_mask_pmovus_qw_mem_256 :
      ClangBuiltin<"__builtin_ia32_pmovusqw256mem_mask">,
      DefaultAttrsIntrinsic<[],
                            [llvm_ptr_ty, llvm_v4i64_ty, llvm_i8_ty],
                            [IntrArgMemOnly]>;
  def int_x86_avx512_mask_pmov_qw_512 :
      DefaultAttrsIntrinsic<[llvm_v8i16_ty],
                            [llvm_v8i64_ty, llvm_v8i16_ty, llvm_i8_ty],
                            [IntrNoMem]>;
  def int_x86_avx512_mask_pmov_qw_mem_512 :
      ClangBuiltin<"__builtin_ia32_pmovqw512mem_mask">,
      DefaultAttrsIntrinsic<[],
                            [llvm_ptr_ty, llvm_v8i64_ty, llvm_i8_ty],
                            [IntrArgMemOnly]>;
  def int_x86_avx512_mask_pmovs_qw_512 :
      ClangBuiltin<"__builtin_ia32_pmovsqw512_mask">,
      DefaultAttrsIntrinsic<[llvm_v8i16_ty],
                            [llvm_v8i64_ty, llvm_v8i16_ty, llvm_i8_ty],
                            [IntrNoMem]>;
  def int_x86_avx512_mask_pmovs_qw_mem_512 :
      ClangBuiltin<"__builtin_ia32_pmovsqw512mem_mask">,
      DefaultAttrsIntrinsic<[],
                            [llvm_ptr_ty, llvm_v8i64_ty, llvm_i8_ty],
                            [IntrArgMemOnly]>;
  def int_x86_avx512_mask_pmovus_qw_512 :
      ClangBuiltin<"__builtin_ia32_pmovusqw512_mask">,
      DefaultAttrsIntrinsic<[llvm_v8i16_ty],
                            [llvm_v8i64_ty, llvm_v8i16_ty, llvm_i8_ty],
                            [IntrNoMem]>;
  def int_x86_avx512_mask_pmovus_qw_mem_512 :
      ClangBuiltin<"__builtin_ia32_pmovusqw512mem_mask">,
      DefaultAttrsIntrinsic<[],
                            [llvm_ptr_ty, llvm_v8i64_ty, llvm_i8_ty],
                            [IntrArgMemOnly]>;
  def int_x86_avx512_mask_pmov_qd_128 :
      ClangBuiltin<"__builtin_ia32_pmovqd128_mask">,
      DefaultAttrsIntrinsic<[llvm_v4i32_ty],
                            [llvm_v2i64_ty, llvm_v4i32_ty, llvm_i8_ty],
                            [IntrNoMem]>;
  def int_x86_avx512_mask_pmov_qd_mem_128 :
      ClangBuiltin<"__builtin_ia32_pmovqd128mem_mask">,
      DefaultAttrsIntrinsic<[],
                            [llvm_ptr_ty, llvm_v2i64_ty, llvm_i8_ty],
                            [IntrArgMemOnly]>;
  def int_x86_avx512_mask_pmovs_qd_128 :
      ClangBuiltin<"__builtin_ia32_pmovsqd128_mask">,
      DefaultAttrsIntrinsic<[llvm_v4i32_ty],
                            [llvm_v2i64_ty, llvm_v4i32_ty, llvm_i8_ty],
                            [IntrNoMem]>;
  def int_x86_avx512_mask_pmovs_qd_mem_128 :
      ClangBuiltin<"__builtin_ia32_pmovsqd128mem_mask">,
      DefaultAttrsIntrinsic<[],
                            [llvm_ptr_ty, llvm_v2i64_ty, llvm_i8_ty],
                            [IntrArgMemOnly]>;
  def int_x86_avx512_mask_pmovus_qd_128 :
      ClangBuiltin<"__builtin_ia32_pmovusqd128_mask">,
      DefaultAttrsIntrinsic<[llvm_v4i32_ty],
                            [llvm_v2i64_ty, llvm_v4i32_ty, llvm_i8_ty],
                            [IntrNoMem]>;
  def int_x86_avx512_mask_pmovus_qd_mem_128 :
      ClangBuiltin<"__builtin_ia32_pmovusqd128mem_mask">,
      DefaultAttrsIntrinsic<[],
                            [llvm_ptr_ty, llvm_v2i64_ty, llvm_i8_ty],
                            [IntrArgMemOnly]>;
  def int_x86_avx512_mask_pmov_qd_mem_256 :
      ClangBuiltin<"__builtin_ia32_pmovqd256mem_mask">,
      DefaultAttrsIntrinsic<[],
                            [llvm_ptr_ty, llvm_v4i64_ty, llvm_i8_ty],
                            [IntrArgMemOnly]>;
  def int_x86_avx512_mask_pmovs_qd_256 :
      ClangBuiltin<"__builtin_ia32_pmovsqd256_mask">,
      DefaultAttrsIntrinsic<[llvm_v4i32_ty],
                            [llvm_v4i64_ty, llvm_v4i32_ty, llvm_i8_ty],
                            [IntrNoMem]>;
  def int_x86_avx512_mask_pmovs_qd_mem_256 :
      ClangBuiltin<"__builtin_ia32_pmovsqd256mem_mask">,
      DefaultAttrsIntrinsic<[],
                            [llvm_ptr_ty, llvm_v4i64_ty, llvm_i8_ty],
                            [IntrArgMemOnly]>;
  def int_x86_avx512_mask_pmovus_qd_256 :
      ClangBuiltin<"__builtin_ia32_pmovusqd256_mask">,
      DefaultAttrsIntrinsic<[llvm_v4i32_ty],
                            [llvm_v4i64_ty, llvm_v4i32_ty, llvm_i8_ty],
                            [IntrNoMem]>;
  def int_x86_avx512_mask_pmovus_qd_mem_256 :
      ClangBuiltin<"__builtin_ia32_pmovusqd256mem_mask">,
      DefaultAttrsIntrinsic<[],
                            [llvm_ptr_ty, llvm_v4i64_ty, llvm_i8_ty],
                            [IntrArgMemOnly]>;
  def int_x86_avx512_mask_pmov_qd_mem_512 :
      ClangBuiltin<"__builtin_ia32_pmovqd512mem_mask">,
      DefaultAttrsIntrinsic<[],
                            [llvm_ptr_ty, llvm_v8i64_ty, llvm_i8_ty],
                            [IntrArgMemOnly]>;
  def int_x86_avx512_mask_pmovs_qd_512 :
      ClangBuiltin<"__builtin_ia32_pmovsqd512_mask">,
      DefaultAttrsIntrinsic<[llvm_v8i32_ty],
                            [llvm_v8i64_ty, llvm_v8i32_ty, llvm_i8_ty],
                            [IntrNoMem]>;
  def int_x86_avx512_mask_pmovs_qd_mem_512 :
      ClangBuiltin<"__builtin_ia32_pmovsqd512mem_mask">,
      DefaultAttrsIntrinsic<[],
                            [llvm_ptr_ty, llvm_v8i64_ty, llvm_i8_ty],
                            [IntrArgMemOnly]>;
  def int_x86_avx512_mask_pmovus_qd_512 :
      ClangBuiltin<"__builtin_ia32_pmovusqd512_mask">,
      DefaultAttrsIntrinsic<[llvm_v8i32_ty],
                            [llvm_v8i64_ty, llvm_v8i32_ty, llvm_i8_ty],
                            [IntrNoMem]>;
  def int_x86_avx512_mask_pmovus_qd_mem_512 :
      ClangBuiltin<"__builtin_ia32_pmovusqd512mem_mask">,
      DefaultAttrsIntrinsic<[],
                            [llvm_ptr_ty, llvm_v8i64_ty, llvm_i8_ty],
                            [IntrArgMemOnly]>;
  def int_x86_avx512_mask_pmov_db_128 :
      ClangBuiltin<"__builtin_ia32_pmovdb128_mask">,
      DefaultAttrsIntrinsic<[llvm_v16i8_ty],
                            [llvm_v4i32_ty, llvm_v16i8_ty, llvm_i8_ty],
                            [IntrNoMem]>;
  def int_x86_avx512_mask_pmov_db_mem_128 :
      ClangBuiltin<"__builtin_ia32_pmovdb128mem_mask">,
      DefaultAttrsIntrinsic<[],
                            [llvm_ptr_ty, llvm_v4i32_ty, llvm_i8_ty],
                            [IntrArgMemOnly]>;
  def int_x86_avx512_mask_pmovs_db_128 :
      ClangBuiltin<"__builtin_ia32_pmovsdb128_mask">,
      DefaultAttrsIntrinsic<[llvm_v16i8_ty],
                            [llvm_v4i32_ty, llvm_v16i8_ty, llvm_i8_ty],
                            [IntrNoMem]>;
  def int_x86_avx512_mask_pmovs_db_mem_128 :
      ClangBuiltin<"__builtin_ia32_pmovsdb128mem_mask">,
      DefaultAttrsIntrinsic<[],
                            [llvm_ptr_ty, llvm_v4i32_ty, llvm_i8_ty],
                            [IntrArgMemOnly]>;
  def int_x86_avx512_mask_pmovus_db_128 :
      ClangBuiltin<"__builtin_ia32_pmovusdb128_mask">,
      DefaultAttrsIntrinsic<[llvm_v16i8_ty],
                            [llvm_v4i32_ty, llvm_v16i8_ty, llvm_i8_ty],
                            [IntrNoMem]>;
  def int_x86_avx512_mask_pmovus_db_mem_128 :
      ClangBuiltin<"__builtin_ia32_pmovusdb128mem_mask">,
      DefaultAttrsIntrinsic<[],
                            [llvm_ptr_ty, llvm_v4i32_ty, llvm_i8_ty],
                            [IntrArgMemOnly]>;
  def int_x86_avx512_mask_pmov_db_256 :
      ClangBuiltin<"__builtin_ia32_pmovdb256_mask">,
      DefaultAttrsIntrinsic<[llvm_v16i8_ty],
                            [llvm_v8i32_ty, llvm_v16i8_ty, llvm_i8_ty],
                            [IntrNoMem]>;
  def int_x86_avx512_mask_pmov_db_mem_256 :
      ClangBuiltin<"__builtin_ia32_pmovdb256mem_mask">,
      DefaultAttrsIntrinsic<[],
                            [llvm_ptr_ty, llvm_v8i32_ty, llvm_i8_ty],
                            [IntrArgMemOnly]>;
  def int_x86_avx512_mask_pmovs_db_256 :
      ClangBuiltin<"__builtin_ia32_pmovsdb256_mask">,
      DefaultAttrsIntrinsic<[llvm_v16i8_ty],
                            [llvm_v8i32_ty, llvm_v16i8_ty, llvm_i8_ty],
                            [IntrNoMem]>;
  def int_x86_avx512_mask_pmovs_db_mem_256 :
      ClangBuiltin<"__builtin_ia32_pmovsdb256mem_mask">,
      DefaultAttrsIntrinsic<[],
                            [llvm_ptr_ty, llvm_v8i32_ty, llvm_i8_ty],
                            [IntrArgMemOnly]>;
  def int_x86_avx512_mask_pmovus_db_256 :
      ClangBuiltin<"__builtin_ia32_pmovusdb256_mask">,
      DefaultAttrsIntrinsic<[llvm_v16i8_ty],
                            [llvm_v8i32_ty, llvm_v16i8_ty, llvm_i8_ty],
                            [IntrNoMem]>;
  def int_x86_avx512_mask_pmovus_db_mem_256 :
      ClangBuiltin<"__builtin_ia32_pmovusdb256mem_mask">,
      DefaultAttrsIntrinsic<[],
                            [llvm_ptr_ty, llvm_v8i32_ty, llvm_i8_ty],
                            [IntrArgMemOnly]>;
  def int_x86_avx512_mask_pmov_db_512 :
      DefaultAttrsIntrinsic<[llvm_v16i8_ty],
                            [llvm_v16i32_ty, llvm_v16i8_ty, llvm_i16_ty],
                            [IntrNoMem]>;
  def int_x86_avx512_mask_pmov_db_mem_512 :
      ClangBuiltin<"__builtin_ia32_pmovdb512mem_mask">,
      DefaultAttrsIntrinsic<[],
                            [llvm_ptr_ty, llvm_v16i32_ty, llvm_i16_ty],
                            [IntrArgMemOnly]>;
  def int_x86_avx512_mask_pmovs_db_512 :
      ClangBuiltin<"__builtin_ia32_pmovsdb512_mask">,
      DefaultAttrsIntrinsic<[llvm_v16i8_ty],
                            [llvm_v16i32_ty, llvm_v16i8_ty, llvm_i16_ty],
                            [IntrNoMem]>;
  def int_x86_avx512_mask_pmovs_db_mem_512 :
      ClangBuiltin<"__builtin_ia32_pmovsdb512mem_mask">,
      DefaultAttrsIntrinsic<[],
                            [llvm_ptr_ty, llvm_v16i32_ty, llvm_i16_ty],
                            [IntrArgMemOnly]>;
  def int_x86_avx512_mask_pmovus_db_512 :
      ClangBuiltin<"__builtin_ia32_pmovusdb512_mask">,
      DefaultAttrsIntrinsic<[llvm_v16i8_ty],
                            [llvm_v16i32_ty, llvm_v16i8_ty, llvm_i16_ty],
                            [IntrNoMem]>;
  def int_x86_avx512_mask_pmovus_db_mem_512 :
      ClangBuiltin<"__builtin_ia32_pmovusdb512mem_mask">,
      DefaultAttrsIntrinsic<[],
                            [llvm_ptr_ty, llvm_v16i32_ty, llvm_i16_ty],
                            [IntrArgMemOnly]>;
  def int_x86_avx512_mask_pmov_dw_128 :
      ClangBuiltin<"__builtin_ia32_pmovdw128_mask">,
      DefaultAttrsIntrinsic<[llvm_v8i16_ty],
                            [llvm_v4i32_ty, llvm_v8i16_ty, llvm_i8_ty],
                            [IntrNoMem]>;
  def int_x86_avx512_mask_pmov_dw_mem_128 :
      ClangBuiltin<"__builtin_ia32_pmovdw128mem_mask">,
      DefaultAttrsIntrinsic<[],
                            [llvm_ptr_ty, llvm_v4i32_ty, llvm_i8_ty],
                            [IntrArgMemOnly]>;
  def int_x86_avx512_mask_pmovs_dw_128 :
      ClangBuiltin<"__builtin_ia32_pmovsdw128_mask">,
      DefaultAttrsIntrinsic<[llvm_v8i16_ty],
                            [llvm_v4i32_ty, llvm_v8i16_ty, llvm_i8_ty],
                            [IntrNoMem]>;
  def int_x86_avx512_mask_pmovs_dw_mem_128 :
      ClangBuiltin<"__builtin_ia32_pmovsdw128mem_mask">,
      DefaultAttrsIntrinsic<[],
                            [llvm_ptr_ty, llvm_v4i32_ty, llvm_i8_ty],
                            [IntrArgMemOnly]>;
  def int_x86_avx512_mask_pmovus_dw_128 :
      ClangBuiltin<"__builtin_ia32_pmovusdw128_mask">,
      DefaultAttrsIntrinsic<[llvm_v8i16_ty],
                            [llvm_v4i32_ty, llvm_v8i16_ty, llvm_i8_ty],
                            [IntrNoMem]>;
  def int_x86_avx512_mask_pmovus_dw_mem_128 :
      ClangBuiltin<"__builtin_ia32_pmovusdw128mem_mask">,
      DefaultAttrsIntrinsic<[],
                            [llvm_ptr_ty, llvm_v4i32_ty, llvm_i8_ty],
                            [IntrArgMemOnly]>;
  def int_x86_avx512_mask_pmov_dw_256 :
      ClangBuiltin<"__builtin_ia32_pmovdw256_mask">,
      DefaultAttrsIntrinsic<[llvm_v8i16_ty],
                            [llvm_v8i32_ty, llvm_v8i16_ty, llvm_i8_ty],
                            [IntrNoMem]>;
  def int_x86_avx512_mask_pmov_dw_mem_256 :
      ClangBuiltin<"__builtin_ia32_pmovdw256mem_mask">,
      DefaultAttrsIntrinsic<[],
                            [llvm_ptr_ty, llvm_v8i32_ty, llvm_i8_ty],
                            [IntrArgMemOnly]>;
  def int_x86_avx512_mask_pmovs_dw_256 :
      ClangBuiltin<"__builtin_ia32_pmovsdw256_mask">,
      DefaultAttrsIntrinsic<[llvm_v8i16_ty],
                            [llvm_v8i32_ty, llvm_v8i16_ty, llvm_i8_ty],
                            [IntrNoMem]>;
  def int_x86_avx512_mask_pmovs_dw_mem_256 :
      ClangBuiltin<"__builtin_ia32_pmovsdw256mem_mask">,
      DefaultAttrsIntrinsic<[],
                            [llvm_ptr_ty, llvm_v8i32_ty, llvm_i8_ty],
                            [IntrArgMemOnly]>;
  def int_x86_avx512_mask_pmovus_dw_256 :
      ClangBuiltin<"__builtin_ia32_pmovusdw256_mask">,
      DefaultAttrsIntrinsic<[llvm_v8i16_ty],
                            [llvm_v8i32_ty, llvm_v8i16_ty, llvm_i8_ty],
                            [IntrNoMem]>;
  def int_x86_avx512_mask_pmovus_dw_mem_256 :
      ClangBuiltin<"__builtin_ia32_pmovusdw256mem_mask">,
      DefaultAttrsIntrinsic<[],
                            [llvm_ptr_ty, llvm_v8i32_ty, llvm_i8_ty],
                            [IntrArgMemOnly]>;
  def int_x86_avx512_mask_pmov_dw_512 :
      DefaultAttrsIntrinsic<[llvm_v16i16_ty],
                            [llvm_v16i32_ty, llvm_v16i16_ty, llvm_i16_ty],
                            [IntrNoMem]>;
  def int_x86_avx512_mask_pmov_dw_mem_512 :
      ClangBuiltin<"__builtin_ia32_pmovdw512mem_mask">,
      DefaultAttrsIntrinsic<[],
                            [llvm_ptr_ty, llvm_v16i32_ty, llvm_i16_ty],
                            [IntrArgMemOnly]>;
  def int_x86_avx512_mask_pmovs_dw_512 :
      ClangBuiltin<"__builtin_ia32_pmovsdw512_mask">,
      DefaultAttrsIntrinsic<[llvm_v16i16_ty],
                            [llvm_v16i32_ty, llvm_v16i16_ty, llvm_i16_ty],
                            [IntrNoMem]>;
  def int_x86_avx512_mask_pmovs_dw_mem_512 :
      ClangBuiltin<"__builtin_ia32_pmovsdw512mem_mask">,
      DefaultAttrsIntrinsic<[],
                            [llvm_ptr_ty, llvm_v16i32_ty, llvm_i16_ty],
                            [IntrArgMemOnly]>;
  def int_x86_avx512_mask_pmovus_dw_512 :
      ClangBuiltin<"__builtin_ia32_pmovusdw512_mask">,
      DefaultAttrsIntrinsic<[llvm_v16i16_ty],
                            [llvm_v16i32_ty, llvm_v16i16_ty, llvm_i16_ty],
                            [IntrNoMem]>;
  def int_x86_avx512_mask_pmovus_dw_mem_512 :
      ClangBuiltin<"__builtin_ia32_pmovusdw512mem_mask">,
      DefaultAttrsIntrinsic<[],
                            [llvm_ptr_ty, llvm_v16i32_ty, llvm_i16_ty],
                            [IntrArgMemOnly]>;
  def int_x86_avx512_mask_pmov_wb_128 :
      ClangBuiltin<"__builtin_ia32_pmovwb128_mask">,
      DefaultAttrsIntrinsic<[llvm_v16i8_ty],
                            [llvm_v8i16_ty, llvm_v16i8_ty, llvm_i8_ty],
                            [IntrNoMem]>;
  def int_x86_avx512_mask_pmov_wb_mem_128 :
      ClangBuiltin<"__builtin_ia32_pmovwb128mem_mask">,
      DefaultAttrsIntrinsic<[],
                            [llvm_ptr_ty, llvm_v8i16_ty, llvm_i8_ty],
                            [IntrArgMemOnly]>;
  def int_x86_avx512_mask_pmovs_wb_128 :
      ClangBuiltin<"__builtin_ia32_pmovswb128_mask">,
      DefaultAttrsIntrinsic<[llvm_v16i8_ty],
                            [llvm_v8i16_ty, llvm_v16i8_ty, llvm_i8_ty],
                            [IntrNoMem]>;
  def int_x86_avx512_mask_pmovs_wb_mem_128 :
      ClangBuiltin<"__builtin_ia32_pmovswb128mem_mask">,
      DefaultAttrsIntrinsic<[],
                            [llvm_ptr_ty, llvm_v8i16_ty, llvm_i8_ty],
                            [IntrArgMemOnly]>;
  def int_x86_avx512_mask_pmovus_wb_128 :
      ClangBuiltin<"__builtin_ia32_pmovuswb128_mask">,
      DefaultAttrsIntrinsic<[llvm_v16i8_ty],
                            [llvm_v8i16_ty, llvm_v16i8_ty, llvm_i8_ty],
                            [IntrNoMem]>;
  def int_x86_avx512_mask_pmovus_wb_mem_128 :
      ClangBuiltin<"__builtin_ia32_pmovuswb128mem_mask">,
      DefaultAttrsIntrinsic<[],
                            [llvm_ptr_ty, llvm_v8i16_ty, llvm_i8_ty],
                            [IntrArgMemOnly]>;
  def int_x86_avx512_mask_pmov_wb_mem_256 :
      ClangBuiltin<"__builtin_ia32_pmovwb256mem_mask">,
      DefaultAttrsIntrinsic<[],
                            [llvm_ptr_ty, llvm_v16i16_ty, llvm_i16_ty],
                            [IntrArgMemOnly]>;
  def int_x86_avx512_mask_pmovs_wb_256 :
      ClangBuiltin<"__builtin_ia32_pmovswb256_mask">,
      DefaultAttrsIntrinsic<[llvm_v16i8_ty],
                            [llvm_v16i16_ty, llvm_v16i8_ty, llvm_i16_ty],
                            [IntrNoMem]>;
  def int_x86_avx512_mask_pmovs_wb_mem_256 :
      ClangBuiltin<"__builtin_ia32_pmovswb256mem_mask">,
      DefaultAttrsIntrinsic<[],
                          [llvm_ptr_ty, llvm_v16i16_ty, llvm_i16_ty],
                          [IntrArgMemOnly]>;
  def int_x86_avx512_mask_pmovus_wb_256 :
      ClangBuiltin<"__builtin_ia32_pmovuswb256_mask">,
      DefaultAttrsIntrinsic<[llvm_v16i8_ty],
                            [llvm_v16i16_ty, llvm_v16i8_ty, llvm_i16_ty],
                            [IntrNoMem]>;
  def int_x86_avx512_mask_pmovus_wb_mem_256 :
      ClangBuiltin<"__builtin_ia32_pmovuswb256mem_mask">,
      DefaultAttrsIntrinsic<[],
                          [llvm_ptr_ty, llvm_v16i16_ty, llvm_i16_ty],
                          [IntrArgMemOnly]>;
  def int_x86_avx512_mask_pmov_wb_mem_512 :
      ClangBuiltin<"__builtin_ia32_pmovwb512mem_mask">,
      DefaultAttrsIntrinsic<[],
                            [llvm_ptr_ty, llvm_v32i16_ty, llvm_i32_ty],
                            [IntrArgMemOnly]>;
  def int_x86_avx512_mask_pmovs_wb_512 :
      ClangBuiltin<"__builtin_ia32_pmovswb512_mask">,
      DefaultAttrsIntrinsic<[llvm_v32i8_ty],
                            [llvm_v32i16_ty, llvm_v32i8_ty, llvm_i32_ty],
                            [IntrNoMem]>;
  def int_x86_avx512_mask_pmovs_wb_mem_512 :
      ClangBuiltin<"__builtin_ia32_pmovswb512mem_mask">,
      DefaultAttrsIntrinsic<[],
                            [llvm_ptr_ty, llvm_v32i16_ty, llvm_i32_ty],
                            [IntrArgMemOnly]>;
  def int_x86_avx512_mask_pmovus_wb_512 :
      ClangBuiltin<"__builtin_ia32_pmovuswb512_mask">,
      DefaultAttrsIntrinsic<[llvm_v32i8_ty],
                            [llvm_v32i16_ty, llvm_v32i8_ty, llvm_i32_ty],
                            [IntrNoMem]>;
  def int_x86_avx512_mask_pmovus_wb_mem_512 :
      ClangBuiltin<"__builtin_ia32_pmovuswb512mem_mask">,
      DefaultAttrsIntrinsic<[],
                            [llvm_ptr_ty, llvm_v32i16_ty, llvm_i32_ty],
                            [IntrArgMemOnly]>;
}

// Bitwise ternary logic
let TargetPrefix = "x86" in {
  def int_x86_avx512_pternlog_d_128 :
      ClangBuiltin<"__builtin_ia32_pternlogd128">,
      DefaultAttrsIntrinsic<[llvm_v4i32_ty],
                            [llvm_v4i32_ty, llvm_v4i32_ty, llvm_v4i32_ty,
                             llvm_i32_ty],
                            [IntrNoMem, ImmArg<ArgIndex<3>>]>;

  def int_x86_avx512_pternlog_d_256 :
      ClangBuiltin<"__builtin_ia32_pternlogd256">,
      DefaultAttrsIntrinsic<[llvm_v8i32_ty],
                            [llvm_v8i32_ty, llvm_v8i32_ty, llvm_v8i32_ty,
                             llvm_i32_ty],
                            [IntrNoMem, ImmArg<ArgIndex<3>>]>;

  def int_x86_avx512_pternlog_d_512 :
      ClangBuiltin<"__builtin_ia32_pternlogd512">,
      DefaultAttrsIntrinsic<[llvm_v16i32_ty],
                            [llvm_v16i32_ty, llvm_v16i32_ty, llvm_v16i32_ty,
                             llvm_i32_ty], [IntrNoMem, ImmArg<ArgIndex<3>>]>;

  def int_x86_avx512_pternlog_q_128 :
      ClangBuiltin<"__builtin_ia32_pternlogq128">,
      DefaultAttrsIntrinsic<[llvm_v2i64_ty],
                            [llvm_v2i64_ty, llvm_v2i64_ty, llvm_v2i64_ty,
                             llvm_i32_ty],
                            [IntrNoMem, ImmArg<ArgIndex<3>>]>;

  def int_x86_avx512_pternlog_q_256 :
      ClangBuiltin<"__builtin_ia32_pternlogq256">,
      DefaultAttrsIntrinsic<[llvm_v4i64_ty],
                            [llvm_v4i64_ty, llvm_v4i64_ty, llvm_v4i64_ty,
                             llvm_i32_ty],
                            [IntrNoMem, ImmArg<ArgIndex<3>>]>;

  def int_x86_avx512_pternlog_q_512 :
      ClangBuiltin<"__builtin_ia32_pternlogq512">,
      DefaultAttrsIntrinsic<[llvm_v8i64_ty],
                            [llvm_v8i64_ty, llvm_v8i64_ty, llvm_v8i64_ty,
                             llvm_i32_ty],
                            [IntrNoMem, ImmArg<ArgIndex<3>>]>;
}

// vp2intersect
let TargetPrefix = "x86" in {
  def int_x86_avx512_vp2intersect_q_512 :
      DefaultAttrsIntrinsic<[llvm_v8i1_ty, llvm_v8i1_ty],
                            [llvm_v8i64_ty, llvm_v8i64_ty],
                            [IntrNoMem]>;
  def int_x86_avx512_vp2intersect_q_256 :
      DefaultAttrsIntrinsic<[llvm_v4i1_ty, llvm_v4i1_ty],
                            [llvm_v4i64_ty, llvm_v4i64_ty],
                            [IntrNoMem]>;
  def int_x86_avx512_vp2intersect_q_128 :
      DefaultAttrsIntrinsic<[llvm_v2i1_ty, llvm_v2i1_ty],
                            [llvm_v2i64_ty, llvm_v2i64_ty],
                            [IntrNoMem]>;
  def int_x86_avx512_vp2intersect_d_512 :
      DefaultAttrsIntrinsic<[llvm_v16i1_ty, llvm_v16i1_ty],
                            [llvm_v16i32_ty, llvm_v16i32_ty],
                            [IntrNoMem]>;
  def int_x86_avx512_vp2intersect_d_256 :
      DefaultAttrsIntrinsic<[llvm_v8i1_ty, llvm_v8i1_ty],
                            [llvm_v8i32_ty, llvm_v8i32_ty],
                            [IntrNoMem]>;
  def int_x86_avx512_vp2intersect_d_128 :
      DefaultAttrsIntrinsic<[llvm_v4i1_ty, llvm_v4i1_ty],
                            [llvm_v4i32_ty, llvm_v4i32_ty],
                            [IntrNoMem]>;
}

// Misc.
let TargetPrefix = "x86" in {
  // NOTE: These comparison intrinsics are not used by clang as long as the
  //       distinction in signaling behaviour is not implemented.
  def int_x86_avx512_mask_cmp_ps_512 :
      DefaultAttrsIntrinsic<[llvm_v16i1_ty], [llvm_v16f32_ty, llvm_v16f32_ty,
                             llvm_i32_ty, llvm_v16i1_ty, llvm_i32_ty],
                            [IntrNoMem, ImmArg<ArgIndex<2>>,
                             ImmArg<ArgIndex<4>>]>;
  def int_x86_avx512_mask_cmp_pd_512 :
      DefaultAttrsIntrinsic<[llvm_v8i1_ty], [llvm_v8f64_ty, llvm_v8f64_ty,
                             llvm_i32_ty, llvm_v8i1_ty, llvm_i32_ty],
                            [IntrNoMem, ImmArg<ArgIndex<2>>,
                             ImmArg<ArgIndex<4>>]>;
  def int_x86_avx512_mask_cmp_ps_256 :
      DefaultAttrsIntrinsic<[llvm_v8i1_ty], [llvm_v8f32_ty, llvm_v8f32_ty,
                             llvm_i32_ty, llvm_v8i1_ty],
                            [IntrNoMem, ImmArg<ArgIndex<2>>]>;
  def int_x86_avx512_mask_cmp_pd_256 :
      DefaultAttrsIntrinsic<[llvm_v4i1_ty], [llvm_v4f64_ty, llvm_v4f64_ty,
                             llvm_i32_ty, llvm_v4i1_ty],
                            [IntrNoMem, ImmArg<ArgIndex<2>>]>;
  def int_x86_avx512_mask_cmp_ps_128 :
      DefaultAttrsIntrinsic<[llvm_v4i1_ty], [llvm_v4f32_ty, llvm_v4f32_ty,
                             llvm_i32_ty, llvm_v4i1_ty],
                            [IntrNoMem, ImmArg<ArgIndex<2>>]>;
  def int_x86_avx512_mask_cmp_pd_128 :
      DefaultAttrsIntrinsic<[llvm_v2i1_ty], [llvm_v2f64_ty, llvm_v2f64_ty,
                             llvm_i32_ty, llvm_v2i1_ty],
                            [IntrNoMem, ImmArg<ArgIndex<2>>]>;

  def int_x86_avx512_mask_cmp_ss :
      ClangBuiltin<"__builtin_ia32_cmpss_mask">,
      DefaultAttrsIntrinsic<[llvm_i8_ty], [llvm_v4f32_ty, llvm_v4f32_ty,
                             llvm_i32_ty, llvm_i8_ty, llvm_i32_ty],
                            [IntrNoMem, ImmArg<ArgIndex<2>>,
                             ImmArg<ArgIndex<4>>]>;
  def int_x86_avx512_mask_cmp_sd :
      ClangBuiltin<"__builtin_ia32_cmpsd_mask">,
      DefaultAttrsIntrinsic<[llvm_i8_ty], [llvm_v2f64_ty, llvm_v2f64_ty,
                             llvm_i32_ty, llvm_i8_ty, llvm_i32_ty],
                            [IntrNoMem, ImmArg<ArgIndex<2>>,
                             ImmArg<ArgIndex<4>>]>;
}

//===----------------------------------------------------------------------===//
// AVX10.2 intrinsics
let TargetPrefix = "x86" in {
  // VNNI FP16
  def int_x86_avx10_vdpphps_128 :
      ClangBuiltin<"__builtin_ia32_vdpphps128">,
      DefaultAttrsIntrinsic<[llvm_v4f32_ty],
                            [llvm_v4f32_ty, llvm_v8f16_ty, llvm_v8f16_ty],
                            [IntrNoMem]>;
  def int_x86_avx10_vdpphps_256 :
      ClangBuiltin<"__builtin_ia32_vdpphps256">,
      DefaultAttrsIntrinsic<[llvm_v8f32_ty],
                            [llvm_v8f32_ty, llvm_v16f16_ty, llvm_v16f16_ty],
                            [IntrNoMem]>;
  def int_x86_avx10_vdpphps_512 :
      ClangBuiltin<"__builtin_ia32_vdpphps512">,
      DefaultAttrsIntrinsic<[llvm_v16f32_ty],
                            [llvm_v16f32_ty, llvm_v32f16_ty, llvm_v32f16_ty],
                            [IntrNoMem]>;
  // VNNI INT8
  def int_x86_avx10_vpdpbssd_512 :
      ClangBuiltin<"__builtin_ia32_vpdpbssd512">,
      DefaultAttrsIntrinsic<[llvm_v16i32_ty],
                            [llvm_v16i32_ty, llvm_v16i32_ty, llvm_v16i32_ty],
                            [IntrNoMem]>;
  def int_x86_avx10_vpdpbssds_512 :
      ClangBuiltin<"__builtin_ia32_vpdpbssds512">,
      DefaultAttrsIntrinsic<[llvm_v16i32_ty],
                            [llvm_v16i32_ty, llvm_v16i32_ty, llvm_v16i32_ty],
                            [IntrNoMem]>;
  def int_x86_avx10_vpdpbsud_512 :
      ClangBuiltin<"__builtin_ia32_vpdpbsud512">,
      DefaultAttrsIntrinsic<[llvm_v16i32_ty],
                            [llvm_v16i32_ty, llvm_v16i32_ty, llvm_v16i32_ty],
                            [IntrNoMem]>;
  def int_x86_avx10_vpdpbsuds_512 :
      ClangBuiltin<"__builtin_ia32_vpdpbsuds512">,
      DefaultAttrsIntrinsic<[llvm_v16i32_ty],
                            [llvm_v16i32_ty, llvm_v16i32_ty, llvm_v16i32_ty],
                            [IntrNoMem]>;
  def int_x86_avx10_vpdpbuud_512 :
      ClangBuiltin<"__builtin_ia32_vpdpbuud512">,
      DefaultAttrsIntrinsic<[llvm_v16i32_ty],
                            [llvm_v16i32_ty, llvm_v16i32_ty, llvm_v16i32_ty],
                            [IntrNoMem]>;
  def int_x86_avx10_vpdpbuuds_512 :
      ClangBuiltin<"__builtin_ia32_vpdpbuuds512">,
      DefaultAttrsIntrinsic<[llvm_v16i32_ty],
                            [llvm_v16i32_ty, llvm_v16i32_ty, llvm_v16i32_ty],
                            [IntrNoMem]>;
  // VNNI INT16
  def int_x86_avx10_vpdpwsud_512 :
      ClangBuiltin<"__builtin_ia32_vpdpwsud512">,
      DefaultAttrsIntrinsic<[llvm_v16i32_ty],
                            [llvm_v16i32_ty, llvm_v16i32_ty, llvm_v16i32_ty],
                            [IntrNoMem]>;
  def int_x86_avx10_vpdpwsuds_512 :
      ClangBuiltin<"__builtin_ia32_vpdpwsuds512">,
      DefaultAttrsIntrinsic<[llvm_v16i32_ty],
                            [llvm_v16i32_ty, llvm_v16i32_ty, llvm_v16i32_ty],
                            [IntrNoMem]>;
  def int_x86_avx10_vpdpwusd_512 :
      ClangBuiltin<"__builtin_ia32_vpdpwusd512">,
      DefaultAttrsIntrinsic<[llvm_v16i32_ty],
                            [llvm_v16i32_ty, llvm_v16i32_ty, llvm_v16i32_ty],
                            [IntrNoMem]>;
  def int_x86_avx10_vpdpwusds_512 :
      ClangBuiltin<"__builtin_ia32_vpdpwusds512">,
      DefaultAttrsIntrinsic<[llvm_v16i32_ty],
                            [llvm_v16i32_ty, llvm_v16i32_ty, llvm_v16i32_ty],
                            [IntrNoMem]>;
  def int_x86_avx10_vpdpwuud_512 :
      ClangBuiltin<"__builtin_ia32_vpdpwuud512">,
      DefaultAttrsIntrinsic<[llvm_v16i32_ty],
                            [llvm_v16i32_ty, llvm_v16i32_ty, llvm_v16i32_ty],
                            [IntrNoMem]>;
  def int_x86_avx10_vpdpwuuds_512 :
      ClangBuiltin<"__builtin_ia32_vpdpwuuds512">,
      DefaultAttrsIntrinsic<[llvm_v16i32_ty],
                            [llvm_v16i32_ty, llvm_v16i32_ty, llvm_v16i32_ty],
                            [IntrNoMem]>;

  // VMPSADBW
  def int_x86_avx10_vmpsadbw_512 :
      ClangBuiltin<"__builtin_ia32_mpsadbw512">,
      DefaultAttrsIntrinsic<[llvm_v32i16_ty],
                            [llvm_v64i8_ty, llvm_v64i8_ty, llvm_i8_ty],
                            [IntrNoMem, ImmArg<ArgIndex<2>>]>;

  // YMM Rounding
  def int_x86_avx10_vaddpd256 :
      ClangBuiltin<"__builtin_ia32_vaddpd256_round">,
      DefaultAttrsIntrinsic<[llvm_v4f64_ty],
                            [llvm_v4f64_ty, llvm_v4f64_ty, llvm_i32_ty],
                            [IntrNoMem, ImmArg<ArgIndex<2>>]>;
  def int_x86_avx10_vaddph256 :
      ClangBuiltin<"__builtin_ia32_vaddph256_round">,
      DefaultAttrsIntrinsic<[llvm_v16f16_ty],
                            [llvm_v16f16_ty, llvm_v16f16_ty, llvm_i32_ty],
                            [IntrNoMem, ImmArg<ArgIndex<2>>]>;
  def int_x86_avx10_vaddps256 :
      ClangBuiltin<"__builtin_ia32_vaddps256_round">,
      DefaultAttrsIntrinsic<[llvm_v8f32_ty],
                            [llvm_v8f32_ty, llvm_v8f32_ty, llvm_i32_ty],
                            [IntrNoMem, ImmArg<ArgIndex<2>>]>;
  def int_x86_avx10_mask_vcmppd256 :
      DefaultAttrsIntrinsic<[llvm_v4i1_ty],
                            [llvm_v4f64_ty, llvm_v4f64_ty, llvm_i32_ty, llvm_v4i1_ty, llvm_i32_ty],
                            [IntrNoMem, ImmArg<ArgIndex<2>>, ImmArg<ArgIndex<4>>]>;
  def int_x86_avx10_mask_vcmpph256 :
      DefaultAttrsIntrinsic<[llvm_v16i1_ty],
                            [llvm_v16f16_ty, llvm_v16f16_ty, llvm_i32_ty, llvm_v16i1_ty, llvm_i32_ty],
                            [IntrNoMem, ImmArg<ArgIndex<2>>, ImmArg<ArgIndex<4>>]>;
  def int_x86_avx10_mask_vcmpps256 :
      DefaultAttrsIntrinsic<[llvm_v8i1_ty],
                            [llvm_v8f32_ty, llvm_v8f32_ty, llvm_i32_ty, llvm_v8i1_ty, llvm_i32_ty],
                            [IntrNoMem, ImmArg<ArgIndex<2>>, ImmArg<ArgIndex<4>>]>;
  def int_x86_avx10_mask_vcvtpd2dq256 :
      ClangBuiltin<"__builtin_ia32_vcvtpd2dq256_round_mask">,
      DefaultAttrsIntrinsic<[llvm_v4i32_ty],
                            [llvm_v4f64_ty, llvm_v4i32_ty, llvm_i8_ty, llvm_i32_ty],
                            [IntrNoMem, ImmArg<ArgIndex<3>>]>;
  def int_x86_avx10_mask_vcvtpd2ph256 :
      ClangBuiltin<"__builtin_ia32_vcvtpd2ph256_round_mask">,
      DefaultAttrsIntrinsic<[llvm_v8f16_ty],
                            [llvm_v4f64_ty, llvm_v8f16_ty, llvm_i8_ty, llvm_i32_ty],
                            [IntrNoMem, ImmArg<ArgIndex<3>>]>;
  def int_x86_avx10_mask_vcvtpd2ps256 :
      ClangBuiltin<"__builtin_ia32_vcvtpd2ps256_round_mask">,
      DefaultAttrsIntrinsic<[llvm_v4f32_ty],
                            [llvm_v4f64_ty, llvm_v4f32_ty, llvm_i8_ty, llvm_i32_ty],
                            [IntrNoMem, ImmArg<ArgIndex<3>>]>;
  def int_x86_avx10_mask_vcvtpd2qq256 :
      ClangBuiltin<"__builtin_ia32_vcvtpd2qq256_round_mask">,
      DefaultAttrsIntrinsic<[llvm_v4i64_ty],
                            [llvm_v4f64_ty, llvm_v4i64_ty, llvm_i8_ty, llvm_i32_ty],
                            [IntrNoMem, ImmArg<ArgIndex<3>>]>;
  def int_x86_avx10_mask_vcvtpd2udq256 :
      ClangBuiltin<"__builtin_ia32_vcvtpd2udq256_round_mask">,
      DefaultAttrsIntrinsic<[llvm_v4i32_ty],
                            [llvm_v4f64_ty, llvm_v4i32_ty, llvm_i8_ty, llvm_i32_ty],
                            [IntrNoMem, ImmArg<ArgIndex<3>>]>;
  def int_x86_avx10_mask_vcvtpd2uqq256 :
      ClangBuiltin<"__builtin_ia32_vcvtpd2uqq256_round_mask">,
      DefaultAttrsIntrinsic<[llvm_v4i64_ty],
                            [llvm_v4f64_ty, llvm_v4i64_ty, llvm_i8_ty, llvm_i32_ty],
                            [IntrNoMem, ImmArg<ArgIndex<3>>]>;
  def int_x86_avx10_mask_vcvtph2dq256 :
      ClangBuiltin<"__builtin_ia32_vcvtph2dq256_round_mask">,
      DefaultAttrsIntrinsic<[llvm_v8i32_ty],
                            [llvm_v8f16_ty, llvm_v8i32_ty, llvm_i8_ty, llvm_i32_ty],
                            [IntrNoMem, ImmArg<ArgIndex<3>>]>;
  def int_x86_avx10_mask_vcvtph2pd256 :
      ClangBuiltin<"__builtin_ia32_vcvtph2pd256_round_mask">,
      DefaultAttrsIntrinsic<[llvm_v4f64_ty],
                            [llvm_v8f16_ty, llvm_v4f64_ty, llvm_i8_ty, llvm_i32_ty],
                            [IntrNoMem, ImmArg<ArgIndex<3>>]>;
  def int_x86_avx10_mask_vcvtph2psx256 :
      ClangBuiltin<"__builtin_ia32_vcvtph2psx256_round_mask">,
      DefaultAttrsIntrinsic<[llvm_v8f32_ty],
                            [llvm_v8f16_ty, llvm_v8f32_ty, llvm_i8_ty, llvm_i32_ty],
                            [IntrNoMem, ImmArg<ArgIndex<3>>]>;
  def int_x86_avx10_mask_vcvtph2qq256 :
      ClangBuiltin<"__builtin_ia32_vcvtph2qq256_round_mask">,
      DefaultAttrsIntrinsic<[llvm_v4i64_ty],
                            [llvm_v8f16_ty, llvm_v4i64_ty, llvm_i8_ty, llvm_i32_ty],
                            [IntrNoMem, ImmArg<ArgIndex<3>>]>;
  def int_x86_avx10_mask_vcvtph2udq256 :
      ClangBuiltin<"__builtin_ia32_vcvtph2udq256_round_mask">,
      DefaultAttrsIntrinsic<[llvm_v8i32_ty],
                            [llvm_v8f16_ty, llvm_v8i32_ty, llvm_i8_ty, llvm_i32_ty],
                            [IntrNoMem, ImmArg<ArgIndex<3>>]>;
  def int_x86_avx10_mask_vcvtph2uqq256 :
      ClangBuiltin<"__builtin_ia32_vcvtph2uqq256_round_mask">,
      DefaultAttrsIntrinsic<[llvm_v4i64_ty],
                            [llvm_v8f16_ty, llvm_v4i64_ty, llvm_i8_ty, llvm_i32_ty],
                            [IntrNoMem, ImmArg<ArgIndex<3>>]>;
  def int_x86_avx10_mask_vcvtph2uw256 :
      ClangBuiltin<"__builtin_ia32_vcvtph2uw256_round_mask">,
      DefaultAttrsIntrinsic<[llvm_v16i16_ty],
                            [llvm_v16f16_ty, llvm_v16i16_ty, llvm_i16_ty, llvm_i32_ty],
                            [IntrNoMem, ImmArg<ArgIndex<3>>]>;
  def int_x86_avx10_mask_vcvtph2w256 :
      ClangBuiltin<"__builtin_ia32_vcvtph2w256_round_mask">,
      DefaultAttrsIntrinsic<[llvm_v16i16_ty],
                            [llvm_v16f16_ty, llvm_v16i16_ty, llvm_i16_ty, llvm_i32_ty],
                            [IntrNoMem, ImmArg<ArgIndex<3>>]>;
  def int_x86_avx10_mask_vcvtps2dq256 :
      ClangBuiltin<"__builtin_ia32_vcvtps2dq256_round_mask">,
      DefaultAttrsIntrinsic<[llvm_v8i32_ty],
                            [llvm_v8f32_ty, llvm_v8i32_ty, llvm_i8_ty, llvm_i32_ty],
                            [IntrNoMem, ImmArg<ArgIndex<3>>]>;
  def int_x86_avx10_mask_vcvtps2pd256 :
      ClangBuiltin<"__builtin_ia32_vcvtps2pd256_round_mask">,
      DefaultAttrsIntrinsic<[llvm_v4f64_ty],
                            [llvm_v4f32_ty, llvm_v4f64_ty, llvm_i8_ty, llvm_i32_ty],
                            [IntrNoMem, ImmArg<ArgIndex<3>>]>;
  def int_x86_avx10_mask_vcvtps2ph256 :
      ClangBuiltin<"__builtin_ia32_vcvtps2ph256_round_mask">,
      DefaultAttrsIntrinsic<[llvm_v8i16_ty],
                            [llvm_v8f32_ty, llvm_i32_ty, llvm_v8i16_ty, llvm_i8_ty],
                            [IntrNoMem, ImmArg<ArgIndex<1>>]>;
  def int_x86_avx10_mask_vcvtps2phx256 :
      ClangBuiltin<"__builtin_ia32_vcvtps2phx256_round_mask">,
      DefaultAttrsIntrinsic<[llvm_v8f16_ty],
                            [llvm_v8f32_ty, llvm_v8f16_ty, llvm_i8_ty, llvm_i32_ty],
                            [IntrNoMem, ImmArg<ArgIndex<3>>]>;
  def int_x86_avx10_mask_vcvtps2qq256 :
      ClangBuiltin<"__builtin_ia32_vcvtps2qq256_round_mask">,
      DefaultAttrsIntrinsic<[llvm_v4i64_ty],
                            [llvm_v4f32_ty, llvm_v4i64_ty, llvm_i8_ty, llvm_i32_ty],
                            [IntrNoMem, ImmArg<ArgIndex<3>>]>;
  def int_x86_avx10_mask_vcvtps2udq256 :
      ClangBuiltin<"__builtin_ia32_vcvtps2udq256_round_mask">,
      DefaultAttrsIntrinsic<[llvm_v8i32_ty],
                            [llvm_v8f32_ty, llvm_v8i32_ty, llvm_i8_ty, llvm_i32_ty],
                            [IntrNoMem, ImmArg<ArgIndex<3>>]>;
  def int_x86_avx10_mask_vcvtps2uqq256 :
      ClangBuiltin<"__builtin_ia32_vcvtps2uqq256_round_mask">,
      DefaultAttrsIntrinsic<[llvm_v4i64_ty],
                            [llvm_v4f32_ty, llvm_v4i64_ty, llvm_i8_ty, llvm_i32_ty],
                            [IntrNoMem, ImmArg<ArgIndex<3>>]>;
  def int_x86_avx10_mask_vcvttpd2dq256 :
      ClangBuiltin<"__builtin_ia32_vcvttpd2dq256_round_mask">,
      DefaultAttrsIntrinsic<[llvm_v4i32_ty],
                            [llvm_v4f64_ty, llvm_v4i32_ty, llvm_i8_ty, llvm_i32_ty],
                            [IntrNoMem, ImmArg<ArgIndex<3>>]>;
  def int_x86_avx10_mask_vcvttpd2qq256 :
      ClangBuiltin<"__builtin_ia32_vcvttpd2qq256_round_mask">,
      DefaultAttrsIntrinsic<[llvm_v4i64_ty],
                            [llvm_v4f64_ty, llvm_v4i64_ty, llvm_i8_ty, llvm_i32_ty],
                            [IntrNoMem, ImmArg<ArgIndex<3>>]>;
  def int_x86_avx10_mask_vcvttpd2udq256 :
      ClangBuiltin<"__builtin_ia32_vcvttpd2udq256_round_mask">,
      DefaultAttrsIntrinsic<[llvm_v4i32_ty],
                            [llvm_v4f64_ty, llvm_v4i32_ty, llvm_i8_ty, llvm_i32_ty],
                            [IntrNoMem, ImmArg<ArgIndex<3>>]>;
  def int_x86_avx10_mask_vcvttpd2uqq256 :
      ClangBuiltin<"__builtin_ia32_vcvttpd2uqq256_round_mask">,
      DefaultAttrsIntrinsic<[llvm_v4i64_ty],
                            [llvm_v4f64_ty, llvm_v4i64_ty, llvm_i8_ty, llvm_i32_ty],
                            [IntrNoMem, ImmArg<ArgIndex<3>>]>;
  def int_x86_avx10_mask_vcvttph2dq256 :
      ClangBuiltin<"__builtin_ia32_vcvttph2dq256_round_mask">,
      DefaultAttrsIntrinsic<[llvm_v8i32_ty],
                            [llvm_v8f16_ty, llvm_v8i32_ty, llvm_i8_ty, llvm_i32_ty],
                            [IntrNoMem, ImmArg<ArgIndex<3>>]>;
  def int_x86_avx10_mask_vcvttph2qq256 :
      ClangBuiltin<"__builtin_ia32_vcvttph2qq256_round_mask">,
      DefaultAttrsIntrinsic<[llvm_v4i64_ty],
                            [llvm_v8f16_ty, llvm_v4i64_ty, llvm_i8_ty, llvm_i32_ty],
                            [IntrNoMem, ImmArg<ArgIndex<3>>]>;
  def int_x86_avx10_mask_vcvttph2udq256 :
      ClangBuiltin<"__builtin_ia32_vcvttph2udq256_round_mask">,
      DefaultAttrsIntrinsic<[llvm_v8i32_ty],
                            [llvm_v8f16_ty, llvm_v8i32_ty, llvm_i8_ty, llvm_i32_ty],
                            [IntrNoMem, ImmArg<ArgIndex<3>>]>;
  def int_x86_avx10_mask_vcvttph2uqq256 :
      ClangBuiltin<"__builtin_ia32_vcvttph2uqq256_round_mask">,
      DefaultAttrsIntrinsic<[llvm_v4i64_ty],
                            [llvm_v8f16_ty, llvm_v4i64_ty, llvm_i8_ty, llvm_i32_ty],
                            [IntrNoMem, ImmArg<ArgIndex<3>>]>;
  def int_x86_avx10_mask_vcvttph2uw256 :
      ClangBuiltin<"__builtin_ia32_vcvttph2uw256_round_mask">,
      DefaultAttrsIntrinsic<[llvm_v16i16_ty],
                            [llvm_v16f16_ty, llvm_v16i16_ty, llvm_i16_ty, llvm_i32_ty],
                            [IntrNoMem, ImmArg<ArgIndex<3>>]>;
  def int_x86_avx10_mask_vcvttph2w256 :
      ClangBuiltin<"__builtin_ia32_vcvttph2w256_round_mask">,
      DefaultAttrsIntrinsic<[llvm_v16i16_ty],
                            [llvm_v16f16_ty, llvm_v16i16_ty, llvm_i16_ty, llvm_i32_ty],
                            [IntrNoMem, ImmArg<ArgIndex<3>>]>;
  def int_x86_avx10_mask_vcvttps2dq256 :
      ClangBuiltin<"__builtin_ia32_vcvttps2dq256_round_mask">,
      DefaultAttrsIntrinsic<[llvm_v8i32_ty],
                            [llvm_v8f32_ty, llvm_v8i32_ty, llvm_i8_ty, llvm_i32_ty],
                            [IntrNoMem, ImmArg<ArgIndex<3>>]>;
  def int_x86_avx10_mask_vcvttps2qq256 :
      ClangBuiltin<"__builtin_ia32_vcvttps2qq256_round_mask">,
      DefaultAttrsIntrinsic<[llvm_v4i64_ty],
                            [llvm_v4f32_ty, llvm_v4i64_ty, llvm_i8_ty, llvm_i32_ty],
                            [IntrNoMem, ImmArg<ArgIndex<3>>]>;
  def int_x86_avx10_mask_vcvttps2udq256 :
      ClangBuiltin<"__builtin_ia32_vcvttps2udq256_round_mask">,
      DefaultAttrsIntrinsic<[llvm_v8i32_ty],
                            [llvm_v8f32_ty, llvm_v8i32_ty, llvm_i8_ty, llvm_i32_ty],
                            [IntrNoMem, ImmArg<ArgIndex<3>>]>;
  def int_x86_avx10_mask_vcvttps2uqq256 :
      ClangBuiltin<"__builtin_ia32_vcvttps2uqq256_round_mask">,
      DefaultAttrsIntrinsic<[llvm_v4i64_ty],
                            [llvm_v4f32_ty, llvm_v4i64_ty, llvm_i8_ty, llvm_i32_ty],
                            [IntrNoMem, ImmArg<ArgIndex<3>>]>;
  def int_x86_avx10_vdivpd256 :
      ClangBuiltin<"__builtin_ia32_vdivpd256_round">,
      DefaultAttrsIntrinsic<[llvm_v4f64_ty],
                            [llvm_v4f64_ty, llvm_v4f64_ty, llvm_i32_ty],
                            [IntrNoMem, ImmArg<ArgIndex<2>>]>;
  def int_x86_avx10_vdivph256 :
      ClangBuiltin<"__builtin_ia32_vdivph256_round">,
      DefaultAttrsIntrinsic<[llvm_v16f16_ty],
                            [llvm_v16f16_ty, llvm_v16f16_ty, llvm_i32_ty],
                            [IntrNoMem, ImmArg<ArgIndex<2>>]>;
  def int_x86_avx10_vdivps256 :
      ClangBuiltin<"__builtin_ia32_vdivps256_round">,
      DefaultAttrsIntrinsic<[llvm_v8f32_ty],
                            [llvm_v8f32_ty, llvm_v8f32_ty, llvm_i32_ty],
                            [IntrNoMem, ImmArg<ArgIndex<2>>]>;
  def int_x86_avx10_mask_vfcmaddcph256 :
      ClangBuiltin<"__builtin_ia32_vfcmaddcph256_round_mask3">,
      DefaultAttrsIntrinsic<[llvm_v8f32_ty],
                            [llvm_v8f32_ty, llvm_v8f32_ty, llvm_v8f32_ty, llvm_i8_ty, llvm_i32_ty],
                            [IntrNoMem, ImmArg<ArgIndex<4>>]>;
  def int_x86_avx10_maskz_vfcmaddcph256 :
      ClangBuiltin<"__builtin_ia32_vfcmaddcph256_round_maskz">,
      DefaultAttrsIntrinsic<[llvm_v8f32_ty],
                            [llvm_v8f32_ty, llvm_v8f32_ty, llvm_v8f32_ty, llvm_i8_ty, llvm_i32_ty],
                            [IntrNoMem, ImmArg<ArgIndex<4>>]>;
  def int_x86_avx10_mask_vfcmulcph256 :
      ClangBuiltin<"__builtin_ia32_vfcmulcph256_round_mask">,
      DefaultAttrsIntrinsic<[llvm_v8f32_ty],
                            [llvm_v8f32_ty, llvm_v8f32_ty, llvm_v8f32_ty, llvm_i8_ty, llvm_i32_ty],
                            [IntrNoMem, ImmArg<ArgIndex<4>>]>;
  def int_x86_avx10_mask_vfixupimmpd256 :
      ClangBuiltin<"__builtin_ia32_vfixupimmpd256_round_mask">,
      DefaultAttrsIntrinsic<[llvm_v4f64_ty],
                            [llvm_v4f64_ty, llvm_v4f64_ty, llvm_v4i64_ty, llvm_i32_ty, llvm_i8_ty, llvm_i32_ty],
                            [IntrNoMem, ImmArg<ArgIndex<3>>, ImmArg<ArgIndex<5>>]>;
  def int_x86_avx10_maskz_vfixupimmpd256 :
      ClangBuiltin<"__builtin_ia32_vfixupimmpd256_round_maskz">,
      DefaultAttrsIntrinsic<[llvm_v4f64_ty],
                            [llvm_v4f64_ty, llvm_v4f64_ty, llvm_v4i64_ty, llvm_i32_ty, llvm_i8_ty, llvm_i32_ty],
                            [IntrNoMem, ImmArg<ArgIndex<3>>, ImmArg<ArgIndex<5>>]>;
  def int_x86_avx10_mask_vfixupimmps256 :
      ClangBuiltin<"__builtin_ia32_vfixupimmps256_round_mask">,
      DefaultAttrsIntrinsic<[llvm_v8f32_ty],
                            [llvm_v8f32_ty, llvm_v8f32_ty, llvm_v8i32_ty, llvm_i32_ty, llvm_i8_ty, llvm_i32_ty],
                            [IntrNoMem, ImmArg<ArgIndex<3>>, ImmArg<ArgIndex<5>>]>;
  def int_x86_avx10_maskz_vfixupimmps256 :
      ClangBuiltin<"__builtin_ia32_vfixupimmps256_round_maskz">,
      DefaultAttrsIntrinsic<[llvm_v8f32_ty],
                            [llvm_v8f32_ty, llvm_v8f32_ty, llvm_v8i32_ty, llvm_i32_ty, llvm_i8_ty, llvm_i32_ty],
                            [IntrNoMem, ImmArg<ArgIndex<3>>, ImmArg<ArgIndex<5>>]>;
  def int_x86_avx10_vfmaddpd256 :
      DefaultAttrsIntrinsic<[llvm_v4f64_ty],
                            [llvm_v4f64_ty, llvm_v4f64_ty, llvm_v4f64_ty, llvm_i32_ty],
                            [IntrNoMem, ImmArg<ArgIndex<3>>]>;
  def int_x86_avx10_vfmaddph256 :
      DefaultAttrsIntrinsic<[llvm_v16f16_ty],
                            [llvm_v16f16_ty, llvm_v16f16_ty, llvm_v16f16_ty, llvm_i32_ty],
                            [IntrNoMem, ImmArg<ArgIndex<3>>]>;
  def int_x86_avx10_vfmaddps256 :
      DefaultAttrsIntrinsic<[llvm_v8f32_ty],
                            [llvm_v8f32_ty, llvm_v8f32_ty, llvm_v8f32_ty, llvm_i32_ty],
                            [IntrNoMem, ImmArg<ArgIndex<3>>]>;
  def int_x86_avx10_mask_vfmaddcph256 :
      ClangBuiltin<"__builtin_ia32_vfmaddcph256_round_mask3">,
      DefaultAttrsIntrinsic<[llvm_v8f32_ty],
                            [llvm_v8f32_ty, llvm_v8f32_ty, llvm_v8f32_ty, llvm_i8_ty, llvm_i32_ty],
                            [IntrNoMem, ImmArg<ArgIndex<4>>]>;
  def int_x86_avx10_maskz_vfmaddcph256 :
      ClangBuiltin<"__builtin_ia32_vfmaddcph256_round_maskz">,
      DefaultAttrsIntrinsic<[llvm_v8f32_ty],
                            [llvm_v8f32_ty, llvm_v8f32_ty, llvm_v8f32_ty, llvm_i8_ty, llvm_i32_ty],
                            [IntrNoMem, ImmArg<ArgIndex<4>>]>;
  def int_x86_avx10_vfmaddsubpd256 :
      ClangBuiltin<"__builtin_ia32_vfmaddsubpd256_round">,
      DefaultAttrsIntrinsic<[llvm_v4f64_ty],
                            [llvm_v4f64_ty, llvm_v4f64_ty, llvm_v4f64_ty, llvm_i32_ty],
                            [IntrNoMem, ImmArg<ArgIndex<3>>]>;
  def int_x86_avx10_vfmaddsubph256 :
      ClangBuiltin<"__builtin_ia32_vfmaddsubph256_round">,
      DefaultAttrsIntrinsic<[llvm_v16f16_ty],
                            [llvm_v16f16_ty, llvm_v16f16_ty, llvm_v16f16_ty, llvm_i32_ty],
                            [IntrNoMem, ImmArg<ArgIndex<3>>]>;
  def int_x86_avx10_vfmaddsubps256 :
      ClangBuiltin<"__builtin_ia32_vfmaddsubps256_round">,
      DefaultAttrsIntrinsic<[llvm_v8f32_ty],
                            [llvm_v8f32_ty, llvm_v8f32_ty, llvm_v8f32_ty, llvm_i32_ty],
                            [IntrNoMem, ImmArg<ArgIndex<3>>]>;
  def int_x86_avx10_mask_vfmulcph256 :
      ClangBuiltin<"__builtin_ia32_vfmulcph256_round_mask">,
      DefaultAttrsIntrinsic<[llvm_v8f32_ty],
                            [llvm_v8f32_ty, llvm_v8f32_ty, llvm_v8f32_ty, llvm_i8_ty, llvm_i32_ty],
                            [IntrNoMem, ImmArg<ArgIndex<4>>]>;
  def int_x86_avx10_mask_vgetexppd256 :
      ClangBuiltin<"__builtin_ia32_vgetexppd256_round_mask">,
      DefaultAttrsIntrinsic<[llvm_v4f64_ty],
                            [llvm_v4f64_ty, llvm_v4f64_ty, llvm_i8_ty, llvm_i32_ty],
                            [IntrNoMem, ImmArg<ArgIndex<3>>]>;
  def int_x86_avx10_mask_vgetexpph256 :
      ClangBuiltin<"__builtin_ia32_vgetexpph256_round_mask">,
      DefaultAttrsIntrinsic<[llvm_v16f16_ty],
                            [llvm_v16f16_ty, llvm_v16f16_ty, llvm_i16_ty, llvm_i32_ty],
                            [IntrNoMem, ImmArg<ArgIndex<3>>]>;
  def int_x86_avx10_mask_vgetexpps256 :
      ClangBuiltin<"__builtin_ia32_vgetexpps256_round_mask">,
      DefaultAttrsIntrinsic<[llvm_v8f32_ty],
                            [llvm_v8f32_ty, llvm_v8f32_ty, llvm_i8_ty, llvm_i32_ty],
                            [IntrNoMem, ImmArg<ArgIndex<3>>]>;
  def int_x86_avx10_mask_vgetmantpd256 :
      ClangBuiltin<"__builtin_ia32_vgetmantpd256_round_mask">,
      DefaultAttrsIntrinsic<[llvm_v4f64_ty],
                            [llvm_v4f64_ty, llvm_i32_ty, llvm_v4f64_ty, llvm_i8_ty, llvm_i32_ty],
                            [IntrNoMem, ImmArg<ArgIndex<1>>, ImmArg<ArgIndex<4>>]>;
  def int_x86_avx10_mask_vgetmantph256 :
      ClangBuiltin<"__builtin_ia32_vgetmantph256_round_mask">,
      DefaultAttrsIntrinsic<[llvm_v16f16_ty],
                            [llvm_v16f16_ty, llvm_i32_ty, llvm_v16f16_ty, llvm_i16_ty, llvm_i32_ty],
                            [IntrNoMem, ImmArg<ArgIndex<1>>, ImmArg<ArgIndex<4>>]>;
  def int_x86_avx10_mask_vgetmantps256 :
      ClangBuiltin<"__builtin_ia32_vgetmantps256_round_mask">,
      DefaultAttrsIntrinsic<[llvm_v8f32_ty],
                            [llvm_v8f32_ty, llvm_i32_ty, llvm_v8f32_ty, llvm_i8_ty, llvm_i32_ty],
                            [IntrNoMem, ImmArg<ArgIndex<1>>, ImmArg<ArgIndex<4>>]>;
  def int_x86_avx10_vmaxpd256 :
      ClangBuiltin<"__builtin_ia32_vmaxpd256_round">,
      DefaultAttrsIntrinsic<[llvm_v4f64_ty],
                            [llvm_v4f64_ty, llvm_v4f64_ty, llvm_i32_ty],
                            [IntrNoMem, ImmArg<ArgIndex<2>>]>;
  def int_x86_avx10_vmaxph256 :
      ClangBuiltin<"__builtin_ia32_vmaxph256_round">,
      DefaultAttrsIntrinsic<[llvm_v16f16_ty],
                            [llvm_v16f16_ty, llvm_v16f16_ty, llvm_i32_ty],
                            [IntrNoMem, ImmArg<ArgIndex<2>>]>;
  def int_x86_avx10_vmaxps256 :
      ClangBuiltin<"__builtin_ia32_vmaxps256_round">,
      DefaultAttrsIntrinsic<[llvm_v8f32_ty],
                            [llvm_v8f32_ty, llvm_v8f32_ty, llvm_i32_ty],
                            [IntrNoMem, ImmArg<ArgIndex<2>>]>;
  def int_x86_avx10_vminpd256 :
      ClangBuiltin<"__builtin_ia32_vminpd256_round">,
      DefaultAttrsIntrinsic<[llvm_v4f64_ty],
                            [llvm_v4f64_ty, llvm_v4f64_ty, llvm_i32_ty],
                            [IntrNoMem, ImmArg<ArgIndex<2>>]>;
  def int_x86_avx10_vminph256 :
      ClangBuiltin<"__builtin_ia32_vminph256_round">,
      DefaultAttrsIntrinsic<[llvm_v16f16_ty],
                            [llvm_v16f16_ty, llvm_v16f16_ty, llvm_i32_ty],
                            [IntrNoMem, ImmArg<ArgIndex<2>>]>;
  def int_x86_avx10_vminps256 :
      ClangBuiltin<"__builtin_ia32_vminps256_round">,
      DefaultAttrsIntrinsic<[llvm_v8f32_ty],
                            [llvm_v8f32_ty, llvm_v8f32_ty, llvm_i32_ty],
                            [IntrNoMem, ImmArg<ArgIndex<2>>]>;
  def int_x86_avx10_vmulpd256 :
      ClangBuiltin<"__builtin_ia32_vmulpd256_round">,
      DefaultAttrsIntrinsic<[llvm_v4f64_ty],
                            [llvm_v4f64_ty, llvm_v4f64_ty, llvm_i32_ty],
                            [IntrNoMem, ImmArg<ArgIndex<2>>]>;
  def int_x86_avx10_vmulph256 :
      ClangBuiltin<"__builtin_ia32_vmulph256_round">,
      DefaultAttrsIntrinsic<[llvm_v16f16_ty],
                            [llvm_v16f16_ty, llvm_v16f16_ty, llvm_i32_ty],
                            [IntrNoMem, ImmArg<ArgIndex<2>>]>;
  def int_x86_avx10_vmulps256 :
      ClangBuiltin<"__builtin_ia32_vmulps256_round">,
      DefaultAttrsIntrinsic<[llvm_v8f32_ty],
                            [llvm_v8f32_ty, llvm_v8f32_ty, llvm_i32_ty],
                            [IntrNoMem, ImmArg<ArgIndex<2>>]>;
  def int_x86_avx10_mask_vrangepd256 :
      ClangBuiltin<"__builtin_ia32_vrangepd256_round_mask">,
      DefaultAttrsIntrinsic<[llvm_v4f64_ty],
                            [llvm_v4f64_ty, llvm_v4f64_ty, llvm_i32_ty, llvm_v4f64_ty, llvm_i8_ty, llvm_i32_ty],
                            [IntrNoMem, ImmArg<ArgIndex<2>>, ImmArg<ArgIndex<5>>]>;
  def int_x86_avx10_mask_vrangeps256 :
      ClangBuiltin<"__builtin_ia32_vrangeps256_round_mask">,
      DefaultAttrsIntrinsic<[llvm_v8f32_ty],
                            [llvm_v8f32_ty, llvm_v8f32_ty, llvm_i32_ty, llvm_v8f32_ty, llvm_i8_ty, llvm_i32_ty],
                            [IntrNoMem, ImmArg<ArgIndex<2>>, ImmArg<ArgIndex<5>>]>;
  def int_x86_avx10_mask_vreducepd256 :
      ClangBuiltin<"__builtin_ia32_vreducepd256_round_mask">,
      DefaultAttrsIntrinsic<[llvm_v4f64_ty],
                            [llvm_v4f64_ty, llvm_i32_ty, llvm_v4f64_ty, llvm_i8_ty, llvm_i32_ty],
                            [IntrNoMem, ImmArg<ArgIndex<1>>, ImmArg<ArgIndex<4>>]>;
  def int_x86_avx10_mask_vreduceph256 :
      ClangBuiltin<"__builtin_ia32_vreduceph256_round_mask">,
      DefaultAttrsIntrinsic<[llvm_v16f16_ty],
                            [llvm_v16f16_ty, llvm_i32_ty, llvm_v16f16_ty, llvm_i16_ty, llvm_i32_ty],
                            [IntrNoMem, ImmArg<ArgIndex<1>>, ImmArg<ArgIndex<4>>]>;
  def int_x86_avx10_mask_vreduceps256 :
      ClangBuiltin<"__builtin_ia32_vreduceps256_round_mask">,
      DefaultAttrsIntrinsic<[llvm_v8f32_ty],
                            [llvm_v8f32_ty, llvm_i32_ty, llvm_v8f32_ty, llvm_i8_ty, llvm_i32_ty],
                            [IntrNoMem, ImmArg<ArgIndex<1>>, ImmArg<ArgIndex<4>>]>;
  def int_x86_avx10_mask_vrndscalepd256 :
      ClangBuiltin<"__builtin_ia32_vrndscalepd256_round_mask">,
      DefaultAttrsIntrinsic<[llvm_v4f64_ty],
                            [llvm_v4f64_ty, llvm_i32_ty, llvm_v4f64_ty, llvm_i8_ty, llvm_i32_ty],
                            [IntrNoMem, ImmArg<ArgIndex<1>>, ImmArg<ArgIndex<4>>]>;
  def int_x86_avx10_mask_vrndscaleph256 :
      ClangBuiltin<"__builtin_ia32_vrndscaleph256_round_mask">,
      DefaultAttrsIntrinsic<[llvm_v16f16_ty],
                            [llvm_v16f16_ty, llvm_i32_ty, llvm_v16f16_ty, llvm_i16_ty, llvm_i32_ty],
                            [IntrNoMem, ImmArg<ArgIndex<1>>, ImmArg<ArgIndex<4>>]>;
  def int_x86_avx10_mask_vrndscaleps256 :
      ClangBuiltin<"__builtin_ia32_vrndscaleps256_round_mask">,
      DefaultAttrsIntrinsic<[llvm_v8f32_ty],
                            [llvm_v8f32_ty, llvm_i32_ty, llvm_v8f32_ty, llvm_i8_ty, llvm_i32_ty],
                            [IntrNoMem, ImmArg<ArgIndex<1>>, ImmArg<ArgIndex<4>>]>;
  def int_x86_avx10_mask_vscalefpd256 :
      ClangBuiltin<"__builtin_ia32_vscalefpd256_round_mask">,
      DefaultAttrsIntrinsic<[llvm_v4f64_ty],
                            [llvm_v4f64_ty, llvm_v4f64_ty, llvm_v4f64_ty, llvm_i8_ty, llvm_i32_ty],
                            [IntrNoMem, ImmArg<ArgIndex<4>>]>;
  def int_x86_avx10_mask_vscalefph256 :
      ClangBuiltin<"__builtin_ia32_vscalefph256_round_mask">,
      DefaultAttrsIntrinsic<[llvm_v16f16_ty],
                            [llvm_v16f16_ty, llvm_v16f16_ty, llvm_v16f16_ty, llvm_i16_ty, llvm_i32_ty],
                            [IntrNoMem, ImmArg<ArgIndex<4>>]>;
  def int_x86_avx10_mask_vscalefps256 :
      ClangBuiltin<"__builtin_ia32_vscalefps256_round_mask">,
      DefaultAttrsIntrinsic<[llvm_v8f32_ty],
                            [llvm_v8f32_ty, llvm_v8f32_ty, llvm_v8f32_ty, llvm_i8_ty, llvm_i32_ty],
                            [IntrNoMem, ImmArg<ArgIndex<4>>]>;
  def int_x86_avx10_vsqrtpd256 : ClangBuiltin<"__builtin_ia32_vsqrtpd256_round">,
      DefaultAttrsIntrinsic<[llvm_v4f64_ty],
                            [llvm_v4f64_ty, llvm_i32_ty],
                            [IntrNoMem, ImmArg<ArgIndex<1>>]>;
  def int_x86_avx10_vsqrtph256 : ClangBuiltin<"__builtin_ia32_vsqrtph256_round">,
      DefaultAttrsIntrinsic<[llvm_v16f16_ty],
                            [llvm_v16f16_ty, llvm_i32_ty],
                            [IntrNoMem, ImmArg<ArgIndex<1>>]>;
  def int_x86_avx10_vsqrtps256 : ClangBuiltin<"__builtin_ia32_vsqrtps256_round">,
      DefaultAttrsIntrinsic<[llvm_v8f32_ty],
                            [llvm_v8f32_ty, llvm_i32_ty],
                            [IntrNoMem, ImmArg<ArgIndex<1>>]>;
  def int_x86_avx10_vsubpd256 :
      ClangBuiltin<"__builtin_ia32_vsubpd256_round">,
      DefaultAttrsIntrinsic<[llvm_v4f64_ty],
                            [llvm_v4f64_ty, llvm_v4f64_ty, llvm_i32_ty],
                            [IntrNoMem, ImmArg<ArgIndex<2>>]>;
  def int_x86_avx10_vsubph256 :
      ClangBuiltin<"__builtin_ia32_vsubph256_round">,
      DefaultAttrsIntrinsic<[llvm_v16f16_ty],
                            [llvm_v16f16_ty, llvm_v16f16_ty, llvm_i32_ty],
                            [IntrNoMem, ImmArg<ArgIndex<2>>]>;
  def int_x86_avx10_vsubps256 :
      ClangBuiltin<"__builtin_ia32_vsubps256_round">,
      DefaultAttrsIntrinsic<[llvm_v8f32_ty],
                            [llvm_v8f32_ty, llvm_v8f32_ty, llvm_i32_ty],
                            [IntrNoMem, ImmArg<ArgIndex<2>>]>;
}

//===----------------------------------------------------------------------===//
// SHA intrinsics
let TargetPrefix = "x86" in {
  def int_x86_sha1rnds4 : ClangBuiltin<"__builtin_ia32_sha1rnds4">,
      DefaultAttrsIntrinsic<[llvm_v4i32_ty], [llvm_v4i32_ty, llvm_v4i32_ty,
                             llvm_i8_ty], [IntrNoMem, ImmArg<ArgIndex<2>>]>;
  def int_x86_sha1nexte : ClangBuiltin<"__builtin_ia32_sha1nexte">,
      DefaultAttrsIntrinsic<[llvm_v4i32_ty], [llvm_v4i32_ty, llvm_v4i32_ty],
                            [IntrNoMem]>;
  def int_x86_sha1msg1 : ClangBuiltin<"__builtin_ia32_sha1msg1">,
      DefaultAttrsIntrinsic<[llvm_v4i32_ty], [llvm_v4i32_ty, llvm_v4i32_ty],
                            [IntrNoMem]>;
  def int_x86_sha1msg2 : ClangBuiltin<"__builtin_ia32_sha1msg2">,
      DefaultAttrsIntrinsic<[llvm_v4i32_ty], [llvm_v4i32_ty, llvm_v4i32_ty],
                            [IntrNoMem]>;
  def int_x86_sha256rnds2 : ClangBuiltin<"__builtin_ia32_sha256rnds2">,
      DefaultAttrsIntrinsic<[llvm_v4i32_ty], [llvm_v4i32_ty, llvm_v4i32_ty,
                             llvm_v4i32_ty], [IntrNoMem]>;
  def int_x86_sha256msg1 : ClangBuiltin<"__builtin_ia32_sha256msg1">,
      DefaultAttrsIntrinsic<[llvm_v4i32_ty], [llvm_v4i32_ty, llvm_v4i32_ty],
                            [IntrNoMem]>;
  def int_x86_sha256msg2 : ClangBuiltin<"__builtin_ia32_sha256msg2">,
      DefaultAttrsIntrinsic<[llvm_v4i32_ty], [llvm_v4i32_ty, llvm_v4i32_ty],
                            [IntrNoMem]>;
}

//===----------------------------------------------------------------------===//
// SHA512 intrinsics
let TargetPrefix = "x86" in {
def int_x86_vsha512msg1 : ClangBuiltin<"__builtin_ia32_vsha512msg1">,
    DefaultAttrsIntrinsic<[llvm_v4i64_ty], [llvm_v4i64_ty, llvm_v2i64_ty],
                          [IntrNoMem]>;
def int_x86_vsha512msg2 : ClangBuiltin<"__builtin_ia32_vsha512msg2">,
    DefaultAttrsIntrinsic<[llvm_v4i64_ty], [llvm_v4i64_ty, llvm_v4i64_ty],
                          [IntrNoMem]>;
def int_x86_vsha512rnds2 : ClangBuiltin<"__builtin_ia32_vsha512rnds2">,
    DefaultAttrsIntrinsic<[llvm_v4i64_ty], [llvm_v4i64_ty, llvm_v4i64_ty, llvm_v2i64_ty],
                          [IntrNoMem]>;
}

//===----------------------------------------------------------------------===//
// Thread synchronization ops with timer.
let TargetPrefix = "x86" in {
  def int_x86_monitorx
      : ClangBuiltin<"__builtin_ia32_monitorx">,
        Intrinsic<[], [ llvm_ptr_ty, llvm_i32_ty, llvm_i32_ty ], []>;
  def int_x86_mwaitx
      : ClangBuiltin<"__builtin_ia32_mwaitx">,
        Intrinsic<[], [ llvm_i32_ty, llvm_i32_ty, llvm_i32_ty ], []>;
}

//===----------------------------------------------------------------------===//
// Cache-line zero
let TargetPrefix = "x86" in {
  def int_x86_clzero : ClangBuiltin<"__builtin_ia32_clzero">,
      Intrinsic<[], [llvm_ptr_ty], []>;
}

//===----------------------------------------------------------------------===//
// Cache write back intrinsics

let TargetPrefix = "x86" in {
  // Write back and invalidate
  def int_x86_wbinvd : ClangBuiltin<"__builtin_ia32_wbinvd">,
      Intrinsic<[], [], []>;

  // Write back no-invalidate
  def int_x86_wbnoinvd : ClangBuiltin<"__builtin_ia32_wbnoinvd">,
      Intrinsic<[], [], []>;
}

//===----------------------------------------------------------------------===//
// Cache-line demote

let TargetPrefix = "x86" in {
  def int_x86_cldemote : ClangBuiltin<"__builtin_ia32_cldemote">,
      Intrinsic<[], [llvm_ptr_ty], []>;
}

//===----------------------------------------------------------------------===//
// Wait and pause enhancements
let TargetPrefix = "x86" in {
  def int_x86_umonitor : ClangBuiltin<"__builtin_ia32_umonitor">,
              Intrinsic<[], [llvm_ptr_ty], []>;
  def int_x86_umwait : ClangBuiltin<"__builtin_ia32_umwait">,
              Intrinsic<[llvm_i8_ty], [llvm_i32_ty, llvm_i32_ty, llvm_i32_ty], []>;
  def int_x86_tpause : ClangBuiltin<"__builtin_ia32_tpause">,
              Intrinsic<[llvm_i8_ty], [llvm_i32_ty, llvm_i32_ty, llvm_i32_ty], []>;
}

//===----------------------------------------------------------------------===//
// Direct Move Instructions

let TargetPrefix = "x86" in {
  def int_x86_directstore32 : ClangBuiltin<"__builtin_ia32_directstore_u32">,
      Intrinsic<[], [llvm_ptr_ty, llvm_i32_ty], []>;
  def int_x86_directstore64 : ClangBuiltin<"__builtin_ia32_directstore_u64">,
      Intrinsic<[], [llvm_ptr_ty, llvm_i64_ty], []>;
  def int_x86_movdir64b : ClangBuiltin<"__builtin_ia32_movdir64b">,
      Intrinsic<[], [llvm_ptr_ty, llvm_ptr_ty], []>;
}

//===----------------------------------------------------------------------===//
// PTWrite - Write data to processor trace pocket

let TargetPrefix = "x86" in {
  def int_x86_ptwrite32 : ClangBuiltin<"__builtin_ia32_ptwrite32">,
              Intrinsic<[], [llvm_i32_ty], []>;
  def int_x86_ptwrite64 : ClangBuiltin<"__builtin_ia32_ptwrite64">,
              Intrinsic<[], [llvm_i64_ty], []>;
}

//===----------------------------------------------------------------------===//
// INVPCID - Invalidate Process-Context Identifier

let TargetPrefix = "x86" in {
  def int_x86_invpcid : ClangBuiltin<"__builtin_ia32_invpcid">,
              Intrinsic<[], [llvm_i32_ty, llvm_ptr_ty], []>;
}

let TargetPrefix = "x86" in {
  def int_x86_avx512bf16_cvtne2ps2bf16_128:
      ClangBuiltin<"__builtin_ia32_cvtne2ps2bf16_128">,
      DefaultAttrsIntrinsic<[llvm_v8bf16_ty], [llvm_v4f32_ty, llvm_v4f32_ty],
                            [IntrNoMem]>;
  def int_x86_avx512bf16_cvtne2ps2bf16_256:
      ClangBuiltin<"__builtin_ia32_cvtne2ps2bf16_256">,
      DefaultAttrsIntrinsic<[llvm_v16bf16_ty], [llvm_v8f32_ty, llvm_v8f32_ty],
                            [IntrNoMem]>;
  def int_x86_avx512bf16_cvtne2ps2bf16_512:
      ClangBuiltin<"__builtin_ia32_cvtne2ps2bf16_512">,
      DefaultAttrsIntrinsic<[llvm_v32bf16_ty], [llvm_v16f32_ty, llvm_v16f32_ty],
                            [IntrNoMem]>;
  // Intrinsic must be masked due to it producing less than 128 bits of results.
  def int_x86_avx512bf16_mask_cvtneps2bf16_128:
      DefaultAttrsIntrinsic<[llvm_v8bf16_ty],
                            [llvm_v4f32_ty, llvm_v8bf16_ty, llvm_v4i1_ty],
                            [IntrNoMem]>;
  def int_x86_avx512bf16_cvtneps2bf16_256:
      ClangBuiltin<"__builtin_ia32_cvtneps2bf16_256">,
      DefaultAttrsIntrinsic<[llvm_v8bf16_ty], [llvm_v8f32_ty], [IntrNoMem]>;
  def int_x86_avx512bf16_cvtneps2bf16_512:
      ClangBuiltin<"__builtin_ia32_cvtneps2bf16_512">,
      DefaultAttrsIntrinsic<[llvm_v16bf16_ty], [llvm_v16f32_ty], [IntrNoMem]>;
  def int_x86_avx512bf16_dpbf16ps_128:
      ClangBuiltin<"__builtin_ia32_dpbf16ps_128">,
      DefaultAttrsIntrinsic<[llvm_v4f32_ty],
                            [llvm_v4f32_ty, llvm_v8bf16_ty, llvm_v8bf16_ty],
                            [IntrNoMem]>;
  def int_x86_avx512bf16_dpbf16ps_256:
      ClangBuiltin<"__builtin_ia32_dpbf16ps_256">,
      DefaultAttrsIntrinsic<[llvm_v8f32_ty],
                            [llvm_v8f32_ty, llvm_v16bf16_ty, llvm_v16bf16_ty],
                            [IntrNoMem]>;
  def int_x86_avx512bf16_dpbf16ps_512:
      ClangBuiltin<"__builtin_ia32_dpbf16ps_512">,
      DefaultAttrsIntrinsic<[llvm_v16f32_ty],
                            [llvm_v16f32_ty, llvm_v32bf16_ty, llvm_v32bf16_ty],
                            [IntrNoMem]>;
}

//===----------------------------------------------------------------------===//
// ENQCMD - Enqueue Stores Instructions

let TargetPrefix = "x86" in {
  def int_x86_enqcmd : ClangBuiltin<"__builtin_ia32_enqcmd">,
              Intrinsic<[llvm_i8_ty], [llvm_ptr_ty, llvm_ptr_ty], []>;
  def int_x86_enqcmds : ClangBuiltin<"__builtin_ia32_enqcmds">,
              Intrinsic<[llvm_i8_ty], [llvm_ptr_ty, llvm_ptr_ty], []>;
}

//===----------------------------------------------------------------------===//
// SERIALIZE - Serialize instruction fetch and execution

let TargetPrefix = "x86" in {
  def int_x86_serialize : ClangBuiltin<"__builtin_ia32_serialize">,
              Intrinsic<[], [], []>;
}

//===----------------------------------------------------------------------===//
// TSXLDTRK - TSX Suspend Load Address Tracking

let TargetPrefix = "x86" in {
  def int_x86_xsusldtrk : ClangBuiltin<"__builtin_ia32_xsusldtrk">,
              Intrinsic<[], [], []>;
  def int_x86_xresldtrk : ClangBuiltin<"__builtin_ia32_xresldtrk">,
              Intrinsic<[], [], []>;
}

//===----------------------------------------------------------------------===//
// Key Locker
let TargetPrefix = "x86" in {
  def int_x86_loadiwkey : ClangBuiltin<"__builtin_ia32_loadiwkey">,
      Intrinsic<[], [llvm_v2i64_ty, llvm_v2i64_ty, llvm_v2i64_ty, llvm_i32_ty],
                []>;
  def int_x86_encodekey128 :
      Intrinsic<[llvm_i32_ty, llvm_v2i64_ty, llvm_v2i64_ty,
                 llvm_v2i64_ty, llvm_v2i64_ty, llvm_v2i64_ty, llvm_v2i64_ty],
                [llvm_i32_ty, llvm_v2i64_ty], []>;
  def int_x86_encodekey256 :
      Intrinsic<[llvm_i32_ty, llvm_v2i64_ty, llvm_v2i64_ty, llvm_v2i64_ty,
                 llvm_v2i64_ty, llvm_v2i64_ty, llvm_v2i64_ty, llvm_v2i64_ty],
                [llvm_i32_ty, llvm_v2i64_ty, llvm_v2i64_ty], []>;
  def int_x86_aesenc128kl :
      Intrinsic<[llvm_i8_ty, llvm_v2i64_ty], [llvm_v2i64_ty, llvm_ptr_ty], []>;
  def int_x86_aesdec128kl :
      Intrinsic<[llvm_i8_ty, llvm_v2i64_ty], [llvm_v2i64_ty, llvm_ptr_ty], []>;
  def int_x86_aesenc256kl :
      Intrinsic<[llvm_i8_ty, llvm_v2i64_ty], [llvm_v2i64_ty, llvm_ptr_ty], []>;
  def int_x86_aesdec256kl :
      Intrinsic<[llvm_i8_ty, llvm_v2i64_ty], [llvm_v2i64_ty, llvm_ptr_ty], []>;
  def int_x86_aesencwide128kl :
      Intrinsic<[llvm_i8_ty, llvm_v2i64_ty, llvm_v2i64_ty,
                 llvm_v2i64_ty, llvm_v2i64_ty, llvm_v2i64_ty,
                 llvm_v2i64_ty, llvm_v2i64_ty, llvm_v2i64_ty],
                [llvm_ptr_ty, llvm_v2i64_ty, llvm_v2i64_ty,
                 llvm_v2i64_ty, llvm_v2i64_ty, llvm_v2i64_ty,
                 llvm_v2i64_ty, llvm_v2i64_ty, llvm_v2i64_ty], []>;
  def int_x86_aesdecwide128kl :
      Intrinsic<[llvm_i8_ty, llvm_v2i64_ty, llvm_v2i64_ty,
                 llvm_v2i64_ty, llvm_v2i64_ty, llvm_v2i64_ty,
                 llvm_v2i64_ty, llvm_v2i64_ty, llvm_v2i64_ty],
                [llvm_ptr_ty, llvm_v2i64_ty, llvm_v2i64_ty,
                 llvm_v2i64_ty, llvm_v2i64_ty, llvm_v2i64_ty,
                 llvm_v2i64_ty, llvm_v2i64_ty, llvm_v2i64_ty], []>;
  def int_x86_aesencwide256kl :
      Intrinsic<[llvm_i8_ty, llvm_v2i64_ty, llvm_v2i64_ty,
                 llvm_v2i64_ty, llvm_v2i64_ty, llvm_v2i64_ty,
                 llvm_v2i64_ty, llvm_v2i64_ty, llvm_v2i64_ty],
                [llvm_ptr_ty, llvm_v2i64_ty, llvm_v2i64_ty,
                 llvm_v2i64_ty, llvm_v2i64_ty, llvm_v2i64_ty,
                 llvm_v2i64_ty, llvm_v2i64_ty, llvm_v2i64_ty], []>;
  def int_x86_aesdecwide256kl :
      Intrinsic<[llvm_i8_ty, llvm_v2i64_ty, llvm_v2i64_ty,
                 llvm_v2i64_ty, llvm_v2i64_ty, llvm_v2i64_ty,
                 llvm_v2i64_ty, llvm_v2i64_ty, llvm_v2i64_ty],
                [llvm_ptr_ty, llvm_v2i64_ty, llvm_v2i64_ty,
                 llvm_v2i64_ty, llvm_v2i64_ty, llvm_v2i64_ty,
                 llvm_v2i64_ty, llvm_v2i64_ty, llvm_v2i64_ty], []>;
}

//===----------------------------------------------------------------------===//
// AMX - Intel AMX extensions

let TargetPrefix = "x86" in {
  def int_x86_ldtilecfg : ClangBuiltin<"__builtin_ia32_tile_loadconfig">,
              Intrinsic<[], [llvm_ptr_ty], []>;
  def int_x86_sttilecfg : ClangBuiltin<"__builtin_ia32_tile_storeconfig">,
              Intrinsic<[], [llvm_ptr_ty], []>;
  def int_x86_tilerelease : ClangBuiltin<"__builtin_ia32_tilerelease">,
              Intrinsic<[], [], []>;
  def int_x86_tilezero : ClangBuiltin<"__builtin_ia32_tilezero">,
              Intrinsic<[], [llvm_i8_ty], [ImmArg<ArgIndex<0>>]>;
  def int_x86_tileloadd64 : ClangBuiltin<"__builtin_ia32_tileloadd64">,
              Intrinsic<[], [llvm_i8_ty, llvm_ptr_ty, llvm_i64_ty],
                        [ImmArg<ArgIndex<0>>]>;
  def int_x86_tileloaddt164 : ClangBuiltin<"__builtin_ia32_tileloaddt164">,
              Intrinsic<[], [llvm_i8_ty, llvm_ptr_ty, llvm_i64_ty],
                        [ImmArg<ArgIndex<0>>]>;
  def int_x86_tilestored64 : ClangBuiltin<"__builtin_ia32_tilestored64">,
              Intrinsic<[], [llvm_i8_ty, llvm_ptr_ty, llvm_i64_ty],
                        [ImmArg<ArgIndex<0>>]>;
  def int_x86_tdpbssd : ClangBuiltin<"__builtin_ia32_tdpbssd">,
              Intrinsic<[], [llvm_i8_ty, llvm_i8_ty, llvm_i8_ty],
                        [ImmArg<ArgIndex<0>>, ImmArg<ArgIndex<1>>,
                         ImmArg<ArgIndex<2>>]>;
  def int_x86_tdpbsud : ClangBuiltin<"__builtin_ia32_tdpbsud">,
              Intrinsic<[], [llvm_i8_ty, llvm_i8_ty, llvm_i8_ty],
                        [ImmArg<ArgIndex<0>>, ImmArg<ArgIndex<1>>,
                         ImmArg<ArgIndex<2>>]>;
  def int_x86_tdpbusd : ClangBuiltin<"__builtin_ia32_tdpbusd">,
              Intrinsic<[], [llvm_i8_ty, llvm_i8_ty, llvm_i8_ty],
                        [ImmArg<ArgIndex<0>>, ImmArg<ArgIndex<1>>,
                         ImmArg<ArgIndex<2>>]>;
  def int_x86_tdpbuud : ClangBuiltin<"__builtin_ia32_tdpbuud">,
              Intrinsic<[], [llvm_i8_ty, llvm_i8_ty, llvm_i8_ty],
                        [ImmArg<ArgIndex<0>>, ImmArg<ArgIndex<1>>,
                         ImmArg<ArgIndex<2>>]>;
  def int_x86_tdpbf16ps : ClangBuiltin<"__builtin_ia32_tdpbf16ps">,
              Intrinsic<[], [llvm_i8_ty, llvm_i8_ty, llvm_i8_ty],
                        [ImmArg<ArgIndex<0>>, ImmArg<ArgIndex<1>>,
                         ImmArg<ArgIndex<2>>]>;
  // AMX-FP16 - Intel FP16 AMX extensions
  def int_x86_tdpfp16ps : ClangBuiltin<"__builtin_ia32_tdpfp16ps">,
              Intrinsic<[], [llvm_i8_ty, llvm_i8_ty, llvm_i8_ty],
                        [ImmArg<ArgIndex<0>>, ImmArg<ArgIndex<1>>,
                         ImmArg<ArgIndex<2>>]>;
  // AMX-COMPLEX
  def int_x86_tcmmimfp16ps : ClangBuiltin<"__builtin_ia32_tcmmimfp16ps">,
              Intrinsic<[], [llvm_i8_ty, llvm_i8_ty, llvm_i8_ty],
                        [ImmArg<ArgIndex<0>>, ImmArg<ArgIndex<1>>,
                         ImmArg<ArgIndex<2>>]>;
  def int_x86_tcmmrlfp16ps : ClangBuiltin<"__builtin_ia32_tcmmrlfp16ps">,
              Intrinsic<[], [llvm_i8_ty, llvm_i8_ty, llvm_i8_ty],
                        [ImmArg<ArgIndex<0>>, ImmArg<ArgIndex<1>>,
                         ImmArg<ArgIndex<2>>]>;

  // AMX - internal intrinsics
  def int_x86_ldtilecfg_internal :
              ClangBuiltin<"__builtin_ia32_tile_loadconfig_internal">,
              Intrinsic<[], [llvm_ptr_ty], []>;
  def int_x86_tileloadd64_internal :
              ClangBuiltin<"__builtin_ia32_tileloadd64_internal">,
              Intrinsic<[llvm_x86amx_ty],
                        [llvm_i16_ty, llvm_i16_ty, llvm_ptr_ty, llvm_i64_ty],
                        []>;
  def int_x86_tileloaddt164_internal :
              ClangBuiltin<"__builtin_ia32_tileloaddt164_internal">,
              Intrinsic<[llvm_x86amx_ty],
                        [llvm_i16_ty, llvm_i16_ty, llvm_ptr_ty, llvm_i64_ty],
                        []>;
  def int_x86_tdpbssd_internal :
              ClangBuiltin<"__builtin_ia32_tdpbssd_internal">,
              Intrinsic<[llvm_x86amx_ty],
                        [llvm_i16_ty, llvm_i16_ty, llvm_i16_ty,
                         llvm_x86amx_ty, llvm_x86amx_ty,
                         llvm_x86amx_ty], []>;
  def int_x86_tdpbsud_internal :
              ClangBuiltin<"__builtin_ia32_tdpbsud_internal">,
              Intrinsic<[llvm_x86amx_ty],
                        [llvm_i16_ty, llvm_i16_ty, llvm_i16_ty,
                         llvm_x86amx_ty, llvm_x86amx_ty,
                         llvm_x86amx_ty], []>;
  def int_x86_tdpbusd_internal :
              ClangBuiltin<"__builtin_ia32_tdpbusd_internal">,
              Intrinsic<[llvm_x86amx_ty],
                        [llvm_i16_ty, llvm_i16_ty, llvm_i16_ty,
                         llvm_x86amx_ty, llvm_x86amx_ty,
                         llvm_x86amx_ty], []>;
  def int_x86_tdpbuud_internal :
              ClangBuiltin<"__builtin_ia32_tdpbuud_internal">,
              Intrinsic<[llvm_x86amx_ty],
                        [llvm_i16_ty, llvm_i16_ty, llvm_i16_ty,
                         llvm_x86amx_ty, llvm_x86amx_ty,
                         llvm_x86amx_ty], []>;
  def int_x86_tilestored64_internal :
              ClangBuiltin<"__builtin_ia32_tilestored64_internal">,
              Intrinsic<[], [llvm_i16_ty, llvm_i16_ty, llvm_ptr_ty,
                             llvm_i64_ty, llvm_x86amx_ty], []>;
  def int_x86_tilezero_internal :
              ClangBuiltin<"__builtin_ia32_tilezero_internal">,
              Intrinsic<[llvm_x86amx_ty], [llvm_i16_ty, llvm_i16_ty],
                        []>;
  def int_x86_tdpbf16ps_internal :
              ClangBuiltin<"__builtin_ia32_tdpbf16ps_internal">,
              Intrinsic<[llvm_x86amx_ty],
                        [llvm_i16_ty, llvm_i16_ty, llvm_i16_ty,
                         llvm_x86amx_ty, llvm_x86amx_ty,
                         llvm_x86amx_ty], []>;
  def int_x86_tdpfp16ps_internal :
              ClangBuiltin<"__builtin_ia32_tdpfp16ps_internal">,
              Intrinsic<[llvm_x86amx_ty],
                        [llvm_i16_ty, llvm_i16_ty, llvm_i16_ty,
                         llvm_x86amx_ty, llvm_x86amx_ty,
                         llvm_x86amx_ty], []>;
  // the vector size can be smaller than AMX register size (1024 bytes)
  def int_x86_cast_vector_to_tile:
      DefaultAttrsIntrinsic<[llvm_x86amx_ty], [llvm_anyvector_ty], [IntrNoMem]>;
  // the vector size can be smaller than AMX register size (1024 bytes)
  def int_x86_cast_tile_to_vector:
      DefaultAttrsIntrinsic<[llvm_anyvector_ty], [llvm_x86amx_ty], [IntrNoMem]>;

  def int_x86_tcmmimfp16ps_internal :
              ClangBuiltin<"__builtin_ia32_tcmmimfp16ps_internal">,
              Intrinsic<[llvm_x86amx_ty],
                        [llvm_i16_ty, llvm_i16_ty, llvm_i16_ty,
                         llvm_x86amx_ty, llvm_x86amx_ty,
                         llvm_x86amx_ty], []>;
  def int_x86_tcmmrlfp16ps_internal :
              ClangBuiltin<"__builtin_ia32_tcmmrlfp16ps_internal">,
              Intrinsic<[llvm_x86amx_ty],
                        [llvm_i16_ty, llvm_i16_ty, llvm_i16_ty,
                         llvm_x86amx_ty, llvm_x86amx_ty,
                         llvm_x86amx_ty], []>;
}

//===----------------------------------------------------------------------===//
let TargetPrefix = "x86" in {
// CMPCCXADD
def int_x86_cmpccxadd32
    : ClangBuiltin<"__builtin_ia32_cmpccxadd32">,
      Intrinsic<[llvm_i32_ty],
                [llvm_ptr_ty, llvm_i32_ty, llvm_i32_ty, llvm_i32_ty],
                [IntrArgMemOnly, ImmArg<ArgIndex<3>>]>;

def int_x86_cmpccxadd64
    : ClangBuiltin<"__builtin_ia32_cmpccxadd64">,
      Intrinsic<[llvm_i64_ty],
                [llvm_ptr_ty, llvm_i64_ty, llvm_i64_ty, llvm_i32_ty],
                [IntrArgMemOnly, ImmArg<ArgIndex<3>>]>;

// AVX-NE-CONVERT
def int_x86_vbcstnebf162ps128
    : ClangBuiltin<"__builtin_ia32_vbcstnebf162ps128">,
      DefaultAttrsIntrinsic<[llvm_v4f32_ty], [llvm_ptr_ty],
                            [IntrReadMem, IntrArgMemOnly]>;
def int_x86_vbcstnebf162ps256
    : ClangBuiltin<"__builtin_ia32_vbcstnebf162ps256">,
      DefaultAttrsIntrinsic<[llvm_v8f32_ty], [llvm_ptr_ty],
                            [IntrReadMem, IntrArgMemOnly]>;
def int_x86_vbcstnesh2ps128
    : ClangBuiltin<"__builtin_ia32_vbcstnesh2ps128">,
      DefaultAttrsIntrinsic<[llvm_v4f32_ty], [llvm_ptr_ty],
                            [IntrReadMem, IntrArgMemOnly]>;
def int_x86_vbcstnesh2ps256
    : ClangBuiltin<"__builtin_ia32_vbcstnesh2ps256">,
      DefaultAttrsIntrinsic<[llvm_v8f32_ty], [llvm_ptr_ty],
                            [IntrReadMem, IntrArgMemOnly]>;
def int_x86_vcvtneebf162ps128
    : ClangBuiltin<"__builtin_ia32_vcvtneebf162ps128">,
      DefaultAttrsIntrinsic<[llvm_v4f32_ty], [llvm_ptr_ty],
                            [IntrReadMem, IntrArgMemOnly]>;
def int_x86_vcvtneebf162ps256
    : ClangBuiltin<"__builtin_ia32_vcvtneebf162ps256">,
      DefaultAttrsIntrinsic<[llvm_v8f32_ty], [llvm_ptr_ty],
                            [IntrReadMem, IntrArgMemOnly]>;
def int_x86_vcvtneeph2ps128
    : ClangBuiltin<"__builtin_ia32_vcvtneeph2ps128">,
      DefaultAttrsIntrinsic<[llvm_v4f32_ty], [llvm_ptr_ty],
                            [IntrReadMem, IntrArgMemOnly]>;
def int_x86_vcvtneeph2ps256
    : ClangBuiltin<"__builtin_ia32_vcvtneeph2ps256">,
      DefaultAttrsIntrinsic<[llvm_v8f32_ty], [llvm_ptr_ty],
                            [IntrReadMem, IntrArgMemOnly]>;
def int_x86_vcvtneobf162ps128
    : ClangBuiltin<"__builtin_ia32_vcvtneobf162ps128">,
      DefaultAttrsIntrinsic<[llvm_v4f32_ty], [llvm_ptr_ty],
                            [IntrReadMem, IntrArgMemOnly]>;
def int_x86_vcvtneobf162ps256
    : ClangBuiltin<"__builtin_ia32_vcvtneobf162ps256">,
      DefaultAttrsIntrinsic<[llvm_v8f32_ty], [llvm_ptr_ty],
                            [IntrReadMem, IntrArgMemOnly]>;
def int_x86_vcvtneoph2ps128
    : ClangBuiltin<"__builtin_ia32_vcvtneoph2ps128">,
      DefaultAttrsIntrinsic<[llvm_v4f32_ty], [llvm_ptr_ty],
                            [IntrReadMem, IntrArgMemOnly]>;
def int_x86_vcvtneoph2ps256
    : ClangBuiltin<"__builtin_ia32_vcvtneoph2ps256">,
      DefaultAttrsIntrinsic<[llvm_v8f32_ty], [llvm_ptr_ty],
                            [IntrReadMem, IntrArgMemOnly]>;
def int_x86_vcvtneps2bf16128
    : ClangBuiltin<"__builtin_ia32_vcvtneps2bf16128">,
      DefaultAttrsIntrinsic<[llvm_v8bf16_ty], [llvm_v4f32_ty], [IntrNoMem]>;
def int_x86_vcvtneps2bf16256
    : ClangBuiltin<"__builtin_ia32_vcvtneps2bf16256">,
      DefaultAttrsIntrinsic<[llvm_v8bf16_ty], [llvm_v8f32_ty], [IntrNoMem]>;
}
//===----------------------------------------------------------------------===//
// SM3 intrinsics
let TargetPrefix = "x86" in {
  def int_x86_vsm3msg1
      : ClangBuiltin<"__builtin_ia32_vsm3msg1">,
        DefaultAttrsIntrinsic<[llvm_v4i32_ty],
        [llvm_v4i32_ty, llvm_v4i32_ty, llvm_v4i32_ty],
        [IntrNoMem]>;
  def int_x86_vsm3msg2
      : ClangBuiltin<"__builtin_ia32_vsm3msg2">,
        DefaultAttrsIntrinsic<[llvm_v4i32_ty],
        [llvm_v4i32_ty, llvm_v4i32_ty, llvm_v4i32_ty],
        [IntrNoMem]>;
  def int_x86_vsm3rnds2
      : ClangBuiltin<"__builtin_ia32_vsm3rnds2">,
        DefaultAttrsIntrinsic<[llvm_v4i32_ty],
        [llvm_v4i32_ty, llvm_v4i32_ty, llvm_v4i32_ty, llvm_i32_ty],
        [ImmArg<ArgIndex<3>>, IntrNoMem]>;
}
//===----------------------------------------------------------------------===//
// SM4 intrinsics
let TargetPrefix = "x86" in {
  def int_x86_vsm4key4128
      : ClangBuiltin<"__builtin_ia32_vsm4key4128">,
        DefaultAttrsIntrinsic<[llvm_v4i32_ty],
        [llvm_v4i32_ty, llvm_v4i32_ty],
        [IntrNoMem]>;
  def int_x86_vsm4key4256
      : ClangBuiltin<"__builtin_ia32_vsm4key4256">,
        DefaultAttrsIntrinsic<[llvm_v8i32_ty],
        [llvm_v8i32_ty, llvm_v8i32_ty],
        [IntrNoMem]>;
  def int_x86_vsm4rnds4128
      : ClangBuiltin<"__builtin_ia32_vsm4rnds4128">,
        DefaultAttrsIntrinsic<[llvm_v4i32_ty],
        [llvm_v4i32_ty, llvm_v4i32_ty],
        [IntrNoMem]>;
  def int_x86_vsm4rnds4256
      : ClangBuiltin<"__builtin_ia32_vsm4rnds4256">,
        DefaultAttrsIntrinsic<[llvm_v8i32_ty],
        [llvm_v8i32_ty, llvm_v8i32_ty],
        [IntrNoMem]>;
}
//===----------------------------------------------------------------------===//
// RAO-INT intrinsics
let TargetPrefix = "x86" in {
  def int_x86_aadd32
      : ClangBuiltin<"__builtin_ia32_aadd32">,
        Intrinsic<[], [llvm_ptr_ty, llvm_i32_ty], [IntrArgMemOnly]>;
  def int_x86_aadd64
      : ClangBuiltin<"__builtin_ia32_aadd64">,
        Intrinsic<[], [llvm_ptr_ty, llvm_i64_ty], [IntrArgMemOnly]>;
  def int_x86_aand32
      : ClangBuiltin<"__builtin_ia32_aand32">,
        Intrinsic<[], [llvm_ptr_ty, llvm_i32_ty], [IntrArgMemOnly]>;
  def int_x86_aand64
      : ClangBuiltin<"__builtin_ia32_aand64">,
        Intrinsic<[], [llvm_ptr_ty, llvm_i64_ty], [IntrArgMemOnly]>;
  def int_x86_aor32
      : ClangBuiltin<"__builtin_ia32_aor32">,
        Intrinsic<[], [llvm_ptr_ty, llvm_i32_ty], [IntrArgMemOnly]>;
  def int_x86_aor64
      : ClangBuiltin<"__builtin_ia32_aor64">,
        Intrinsic<[], [llvm_ptr_ty, llvm_i64_ty], [IntrArgMemOnly]>;
  def int_x86_axor32
      : ClangBuiltin<"__builtin_ia32_axor32">,
        Intrinsic<[], [llvm_ptr_ty, llvm_i32_ty], [IntrArgMemOnly]>;
  def int_x86_axor64
      : ClangBuiltin<"__builtin_ia32_axor64">,
        Intrinsic<[], [llvm_ptr_ty, llvm_i64_ty], [IntrArgMemOnly]>;
}

//===----------------------------------------------------------------------===//
// UINTR - User Level Interrupt

let TargetPrefix = "x86" in {
  def int_x86_clui : ClangBuiltin<"__builtin_ia32_clui">,
              Intrinsic<[], [], []>;
  def int_x86_stui : ClangBuiltin<"__builtin_ia32_stui">,
              Intrinsic<[], [], []>;
  def int_x86_testui : ClangBuiltin<"__builtin_ia32_testui">,
              Intrinsic<[llvm_i8_ty], [], []>;
  def int_x86_senduipi : ClangBuiltin<"__builtin_ia32_senduipi">,
              Intrinsic<[], [llvm_i64_ty], []>;
}

let TargetPrefix = "x86" in {
def int_x86_urdmsr : ClangBuiltin<"__builtin_ia32_urdmsr">,
        Intrinsic<[llvm_i64_ty], [llvm_i64_ty],
                  [IntrInaccessibleMemOnly]>;
def int_x86_uwrmsr : ClangBuiltin<"__builtin_ia32_uwrmsr">,
        Intrinsic<[], [llvm_i64_ty, llvm_i64_ty],
                  [IntrInaccessibleMemOnly]>;
}

//===----------------------------------------------------------------------===//
let TargetPrefix = "x86" in {
  def int_x86_avx512fp16_add_ph_512
      : ClangBuiltin<"__builtin_ia32_addph512">,
        DefaultAttrsIntrinsic<[ llvm_v32f16_ty ],
                              [ llvm_v32f16_ty, llvm_v32f16_ty, llvm_i32_ty ],
                              [ IntrNoMem, ImmArg<ArgIndex<2>> ]>;
  def int_x86_avx512fp16_sub_ph_512
      : ClangBuiltin<"__builtin_ia32_subph512">,
        DefaultAttrsIntrinsic<[ llvm_v32f16_ty ],
                              [ llvm_v32f16_ty, llvm_v32f16_ty, llvm_i32_ty ],
                              [ IntrNoMem, ImmArg<ArgIndex<2>> ]>;
  def int_x86_avx512fp16_mul_ph_512
      : ClangBuiltin<"__builtin_ia32_mulph512">,
        DefaultAttrsIntrinsic<[ llvm_v32f16_ty ],
                              [ llvm_v32f16_ty, llvm_v32f16_ty, llvm_i32_ty ],
                              [ IntrNoMem, ImmArg<ArgIndex<2>> ]>;
  def int_x86_avx512fp16_div_ph_512
      : ClangBuiltin<"__builtin_ia32_divph512">,
        DefaultAttrsIntrinsic<[ llvm_v32f16_ty ],
                              [ llvm_v32f16_ty, llvm_v32f16_ty, llvm_i32_ty ],
                              [ IntrNoMem, ImmArg<ArgIndex<2>> ]>;
  def int_x86_avx512fp16_max_ph_128
      : ClangBuiltin<"__builtin_ia32_maxph128">,
        DefaultAttrsIntrinsic<[ llvm_v8f16_ty ],
                              [ llvm_v8f16_ty, llvm_v8f16_ty ], [ IntrNoMem ]>;
  def int_x86_avx512fp16_max_ph_256
      : ClangBuiltin<"__builtin_ia32_maxph256">,
        DefaultAttrsIntrinsic<[ llvm_v16f16_ty ],
                              [ llvm_v16f16_ty, llvm_v16f16_ty ],
                              [ IntrNoMem ]>;
  def int_x86_avx512fp16_max_ph_512
      : ClangBuiltin<"__builtin_ia32_maxph512">,
        DefaultAttrsIntrinsic<[ llvm_v32f16_ty ],
                              [ llvm_v32f16_ty, llvm_v32f16_ty, llvm_i32_ty ],
                              [ IntrNoMem, ImmArg<ArgIndex<2>> ]>;
  def int_x86_avx512fp16_min_ph_128
      : ClangBuiltin<"__builtin_ia32_minph128">,
        DefaultAttrsIntrinsic<[ llvm_v8f16_ty ],
                              [ llvm_v8f16_ty, llvm_v8f16_ty ], [ IntrNoMem ]>;
  def int_x86_avx512fp16_min_ph_256
      : ClangBuiltin<"__builtin_ia32_minph256">,
        DefaultAttrsIntrinsic<[ llvm_v16f16_ty ],
                              [ llvm_v16f16_ty, llvm_v16f16_ty ],
                              [ IntrNoMem ]>;
  def int_x86_avx512fp16_min_ph_512
      : ClangBuiltin<"__builtin_ia32_minph512">,
        DefaultAttrsIntrinsic<[ llvm_v32f16_ty ],
                              [ llvm_v32f16_ty, llvm_v32f16_ty, llvm_i32_ty ],
                              [ IntrNoMem, ImmArg<ArgIndex<2>> ]>;

  def int_x86_avx512fp16_mask_cmp_ph_512
      : DefaultAttrsIntrinsic<[ llvm_v32i1_ty ],
                              [ llvm_v32f16_ty, llvm_v32f16_ty, llvm_i32_ty,
                                llvm_v32i1_ty, llvm_i32_ty ],
                              [ IntrNoMem, ImmArg<ArgIndex<2>>, ImmArg<ArgIndex<4>> ]>;
  def int_x86_avx512fp16_mask_cmp_ph_256
      : DefaultAttrsIntrinsic<[ llvm_v16i1_ty ],
                              [ llvm_v16f16_ty, llvm_v16f16_ty, llvm_i32_ty,
                                llvm_v16i1_ty ],
                              [ IntrNoMem, ImmArg<ArgIndex<2>> ]>;
  def int_x86_avx512fp16_mask_cmp_ph_128
      : DefaultAttrsIntrinsic<[ llvm_v8i1_ty ],
                              [ llvm_v8f16_ty, llvm_v8f16_ty, llvm_i32_ty,
                                llvm_v8i1_ty ],
                              [ IntrNoMem, ImmArg<ArgIndex<2>> ]>;

  def int_x86_avx512fp16_mask_add_sh_round
      : ClangBuiltin<"__builtin_ia32_addsh_round_mask">,
        DefaultAttrsIntrinsic<[ llvm_v8f16_ty ],
                              [ llvm_v8f16_ty, llvm_v8f16_ty, llvm_v8f16_ty,
                                llvm_i8_ty, llvm_i32_ty ],
                              [ IntrNoMem, ImmArg<ArgIndex<4>> ]>;
  def int_x86_avx512fp16_mask_sub_sh_round
      : ClangBuiltin<"__builtin_ia32_subsh_round_mask">,
        DefaultAttrsIntrinsic<[ llvm_v8f16_ty ],
                              [ llvm_v8f16_ty, llvm_v8f16_ty, llvm_v8f16_ty,
                                llvm_i8_ty, llvm_i32_ty ],
                              [ IntrNoMem, ImmArg<ArgIndex<4>> ]>;
  def int_x86_avx512fp16_mask_mul_sh_round
      : ClangBuiltin<"__builtin_ia32_mulsh_round_mask">,
        DefaultAttrsIntrinsic<[ llvm_v8f16_ty ],
                              [ llvm_v8f16_ty, llvm_v8f16_ty, llvm_v8f16_ty,
                                llvm_i8_ty, llvm_i32_ty ],
                              [ IntrNoMem, ImmArg<ArgIndex<4>> ]>;
  def int_x86_avx512fp16_mask_div_sh_round
      : ClangBuiltin<"__builtin_ia32_divsh_round_mask">,
        DefaultAttrsIntrinsic<[ llvm_v8f16_ty ],
                              [ llvm_v8f16_ty, llvm_v8f16_ty, llvm_v8f16_ty,
                                llvm_i8_ty, llvm_i32_ty ],
                              [ IntrNoMem, ImmArg<ArgIndex<4>> ]>;
  def int_x86_avx512fp16_mask_min_sh_round
      : ClangBuiltin<"__builtin_ia32_minsh_round_mask">,
        DefaultAttrsIntrinsic<[ llvm_v8f16_ty ],
                              [ llvm_v8f16_ty, llvm_v8f16_ty, llvm_v8f16_ty,
                                llvm_i8_ty, llvm_i32_ty ],
                              [ IntrNoMem, ImmArg<ArgIndex<4>> ]>;
  def int_x86_avx512fp16_mask_max_sh_round
      : ClangBuiltin<"__builtin_ia32_maxsh_round_mask">,
        DefaultAttrsIntrinsic<[ llvm_v8f16_ty ],
                              [ llvm_v8f16_ty, llvm_v8f16_ty, llvm_v8f16_ty,
                                llvm_i8_ty, llvm_i32_ty ],
                              [ IntrNoMem, ImmArg<ArgIndex<4>> ]>;
  def int_x86_avx512fp16_mask_cmp_sh
      : ClangBuiltin<"__builtin_ia32_cmpsh_mask">,
        DefaultAttrsIntrinsic<[ llvm_i8_ty ],
                              [ llvm_v8f16_ty, llvm_v8f16_ty, llvm_i32_ty,
                                llvm_i8_ty, llvm_i32_ty ],
                              [ IntrNoMem, ImmArg<ArgIndex<2>>,
                                ImmArg<ArgIndex<4>> ]>;
  def int_x86_avx512fp16_vcomi_sh
      : ClangBuiltin<"__builtin_ia32_vcomish">,
        DefaultAttrsIntrinsic<[ llvm_i32_ty ],
                              [ llvm_v8f16_ty, llvm_v8f16_ty, llvm_i32_ty,
                                llvm_i32_ty ],
                              [ IntrNoMem, ImmArg<ArgIndex<2>>,
                                ImmArg<ArgIndex<3>> ]>;

  def int_x86_avx512fp16_mask_vcvtph2psx_128
      : ClangBuiltin<"__builtin_ia32_vcvtph2psx128_mask">,
        DefaultAttrsIntrinsic<[ llvm_v4f32_ty ],
                              [ llvm_v8f16_ty, llvm_v4f32_ty, llvm_i8_ty ],
                              [ IntrNoMem ]>;
  def int_x86_avx512fp16_mask_vcvtph2psx_256
      : ClangBuiltin<"__builtin_ia32_vcvtph2psx256_mask">,
        DefaultAttrsIntrinsic<[ llvm_v8f32_ty ],
                              [ llvm_v8f16_ty, llvm_v8f32_ty, llvm_i8_ty ],
                              [ IntrNoMem ]>;
  def int_x86_avx512fp16_mask_vcvtph2psx_512
      : ClangBuiltin<"__builtin_ia32_vcvtph2psx512_mask">,
        DefaultAttrsIntrinsic<[ llvm_v16f32_ty ],
                              [ llvm_v16f16_ty, llvm_v16f32_ty, llvm_i16_ty,
                                llvm_i32_ty ],
                              [ IntrNoMem, ImmArg<ArgIndex<3>> ]>;
  def int_x86_avx512fp16_mask_vcvtps2phx_128
      : ClangBuiltin<"__builtin_ia32_vcvtps2phx128_mask">,
        DefaultAttrsIntrinsic<[ llvm_v8f16_ty ],
                              [ llvm_v4f32_ty, llvm_v8f16_ty, llvm_i8_ty ],
                              [ IntrNoMem ]>;
  def int_x86_avx512fp16_mask_vcvtps2phx_256
      : ClangBuiltin<"__builtin_ia32_vcvtps2phx256_mask">,
        DefaultAttrsIntrinsic<[ llvm_v8f16_ty ],
                              [ llvm_v8f32_ty, llvm_v8f16_ty, llvm_i8_ty ],
                              [ IntrNoMem ]>;
  def int_x86_avx512fp16_mask_vcvtps2phx_512
      : ClangBuiltin<"__builtin_ia32_vcvtps2phx512_mask">,
        DefaultAttrsIntrinsic<[ llvm_v16f16_ty ],
                              [ llvm_v16f32_ty, llvm_v16f16_ty, llvm_i16_ty,
                                llvm_i32_ty ],
                              [ IntrNoMem, ImmArg<ArgIndex<3>> ]>;
  def int_x86_avx512fp16_mask_vcvtpd2ph_128
      : ClangBuiltin<"__builtin_ia32_vcvtpd2ph128_mask">,
        DefaultAttrsIntrinsic<[ llvm_v8f16_ty ],
                              [ llvm_v2f64_ty, llvm_v8f16_ty, llvm_i8_ty ],
                              [ IntrNoMem ]>;
  def int_x86_avx512fp16_mask_vcvtpd2ph_256
      : ClangBuiltin<"__builtin_ia32_vcvtpd2ph256_mask">,
        DefaultAttrsIntrinsic<[ llvm_v8f16_ty ],
                              [ llvm_v4f64_ty, llvm_v8f16_ty, llvm_i8_ty ],
                              [ IntrNoMem ]>;
  def int_x86_avx512fp16_mask_vcvtpd2ph_512
      : ClangBuiltin<"__builtin_ia32_vcvtpd2ph512_mask">,
        DefaultAttrsIntrinsic<[ llvm_v8f16_ty ],
                              [ llvm_v8f64_ty, llvm_v8f16_ty, llvm_i8_ty,
                                llvm_i32_ty ],
                              [ IntrNoMem, ImmArg<ArgIndex<3>> ]>;
  def int_x86_avx512fp16_mask_vcvtph2pd_128
      : ClangBuiltin<"__builtin_ia32_vcvtph2pd128_mask">,
        DefaultAttrsIntrinsic<[ llvm_v2f64_ty ],
                              [ llvm_v8f16_ty, llvm_v2f64_ty, llvm_i8_ty ],
                              [ IntrNoMem ]>;
  def int_x86_avx512fp16_mask_vcvtph2pd_256
      : ClangBuiltin<"__builtin_ia32_vcvtph2pd256_mask">,
        DefaultAttrsIntrinsic<[ llvm_v4f64_ty ],
                              [ llvm_v8f16_ty, llvm_v4f64_ty, llvm_i8_ty ],
                              [ IntrNoMem ]>;
  def int_x86_avx512fp16_mask_vcvtph2pd_512
      : ClangBuiltin<"__builtin_ia32_vcvtph2pd512_mask">,
        DefaultAttrsIntrinsic<[ llvm_v8f64_ty ],
                              [ llvm_v8f16_ty, llvm_v8f64_ty, llvm_i8_ty,
                                llvm_i32_ty ],
                              [ IntrNoMem, ImmArg<ArgIndex<3>> ]>;
  def int_x86_avx512fp16_mask_vcvtsh2ss_round
      : ClangBuiltin<"__builtin_ia32_vcvtsh2ss_round_mask">,
        DefaultAttrsIntrinsic<[ llvm_v4f32_ty ],
                              [ llvm_v4f32_ty, llvm_v8f16_ty, llvm_v4f32_ty,
                                llvm_i8_ty, llvm_i32_ty ],
                              [ IntrNoMem, ImmArg<ArgIndex<4>> ]>;
  def int_x86_avx512fp16_mask_vcvtss2sh_round
      : ClangBuiltin<"__builtin_ia32_vcvtss2sh_round_mask">,
        DefaultAttrsIntrinsic<[ llvm_v8f16_ty ],
                              [ llvm_v8f16_ty, llvm_v4f32_ty, llvm_v8f16_ty,
                                llvm_i8_ty, llvm_i32_ty ],
                              [ IntrNoMem, ImmArg<ArgIndex<4>> ]>;
  def int_x86_avx512fp16_mask_vcvtsd2sh_round
      : ClangBuiltin<"__builtin_ia32_vcvtsd2sh_round_mask">,
        DefaultAttrsIntrinsic<[ llvm_v8f16_ty ],
                              [ llvm_v8f16_ty, llvm_v2f64_ty, llvm_v8f16_ty,
                                llvm_i8_ty, llvm_i32_ty ],
                              [ IntrNoMem, ImmArg<ArgIndex<4>> ]>;
  def int_x86_avx512fp16_mask_vcvtsh2sd_round
      : ClangBuiltin<"__builtin_ia32_vcvtsh2sd_round_mask">,
        DefaultAttrsIntrinsic<[ llvm_v2f64_ty ],
                              [ llvm_v2f64_ty, llvm_v8f16_ty, llvm_v2f64_ty,
                                llvm_i8_ty, llvm_i32_ty ],
                              [ IntrNoMem, ImmArg<ArgIndex<4>> ]>;

  def int_x86_avx512fp16_mask_vcvtph2w_128
      : ClangBuiltin<"__builtin_ia32_vcvtph2w128_mask">,
        DefaultAttrsIntrinsic<[ llvm_v8i16_ty ],
                              [ llvm_v8f16_ty, llvm_v8i16_ty, llvm_i8_ty ],
                              [ IntrNoMem ]>;
  def int_x86_avx512fp16_mask_vcvtph2w_256
      : ClangBuiltin<"__builtin_ia32_vcvtph2w256_mask">,
        DefaultAttrsIntrinsic<[ llvm_v16i16_ty ],
                              [ llvm_v16f16_ty, llvm_v16i16_ty, llvm_i16_ty ],
                              [ IntrNoMem ]>;
  def int_x86_avx512fp16_mask_vcvtph2w_512
      : ClangBuiltin<"__builtin_ia32_vcvtph2w512_mask">,
        DefaultAttrsIntrinsic<[ llvm_v32i16_ty ],
                              [ llvm_v32f16_ty, llvm_v32i16_ty, llvm_i32_ty,
                                llvm_i32_ty ],
                              [ IntrNoMem, ImmArg<ArgIndex<3>> ]>;
  def int_x86_avx512fp16_mask_vcvttph2w_128
      : ClangBuiltin<"__builtin_ia32_vcvttph2w128_mask">,
        DefaultAttrsIntrinsic<[ llvm_v8i16_ty ],
                              [ llvm_v8f16_ty, llvm_v8i16_ty, llvm_i8_ty ],
                              [ IntrNoMem ]>;
  def int_x86_avx512fp16_mask_vcvttph2w_256
      : ClangBuiltin<"__builtin_ia32_vcvttph2w256_mask">,
        DefaultAttrsIntrinsic<[ llvm_v16i16_ty ],
                              [ llvm_v16f16_ty, llvm_v16i16_ty, llvm_i16_ty ],
                              [ IntrNoMem ]>;
  def int_x86_avx512fp16_mask_vcvttph2w_512
      : ClangBuiltin<"__builtin_ia32_vcvttph2w512_mask">,
        DefaultAttrsIntrinsic<[ llvm_v32i16_ty ],
                              [ llvm_v32f16_ty, llvm_v32i16_ty, llvm_i32_ty,
                                llvm_i32_ty ],
                              [ IntrNoMem, ImmArg<ArgIndex<3>> ]>;
  def int_x86_avx512fp16_mask_vcvtph2uw_128
      : ClangBuiltin<"__builtin_ia32_vcvtph2uw128_mask">,
        DefaultAttrsIntrinsic<[ llvm_v8i16_ty ],
                              [ llvm_v8f16_ty, llvm_v8i16_ty, llvm_i8_ty ],
                              [ IntrNoMem ]>;
  def int_x86_avx512fp16_mask_vcvtph2uw_256
      : ClangBuiltin<"__builtin_ia32_vcvtph2uw256_mask">,
        DefaultAttrsIntrinsic<[ llvm_v16i16_ty ],
                              [ llvm_v16f16_ty, llvm_v16i16_ty, llvm_i16_ty ],
                              [ IntrNoMem ]>;
  def int_x86_avx512fp16_mask_vcvtph2uw_512
      : ClangBuiltin<"__builtin_ia32_vcvtph2uw512_mask">,
        DefaultAttrsIntrinsic<[ llvm_v32i16_ty ],
                              [ llvm_v32f16_ty, llvm_v32i16_ty, llvm_i32_ty,
                                llvm_i32_ty ],
                              [ IntrNoMem, ImmArg<ArgIndex<3>> ]>;
  def int_x86_avx512fp16_mask_vcvttph2uw_128
      : ClangBuiltin<"__builtin_ia32_vcvttph2uw128_mask">,
        DefaultAttrsIntrinsic<[ llvm_v8i16_ty ],
                              [ llvm_v8f16_ty, llvm_v8i16_ty, llvm_i8_ty ],
                              [ IntrNoMem ]>;
  def int_x86_avx512fp16_mask_vcvttph2uw_256
      : ClangBuiltin<"__builtin_ia32_vcvttph2uw256_mask">,
        DefaultAttrsIntrinsic<[ llvm_v16i16_ty ],
                              [ llvm_v16f16_ty, llvm_v16i16_ty, llvm_i16_ty ],
                              [ IntrNoMem ]>;
  def int_x86_avx512fp16_mask_vcvttph2uw_512
      : ClangBuiltin<"__builtin_ia32_vcvttph2uw512_mask">,
        DefaultAttrsIntrinsic<[ llvm_v32i16_ty ],
                              [ llvm_v32f16_ty, llvm_v32i16_ty, llvm_i32_ty,
                                llvm_i32_ty ],
                              [ IntrNoMem, ImmArg<ArgIndex<3>> ]>;

  def int_x86_avx512fp16_mask_vcvtph2dq_128
      : ClangBuiltin<"__builtin_ia32_vcvtph2dq128_mask">,
        DefaultAttrsIntrinsic<[ llvm_v4i32_ty ],
                              [ llvm_v8f16_ty, llvm_v4i32_ty, llvm_i8_ty ],
                              [ IntrNoMem ]>;
  def int_x86_avx512fp16_mask_vcvtph2dq_256
      : ClangBuiltin<"__builtin_ia32_vcvtph2dq256_mask">,
        DefaultAttrsIntrinsic<[ llvm_v8i32_ty ],
                              [ llvm_v8f16_ty, llvm_v8i32_ty, llvm_i8_ty ],
                              [ IntrNoMem ]>;
  def int_x86_avx512fp16_mask_vcvtph2dq_512
      : ClangBuiltin<"__builtin_ia32_vcvtph2dq512_mask">,
        DefaultAttrsIntrinsic<[ llvm_v16i32_ty ],
                              [ llvm_v16f16_ty, llvm_v16i32_ty, llvm_i16_ty,
                                llvm_i32_ty ],
                              [ IntrNoMem, ImmArg<ArgIndex<3>> ]>;
  def int_x86_avx512fp16_mask_vcvtph2udq_128
      : ClangBuiltin<"__builtin_ia32_vcvtph2udq128_mask">,
        DefaultAttrsIntrinsic<[ llvm_v4i32_ty ],
                              [ llvm_v8f16_ty, llvm_v4i32_ty, llvm_i8_ty ],
                              [ IntrNoMem ]>;
  def int_x86_avx512fp16_mask_vcvtph2udq_256
      : ClangBuiltin<"__builtin_ia32_vcvtph2udq256_mask">,
        DefaultAttrsIntrinsic<[ llvm_v8i32_ty ],
                              [ llvm_v8f16_ty, llvm_v8i32_ty, llvm_i8_ty ],
                              [ IntrNoMem ]>;
  def int_x86_avx512fp16_mask_vcvtph2udq_512
      : ClangBuiltin<"__builtin_ia32_vcvtph2udq512_mask">,
        DefaultAttrsIntrinsic<[ llvm_v16i32_ty ],
                              [ llvm_v16f16_ty, llvm_v16i32_ty, llvm_i16_ty,
                                llvm_i32_ty ],
                              [ IntrNoMem, ImmArg<ArgIndex<3>> ]>;
  def int_x86_avx512fp16_mask_vcvtdq2ph_128
      : ClangBuiltin<"__builtin_ia32_vcvtdq2ph128_mask">,
        DefaultAttrsIntrinsic<[ llvm_v8f16_ty ],
                              [ llvm_v4i32_ty, llvm_v8f16_ty, llvm_i8_ty ],
                              [ IntrNoMem ]>;
  def int_x86_avx512fp16_mask_vcvtudq2ph_128
      : ClangBuiltin<"__builtin_ia32_vcvtudq2ph128_mask">,
        DefaultAttrsIntrinsic<[ llvm_v8f16_ty ],
                              [ llvm_v4i32_ty, llvm_v8f16_ty, llvm_i8_ty ],
                              [ IntrNoMem ]>;
  def int_x86_avx512fp16_mask_vcvttph2dq_128
      : ClangBuiltin<"__builtin_ia32_vcvttph2dq128_mask">,
        DefaultAttrsIntrinsic<[ llvm_v4i32_ty ],
                              [ llvm_v8f16_ty, llvm_v4i32_ty, llvm_i8_ty ],
                              [ IntrNoMem ]>;
  def int_x86_avx512fp16_mask_vcvttph2dq_256
      : ClangBuiltin<"__builtin_ia32_vcvttph2dq256_mask">,
        DefaultAttrsIntrinsic<[ llvm_v8i32_ty ],
                              [ llvm_v8f16_ty, llvm_v8i32_ty, llvm_i8_ty ],
                              [ IntrNoMem ]>;
  def int_x86_avx512fp16_mask_vcvttph2dq_512
      : ClangBuiltin<"__builtin_ia32_vcvttph2dq512_mask">,
        DefaultAttrsIntrinsic<[ llvm_v16i32_ty ],
                              [ llvm_v16f16_ty, llvm_v16i32_ty, llvm_i16_ty,
                                llvm_i32_ty ],
                              [ IntrNoMem, ImmArg<ArgIndex<3>> ]>;
  def int_x86_avx512fp16_mask_vcvttph2udq_128
      : ClangBuiltin<"__builtin_ia32_vcvttph2udq128_mask">,
        DefaultAttrsIntrinsic<[ llvm_v4i32_ty ],
                              [ llvm_v8f16_ty, llvm_v4i32_ty, llvm_i8_ty ],
                              [ IntrNoMem ]>;
  def int_x86_avx512fp16_mask_vcvttph2udq_256
      : ClangBuiltin<"__builtin_ia32_vcvttph2udq256_mask">,
        DefaultAttrsIntrinsic<[ llvm_v8i32_ty ],
                              [ llvm_v8f16_ty, llvm_v8i32_ty, llvm_i8_ty ],
                              [ IntrNoMem ]>;
  def int_x86_avx512fp16_mask_vcvttph2udq_512
      : ClangBuiltin<"__builtin_ia32_vcvttph2udq512_mask">,
        DefaultAttrsIntrinsic<[ llvm_v16i32_ty ],
                              [ llvm_v16f16_ty, llvm_v16i32_ty, llvm_i16_ty,
                                llvm_i32_ty ],
                              [ IntrNoMem, ImmArg<ArgIndex<3>> ]>;

  def int_x86_avx512fp16_mask_vcvtqq2ph_128
      : ClangBuiltin<"__builtin_ia32_vcvtqq2ph128_mask">,
        DefaultAttrsIntrinsic<[ llvm_v8f16_ty ],
                              [ llvm_v2i64_ty, llvm_v8f16_ty, llvm_i8_ty ],
                              [ IntrNoMem ]>;
  def int_x86_avx512fp16_mask_vcvtqq2ph_256
      : ClangBuiltin<"__builtin_ia32_vcvtqq2ph256_mask">,
        DefaultAttrsIntrinsic<[ llvm_v8f16_ty ],
                              [ llvm_v4i64_ty, llvm_v8f16_ty, llvm_i8_ty ],
                              [ IntrNoMem ]>;
  def int_x86_avx512fp16_mask_vcvtph2qq_128
      : ClangBuiltin<"__builtin_ia32_vcvtph2qq128_mask">,
        DefaultAttrsIntrinsic<[ llvm_v2i64_ty ],
                              [ llvm_v8f16_ty, llvm_v2i64_ty, llvm_i8_ty ],
                              [ IntrNoMem ]>;
  def int_x86_avx512fp16_mask_vcvtph2qq_256
      : ClangBuiltin<"__builtin_ia32_vcvtph2qq256_mask">,
        DefaultAttrsIntrinsic<[ llvm_v4i64_ty ],
                              [ llvm_v8f16_ty, llvm_v4i64_ty, llvm_i8_ty ],
                              [ IntrNoMem ]>;
  def int_x86_avx512fp16_mask_vcvtph2qq_512
      : ClangBuiltin<"__builtin_ia32_vcvtph2qq512_mask">,
        DefaultAttrsIntrinsic<[ llvm_v8i64_ty ],
                              [ llvm_v8f16_ty, llvm_v8i64_ty, llvm_i8_ty,
                                llvm_i32_ty ],
                              [ IntrNoMem, ImmArg<ArgIndex<3>> ]>;
  def int_x86_avx512fp16_mask_vcvtuqq2ph_128
      : ClangBuiltin<"__builtin_ia32_vcvtuqq2ph128_mask">,
        DefaultAttrsIntrinsic<[ llvm_v8f16_ty ],
                              [ llvm_v2i64_ty, llvm_v8f16_ty, llvm_i8_ty ],
                              [ IntrNoMem ]>;
  def int_x86_avx512fp16_mask_vcvtuqq2ph_256
      : ClangBuiltin<"__builtin_ia32_vcvtuqq2ph256_mask">,
        DefaultAttrsIntrinsic<[ llvm_v8f16_ty ],
                              [ llvm_v4i64_ty, llvm_v8f16_ty, llvm_i8_ty ],
                              [ IntrNoMem ]>;
  def int_x86_avx512fp16_mask_vcvtph2uqq_128
      : ClangBuiltin<"__builtin_ia32_vcvtph2uqq128_mask">,
        DefaultAttrsIntrinsic<[ llvm_v2i64_ty ],
                              [ llvm_v8f16_ty, llvm_v2i64_ty, llvm_i8_ty ],
                              [ IntrNoMem ]>;
  def int_x86_avx512fp16_mask_vcvtph2uqq_256
      : ClangBuiltin<"__builtin_ia32_vcvtph2uqq256_mask">,
        DefaultAttrsIntrinsic<[ llvm_v4i64_ty ],
                              [ llvm_v8f16_ty, llvm_v4i64_ty, llvm_i8_ty ],
                              [ IntrNoMem ]>;
  def int_x86_avx512fp16_mask_vcvtph2uqq_512
      : ClangBuiltin<"__builtin_ia32_vcvtph2uqq512_mask">,
        DefaultAttrsIntrinsic<[ llvm_v8i64_ty ],
                              [ llvm_v8f16_ty, llvm_v8i64_ty, llvm_i8_ty,
                                llvm_i32_ty ],
                              [ IntrNoMem, ImmArg<ArgIndex<3>> ]>;
  def int_x86_avx512fp16_mask_vcvttph2qq_128
      : ClangBuiltin<"__builtin_ia32_vcvttph2qq128_mask">,
        DefaultAttrsIntrinsic<[ llvm_v2i64_ty ],
                              [ llvm_v8f16_ty, llvm_v2i64_ty, llvm_i8_ty ],
                              [ IntrNoMem ]>;
  def int_x86_avx512fp16_mask_vcvttph2qq_256
      : ClangBuiltin<"__builtin_ia32_vcvttph2qq256_mask">,
        DefaultAttrsIntrinsic<[ llvm_v4i64_ty ],
                              [ llvm_v8f16_ty, llvm_v4i64_ty, llvm_i8_ty ],
                              [ IntrNoMem ]>;
  def int_x86_avx512fp16_mask_vcvttph2qq_512
      : ClangBuiltin<"__builtin_ia32_vcvttph2qq512_mask">,
        DefaultAttrsIntrinsic<[ llvm_v8i64_ty ],
                              [ llvm_v8f16_ty, llvm_v8i64_ty, llvm_i8_ty,
                                llvm_i32_ty ],
                              [ IntrNoMem, ImmArg<ArgIndex<3>> ]>;
  def int_x86_avx512fp16_mask_vcvttph2uqq_128
      : ClangBuiltin<"__builtin_ia32_vcvttph2uqq128_mask">,
        DefaultAttrsIntrinsic<[ llvm_v2i64_ty ],
                              [ llvm_v8f16_ty, llvm_v2i64_ty, llvm_i8_ty ],
                              [ IntrNoMem ]>;
  def int_x86_avx512fp16_mask_vcvttph2uqq_256
      : ClangBuiltin<"__builtin_ia32_vcvttph2uqq256_mask">,
        DefaultAttrsIntrinsic<[ llvm_v4i64_ty ],
                              [ llvm_v8f16_ty, llvm_v4i64_ty, llvm_i8_ty ],
                              [ IntrNoMem ]>;
  def int_x86_avx512fp16_mask_vcvttph2uqq_512
      : ClangBuiltin<"__builtin_ia32_vcvttph2uqq512_mask">,
        DefaultAttrsIntrinsic<[ llvm_v8i64_ty ],
                              [ llvm_v8f16_ty, llvm_v8i64_ty, llvm_i8_ty,
                                llvm_i32_ty ],
                              [ IntrNoMem, ImmArg<ArgIndex<3>> ]>;

  def int_x86_avx512fp16_vcvtsh2si32
      : ClangBuiltin<"__builtin_ia32_vcvtsh2si32">,
        DefaultAttrsIntrinsic<[ llvm_i32_ty ], [ llvm_v8f16_ty, llvm_i32_ty ],
                              [ IntrNoMem, ImmArg<ArgIndex<1>> ]>;
  def int_x86_avx512fp16_vcvtsh2usi32
      : ClangBuiltin<"__builtin_ia32_vcvtsh2usi32">,
        DefaultAttrsIntrinsic<[ llvm_i32_ty ], [ llvm_v8f16_ty, llvm_i32_ty ],
                              [ IntrNoMem, ImmArg<ArgIndex<1>> ]>;
  def int_x86_avx512fp16_vcvtsh2si64
      : ClangBuiltin<"__builtin_ia32_vcvtsh2si64">,
        DefaultAttrsIntrinsic<[ llvm_i64_ty ], [ llvm_v8f16_ty, llvm_i32_ty ],
                              [ IntrNoMem, ImmArg<ArgIndex<1>> ]>;
  def int_x86_avx512fp16_vcvtsh2usi64
      : ClangBuiltin<"__builtin_ia32_vcvtsh2usi64">,
        DefaultAttrsIntrinsic<[ llvm_i64_ty ], [ llvm_v8f16_ty, llvm_i32_ty ],
                              [ IntrNoMem, ImmArg<ArgIndex<1>> ]>;
  def int_x86_avx512fp16_vcvtusi2sh
      : ClangBuiltin<"__builtin_ia32_vcvtusi2sh">,
        DefaultAttrsIntrinsic<[ llvm_v8f16_ty ],
                              [ llvm_v8f16_ty, llvm_i32_ty, llvm_i32_ty ],
                              [ IntrNoMem, ImmArg<ArgIndex<2>> ]>;
  def int_x86_avx512fp16_vcvtusi642sh
      : ClangBuiltin<"__builtin_ia32_vcvtusi642sh">,
        DefaultAttrsIntrinsic<[ llvm_v8f16_ty ],
                              [ llvm_v8f16_ty, llvm_i64_ty, llvm_i32_ty ],
                              [ IntrNoMem, ImmArg<ArgIndex<2>> ]>;
  def int_x86_avx512fp16_vcvtsi2sh
      : ClangBuiltin<"__builtin_ia32_vcvtsi2sh">,
        DefaultAttrsIntrinsic<[ llvm_v8f16_ty ],
                              [ llvm_v8f16_ty, llvm_i32_ty, llvm_i32_ty ],
                              [ IntrNoMem, ImmArg<ArgIndex<2>> ]>;
  def int_x86_avx512fp16_vcvtsi642sh
      : ClangBuiltin<"__builtin_ia32_vcvtsi642sh">,
        DefaultAttrsIntrinsic<[ llvm_v8f16_ty ],
                              [ llvm_v8f16_ty, llvm_i64_ty, llvm_i32_ty ],
                              [ IntrNoMem, ImmArg<ArgIndex<2>> ]>;
  def int_x86_avx512fp16_vcvttsh2si32
      : ClangBuiltin<"__builtin_ia32_vcvttsh2si32">,
        DefaultAttrsIntrinsic<[ llvm_i32_ty ], [ llvm_v8f16_ty, llvm_i32_ty ],
                              [ IntrNoMem, ImmArg<ArgIndex<1>> ]>;
  def int_x86_avx512fp16_vcvttsh2si64
      : ClangBuiltin<"__builtin_ia32_vcvttsh2si64">,
        DefaultAttrsIntrinsic<[ llvm_i64_ty ], [ llvm_v8f16_ty, llvm_i32_ty ],
                              [ IntrNoMem, ImmArg<ArgIndex<1>> ]>;
  def int_x86_avx512fp16_vcvttsh2usi32
      : ClangBuiltin<"__builtin_ia32_vcvttsh2usi32">,
        DefaultAttrsIntrinsic<[ llvm_i32_ty ], [ llvm_v8f16_ty, llvm_i32_ty ],
                              [ IntrNoMem, ImmArg<ArgIndex<1>> ]>;
  def int_x86_avx512fp16_vcvttsh2usi64
      : ClangBuiltin<"__builtin_ia32_vcvttsh2usi64">,
        DefaultAttrsIntrinsic<[ llvm_i64_ty ], [ llvm_v8f16_ty, llvm_i32_ty ],
                              [ IntrNoMem, ImmArg<ArgIndex<1>> ]>;

  def int_x86_avx512fp16_sqrt_ph_512
      : DefaultAttrsIntrinsic<[ llvm_v32f16_ty ],
                              [ llvm_v32f16_ty, llvm_i32_ty ],
                              [ IntrNoMem, ImmArg<ArgIndex<1>> ]>;
  def int_x86_avx512fp16_mask_sqrt_sh
      : DefaultAttrsIntrinsic<[ llvm_v8f16_ty ],
                              [ llvm_v8f16_ty, llvm_v8f16_ty, llvm_v8f16_ty,
                                llvm_i8_ty, llvm_i32_ty ],
                              [ IntrNoMem, ImmArg<ArgIndex<4>> ]>;
  def int_x86_avx512fp16_mask_rsqrt_ph_128
      : ClangBuiltin<"__builtin_ia32_rsqrtph128_mask">,
        DefaultAttrsIntrinsic<[ llvm_v8f16_ty ],
                              [ llvm_v8f16_ty, llvm_v8f16_ty, llvm_i8_ty ],
                              [ IntrNoMem ]>;
  def int_x86_avx512fp16_mask_rsqrt_ph_256
      : ClangBuiltin<"__builtin_ia32_rsqrtph256_mask">,
        DefaultAttrsIntrinsic<[ llvm_v16f16_ty ],
                              [ llvm_v16f16_ty, llvm_v16f16_ty, llvm_i16_ty ],
                              [ IntrNoMem ]>;
  def int_x86_avx512fp16_mask_rsqrt_ph_512
      : ClangBuiltin<"__builtin_ia32_rsqrtph512_mask">,
        DefaultAttrsIntrinsic<[ llvm_v32f16_ty ],
                              [ llvm_v32f16_ty, llvm_v32f16_ty, llvm_i32_ty ],
                              [ IntrNoMem ]>;
  def int_x86_avx512fp16_mask_rsqrt_sh
      : ClangBuiltin<"__builtin_ia32_rsqrtsh_mask">,
        DefaultAttrsIntrinsic<[ llvm_v8f16_ty ],
                              [ llvm_v8f16_ty, llvm_v8f16_ty, llvm_v8f16_ty,
                                llvm_i8_ty ],
                              [ IntrNoMem ]>;
  def int_x86_avx512fp16_mask_rcp_ph_128
      : ClangBuiltin<"__builtin_ia32_rcpph128_mask">,
        DefaultAttrsIntrinsic<[ llvm_v8f16_ty ],
                              [ llvm_v8f16_ty, llvm_v8f16_ty, llvm_i8_ty ],
                              [ IntrNoMem ]>;
  def int_x86_avx512fp16_mask_rcp_ph_256
      : ClangBuiltin<"__builtin_ia32_rcpph256_mask">,
        DefaultAttrsIntrinsic<[ llvm_v16f16_ty ],
                              [ llvm_v16f16_ty, llvm_v16f16_ty, llvm_i16_ty ],
                              [ IntrNoMem ]>;
  def int_x86_avx512fp16_mask_rcp_ph_512
      : ClangBuiltin<"__builtin_ia32_rcpph512_mask">,
        DefaultAttrsIntrinsic<[ llvm_v32f16_ty ],
                              [ llvm_v32f16_ty, llvm_v32f16_ty, llvm_i32_ty ],
                              [ IntrNoMem ]>;
  def int_x86_avx512fp16_mask_rcp_sh
      : ClangBuiltin<"__builtin_ia32_rcpsh_mask">,
        DefaultAttrsIntrinsic<[ llvm_v8f16_ty ],
                              [ llvm_v8f16_ty, llvm_v8f16_ty, llvm_v8f16_ty,
                                llvm_i8_ty ],
                              [ IntrNoMem ]>;
  def int_x86_avx512fp16_mask_reduce_ph_128
      : ClangBuiltin<"__builtin_ia32_reduceph128_mask">,
        DefaultAttrsIntrinsic<[ llvm_v8f16_ty ],
                              [ llvm_v8f16_ty, llvm_i32_ty, llvm_v8f16_ty,
                                llvm_i8_ty ],
                              [ IntrNoMem, ImmArg<ArgIndex<1>> ]>;
  def int_x86_avx512fp16_mask_reduce_ph_256
      : ClangBuiltin<"__builtin_ia32_reduceph256_mask">,
        DefaultAttrsIntrinsic<[ llvm_v16f16_ty ],
                              [ llvm_v16f16_ty, llvm_i32_ty, llvm_v16f16_ty,
                                llvm_i16_ty ],
                              [ IntrNoMem, ImmArg<ArgIndex<1>> ]>;
  def int_x86_avx512fp16_mask_reduce_ph_512
      : ClangBuiltin<"__builtin_ia32_reduceph512_mask">,
        DefaultAttrsIntrinsic<[ llvm_v32f16_ty ],
                              [ llvm_v32f16_ty, llvm_i32_ty, llvm_v32f16_ty,
                                llvm_i32_ty, llvm_i32_ty ],
                              [ IntrNoMem, ImmArg<ArgIndex<1>>,
                                ImmArg<ArgIndex<4>> ]>;
  def int_x86_avx512fp16_mask_reduce_sh
      : ClangBuiltin<"__builtin_ia32_reducesh_mask">,
        DefaultAttrsIntrinsic<[ llvm_v8f16_ty ],
                              [ llvm_v8f16_ty, llvm_v8f16_ty, llvm_v8f16_ty,
                                llvm_i8_ty, llvm_i32_ty, llvm_i32_ty ],
                              [ IntrNoMem, ImmArg<ArgIndex<4>>,
                                ImmArg<ArgIndex<5>> ]>;
  def int_x86_avx512fp16_fpclass_ph_128
      : DefaultAttrsIntrinsic<[ llvm_v8i1_ty ], [ llvm_v8f16_ty, llvm_i32_ty ],
                              [ IntrNoMem, ImmArg<ArgIndex<1>> ]>;
  def int_x86_avx512fp16_fpclass_ph_256
      : DefaultAttrsIntrinsic<[ llvm_v16i1_ty ],
                              [ llvm_v16f16_ty, llvm_i32_ty ],
                              [ IntrNoMem, ImmArg<ArgIndex<1>> ]>;
  def int_x86_avx512fp16_fpclass_ph_512
      : DefaultAttrsIntrinsic<[ llvm_v32i1_ty ],
                              [ llvm_v32f16_ty, llvm_i32_ty ],
                              [ IntrNoMem, ImmArg<ArgIndex<1>> ]>;
  def int_x86_avx512fp16_mask_fpclass_sh
      : ClangBuiltin<"__builtin_ia32_fpclasssh_mask">,
        DefaultAttrsIntrinsic<[ llvm_i8_ty ],
                              [ llvm_v8f16_ty, llvm_i32_ty, llvm_i8_ty ],
                              [ IntrNoMem, ImmArg<ArgIndex<1>> ]>;
  def int_x86_avx512fp16_mask_getexp_ph_128
      : ClangBuiltin<"__builtin_ia32_getexpph128_mask">,
        DefaultAttrsIntrinsic<[ llvm_v8f16_ty ],
                              [ llvm_v8f16_ty, llvm_v8f16_ty, llvm_i8_ty ],
                              [ IntrNoMem ]>;
  def int_x86_avx512fp16_mask_getexp_ph_256
      : ClangBuiltin<"__builtin_ia32_getexpph256_mask">,
        DefaultAttrsIntrinsic<[ llvm_v16f16_ty ],
                              [ llvm_v16f16_ty, llvm_v16f16_ty, llvm_i16_ty ],
                              [ IntrNoMem ]>;
  def int_x86_avx512fp16_mask_getexp_ph_512
      : ClangBuiltin<"__builtin_ia32_getexpph512_mask">,
        DefaultAttrsIntrinsic<[ llvm_v32f16_ty ],
                              [ llvm_v32f16_ty, llvm_v32f16_ty, llvm_i32_ty,
                                llvm_i32_ty ],
                              [ IntrNoMem, ImmArg<ArgIndex<3>> ]>;
  def int_x86_avx512fp16_mask_getexp_sh
      : ClangBuiltin<"__builtin_ia32_getexpsh128_round_mask">,
        DefaultAttrsIntrinsic<[ llvm_v8f16_ty ],
                              [ llvm_v8f16_ty, llvm_v8f16_ty, llvm_v8f16_ty,
                                llvm_i8_ty, llvm_i32_ty ],
                              [ IntrNoMem, ImmArg<ArgIndex<4>> ]>;
  def int_x86_avx512fp16_mask_getmant_ph_128
      : ClangBuiltin<"__builtin_ia32_getmantph128_mask">,
        DefaultAttrsIntrinsic<[ llvm_v8f16_ty ],
                              [ llvm_v8f16_ty, llvm_i32_ty, llvm_v8f16_ty,
                                llvm_i8_ty ],
                              [ IntrNoMem, ImmArg<ArgIndex<1>> ]>;
  def int_x86_avx512fp16_mask_getmant_ph_256
      : ClangBuiltin<"__builtin_ia32_getmantph256_mask">,
        DefaultAttrsIntrinsic<[ llvm_v16f16_ty ],
                              [ llvm_v16f16_ty, llvm_i32_ty, llvm_v16f16_ty,
                                llvm_i16_ty ],
                              [ IntrNoMem, ImmArg<ArgIndex<1>> ]>;
  def int_x86_avx512fp16_mask_getmant_ph_512
      : ClangBuiltin<"__builtin_ia32_getmantph512_mask">,
        DefaultAttrsIntrinsic<[ llvm_v32f16_ty ],
                              [ llvm_v32f16_ty, llvm_i32_ty, llvm_v32f16_ty,
                                llvm_i32_ty, llvm_i32_ty ],
                              [ IntrNoMem, ImmArg<ArgIndex<1>>,
                                ImmArg<ArgIndex<4>> ]>;
  def int_x86_avx512fp16_mask_getmant_sh
      : ClangBuiltin<"__builtin_ia32_getmantsh_round_mask">,
        DefaultAttrsIntrinsic<[ llvm_v8f16_ty ],
                              [ llvm_v8f16_ty, llvm_v8f16_ty, llvm_i32_ty,
                                llvm_v8f16_ty, llvm_i8_ty, llvm_i32_ty ],
                              [ IntrNoMem, ImmArg<ArgIndex<2>>,
                                ImmArg<ArgIndex<5>> ]>;
  def int_x86_avx512fp16_mask_rndscale_ph_128
      : ClangBuiltin<"__builtin_ia32_rndscaleph_128_mask">,
        DefaultAttrsIntrinsic<[ llvm_v8f16_ty ],
                              [ llvm_v8f16_ty, llvm_i32_ty, llvm_v8f16_ty,
                                llvm_i8_ty ],
                              [ IntrNoMem, ImmArg<ArgIndex<1>> ]>;
  def int_x86_avx512fp16_mask_rndscale_ph_256
      : ClangBuiltin<"__builtin_ia32_rndscaleph_256_mask">,
        DefaultAttrsIntrinsic<[ llvm_v16f16_ty ],
                              [ llvm_v16f16_ty, llvm_i32_ty, llvm_v16f16_ty,
                                llvm_i16_ty ],
                              [ IntrNoMem, ImmArg<ArgIndex<1>> ]>;
  def int_x86_avx512fp16_mask_rndscale_ph_512
      : ClangBuiltin<"__builtin_ia32_rndscaleph_mask">,
        DefaultAttrsIntrinsic<[ llvm_v32f16_ty ],
                              [ llvm_v32f16_ty, llvm_i32_ty, llvm_v32f16_ty,
                                llvm_i32_ty, llvm_i32_ty ],
                              [ IntrNoMem, ImmArg<ArgIndex<1>>,
                                ImmArg<ArgIndex<4>> ]>;
  def int_x86_avx512fp16_mask_rndscale_sh
      : ClangBuiltin<"__builtin_ia32_rndscalesh_round_mask">,
        DefaultAttrsIntrinsic<[ llvm_v8f16_ty ],
                              [ llvm_v8f16_ty, llvm_v8f16_ty, llvm_v8f16_ty,
                                llvm_i8_ty, llvm_i32_ty, llvm_i32_ty ],
                              [ IntrNoMem, ImmArg<ArgIndex<4>>,
                                ImmArg<ArgIndex<5>> ]>;
  def int_x86_avx512fp16_mask_scalef_ph_128
      : ClangBuiltin<"__builtin_ia32_scalefph128_mask">,
        DefaultAttrsIntrinsic<[ llvm_v8f16_ty ],
                              [ llvm_v8f16_ty, llvm_v8f16_ty, llvm_v8f16_ty,
                                llvm_i8_ty ],
                              [ IntrNoMem ]>;
  def int_x86_avx512fp16_mask_scalef_ph_256
      : ClangBuiltin<"__builtin_ia32_scalefph256_mask">,
        DefaultAttrsIntrinsic<[ llvm_v16f16_ty ],
                              [ llvm_v16f16_ty, llvm_v16f16_ty, llvm_v16f16_ty,
                                llvm_i16_ty ],
                              [ IntrNoMem ]>;
  def int_x86_avx512fp16_mask_scalef_ph_512
      : ClangBuiltin<"__builtin_ia32_scalefph512_mask">,
        DefaultAttrsIntrinsic<[ llvm_v32f16_ty ],
                              [ llvm_v32f16_ty, llvm_v32f16_ty, llvm_v32f16_ty,
                                llvm_i32_ty, llvm_i32_ty ],
                              [ IntrNoMem, ImmArg<ArgIndex<4>> ]>;
  def int_x86_avx512fp16_mask_scalef_sh
      : ClangBuiltin<"__builtin_ia32_scalefsh_round_mask">,
        DefaultAttrsIntrinsic<[ llvm_v8f16_ty ],
                              [ llvm_v8f16_ty, llvm_v8f16_ty, llvm_v8f16_ty,
                                llvm_i8_ty, llvm_i32_ty ],
                              [ IntrNoMem, ImmArg<ArgIndex<4>> ]>;

  def int_x86_avx512fp16_vfmadd_ph_512
      : DefaultAttrsIntrinsic<[ llvm_v32f16_ty ],
                              [ llvm_v32f16_ty, llvm_v32f16_ty, llvm_v32f16_ty,
                                llvm_i32_ty ],
                              [ IntrNoMem, ImmArg<ArgIndex<3>> ]>;
  def int_x86_avx512fp16_vfmaddsub_ph_128
      : ClangBuiltin<"__builtin_ia32_vfmaddsubph">,
        DefaultAttrsIntrinsic<[ llvm_v8f16_ty ],
                              [ llvm_v8f16_ty, llvm_v8f16_ty, llvm_v8f16_ty ],
                              [ IntrNoMem ]>;
  def int_x86_avx512fp16_vfmaddsub_ph_256
      : ClangBuiltin<"__builtin_ia32_vfmaddsubph256">,
        DefaultAttrsIntrinsic<[ llvm_v16f16_ty ],
                              [ llvm_v16f16_ty, llvm_v16f16_ty,
                                llvm_v16f16_ty ],
                              [ IntrNoMem ]>;
  def int_x86_avx512fp16_vfmaddsub_ph_512
      : DefaultAttrsIntrinsic<[ llvm_v32f16_ty ],
                              [ llvm_v32f16_ty, llvm_v32f16_ty, llvm_v32f16_ty,
                                llvm_i32_ty ],
                              [ IntrNoMem, ImmArg<ArgIndex<3>> ]>;
  def int_x86_avx512fp16_vfmadd_f16
      : DefaultAttrsIntrinsic<[ llvm_half_ty ],
                              [ llvm_half_ty, llvm_half_ty, llvm_half_ty,
                                llvm_i32_ty ],
                              [ IntrNoMem, ImmArg<ArgIndex<3>> ]>;

  def int_x86_avx512fp16_mask_vfcmadd_cph_128
      : ClangBuiltin<"__builtin_ia32_vfcmaddcph128_mask">,
        DefaultAttrsIntrinsic<[ llvm_v4f32_ty ],
                              [ llvm_v4f32_ty, llvm_v4f32_ty, llvm_v4f32_ty,
                                llvm_i8_ty ],
                              [ IntrNoMem ]>;
  def int_x86_avx512fp16_maskz_vfcmadd_cph_128
      : ClangBuiltin<"__builtin_ia32_vfcmaddcph128_maskz">,
        DefaultAttrsIntrinsic<[ llvm_v4f32_ty ],
                              [ llvm_v4f32_ty, llvm_v4f32_ty, llvm_v4f32_ty,
                                llvm_i8_ty ],
                              [ IntrNoMem ]>;
  def int_x86_avx512fp16_mask_vfcmadd_cph_256
      : ClangBuiltin<"__builtin_ia32_vfcmaddcph256_mask">,
        DefaultAttrsIntrinsic<[ llvm_v8f32_ty ],
                              [ llvm_v8f32_ty, llvm_v8f32_ty, llvm_v8f32_ty,
                                llvm_i8_ty ],
                              [ IntrNoMem ]>;
  def int_x86_avx512fp16_maskz_vfcmadd_cph_256
      : ClangBuiltin<"__builtin_ia32_vfcmaddcph256_maskz">,
        DefaultAttrsIntrinsic<[ llvm_v8f32_ty ],
                              [ llvm_v8f32_ty, llvm_v8f32_ty, llvm_v8f32_ty,
                                llvm_i8_ty ],
                              [ IntrNoMem ]>;
  def int_x86_avx512fp16_mask_vfcmadd_cph_512
      : ClangBuiltin<"__builtin_ia32_vfcmaddcph512_mask3">,
        DefaultAttrsIntrinsic<[ llvm_v16f32_ty ],
                              [ llvm_v16f32_ty, llvm_v16f32_ty, llvm_v16f32_ty,
                                llvm_i16_ty, llvm_i32_ty ],
                              [ IntrNoMem, ImmArg<ArgIndex<4>> ]>;
  def int_x86_avx512fp16_maskz_vfcmadd_cph_512
      : ClangBuiltin<"__builtin_ia32_vfcmaddcph512_maskz">,
        DefaultAttrsIntrinsic<[ llvm_v16f32_ty ],
                              [ llvm_v16f32_ty, llvm_v16f32_ty, llvm_v16f32_ty,
                                llvm_i16_ty, llvm_i32_ty ],
                              [ IntrNoMem, ImmArg<ArgIndex<4>> ]>;
  def int_x86_avx512fp16_mask_vfmadd_cph_128
      : ClangBuiltin<"__builtin_ia32_vfmaddcph128_mask">,
        DefaultAttrsIntrinsic<[ llvm_v4f32_ty ],
                              [ llvm_v4f32_ty, llvm_v4f32_ty, llvm_v4f32_ty,
                                llvm_i8_ty ],
                              [ IntrNoMem ]>;
  def int_x86_avx512fp16_maskz_vfmadd_cph_128
      : ClangBuiltin<"__builtin_ia32_vfmaddcph128_maskz">,
        DefaultAttrsIntrinsic<[ llvm_v4f32_ty ],
                              [ llvm_v4f32_ty, llvm_v4f32_ty, llvm_v4f32_ty,
                                llvm_i8_ty ],
                              [ IntrNoMem ]>;
  def int_x86_avx512fp16_mask_vfmadd_cph_256
      : ClangBuiltin<"__builtin_ia32_vfmaddcph256_mask">,
        DefaultAttrsIntrinsic<[ llvm_v8f32_ty ],
                              [ llvm_v8f32_ty, llvm_v8f32_ty, llvm_v8f32_ty,
                                llvm_i8_ty ],
                              [ IntrNoMem ]>;
  def int_x86_avx512fp16_maskz_vfmadd_cph_256
      : ClangBuiltin<"__builtin_ia32_vfmaddcph256_maskz">,
        DefaultAttrsIntrinsic<[ llvm_v8f32_ty ],
                              [ llvm_v8f32_ty, llvm_v8f32_ty, llvm_v8f32_ty,
                                llvm_i8_ty ],
                              [ IntrNoMem ]>;
  def int_x86_avx512fp16_mask_vfmadd_cph_512
      : ClangBuiltin<"__builtin_ia32_vfmaddcph512_mask3">,
        DefaultAttrsIntrinsic<[ llvm_v16f32_ty ],
                              [ llvm_v16f32_ty, llvm_v16f32_ty, llvm_v16f32_ty,
                                llvm_i16_ty, llvm_i32_ty ],
                              [ IntrNoMem, ImmArg<ArgIndex<4>> ]>;
  def int_x86_avx512fp16_maskz_vfmadd_cph_512
      : ClangBuiltin<"__builtin_ia32_vfmaddcph512_maskz">,
        DefaultAttrsIntrinsic<[ llvm_v16f32_ty ],
                              [ llvm_v16f32_ty, llvm_v16f32_ty, llvm_v16f32_ty,
                                llvm_i16_ty, llvm_i32_ty ],
                              [ IntrNoMem, ImmArg<ArgIndex<4>> ]>;
  def int_x86_avx512fp16_mask_vfmadd_csh
      : ClangBuiltin<"__builtin_ia32_vfmaddcsh_mask">,
        DefaultAttrsIntrinsic<[ llvm_v4f32_ty ],
                              [ llvm_v4f32_ty, llvm_v4f32_ty, llvm_v4f32_ty,
                                llvm_i8_ty, llvm_i32_ty ],
                              [ IntrNoMem, ImmArg<ArgIndex<4>> ]>;
  def int_x86_avx512fp16_maskz_vfmadd_csh
      : ClangBuiltin<"__builtin_ia32_vfmaddcsh_maskz">,
        DefaultAttrsIntrinsic<[ llvm_v4f32_ty ],
                              [ llvm_v4f32_ty, llvm_v4f32_ty, llvm_v4f32_ty,
                                llvm_i8_ty, llvm_i32_ty ],
                              [ IntrNoMem, ImmArg<ArgIndex<4>> ]>;
  def int_x86_avx512fp16_mask_vfcmadd_csh
      : ClangBuiltin<"__builtin_ia32_vfcmaddcsh_mask">,
        DefaultAttrsIntrinsic<[ llvm_v4f32_ty ],
                              [ llvm_v4f32_ty, llvm_v4f32_ty, llvm_v4f32_ty,
                                llvm_i8_ty, llvm_i32_ty ],
                              [ IntrNoMem, ImmArg<ArgIndex<4>> ]>;
  def int_x86_avx512fp16_maskz_vfcmadd_csh
      : ClangBuiltin<"__builtin_ia32_vfcmaddcsh_maskz">,
        DefaultAttrsIntrinsic<[ llvm_v4f32_ty ],
                              [ llvm_v4f32_ty, llvm_v4f32_ty, llvm_v4f32_ty,
                                llvm_i8_ty, llvm_i32_ty ],
                              [ IntrNoMem, ImmArg<ArgIndex<4>> ]>;
  def int_x86_avx512fp16_mask_vfmul_cph_128
      : ClangBuiltin<"__builtin_ia32_vfmulcph128_mask">,
        DefaultAttrsIntrinsic<[ llvm_v4f32_ty ],
                              [ llvm_v4f32_ty, llvm_v4f32_ty, llvm_v4f32_ty,
                                llvm_i8_ty ],
                              [ IntrNoMem ]>;
  def int_x86_avx512fp16_mask_vfcmul_cph_128
      : ClangBuiltin<"__builtin_ia32_vfcmulcph128_mask">,
        DefaultAttrsIntrinsic<[ llvm_v4f32_ty ],
                              [ llvm_v4f32_ty, llvm_v4f32_ty, llvm_v4f32_ty,
                                llvm_i8_ty ],
                              [ IntrNoMem ]>;
  def int_x86_avx512fp16_mask_vfmul_cph_256
      : ClangBuiltin<"__builtin_ia32_vfmulcph256_mask">,
        DefaultAttrsIntrinsic<[ llvm_v8f32_ty ],
                              [ llvm_v8f32_ty, llvm_v8f32_ty, llvm_v8f32_ty,
                                llvm_i8_ty ],
                              [ IntrNoMem ]>;
  def int_x86_avx512fp16_mask_vfcmul_cph_256
      : ClangBuiltin<"__builtin_ia32_vfcmulcph256_mask">,
        DefaultAttrsIntrinsic<[ llvm_v8f32_ty ],
                              [ llvm_v8f32_ty, llvm_v8f32_ty, llvm_v8f32_ty,
                                llvm_i8_ty ],
                              [ IntrNoMem ]>;
  def int_x86_avx512fp16_mask_vfmul_cph_512
      : ClangBuiltin<"__builtin_ia32_vfmulcph512_mask">,
        DefaultAttrsIntrinsic<[ llvm_v16f32_ty ],
                              [ llvm_v16f32_ty, llvm_v16f32_ty, llvm_v16f32_ty,
                                llvm_i16_ty, llvm_i32_ty ],
                              [ IntrNoMem, ImmArg<ArgIndex<4>> ]>;
  def int_x86_avx512fp16_mask_vfcmul_cph_512
      : ClangBuiltin<"__builtin_ia32_vfcmulcph512_mask">,
        DefaultAttrsIntrinsic<[ llvm_v16f32_ty ],
                              [ llvm_v16f32_ty, llvm_v16f32_ty, llvm_v16f32_ty,
                                llvm_i16_ty, llvm_i32_ty ],
                              [ IntrNoMem, ImmArg<ArgIndex<4>> ]>;
  def int_x86_avx512fp16_mask_vfmul_csh
      : ClangBuiltin<"__builtin_ia32_vfmulcsh_mask">,
        DefaultAttrsIntrinsic<[ llvm_v4f32_ty ],
                              [ llvm_v4f32_ty, llvm_v4f32_ty, llvm_v4f32_ty,
                                llvm_i8_ty, llvm_i32_ty ],
                              [ IntrNoMem, ImmArg<ArgIndex<4>> ]>;
  def int_x86_avx512fp16_mask_vfcmul_csh
      : ClangBuiltin<"__builtin_ia32_vfcmulcsh_mask">,
        DefaultAttrsIntrinsic<[ llvm_v4f32_ty ],
                              [ llvm_v4f32_ty, llvm_v4f32_ty, llvm_v4f32_ty,
                                llvm_i8_ty, llvm_i32_ty ],
                              [ IntrNoMem, ImmArg<ArgIndex<4>> ]>;
}

let TargetPrefix = "x86" in {
def int_x86_avx10_vminmaxnepbf16128 : ClangBuiltin<"__builtin_ia32_vminmaxnepbf16128">,
        DefaultAttrsIntrinsic<[llvm_v8bf16_ty], [llvm_v8bf16_ty, llvm_v8bf16_ty, llvm_i32_ty],
                  [IntrNoMem, ImmArg<ArgIndex<2>>]>;
def int_x86_avx10_vminmaxnepbf16256 : ClangBuiltin<"__builtin_ia32_vminmaxnepbf16256">,
        DefaultAttrsIntrinsic<[llvm_v16bf16_ty], [llvm_v16bf16_ty, llvm_v16bf16_ty, llvm_i32_ty],
                  [IntrNoMem, ImmArg<ArgIndex<2>>]>;
def int_x86_avx10_vminmaxnepbf16512 : ClangBuiltin<"__builtin_ia32_vminmaxnepbf16512">,
        DefaultAttrsIntrinsic<[llvm_v32bf16_ty], [llvm_v32bf16_ty, llvm_v32bf16_ty, llvm_i32_ty],
                  [IntrNoMem, ImmArg<ArgIndex<2>>]>;
def int_x86_avx10_vminmaxpd128 : ClangBuiltin<"__builtin_ia32_vminmaxpd128">,
        DefaultAttrsIntrinsic<[llvm_v2f64_ty], [llvm_v2f64_ty, llvm_v2f64_ty, llvm_i32_ty],
                  [IntrNoMem, ImmArg<ArgIndex<2>>]>;
def int_x86_avx10_mask_vminmaxpd128 : ClangBuiltin<"__builtin_ia32_vminmaxpd128_mask">,
        DefaultAttrsIntrinsic<[llvm_v2f64_ty], [llvm_v2f64_ty, llvm_v2f64_ty, llvm_i32_ty, llvm_v2f64_ty, llvm_i8_ty],
                  [IntrNoMem, ImmArg<ArgIndex<2>>]>;
def int_x86_avx10_vminmaxpd256 : ClangBuiltin<"__builtin_ia32_vminmaxpd256">,
        DefaultAttrsIntrinsic<[llvm_v4f64_ty], [llvm_v4f64_ty, llvm_v4f64_ty, llvm_i32_ty],
                  [IntrNoMem, ImmArg<ArgIndex<2>>]>;
def int_x86_avx10_mask_vminmaxpd256_round : ClangBuiltin<"__builtin_ia32_vminmaxpd256_round_mask">,
        DefaultAttrsIntrinsic<[llvm_v4f64_ty], [llvm_v4f64_ty, llvm_v4f64_ty, llvm_i32_ty, llvm_v4f64_ty, llvm_i8_ty, llvm_i32_ty],
                  [IntrNoMem, ImmArg<ArgIndex<2>>, ImmArg<ArgIndex<5>>]>;
def int_x86_avx10_mask_vminmaxpd_round : ClangBuiltin<"__builtin_ia32_vminmaxpd512_round_mask">,
        DefaultAttrsIntrinsic<[llvm_v8f64_ty], [llvm_v8f64_ty, llvm_v8f64_ty, llvm_i32_ty, llvm_v8f64_ty, llvm_i8_ty, llvm_i32_ty],
                  [IntrNoMem, ImmArg<ArgIndex<2>>, ImmArg<ArgIndex<5>>]>;
def int_x86_avx10_vminmaxph128 : ClangBuiltin<"__builtin_ia32_vminmaxph128">,
        DefaultAttrsIntrinsic<[llvm_v8f16_ty], [llvm_v8f16_ty, llvm_v8f16_ty, llvm_i32_ty],
                  [IntrNoMem, ImmArg<ArgIndex<2>>]>;
def int_x86_avx10_mask_vminmaxph128 : ClangBuiltin<"__builtin_ia32_vminmaxph128_mask">,
        DefaultAttrsIntrinsic<[llvm_v8f16_ty], [llvm_v8f16_ty, llvm_v8f16_ty, llvm_i32_ty, llvm_v8f16_ty, llvm_i8_ty],
                  [IntrNoMem, ImmArg<ArgIndex<2>>]>;
def int_x86_avx10_vminmaxph256 : ClangBuiltin<"__builtin_ia32_vminmaxph256">,
        DefaultAttrsIntrinsic<[llvm_v16f16_ty], [llvm_v16f16_ty, llvm_v16f16_ty, llvm_i32_ty],
                  [IntrNoMem, ImmArg<ArgIndex<2>>]>;
def int_x86_avx10_mask_vminmaxph256_round : ClangBuiltin<"__builtin_ia32_vminmaxph256_round_mask">,
        DefaultAttrsIntrinsic<[llvm_v16f16_ty], [llvm_v16f16_ty, llvm_v16f16_ty, llvm_i32_ty, llvm_v16f16_ty, llvm_i16_ty, llvm_i32_ty],
                  [IntrNoMem, ImmArg<ArgIndex<2>>]>;
def int_x86_avx10_mask_vminmaxph_round : ClangBuiltin<"__builtin_ia32_vminmaxph512_round_mask">,
        DefaultAttrsIntrinsic<[llvm_v32f16_ty], [llvm_v32f16_ty, llvm_v32f16_ty, llvm_i32_ty, llvm_v32f16_ty, llvm_i32_ty, llvm_i32_ty],
                  [IntrNoMem, ImmArg<ArgIndex<2>>, ImmArg<ArgIndex<5>>]>;
def int_x86_avx10_vminmaxps128 : ClangBuiltin<"__builtin_ia32_vminmaxps128">,
        DefaultAttrsIntrinsic<[llvm_v4f32_ty], [llvm_v4f32_ty, llvm_v4f32_ty, llvm_i32_ty],
                  [IntrNoMem, ImmArg<ArgIndex<2>>]>;
def int_x86_avx10_mask_vminmaxps128 : ClangBuiltin<"__builtin_ia32_vminmaxps128_mask">,
        DefaultAttrsIntrinsic<[llvm_v4f32_ty], [llvm_v4f32_ty, llvm_v4f32_ty, llvm_i32_ty, llvm_v4f32_ty, llvm_i8_ty],
                  [IntrNoMem, ImmArg<ArgIndex<2>>]>;
def int_x86_avx10_vminmaxps256 : ClangBuiltin<"__builtin_ia32_vminmaxps256">,
        DefaultAttrsIntrinsic<[llvm_v8f32_ty], [llvm_v8f32_ty, llvm_v8f32_ty, llvm_i32_ty],
                  [IntrNoMem, ImmArg<ArgIndex<2>>]>;
def int_x86_avx10_mask_vminmaxps256_round : ClangBuiltin<"__builtin_ia32_vminmaxps256_round_mask">,
        DefaultAttrsIntrinsic<[llvm_v8f32_ty], [llvm_v8f32_ty, llvm_v8f32_ty, llvm_i32_ty, llvm_v8f32_ty, llvm_i8_ty, llvm_i32_ty],
                  [IntrNoMem, ImmArg<ArgIndex<2>>, ImmArg<ArgIndex<5>>]>;
def int_x86_avx10_mask_vminmaxps_round : ClangBuiltin<"__builtin_ia32_vminmaxps512_round_mask">,
        DefaultAttrsIntrinsic<[llvm_v16f32_ty], [llvm_v16f32_ty, llvm_v16f32_ty, llvm_i32_ty, llvm_v16f32_ty, llvm_i16_ty, llvm_i32_ty],
                  [IntrNoMem, ImmArg<ArgIndex<2>>, ImmArg<ArgIndex<5>>]>;
def int_x86_avx10_mask_vminmaxsd_round : ClangBuiltin<"__builtin_ia32_vminmaxsd_round_mask">,
        DefaultAttrsIntrinsic<[llvm_v2f64_ty], [llvm_v2f64_ty, llvm_v2f64_ty, llvm_i32_ty, llvm_v2f64_ty, llvm_i8_ty, llvm_i32_ty],
                  [IntrNoMem, ImmArg<ArgIndex<2>>, ImmArg<ArgIndex<5>>]>;
def int_x86_avx10_mask_vminmaxsh_round : ClangBuiltin<"__builtin_ia32_vminmaxsh_round_mask">,
        DefaultAttrsIntrinsic<[llvm_v8f16_ty], [llvm_v8f16_ty, llvm_v8f16_ty, llvm_i32_ty, llvm_v8f16_ty, llvm_i8_ty, llvm_i32_ty],
                  [IntrNoMem, ImmArg<ArgIndex<2>>, ImmArg<ArgIndex<5>>]>;
def int_x86_avx10_mask_vminmaxss_round : ClangBuiltin<"__builtin_ia32_vminmaxss_round_mask">,
        DefaultAttrsIntrinsic<[llvm_v4f32_ty], [llvm_v4f32_ty, llvm_v4f32_ty, llvm_i32_ty, llvm_v4f32_ty, llvm_i8_ty, llvm_i32_ty],
                  [IntrNoMem, ImmArg<ArgIndex<2>>, ImmArg<ArgIndex<5>>]>;
}

//===----------------------------------------------------------------------===//
let TargetPrefix = "x86" in {
def int_x86_avx10_vcvtnebf162ibs128 : ClangBuiltin<"__builtin_ia32_vcvtnebf162ibs128">,
         DefaultAttrsIntrinsic<[llvm_v8i16_ty], [llvm_v8bf16_ty],
                   [IntrNoMem]>;
def int_x86_avx10_vcvtnebf162ibs256 : ClangBuiltin<"__builtin_ia32_vcvtnebf162ibs256">,
        DefaultAttrsIntrinsic<[llvm_v16i16_ty], [llvm_v16bf16_ty],
                  [IntrNoMem]>;
def int_x86_avx10_vcvtnebf162ibs512 : ClangBuiltin<"__builtin_ia32_vcvtnebf162ibs512">,
        DefaultAttrsIntrinsic<[llvm_v32i16_ty], [llvm_v32bf16_ty],
                  [IntrNoMem]>;
def int_x86_avx10_vcvtnebf162iubs128 : ClangBuiltin<"__builtin_ia32_vcvtnebf162iubs128">,
        DefaultAttrsIntrinsic<[llvm_v8i16_ty], [llvm_v8bf16_ty],
                   [IntrNoMem]>;
def int_x86_avx10_vcvtnebf162iubs256 : ClangBuiltin<"__builtin_ia32_vcvtnebf162iubs256">,
        DefaultAttrsIntrinsic<[llvm_v16i16_ty], [llvm_v16bf16_ty],
                  [IntrNoMem]>;
def int_x86_avx10_vcvtnebf162iubs512 : ClangBuiltin<"__builtin_ia32_vcvtnebf162iubs512">,
        DefaultAttrsIntrinsic<[llvm_v32i16_ty], [llvm_v32bf16_ty],
                  [IntrNoMem]>;
def int_x86_avx10_mask_vcvtph2ibs128 : ClangBuiltin<"__builtin_ia32_vcvtph2ibs128_mask">,
        DefaultAttrsIntrinsic<[llvm_v8i16_ty], [llvm_v8f16_ty, llvm_v8i16_ty, llvm_i8_ty],
                  [IntrNoMem]>;
def int_x86_avx10_mask_vcvtph2ibs256 : ClangBuiltin<"__builtin_ia32_vcvtph2ibs256_mask">,
        DefaultAttrsIntrinsic<[llvm_v16i16_ty], [llvm_v16f16_ty, llvm_v16i16_ty, llvm_i16_ty, llvm_i32_ty],
                  [IntrNoMem, ImmArg<ArgIndex<3>>]>;
def int_x86_avx10_mask_vcvtph2ibs512 : ClangBuiltin<"__builtin_ia32_vcvtph2ibs512_mask">,
        DefaultAttrsIntrinsic<[llvm_v32i16_ty], [llvm_v32f16_ty, llvm_v32i16_ty, llvm_i32_ty, llvm_i32_ty],
                  [IntrNoMem, ImmArg<ArgIndex<3>>]>;
def int_x86_avx10_mask_vcvtph2iubs128 : ClangBuiltin<"__builtin_ia32_vcvtph2iubs128_mask">,
        DefaultAttrsIntrinsic<[llvm_v8i16_ty], [llvm_v8f16_ty, llvm_v8i16_ty, llvm_i8_ty],
                  [IntrNoMem]>;
def int_x86_avx10_mask_vcvtph2iubs256 : ClangBuiltin<"__builtin_ia32_vcvtph2iubs256_mask">,
        DefaultAttrsIntrinsic<[llvm_v16i16_ty], [llvm_v16f16_ty, llvm_v16i16_ty, llvm_i16_ty, llvm_i32_ty],
                  [IntrNoMem, ImmArg<ArgIndex<3>>]>;
def int_x86_avx10_mask_vcvtph2iubs512 : ClangBuiltin<"__builtin_ia32_vcvtph2iubs512_mask">,
        DefaultAttrsIntrinsic<[llvm_v32i16_ty], [llvm_v32f16_ty, llvm_v32i16_ty, llvm_i32_ty, llvm_i32_ty],
                  [IntrNoMem, ImmArg<ArgIndex<3>>]>;
def int_x86_avx10_mask_vcvtps2ibs128 : ClangBuiltin<"__builtin_ia32_vcvtps2ibs128_mask">,
        DefaultAttrsIntrinsic<[llvm_v4i32_ty], [llvm_v4f32_ty, llvm_v4i32_ty, llvm_i8_ty],
                  [IntrNoMem]>;
def int_x86_avx10_mask_vcvtps2ibs256 : ClangBuiltin<"__builtin_ia32_vcvtps2ibs256_mask">,
        DefaultAttrsIntrinsic<[llvm_v8i32_ty], [llvm_v8f32_ty, llvm_v8i32_ty, llvm_i8_ty, llvm_i32_ty],
                  [IntrNoMem, ImmArg<ArgIndex<3>>]>;
def int_x86_avx10_mask_vcvtps2ibs512 : ClangBuiltin<"__builtin_ia32_vcvtps2ibs512_mask">,
        DefaultAttrsIntrinsic<[llvm_v16i32_ty], [llvm_v16f32_ty, llvm_v16i32_ty, llvm_i16_ty, llvm_i32_ty],
                  [IntrNoMem, ImmArg<ArgIndex<3>>]>;
def int_x86_avx10_mask_vcvtps2iubs128 : ClangBuiltin<"__builtin_ia32_vcvtps2iubs128_mask">,
        DefaultAttrsIntrinsic<[llvm_v4i32_ty], [llvm_v4f32_ty, llvm_v4i32_ty, llvm_i8_ty],
                  [IntrNoMem]>;
def int_x86_avx10_mask_vcvtps2iubs256 : ClangBuiltin<"__builtin_ia32_vcvtps2iubs256_mask">,
        DefaultAttrsIntrinsic<[llvm_v8i32_ty], [llvm_v8f32_ty, llvm_v8i32_ty, llvm_i8_ty, llvm_i32_ty],
                  [IntrNoMem, ImmArg<ArgIndex<3>>]>;
def int_x86_avx10_mask_vcvtps2iubs512 : ClangBuiltin<"__builtin_ia32_vcvtps2iubs512_mask">,
        DefaultAttrsIntrinsic<[llvm_v16i32_ty], [llvm_v16f32_ty, llvm_v16i32_ty, llvm_i16_ty, llvm_i32_ty],
                  [IntrNoMem, ImmArg<ArgIndex<3>>]>;
def int_x86_avx10_vcvttnebf162ibs128 : ClangBuiltin<"__builtin_ia32_vcvttnebf162ibs128">,
        DefaultAttrsIntrinsic<[llvm_v8i16_ty], [llvm_v8bf16_ty],
                  [IntrNoMem]>;
def int_x86_avx10_vcvttnebf162ibs256 : ClangBuiltin<"__builtin_ia32_vcvttnebf162ibs256">,
        DefaultAttrsIntrinsic<[llvm_v16i16_ty], [llvm_v16bf16_ty],
                  [IntrNoMem]>;
def int_x86_avx10_vcvttnebf162ibs512 : ClangBuiltin<"__builtin_ia32_vcvttnebf162ibs512">,
        DefaultAttrsIntrinsic<[llvm_v32i16_ty], [llvm_v32bf16_ty],
                  [IntrNoMem]>;
def int_x86_avx10_vcvttnebf162iubs128 : ClangBuiltin<"__builtin_ia32_vcvttnebf162iubs128">,
        DefaultAttrsIntrinsic<[llvm_v8i16_ty], [llvm_v8bf16_ty],
                  [IntrNoMem]>;
def int_x86_avx10_vcvttnebf162iubs256 : ClangBuiltin<"__builtin_ia32_vcvttnebf162iubs256">,
        DefaultAttrsIntrinsic<[llvm_v16i16_ty], [llvm_v16bf16_ty],
                  [IntrNoMem]>;
def int_x86_avx10_vcvttnebf162iubs512 : ClangBuiltin<"__builtin_ia32_vcvttnebf162iubs512">,
        DefaultAttrsIntrinsic<[llvm_v32i16_ty], [llvm_v32bf16_ty],
                  [IntrNoMem]>;
def int_x86_avx10_mask_vcvttph2ibs128 : ClangBuiltin<"__builtin_ia32_vcvttph2ibs128_mask">,
        DefaultAttrsIntrinsic<[llvm_v8i16_ty], [llvm_v8f16_ty, llvm_v8i16_ty, llvm_i8_ty],
                [IntrNoMem]>;
def int_x86_avx10_mask_vcvttph2ibs256 : ClangBuiltin<"__builtin_ia32_vcvttph2ibs256_mask">,
        DefaultAttrsIntrinsic<[llvm_v16i16_ty], [llvm_v16f16_ty, llvm_v16i16_ty, llvm_i16_ty, llvm_i32_ty],
                  [IntrNoMem, ImmArg<ArgIndex<3>>]>;
def int_x86_avx10_mask_vcvttph2ibs512 : ClangBuiltin<"__builtin_ia32_vcvttph2ibs512_mask">,
        DefaultAttrsIntrinsic<[llvm_v32i16_ty], [llvm_v32f16_ty, llvm_v32i16_ty, llvm_i32_ty, llvm_i32_ty],
                  [IntrNoMem, ImmArg<ArgIndex<3>>]>;
def int_x86_avx10_mask_vcvttph2iubs128 : ClangBuiltin<"__builtin_ia32_vcvttph2iubs128_mask">,
        DefaultAttrsIntrinsic<[llvm_v8i16_ty], [llvm_v8f16_ty, llvm_v8i16_ty, llvm_i8_ty],
                   [IntrNoMem]>;
def int_x86_avx10_mask_vcvttph2iubs256 : ClangBuiltin<"__builtin_ia32_vcvttph2iubs256_mask">,
        DefaultAttrsIntrinsic<[llvm_v16i16_ty], [llvm_v16f16_ty, llvm_v16i16_ty, llvm_i16_ty, llvm_i32_ty],
                  [IntrNoMem, ImmArg<ArgIndex<3>>]>;
def int_x86_avx10_mask_vcvttph2iubs512 : ClangBuiltin<"__builtin_ia32_vcvttph2iubs512_mask">,
        DefaultAttrsIntrinsic<[llvm_v32i16_ty], [llvm_v32f16_ty, llvm_v32i16_ty, llvm_i32_ty, llvm_i32_ty],
                  [IntrNoMem, ImmArg<ArgIndex<3>>]>;
def int_x86_avx10_mask_vcvttps2ibs128 : ClangBuiltin<"__builtin_ia32_vcvttps2ibs128_mask">,
        DefaultAttrsIntrinsic<[llvm_v4i32_ty], [llvm_v4f32_ty, llvm_v4i32_ty, llvm_i8_ty],
                  [IntrNoMem]>;
def int_x86_avx10_mask_vcvttps2ibs256 : ClangBuiltin<"__builtin_ia32_vcvttps2ibs256_mask">,
        DefaultAttrsIntrinsic<[llvm_v8i32_ty], [llvm_v8f32_ty, llvm_v8i32_ty, llvm_i8_ty, llvm_i32_ty],
                  [IntrNoMem, ImmArg<ArgIndex<3>>]>;
def int_x86_avx10_mask_vcvttps2ibs512 : ClangBuiltin<"__builtin_ia32_vcvttps2ibs512_mask">,
        DefaultAttrsIntrinsic<[llvm_v16i32_ty], [llvm_v16f32_ty, llvm_v16i32_ty, llvm_i16_ty, llvm_i32_ty],
                  [IntrNoMem, ImmArg<ArgIndex<3>>]>;
def int_x86_avx10_mask_vcvttps2iubs128 : ClangBuiltin<"__builtin_ia32_vcvttps2iubs128_mask">,
        DefaultAttrsIntrinsic<[llvm_v4i32_ty], [llvm_v4f32_ty, llvm_v4i32_ty, llvm_i8_ty],
                [IntrNoMem]>;
def int_x86_avx10_mask_vcvttps2iubs256 : ClangBuiltin<"__builtin_ia32_vcvttps2iubs256_mask">,
        DefaultAttrsIntrinsic<[llvm_v8i32_ty], [llvm_v8f32_ty, llvm_v8i32_ty, llvm_i8_ty, llvm_i32_ty],
                  [IntrNoMem, ImmArg<ArgIndex<3>>]>;
def int_x86_avx10_mask_vcvttps2iubs512 : ClangBuiltin<"__builtin_ia32_vcvttps2iubs512_mask">,
        DefaultAttrsIntrinsic<[llvm_v16i32_ty], [llvm_v16f32_ty, llvm_v16i32_ty, llvm_i16_ty, llvm_i32_ty],
                  [IntrNoMem, ImmArg<ArgIndex<3>>]>;
<<<<<<< HEAD
=======
}

//===----------------------------------------------------------------------===//
let TargetPrefix = "x86" in {
def int_x86_avx10_mask_vcvt2ps2phx_128 : ClangBuiltin<"__builtin_ia32_vcvt2ps2phx128_mask">,
        DefaultAttrsIntrinsic<[llvm_v8f16_ty], [llvm_v4f32_ty, llvm_v4f32_ty, llvm_v8f16_ty, llvm_i8_ty],
                              [IntrNoMem]>;
def int_x86_avx10_mask_vcvt2ps2phx_256 : ClangBuiltin<"__builtin_ia32_vcvt2ps2phx256_mask">,
        DefaultAttrsIntrinsic<[llvm_v16f16_ty], [llvm_v8f32_ty, llvm_v8f32_ty, llvm_v16f16_ty, llvm_i16_ty, llvm_i32_ty],
                              [IntrNoMem, ImmArg<ArgIndex<4>>]>;
def int_x86_avx10_mask_vcvt2ps2phx_512 : ClangBuiltin<"__builtin_ia32_vcvt2ps2phx512_mask">,
        DefaultAttrsIntrinsic<[llvm_v32f16_ty], [llvm_v16f32_ty, llvm_v16f32_ty, llvm_v32f16_ty, llvm_i32_ty, llvm_i32_ty],
                              [IntrNoMem, ImmArg<ArgIndex<4>>]>;
def int_x86_avx10_mask_vcvtbiasph2bf8128 : ClangBuiltin<"__builtin_ia32_vcvtbiasph2bf8_128_mask">,
        DefaultAttrsIntrinsic<[llvm_v16i8_ty], [llvm_v16i8_ty, llvm_v8f16_ty, llvm_v16i8_ty, llvm_i8_ty],
                              [IntrNoMem]>;
def int_x86_avx10_mask_vcvtbiasph2bf8256 : ClangBuiltin<"__builtin_ia32_vcvtbiasph2bf8_256_mask">,
        DefaultAttrsIntrinsic<[llvm_v16i8_ty], [llvm_v32i8_ty, llvm_v16f16_ty, llvm_v16i8_ty, llvm_i16_ty],
                              [IntrNoMem]>;
def int_x86_avx10_mask_vcvtbiasph2bf8512 : ClangBuiltin<"__builtin_ia32_vcvtbiasph2bf8_512_mask">,
        DefaultAttrsIntrinsic<[llvm_v32i8_ty], [llvm_v64i8_ty, llvm_v32f16_ty, llvm_v32i8_ty, llvm_i32_ty],
                              [IntrNoMem]>;
def int_x86_avx10_mask_vcvtbiasph2bf8s128 : ClangBuiltin<"__builtin_ia32_vcvtbiasph2bf8s_128_mask">,
        DefaultAttrsIntrinsic<[llvm_v16i8_ty], [llvm_v16i8_ty, llvm_v8f16_ty, llvm_v16i8_ty, llvm_i8_ty],
                              [IntrNoMem]>;
def int_x86_avx10_mask_vcvtbiasph2bf8s256 : ClangBuiltin<"__builtin_ia32_vcvtbiasph2bf8s_256_mask">,
        DefaultAttrsIntrinsic<[llvm_v16i8_ty], [llvm_v32i8_ty, llvm_v16f16_ty, llvm_v16i8_ty, llvm_i16_ty],
                              [IntrNoMem]>;
def int_x86_avx10_mask_vcvtbiasph2bf8s512 : ClangBuiltin<"__builtin_ia32_vcvtbiasph2bf8s_512_mask">,
        DefaultAttrsIntrinsic<[llvm_v32i8_ty], [llvm_v64i8_ty, llvm_v32f16_ty, llvm_v32i8_ty, llvm_i32_ty],
                              [IntrNoMem]>;
def int_x86_avx10_mask_vcvtbiasph2hf8128 : ClangBuiltin<"__builtin_ia32_vcvtbiasph2hf8_128_mask">,
        DefaultAttrsIntrinsic<[llvm_v16i8_ty], [llvm_v16i8_ty, llvm_v8f16_ty, llvm_v16i8_ty, llvm_i8_ty],
                              [IntrNoMem]>;
def int_x86_avx10_mask_vcvtbiasph2hf8256 : ClangBuiltin<"__builtin_ia32_vcvtbiasph2hf8_256_mask">,
        DefaultAttrsIntrinsic<[llvm_v16i8_ty], [llvm_v32i8_ty, llvm_v16f16_ty, llvm_v16i8_ty, llvm_i16_ty],
                              [IntrNoMem]>;
def int_x86_avx10_mask_vcvtbiasph2hf8512 : ClangBuiltin<"__builtin_ia32_vcvtbiasph2hf8_512_mask">,
        DefaultAttrsIntrinsic<[llvm_v32i8_ty], [llvm_v64i8_ty, llvm_v32f16_ty, llvm_v32i8_ty, llvm_i32_ty],
                              [IntrNoMem]>;
def int_x86_avx10_mask_vcvtbiasph2hf8s128 : ClangBuiltin<"__builtin_ia32_vcvtbiasph2hf8s_128_mask">,
        DefaultAttrsIntrinsic<[llvm_v16i8_ty], [llvm_v16i8_ty, llvm_v8f16_ty, llvm_v16i8_ty, llvm_i8_ty],
                              [IntrNoMem]>;
def int_x86_avx10_mask_vcvtbiasph2hf8s256 : ClangBuiltin<"__builtin_ia32_vcvtbiasph2hf8s_256_mask">,
        DefaultAttrsIntrinsic<[llvm_v16i8_ty], [llvm_v32i8_ty, llvm_v16f16_ty, llvm_v16i8_ty, llvm_i16_ty],
                              [IntrNoMem]>;
def int_x86_avx10_mask_vcvtbiasph2hf8s512 : ClangBuiltin<"__builtin_ia32_vcvtbiasph2hf8s_512_mask">,
        DefaultAttrsIntrinsic<[llvm_v32i8_ty], [llvm_v64i8_ty, llvm_v32f16_ty, llvm_v32i8_ty, llvm_i32_ty],
                              [IntrNoMem]>;
def int_x86_avx10_vcvtne2ph2bf8128 : ClangBuiltin<"__builtin_ia32_vcvtne2ph2bf8_128">,
        DefaultAttrsIntrinsic<[llvm_v16i8_ty], [llvm_v8f16_ty, llvm_v8f16_ty],
                              [IntrNoMem]>;
def int_x86_avx10_vcvtne2ph2bf8256 : ClangBuiltin<"__builtin_ia32_vcvtne2ph2bf8_256">,
        DefaultAttrsIntrinsic<[llvm_v32i8_ty], [llvm_v16f16_ty, llvm_v16f16_ty],
                              [IntrNoMem]>;
def int_x86_avx10_vcvtne2ph2bf8512 : ClangBuiltin<"__builtin_ia32_vcvtne2ph2bf8_512">,
        DefaultAttrsIntrinsic<[llvm_v64i8_ty], [llvm_v32f16_ty, llvm_v32f16_ty],
                              [IntrNoMem]>;
def int_x86_avx10_vcvtne2ph2bf8s128 : ClangBuiltin<"__builtin_ia32_vcvtne2ph2bf8s_128">,
        DefaultAttrsIntrinsic<[llvm_v16i8_ty], [llvm_v8f16_ty, llvm_v8f16_ty],
                              [IntrNoMem]>;
def int_x86_avx10_vcvtne2ph2bf8s256 : ClangBuiltin<"__builtin_ia32_vcvtne2ph2bf8s_256">,
        DefaultAttrsIntrinsic<[llvm_v32i8_ty], [llvm_v16f16_ty, llvm_v16f16_ty],
                              [IntrNoMem]>;
def int_x86_avx10_vcvtne2ph2bf8s512 : ClangBuiltin<"__builtin_ia32_vcvtne2ph2bf8s_512">,
        DefaultAttrsIntrinsic<[llvm_v64i8_ty], [llvm_v32f16_ty, llvm_v32f16_ty],
                              [IntrNoMem]>;
def int_x86_avx10_vcvtne2ph2hf8128 : ClangBuiltin<"__builtin_ia32_vcvtne2ph2hf8_128">,
        DefaultAttrsIntrinsic<[llvm_v16i8_ty], [llvm_v8f16_ty, llvm_v8f16_ty],
                              [IntrNoMem]>;
def int_x86_avx10_vcvtne2ph2hf8256 : ClangBuiltin<"__builtin_ia32_vcvtne2ph2hf8_256">,
        DefaultAttrsIntrinsic<[llvm_v32i8_ty], [llvm_v16f16_ty, llvm_v16f16_ty],
                              [IntrNoMem]>;
def int_x86_avx10_vcvtne2ph2hf8512 : ClangBuiltin<"__builtin_ia32_vcvtne2ph2hf8_512">,
        DefaultAttrsIntrinsic<[llvm_v64i8_ty], [llvm_v32f16_ty, llvm_v32f16_ty],
                              [IntrNoMem]>;
def int_x86_avx10_vcvtne2ph2hf8s128 : ClangBuiltin<"__builtin_ia32_vcvtne2ph2hf8s_128">,
        DefaultAttrsIntrinsic<[llvm_v16i8_ty], [llvm_v8f16_ty, llvm_v8f16_ty],
                              [IntrNoMem]>;
def int_x86_avx10_vcvtne2ph2hf8s256 : ClangBuiltin<"__builtin_ia32_vcvtne2ph2hf8s_256">,
        DefaultAttrsIntrinsic<[llvm_v32i8_ty], [llvm_v16f16_ty, llvm_v16f16_ty],
                              [IntrNoMem]>;
def int_x86_avx10_vcvtne2ph2hf8s512 : ClangBuiltin<"__builtin_ia32_vcvtne2ph2hf8s_512">,
        DefaultAttrsIntrinsic<[llvm_v64i8_ty], [llvm_v32f16_ty, llvm_v32f16_ty],
                              [IntrNoMem]>;
def int_x86_avx10_mask_vcvthf82ph128 : ClangBuiltin<"__builtin_ia32_vcvthf8_2ph128_mask">,
        DefaultAttrsIntrinsic<[llvm_v8f16_ty], [llvm_v16i8_ty, llvm_v8f16_ty, llvm_i8_ty],
                              [IntrNoMem]>;
def int_x86_avx10_mask_vcvthf82ph256 : ClangBuiltin<"__builtin_ia32_vcvthf8_2ph256_mask">,
        DefaultAttrsIntrinsic<[llvm_v16f16_ty], [llvm_v16i8_ty, llvm_v16f16_ty, llvm_i16_ty],
                              [IntrNoMem]>;
def int_x86_avx10_mask_vcvthf82ph512 : ClangBuiltin<"__builtin_ia32_vcvthf8_2ph512_mask">,
        DefaultAttrsIntrinsic<[llvm_v32f16_ty], [llvm_v32i8_ty, llvm_v32f16_ty, llvm_i32_ty],
                              [IntrNoMem]>;
def int_x86_avx10_mask_vcvtneph2bf8128 : ClangBuiltin<"__builtin_ia32_vcvtneph2bf8_128_mask">,
        DefaultAttrsIntrinsic<[llvm_v16i8_ty], [llvm_v8f16_ty, llvm_v16i8_ty, llvm_i8_ty],
                              [IntrNoMem]>;
def int_x86_avx10_mask_vcvtneph2bf8256 : ClangBuiltin<"__builtin_ia32_vcvtneph2bf8_256_mask">,
        DefaultAttrsIntrinsic<[llvm_v16i8_ty], [llvm_v16f16_ty, llvm_v16i8_ty, llvm_i16_ty],
                              [IntrNoMem]>;
def int_x86_avx10_mask_vcvtneph2bf8512 : ClangBuiltin<"__builtin_ia32_vcvtneph2bf8_512_mask">,
        DefaultAttrsIntrinsic<[llvm_v32i8_ty], [llvm_v32f16_ty, llvm_v32i8_ty, llvm_i32_ty],
                              [IntrNoMem]>;
def int_x86_avx10_mask_vcvtneph2bf8s128 : ClangBuiltin<"__builtin_ia32_vcvtneph2bf8s_128_mask">,
        DefaultAttrsIntrinsic<[llvm_v16i8_ty], [llvm_v8f16_ty, llvm_v16i8_ty, llvm_i8_ty],
                              [IntrNoMem]>;
def int_x86_avx10_mask_vcvtneph2bf8s256 : ClangBuiltin<"__builtin_ia32_vcvtneph2bf8s_256_mask">,
        DefaultAttrsIntrinsic<[llvm_v16i8_ty], [llvm_v16f16_ty, llvm_v16i8_ty, llvm_i16_ty],
                              [IntrNoMem]>;
def int_x86_avx10_mask_vcvtneph2bf8s512 : ClangBuiltin<"__builtin_ia32_vcvtneph2bf8s_512_mask">,
        DefaultAttrsIntrinsic<[llvm_v32i8_ty], [llvm_v32f16_ty, llvm_v32i8_ty, llvm_i32_ty],
                              [IntrNoMem]>;
def int_x86_avx10_mask_vcvtneph2hf8128 : ClangBuiltin<"__builtin_ia32_vcvtneph2hf8_128_mask">,
        DefaultAttrsIntrinsic<[llvm_v16i8_ty], [llvm_v8f16_ty, llvm_v16i8_ty, llvm_i8_ty],
                              [IntrNoMem]>;
def int_x86_avx10_mask_vcvtneph2hf8256 : ClangBuiltin<"__builtin_ia32_vcvtneph2hf8_256_mask">,
        DefaultAttrsIntrinsic<[llvm_v16i8_ty], [llvm_v16f16_ty, llvm_v16i8_ty, llvm_i16_ty],
                              [IntrNoMem]>;
def int_x86_avx10_mask_vcvtneph2hf8512 : ClangBuiltin<"__builtin_ia32_vcvtneph2hf8_512_mask">,
        DefaultAttrsIntrinsic<[llvm_v32i8_ty], [llvm_v32f16_ty, llvm_v32i8_ty, llvm_i32_ty],
                              [IntrNoMem]>;
def int_x86_avx10_mask_vcvtneph2hf8s128 : ClangBuiltin<"__builtin_ia32_vcvtneph2hf8s_128_mask">,
        DefaultAttrsIntrinsic<[llvm_v16i8_ty], [llvm_v8f16_ty, llvm_v16i8_ty, llvm_i8_ty],
                              [IntrNoMem]>;
def int_x86_avx10_mask_vcvtneph2hf8s256 : ClangBuiltin<"__builtin_ia32_vcvtneph2hf8s_256_mask">,
        DefaultAttrsIntrinsic<[llvm_v16i8_ty], [llvm_v16f16_ty, llvm_v16i8_ty, llvm_i16_ty],
                              [IntrNoMem]>;
def int_x86_avx10_mask_vcvtneph2hf8s512 : ClangBuiltin<"__builtin_ia32_vcvtneph2hf8s_512_mask">,
        DefaultAttrsIntrinsic<[llvm_v32i8_ty], [llvm_v32f16_ty, llvm_v32i8_ty, llvm_i32_ty],
                              [IntrNoMem]>;
>>>>>>> 1d22c955
}<|MERGE_RESOLUTION|>--- conflicted
+++ resolved
@@ -7088,8 +7088,6 @@
 def int_x86_avx10_mask_vcvttps2iubs512 : ClangBuiltin<"__builtin_ia32_vcvttps2iubs512_mask">,
         DefaultAttrsIntrinsic<[llvm_v16i32_ty], [llvm_v16f32_ty, llvm_v16i32_ty, llvm_i16_ty, llvm_i32_ty],
                   [IntrNoMem, ImmArg<ArgIndex<3>>]>;
-<<<<<<< HEAD
-=======
 }
 
 //===----------------------------------------------------------------------===//
@@ -7220,5 +7218,4 @@
 def int_x86_avx10_mask_vcvtneph2hf8s512 : ClangBuiltin<"__builtin_ia32_vcvtneph2hf8s_512_mask">,
         DefaultAttrsIntrinsic<[llvm_v32i8_ty], [llvm_v32f16_ty, llvm_v32i8_ty, llvm_i32_ty],
                               [IntrNoMem]>;
->>>>>>> 1d22c955
 }