--- conflicted
+++ resolved
@@ -1599,44 +1599,25 @@
 template <typename LHS, typename RHS>
 inline CmpClass_match<LHS, RHS, CmpInst, CmpInst::Predicate>
 m_Cmp(const LHS &L, const RHS &R) {
-<<<<<<< HEAD
-  CmpInst::Predicate Unused;
-  return CmpClass_match<LHS, RHS, CmpInst, CmpInst::Predicate>(Unused, L, R);
-=======
   return CmpClass_match<LHS, RHS, CmpInst, CmpInst::Predicate>(L, R);
->>>>>>> 9c4aab8c
 }
 
 template <typename LHS, typename RHS>
 inline CmpClass_match<LHS, RHS, ICmpInst, ICmpInst::Predicate>
 m_ICmp(const LHS &L, const RHS &R) {
-<<<<<<< HEAD
-  ICmpInst::Predicate Unused;
-  return CmpClass_match<LHS, RHS, ICmpInst, ICmpInst::Predicate>(Unused, L, R);
-=======
   return CmpClass_match<LHS, RHS, ICmpInst, ICmpInst::Predicate>(L, R);
->>>>>>> 9c4aab8c
 }
 
 template <typename LHS, typename RHS>
 inline CmpClass_match<LHS, RHS, FCmpInst, FCmpInst::Predicate>
 m_FCmp(const LHS &L, const RHS &R) {
-<<<<<<< HEAD
-  FCmpInst::Predicate Unused;
-  return CmpClass_match<LHS, RHS, FCmpInst, FCmpInst::Predicate>(Unused, L, R);
-=======
   return CmpClass_match<LHS, RHS, FCmpInst, FCmpInst::Predicate>(L, R);
->>>>>>> 9c4aab8c
 }
 
 // Same as CmpClass, but instead of saving Pred as out output variable, match a
 // specific input pred for equality.
-<<<<<<< HEAD
-template <typename LHS_t, typename RHS_t, typename Class, typename PredicateTy>
-=======
 template <typename LHS_t, typename RHS_t, typename Class, typename PredicateTy,
           bool Commutable = false>
->>>>>>> 9c4aab8c
 struct SpecificCmpClass_match {
   const PredicateTy Predicate;
   LHS_t L;
@@ -1646,11 +1627,6 @@
       : Predicate(Pred), L(LHS), R(RHS) {}
 
   template <typename OpTy> bool match(OpTy *V) {
-<<<<<<< HEAD
-    if (auto *I = dyn_cast<Class>(V))
-      return I->getPredicate() == Predicate && L.match(I->getOperand(0)) &&
-             R.match(I->getOperand(1));
-=======
     if (auto *I = dyn_cast<Class>(V)) {
       if (I->getPredicate() == Predicate && L.match(I->getOperand(0)) &&
           R.match(I->getOperand(1)))
@@ -1662,7 +1638,6 @@
       }
     }
 
->>>>>>> 9c4aab8c
     return false;
   }
 };
@@ -1682,8 +1657,6 @@
 }
 
 template <typename LHS, typename RHS>
-<<<<<<< HEAD
-=======
 inline SpecificCmpClass_match<LHS, RHS, ICmpInst, ICmpInst::Predicate, true>
 m_c_SpecificICmp(ICmpInst::Predicate MatchPred, const LHS &L, const RHS &R) {
   return SpecificCmpClass_match<LHS, RHS, ICmpInst, ICmpInst::Predicate, true>(
@@ -1691,7 +1664,6 @@
 }
 
 template <typename LHS, typename RHS>
->>>>>>> 9c4aab8c
 inline SpecificCmpClass_match<LHS, RHS, FCmpInst, FCmpInst::Predicate>
 m_SpecificFCmp(FCmpInst::Predicate MatchPred, const LHS &L, const RHS &R) {
   return SpecificCmpClass_match<LHS, RHS, FCmpInst, FCmpInst::Predicate>(
@@ -2726,13 +2698,7 @@
 template <typename LHS, typename RHS>
 inline CmpClass_match<LHS, RHS, ICmpInst, ICmpInst::Predicate, true>
 m_c_ICmp(const LHS &L, const RHS &R) {
-<<<<<<< HEAD
-  ICmpInst::Predicate Unused;
-  return CmpClass_match<LHS, RHS, ICmpInst, ICmpInst::Predicate, true>(Unused,
-                                                                       L, R);
-=======
   return CmpClass_match<LHS, RHS, ICmpInst, ICmpInst::Predicate, true>(L, R);
->>>>>>> 9c4aab8c
 }
 
 /// Matches a specific opcode with LHS and RHS in either order.
