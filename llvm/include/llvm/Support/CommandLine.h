//===- llvm/Support/CommandLine.h - Command line handler --------*- C++ -*-===//
//
// Part of the LLVM Project, under the Apache License v2.0 with LLVM Exceptions.
// See https://llvm.org/LICENSE.txt for license information.
// SPDX-License-Identifier: Apache-2.0 WITH LLVM-exception
//
//===----------------------------------------------------------------------===//
//
// This class implements a command line argument processor that is useful when
// creating a tool.  It provides a simple, minimalistic interface that is easily
// extensible and supports nonlocal (library) command line options.
//
// Note that rather than trying to figure out what this code does, you should
// read the library documentation located in docs/CommandLine.html or looks at
// the many example usages in tools/*/*.cpp
//
//===----------------------------------------------------------------------===//

#ifndef LLVM_SUPPORT_COMMANDLINE_H
#define LLVM_SUPPORT_COMMANDLINE_H

#include "llvm/ADT/ArrayRef.h"
#include "llvm/ADT/None.h"
#include "llvm/ADT/Optional.h"
#include "llvm/ADT/STLExtras.h"
#include "llvm/ADT/SmallPtrSet.h"
#include "llvm/ADT/SmallVector.h"
#include "llvm/ADT/StringMap.h"
#include "llvm/ADT/StringRef.h"
#include "llvm/ADT/Twine.h"
#include "llvm/ADT/iterator_range.h"
#include "llvm/Support/ErrorHandling.h"
#include "llvm/Support/ManagedStatic.h"
#include "llvm/Support/StringSaver.h"
#include "llvm/Support/raw_ostream.h"
#include <cassert>
#include <climits>
#include <cstddef>
#include <functional>
#include <initializer_list>
#include <string>
#include <type_traits>
#include <vector>

namespace llvm {

namespace vfs {
class FileSystem;
}

class StringSaver;

/// This namespace contains all of the command line option processing machinery.
/// It is intentionally a short name to make qualified usage concise.
namespace cl {

//===----------------------------------------------------------------------===//
// Command line option processing entry point.
//
// Returns true on success. Otherwise, this will print the error message to
// stderr and exit if \p Errs is not set (nullptr by default), or print the
// error message to \p Errs and return false if \p Errs is provided.
//
// If EnvVar is not nullptr, command-line options are also parsed from the
// environment variable named by EnvVar.  Precedence is given to occurrences
// from argv.  This precedence is currently implemented by parsing argv after
// the environment variable, so it is only implemented correctly for options
// that give precedence to later occurrences.  If your program supports options
// that give precedence to earlier occurrences, you will need to extend this
// function to support it correctly.
bool ParseCommandLineOptions(int argc, const char *const *argv,
                             StringRef Overview = "",
                             raw_ostream *Errs = nullptr,
                             const char *EnvVar = nullptr,
                             bool LongOptionsUseDoubleDash = false);

// Function pointer type for printing version information.
using VersionPrinterTy = std::function<void(raw_ostream &)>;

///===---------------------------------------------------------------------===//
/// Override the default (LLVM specific) version printer used to print out the
/// version when --version is given on the command line. This allows other
/// systems using the CommandLine utilities to print their own version string.
void SetVersionPrinter(VersionPrinterTy func);

///===---------------------------------------------------------------------===//
/// Add an extra printer to use in addition to the default one. This can be
/// called multiple times, and each time it adds a new function to the list
/// which will be called after the basic LLVM version printing is complete.
/// Each can then add additional information specific to the tool.
void AddExtraVersionPrinter(VersionPrinterTy func);

// Print option values.
// With -print-options print the difference between option values and defaults.
// With -print-all-options print all option values.
// (Currently not perfect, but best-effort.)
void PrintOptionValues();

// Forward declaration - AddLiteralOption needs to be up here to make gcc happy.
class Option;

/// Adds a new option for parsing and provides the option it refers to.
///
/// \param O pointer to the option
/// \param Name the string name for the option to handle during parsing
///
/// Literal options are used by some parsers to register special option values.
/// This is how the PassNameParser registers pass names for opt.
void AddLiteralOption(Option &O, StringRef Name);

//===----------------------------------------------------------------------===//
// Flags permitted to be passed to command line arguments
//

enum NumOccurrencesFlag { // Flags for the number of occurrences allowed
  Optional = 0x00,        // Zero or One occurrence
  ZeroOrMore = 0x01,      // Zero or more occurrences allowed
  Required = 0x02,        // One occurrence required
  OneOrMore = 0x03,       // One or more occurrences required

  // Indicates that this option is fed anything that follows the last positional
  // argument required by the application (it is an error if there are zero
  // positional arguments, and a ConsumeAfter option is used).
  // Thus, for example, all arguments to LLI are processed until a filename is
  // found.  Once a filename is found, all of the succeeding arguments are
  // passed, unprocessed, to the ConsumeAfter option.
  //
  ConsumeAfter = 0x04
};

enum ValueExpected { // Is a value required for the option?
  // zero reserved for the unspecified value
  ValueOptional = 0x01,  // The value can appear... or not
  ValueRequired = 0x02,  // The value is required to appear!
  ValueDisallowed = 0x03 // A value may not be specified (for flags)
};

enum OptionHidden {   // Control whether -help shows this option
  NotHidden = 0x00,   // Option included in -help & -help-hidden
  Hidden = 0x01,      // -help doesn't, but -help-hidden does
  ReallyHidden = 0x02 // Neither -help nor -help-hidden show this arg
};

// This controls special features that the option might have that cause it to be
// parsed differently...
//
// Prefix - This option allows arguments that are otherwise unrecognized to be
// matched by options that are a prefix of the actual value.  This is useful for
// cases like a linker, where options are typically of the form '-lfoo' or
// '-L../../include' where -l or -L are the actual flags.  When prefix is
// enabled, and used, the value for the flag comes from the suffix of the
// argument.
//
// AlwaysPrefix - Only allow the behavior enabled by the Prefix flag and reject
// the Option=Value form.
//

enum FormattingFlags {
  NormalFormatting = 0x00, // Nothing special
  Positional = 0x01,       // Is a positional argument, no '-' required
  Prefix = 0x02,           // Can this option directly prefix its value?
  AlwaysPrefix = 0x03      // Can this option only directly prefix its value?
};

enum MiscFlags {             // Miscellaneous flags to adjust argument
  CommaSeparated = 0x01,     // Should this cl::list split between commas?
  PositionalEatsArgs = 0x02, // Should this positional cl::list eat -args?
  Sink = 0x04,               // Should this cl::list eat all unknown options?

  // Can this option group with other options?
  // If this is enabled, multiple letter options are allowed to bunch together
  // with only a single hyphen for the whole group.  This allows emulation
  // of the behavior that ls uses for example: ls -la === ls -l -a
  Grouping = 0x08,

  // Default option
  DefaultOption = 0x10
};

//===----------------------------------------------------------------------===//
//
class OptionCategory {
private:
  StringRef const Name;
  StringRef const Description;

  void registerCategory();

public:
  OptionCategory(StringRef const Name,
                 StringRef const Description = "")
      : Name(Name), Description(Description) {
    registerCategory();
  }

  StringRef getName() const { return Name; }
  StringRef getDescription() const { return Description; }
};

// The general Option Category (used as default category).
OptionCategory &getGeneralCategory();

//===----------------------------------------------------------------------===//
//
class SubCommand {
private:
  StringRef Name;
  StringRef Description;

protected:
  void registerSubCommand();
  void unregisterSubCommand();

public:
  SubCommand(StringRef Name, StringRef Description = "")
      : Name(Name), Description(Description) {
        registerSubCommand();
  }
  SubCommand() = default;

  // Get the special subcommand representing no subcommand.
  static SubCommand &getTopLevel();

  // Get the special subcommand that can be used to put an option into all
  // subcomands.
  static SubCommand &getAll();

  void reset();

  explicit operator bool() const;

  StringRef getName() const { return Name; }
  StringRef getDescription() const { return Description; }

  SmallVector<Option *, 4> PositionalOpts;
  SmallVector<Option *, 4> SinkOpts;
  StringMap<Option *> OptionsMap;

  Option *ConsumeAfterOpt = nullptr; // The ConsumeAfter option if it exists.
};

// A special subcommand representing no subcommand
extern ManagedStatic<SubCommand> TopLevelSubCommand;

// A special subcommand that can be used to put an option into all subcommands.
extern ManagedStatic<SubCommand> AllSubCommands;

//===----------------------------------------------------------------------===//
//
class Option {
  friend class alias;

  // Overriden by subclasses to handle the value passed into an argument. Should
  // return true if there was an error processing the argument and the program
  // should exit.
  //
  virtual bool handleOccurrence(unsigned pos, StringRef ArgName,
                                StringRef Arg) = 0;

  virtual enum ValueExpected getValueExpectedFlagDefault() const {
    return ValueOptional;
  }

  // Out of line virtual function to provide home for the class.
  virtual void anchor();

  uint16_t NumOccurrences; // The number of times specified
  // Occurrences, HiddenFlag, and Formatting are all enum types but to avoid
  // problems with signed enums in bitfields.
  uint16_t Occurrences : 3; // enum NumOccurrencesFlag
  // not using the enum type for 'Value' because zero is an implementation
  // detail representing the non-value
  uint16_t Value : 2;
  uint16_t HiddenFlag : 2; // enum OptionHidden
  uint16_t Formatting : 2; // enum FormattingFlags
  uint16_t Misc : 5;
  uint16_t FullyInitialized : 1; // Has addArgument been called?
  uint16_t Position;             // Position of last occurrence of the option
  uint16_t AdditionalVals;       // Greater than 0 for multi-valued option.

public:
  StringRef ArgStr;   // The argument string itself (ex: "help", "o")
  StringRef HelpStr;  // The descriptive text message for -help
  StringRef ValueStr; // String describing what the value of this option is
  SmallVector<OptionCategory *, 1>
      Categories;                    // The Categories this option belongs to
  SmallPtrSet<SubCommand *, 1> Subs; // The subcommands this option belongs to.

  inline enum NumOccurrencesFlag getNumOccurrencesFlag() const {
    return (enum NumOccurrencesFlag)Occurrences;
  }

  inline enum ValueExpected getValueExpectedFlag() const {
    return Value ? ((enum ValueExpected)Value) : getValueExpectedFlagDefault();
  }

  inline enum OptionHidden getOptionHiddenFlag() const {
    return (enum OptionHidden)HiddenFlag;
  }

  inline enum FormattingFlags getFormattingFlag() const {
    return (enum FormattingFlags)Formatting;
  }

  inline unsigned getMiscFlags() const { return Misc; }
  inline unsigned getPosition() const { return Position; }
  inline unsigned getNumAdditionalVals() const { return AdditionalVals; }

  // Return true if the argstr != ""
  bool hasArgStr() const { return !ArgStr.empty(); }
  bool isPositional() const { return getFormattingFlag() == cl::Positional; }
  bool isSink() const { return getMiscFlags() & cl::Sink; }
  bool isDefaultOption() const { return getMiscFlags() & cl::DefaultOption; }

  bool isConsumeAfter() const {
    return getNumOccurrencesFlag() == cl::ConsumeAfter;
  }

  bool isInAllSubCommands() const {
    return llvm::is_contained(Subs, &SubCommand::getAll());
  }

  //-------------------------------------------------------------------------===
  // Accessor functions set by OptionModifiers
  //
  void setArgStr(StringRef S);
  void setDescription(StringRef S) { HelpStr = S; }
  void setValueStr(StringRef S) { ValueStr = S; }
  void setNumOccurrencesFlag(enum NumOccurrencesFlag Val) { Occurrences = Val; }
  void setValueExpectedFlag(enum ValueExpected Val) { Value = Val; }
  void setHiddenFlag(enum OptionHidden Val) { HiddenFlag = Val; }
  void setFormattingFlag(enum FormattingFlags V) { Formatting = V; }
  void setMiscFlag(enum MiscFlags M) { Misc |= M; }
  void setPosition(unsigned pos) { Position = pos; }
  void addCategory(OptionCategory &C);
  void addSubCommand(SubCommand &S) { Subs.insert(&S); }

protected:
  explicit Option(enum NumOccurrencesFlag OccurrencesFlag,
                  enum OptionHidden Hidden)
      : NumOccurrences(0), Occurrences(OccurrencesFlag), Value(0),
        HiddenFlag(Hidden), Formatting(NormalFormatting), Misc(0),
        FullyInitialized(false), Position(0), AdditionalVals(0) {
    Categories.push_back(&getGeneralCategory());
  }

  inline void setNumAdditionalVals(unsigned n) { AdditionalVals = n; }

public:
  virtual ~Option() = default;

  // Register this argument with the commandline system.
  //
  void addArgument();

  /// Unregisters this option from the CommandLine system.
  ///
  /// This option must have been the last option registered.
  /// For testing purposes only.
  void removeArgument();

  // Return the width of the option tag for printing...
  virtual size_t getOptionWidth() const = 0;

  // Print out information about this option. The to-be-maintained width is
  // specified.
  //
  virtual void printOptionInfo(size_t GlobalWidth) const = 0;

  virtual void printOptionValue(size_t GlobalWidth, bool Force) const = 0;

  virtual void setDefault() = 0;

  // Prints the help string for an option.
  //
  // This maintains the Indent for multi-line descriptions.
  // FirstLineIndentedBy is the count of chars of the first line
  //      i.e. the one containing the --<option name>.
  static void printHelpStr(StringRef HelpStr, size_t Indent,
                           size_t FirstLineIndentedBy);

  // Prints the help string for an enum value.
  //
  // This maintains the Indent for multi-line descriptions.
  // FirstLineIndentedBy is the count of chars of the first line
  //      i.e. the one containing the =<value>.
  static void printEnumValHelpStr(StringRef HelpStr, size_t Indent,
                                  size_t FirstLineIndentedBy);

  virtual void getExtraOptionNames(SmallVectorImpl<StringRef> &) {}

  // Wrapper around handleOccurrence that enforces Flags.
  //
  virtual bool addOccurrence(unsigned pos, StringRef ArgName, StringRef Value,
                             bool MultiArg = false);

  // Prints option name followed by message.  Always returns true.
  bool error(const Twine &Message, StringRef ArgName = StringRef(), raw_ostream &Errs = llvm::errs());
  bool error(const Twine &Message, raw_ostream &Errs) {
    return error(Message, StringRef(), Errs);
  }

  inline int getNumOccurrences() const { return NumOccurrences; }
  void reset();
};

//===----------------------------------------------------------------------===//
// Command line option modifiers that can be used to modify the behavior of
// command line option parsers...
//

// Modifier to set the description shown in the -help output...
struct desc {
  StringRef Desc;

  desc(StringRef Str) : Desc(Str) {}

  void apply(Option &O) const { O.setDescription(Desc); }
};

// Modifier to set the value description shown in the -help output...
struct value_desc {
  StringRef Desc;

  value_desc(StringRef Str) : Desc(Str) {}

  void apply(Option &O) const { O.setValueStr(Desc); }
};

// Specify a default (initial) value for the command line argument, if the
// default constructor for the argument type does not give you what you want.
// This is only valid on "opt" arguments, not on "list" arguments.
template <class Ty> struct initializer {
  const Ty &Init;
  initializer(const Ty &Val) : Init(Val) {}

  template <class Opt> void apply(Opt &O) const { O.setInitialValue(Init); }
};

template <class Ty> initializer<Ty> init(const Ty &Val) {
  return initializer<Ty>(Val);
}

// Allow the user to specify which external variable they want to store the
// results of the command line argument processing into, if they don't want to
// store it in the option itself.
template <class Ty> struct LocationClass {
  Ty &Loc;

  LocationClass(Ty &L) : Loc(L) {}

  template <class Opt> void apply(Opt &O) const { O.setLocation(O, Loc); }
};

template <class Ty> LocationClass<Ty> location(Ty &L) {
  return LocationClass<Ty>(L);
}

// Specify the Option category for the command line argument to belong to.
struct cat {
  OptionCategory &Category;

  cat(OptionCategory &c) : Category(c) {}

  template <class Opt> void apply(Opt &O) const { O.addCategory(Category); }
};

// Specify the subcommand that this option belongs to.
struct sub {
  SubCommand &Sub;

  sub(SubCommand &S) : Sub(S) {}

  template <class Opt> void apply(Opt &O) const { O.addSubCommand(Sub); }
};

// Specify a callback function to be called when an option is seen.
// Can be used to set other options automatically.
template <typename R, typename Ty> struct cb {
  std::function<R(Ty)> CB;

  cb(std::function<R(Ty)> CB) : CB(CB) {}

  template <typename Opt> void apply(Opt &O) const { O.setCallback(CB); }
};

namespace detail {
template <typename F>
struct callback_traits : public callback_traits<decltype(&F::operator())> {};

template <typename R, typename C, typename... Args>
struct callback_traits<R (C::*)(Args...) const> {
  using result_type = R;
  using arg_type = std::tuple_element_t<0, std::tuple<Args...>>;
  static_assert(sizeof...(Args) == 1, "callback function must have one and only one parameter");
  static_assert(std::is_same<result_type, void>::value,
                "callback return type must be void");
  static_assert(std::is_lvalue_reference<arg_type>::value &&
                    std::is_const<std::remove_reference_t<arg_type>>::value,
                "callback arg_type must be a const lvalue reference");
};
} // namespace detail

template <typename F>
cb<typename detail::callback_traits<F>::result_type,
   typename detail::callback_traits<F>::arg_type>
callback(F CB) {
  using result_type = typename detail::callback_traits<F>::result_type;
  using arg_type = typename detail::callback_traits<F>::arg_type;
  return cb<result_type, arg_type>(CB);
}

//===----------------------------------------------------------------------===//

// Support value comparison outside the template.
struct GenericOptionValue {
  virtual bool compare(const GenericOptionValue &V) const = 0;

protected:
  GenericOptionValue() = default;
  GenericOptionValue(const GenericOptionValue&) = default;
  GenericOptionValue &operator=(const GenericOptionValue &) = default;
  ~GenericOptionValue() = default;

private:
  virtual void anchor();
};

template <class DataType> struct OptionValue;

// The default value safely does nothing. Option value printing is only
// best-effort.
template <class DataType, bool isClass>
struct OptionValueBase : public GenericOptionValue {
  // Temporary storage for argument passing.
  using WrapperType = OptionValue<DataType>;

  bool hasValue() const { return false; }

  const DataType &getValue() const { llvm_unreachable("no default value"); }

  // Some options may take their value from a different data type.
  template <class DT> void setValue(const DT & /*V*/) {}

  bool compare(const DataType & /*V*/) const { return false; }

  bool compare(const GenericOptionValue & /*V*/) const override {
    return false;
  }

protected:
  ~OptionValueBase() = default;
};

// Simple copy of the option value.
template <class DataType> class OptionValueCopy : public GenericOptionValue {
  DataType Value;
  bool Valid = false;

protected:
  OptionValueCopy(const OptionValueCopy&) = default;
  OptionValueCopy &operator=(const OptionValueCopy &) = default;
  ~OptionValueCopy() = default;

public:
  OptionValueCopy() = default;

  bool hasValue() const { return Valid; }

  const DataType &getValue() const {
    assert(Valid && "invalid option value");
    return Value;
  }

  void setValue(const DataType &V) {
    Valid = true;
    Value = V;
  }

  bool compare(const DataType &V) const { return Valid && (Value != V); }

  bool compare(const GenericOptionValue &V) const override {
    const OptionValueCopy<DataType> &VC =
        static_cast<const OptionValueCopy<DataType> &>(V);
    if (!VC.hasValue())
      return false;
    return compare(VC.getValue());
  }
};

// Non-class option values.
template <class DataType>
struct OptionValueBase<DataType, false> : OptionValueCopy<DataType> {
  using WrapperType = DataType;

protected:
  OptionValueBase() = default;
  OptionValueBase(const OptionValueBase&) = default;
  OptionValueBase &operator=(const OptionValueBase &) = default;
  ~OptionValueBase() = default;
};

// Top-level option class.
template <class DataType>
struct OptionValue final
    : OptionValueBase<DataType, std::is_class<DataType>::value> {
  OptionValue() = default;

  OptionValue(const DataType &V) { this->setValue(V); }

  // Some options may take their value from a different data type.
  template <class DT> OptionValue<DataType> &operator=(const DT &V) {
    this->setValue(V);
    return *this;
  }
};

// Other safe-to-copy-by-value common option types.
enum boolOrDefault { BOU_UNSET, BOU_TRUE, BOU_FALSE };
template <>
struct OptionValue<cl::boolOrDefault> final
    : OptionValueCopy<cl::boolOrDefault> {
  using WrapperType = cl::boolOrDefault;

  OptionValue() = default;

  OptionValue(const cl::boolOrDefault &V) { this->setValue(V); }

  OptionValue<cl::boolOrDefault> &operator=(const cl::boolOrDefault &V) {
    setValue(V);
    return *this;
  }

private:
  void anchor() override;
};

template <>
struct OptionValue<std::string> final : OptionValueCopy<std::string> {
  using WrapperType = StringRef;

  OptionValue() = default;

  OptionValue(const std::string &V) { this->setValue(V); }

  OptionValue<std::string> &operator=(const std::string &V) {
    setValue(V);
    return *this;
  }

private:
  void anchor() override;
};

//===----------------------------------------------------------------------===//
// Enum valued command line option
//

// This represents a single enum value, using "int" as the underlying type.
struct OptionEnumValue {
  StringRef Name;
  int Value;
  StringRef Description;
};

#define clEnumVal(ENUMVAL, DESC)                                               \
  llvm::cl::OptionEnumValue { #ENUMVAL, int(ENUMVAL), DESC }
#define clEnumValN(ENUMVAL, FLAGNAME, DESC)                                    \
  llvm::cl::OptionEnumValue { FLAGNAME, int(ENUMVAL), DESC }

// For custom data types, allow specifying a group of values together as the
// values that go into the mapping that the option handler uses.
//
class ValuesClass {
  // Use a vector instead of a map, because the lists should be short,
  // the overhead is less, and most importantly, it keeps them in the order
  // inserted so we can print our option out nicely.
  SmallVector<OptionEnumValue, 4> Values;

public:
  ValuesClass(std::initializer_list<OptionEnumValue> Options)
      : Values(Options) {}

  template <class Opt> void apply(Opt &O) const {
    for (const auto &Value : Values)
      O.getParser().addLiteralOption(Value.Name, Value.Value,
                                     Value.Description);
  }
};

/// Helper to build a ValuesClass by forwarding a variable number of arguments
/// as an initializer list to the ValuesClass constructor.
template <typename... OptsTy> ValuesClass values(OptsTy... Options) {
  return ValuesClass({Options...});
}

//===----------------------------------------------------------------------===//
// Parameterizable parser for different data types. By default, known data types
// (string, int, bool) have specialized parsers, that do what you would expect.
// The default parser, used for data types that are not built-in, uses a mapping
// table to map specific options to values, which is used, among other things,
// to handle enum types.

//--------------------------------------------------
// This class holds all the non-generic code that we do not need replicated for
// every instance of the generic parser.  This also allows us to put stuff into
// CommandLine.cpp
//
class generic_parser_base {
protected:
  class GenericOptionInfo {
  public:
    GenericOptionInfo(StringRef name, StringRef helpStr)
        : Name(name), HelpStr(helpStr) {}
    StringRef Name;
    StringRef HelpStr;
  };

public:
  generic_parser_base(Option &O) : Owner(O) {}

  virtual ~generic_parser_base() = default;
  // Base class should have virtual-destructor

  // Virtual function implemented by generic subclass to indicate how many
  // entries are in Values.
  //
  virtual unsigned getNumOptions() const = 0;

  // Return option name N.
  virtual StringRef getOption(unsigned N) const = 0;

  // Return description N
  virtual StringRef getDescription(unsigned N) const = 0;

  // Return the width of the option tag for printing...
  virtual size_t getOptionWidth(const Option &O) const;

  virtual const GenericOptionValue &getOptionValue(unsigned N) const = 0;

  // Print out information about this option. The to-be-maintained width is
  // specified.
  //
  virtual void printOptionInfo(const Option &O, size_t GlobalWidth) const;

  void printGenericOptionDiff(const Option &O, const GenericOptionValue &V,
                              const GenericOptionValue &Default,
                              size_t GlobalWidth) const;

  // Print the value of an option and it's default.
  //
  // Template definition ensures that the option and default have the same
  // DataType (via the same AnyOptionValue).
  template <class AnyOptionValue>
  void printOptionDiff(const Option &O, const AnyOptionValue &V,
                       const AnyOptionValue &Default,
                       size_t GlobalWidth) const {
    printGenericOptionDiff(O, V, Default, GlobalWidth);
  }

  void initialize() {}

  void getExtraOptionNames(SmallVectorImpl<StringRef> &OptionNames) {
    // If there has been no argstr specified, that means that we need to add an
    // argument for every possible option.  This ensures that our options are
    // vectored to us.
    if (!Owner.hasArgStr())
      for (unsigned i = 0, e = getNumOptions(); i != e; ++i)
        OptionNames.push_back(getOption(i));
  }

  enum ValueExpected getValueExpectedFlagDefault() const {
    // If there is an ArgStr specified, then we are of the form:
    //
    //    -opt=O2   or   -opt O2  or  -optO2
    //
    // In which case, the value is required.  Otherwise if an arg str has not
    // been specified, we are of the form:
    //
    //    -O2 or O2 or -la (where -l and -a are separate options)
    //
    // If this is the case, we cannot allow a value.
    //
    if (Owner.hasArgStr())
      return ValueRequired;
    else
      return ValueDisallowed;
  }

  // Return the option number corresponding to the specified
  // argument string.  If the option is not found, getNumOptions() is returned.
  //
  unsigned findOption(StringRef Name);

protected:
  Option &Owner;
};

// Default parser implementation - This implementation depends on having a
// mapping of recognized options to values of some sort.  In addition to this,
// each entry in the mapping also tracks a help message that is printed with the
// command line option for -help.  Because this is a simple mapping parser, the
// data type can be any unsupported type.
//
template <class DataType> class parser : public generic_parser_base {
protected:
  class OptionInfo : public GenericOptionInfo {
  public:
    OptionInfo(StringRef name, DataType v, StringRef helpStr)
        : GenericOptionInfo(name, helpStr), V(v) {}

    OptionValue<DataType> V;
  };
  SmallVector<OptionInfo, 8> Values;

public:
  parser(Option &O) : generic_parser_base(O) {}

  using parser_data_type = DataType;

  // Implement virtual functions needed by generic_parser_base
  unsigned getNumOptions() const override { return unsigned(Values.size()); }
  StringRef getOption(unsigned N) const override { return Values[N].Name; }
  StringRef getDescription(unsigned N) const override {
    return Values[N].HelpStr;
  }

  // Return the value of option name N.
  const GenericOptionValue &getOptionValue(unsigned N) const override {
    return Values[N].V;
  }

  // Return true on error.
  bool parse(Option &O, StringRef ArgName, StringRef Arg, DataType &V) {
    StringRef ArgVal;
    if (Owner.hasArgStr())
      ArgVal = Arg;
    else
      ArgVal = ArgName;

    for (size_t i = 0, e = Values.size(); i != e; ++i)
      if (Values[i].Name == ArgVal) {
        V = Values[i].V.getValue();
        return false;
      }

    return O.error("Cannot find option named '" + ArgVal + "'!");
  }

  /// Add an entry to the mapping table.
  ///
  template <class DT>
  void addLiteralOption(StringRef Name, const DT &V, StringRef HelpStr) {
    assert(findOption(Name) == Values.size() && "Option already exists!");
    OptionInfo X(Name, static_cast<DataType>(V), HelpStr);
    Values.push_back(X);
    AddLiteralOption(Owner, Name);
  }

  /// Remove the specified option.
  ///
  void removeLiteralOption(StringRef Name) {
    unsigned N = findOption(Name);
    assert(N != Values.size() && "Option not found!");
    Values.erase(Values.begin() + N);
  }
};

//--------------------------------------------------
// Super class of parsers to provide boilerplate code
//
class basic_parser_impl { // non-template implementation of basic_parser<t>
public:
  basic_parser_impl(Option &) {}

  virtual ~basic_parser_impl() = default;

  enum ValueExpected getValueExpectedFlagDefault() const {
    return ValueRequired;
  }

  void getExtraOptionNames(SmallVectorImpl<StringRef> &) {}

  void initialize() {}

  // Return the width of the option tag for printing...
  size_t getOptionWidth(const Option &O) const;

  // Print out information about this option. The to-be-maintained width is
  // specified.
  //
  void printOptionInfo(const Option &O, size_t GlobalWidth) const;

  // Print a placeholder for options that don't yet support printOptionDiff().
  void printOptionNoValue(const Option &O, size_t GlobalWidth) const;

  // Overload in subclass to provide a better default value.
  virtual StringRef getValueName() const { return "value"; }

  // An out-of-line virtual method to provide a 'home' for this class.
  virtual void anchor();

protected:
  // A helper for basic_parser::printOptionDiff.
  void printOptionName(const Option &O, size_t GlobalWidth) const;
};

// The real basic parser is just a template wrapper that provides a typedef for
// the provided data type.
//
template <class DataType> class basic_parser : public basic_parser_impl {
public:
  using parser_data_type = DataType;
  using OptVal = OptionValue<DataType>;

  basic_parser(Option &O) : basic_parser_impl(O) {}
};

//--------------------------------------------------

extern template class basic_parser<bool>;

template <> class parser<bool> : public basic_parser<bool> {
public:
  parser(Option &O) : basic_parser(O) {}

  // Return true on error.
  bool parse(Option &O, StringRef ArgName, StringRef Arg, bool &Val);

  void initialize() {}

  enum ValueExpected getValueExpectedFlagDefault() const {
    return ValueOptional;
  }

  // Do not print =<value> at all.
  StringRef getValueName() const override { return StringRef(); }

  void printOptionDiff(const Option &O, bool V, OptVal Default,
                       size_t GlobalWidth) const;

  // An out-of-line virtual method to provide a 'home' for this class.
  void anchor() override;
};

//--------------------------------------------------

extern template class basic_parser<boolOrDefault>;

template <> class parser<boolOrDefault> : public basic_parser<boolOrDefault> {
public:
  parser(Option &O) : basic_parser(O) {}

  // Return true on error.
  bool parse(Option &O, StringRef ArgName, StringRef Arg, boolOrDefault &Val);

  enum ValueExpected getValueExpectedFlagDefault() const {
    return ValueOptional;
  }

  // Do not print =<value> at all.
  StringRef getValueName() const override { return StringRef(); }

  void printOptionDiff(const Option &O, boolOrDefault V, OptVal Default,
                       size_t GlobalWidth) const;

  // An out-of-line virtual method to provide a 'home' for this class.
  void anchor() override;
};

//--------------------------------------------------

extern template class basic_parser<int>;

template <> class parser<int> : public basic_parser<int> {
public:
  parser(Option &O) : basic_parser(O) {}

  // Return true on error.
  bool parse(Option &O, StringRef ArgName, StringRef Arg, int &Val);

  // Overload in subclass to provide a better default value.
  StringRef getValueName() const override { return "int"; }

  void printOptionDiff(const Option &O, int V, OptVal Default,
                       size_t GlobalWidth) const;

  // An out-of-line virtual method to provide a 'home' for this class.
  void anchor() override;
};

//--------------------------------------------------

extern template class basic_parser<long>;

template <> class parser<long> final : public basic_parser<long> {
public:
  parser(Option &O) : basic_parser(O) {}

  // Return true on error.
  bool parse(Option &O, StringRef ArgName, StringRef Arg, long &Val);

  // Overload in subclass to provide a better default value.
  StringRef getValueName() const override { return "long"; }

  void printOptionDiff(const Option &O, long V, OptVal Default,
                       size_t GlobalWidth) const;

  // An out-of-line virtual method to provide a 'home' for this class.
  void anchor() override;
};

//--------------------------------------------------

extern template class basic_parser<long long>;

template <> class parser<long long> : public basic_parser<long long> {
public:
  parser(Option &O) : basic_parser(O) {}

  // Return true on error.
  bool parse(Option &O, StringRef ArgName, StringRef Arg, long long &Val);

  // Overload in subclass to provide a better default value.
  StringRef getValueName() const override { return "long"; }

  void printOptionDiff(const Option &O, long long V, OptVal Default,
                       size_t GlobalWidth) const;

  // An out-of-line virtual method to provide a 'home' for this class.
  void anchor() override;
};

//--------------------------------------------------

extern template class basic_parser<unsigned>;

template <> class parser<unsigned> : public basic_parser<unsigned> {
public:
  parser(Option &O) : basic_parser(O) {}

  // Return true on error.
  bool parse(Option &O, StringRef ArgName, StringRef Arg, unsigned &Val);

  // Overload in subclass to provide a better default value.
  StringRef getValueName() const override { return "uint"; }

  void printOptionDiff(const Option &O, unsigned V, OptVal Default,
                       size_t GlobalWidth) const;

  // An out-of-line virtual method to provide a 'home' for this class.
  void anchor() override;
};

//--------------------------------------------------

extern template class basic_parser<unsigned long>;

template <>
class parser<unsigned long> final : public basic_parser<unsigned long> {
public:
  parser(Option &O) : basic_parser(O) {}

  // Return true on error.
  bool parse(Option &O, StringRef ArgName, StringRef Arg, unsigned long &Val);

  // Overload in subclass to provide a better default value.
  StringRef getValueName() const override { return "ulong"; }

  void printOptionDiff(const Option &O, unsigned long V, OptVal Default,
                       size_t GlobalWidth) const;

  // An out-of-line virtual method to provide a 'home' for this class.
  void anchor() override;
};

//--------------------------------------------------

extern template class basic_parser<unsigned long long>;

template <>
class parser<unsigned long long> : public basic_parser<unsigned long long> {
public:
  parser(Option &O) : basic_parser(O) {}

  // Return true on error.
  bool parse(Option &O, StringRef ArgName, StringRef Arg,
             unsigned long long &Val);

  // Overload in subclass to provide a better default value.
  StringRef getValueName() const override { return "ulong"; }

  void printOptionDiff(const Option &O, unsigned long long V, OptVal Default,
                       size_t GlobalWidth) const;

  // An out-of-line virtual method to provide a 'home' for this class.
  void anchor() override;
};

//--------------------------------------------------

extern template class basic_parser<double>;

template <> class parser<double> : public basic_parser<double> {
public:
  parser(Option &O) : basic_parser(O) {}

  // Return true on error.
  bool parse(Option &O, StringRef ArgName, StringRef Arg, double &Val);

  // Overload in subclass to provide a better default value.
  StringRef getValueName() const override { return "number"; }

  void printOptionDiff(const Option &O, double V, OptVal Default,
                       size_t GlobalWidth) const;

  // An out-of-line virtual method to provide a 'home' for this class.
  void anchor() override;
};

//--------------------------------------------------

extern template class basic_parser<float>;

template <> class parser<float> : public basic_parser<float> {
public:
  parser(Option &O) : basic_parser(O) {}

  // Return true on error.
  bool parse(Option &O, StringRef ArgName, StringRef Arg, float &Val);

  // Overload in subclass to provide a better default value.
  StringRef getValueName() const override { return "number"; }

  void printOptionDiff(const Option &O, float V, OptVal Default,
                       size_t GlobalWidth) const;

  // An out-of-line virtual method to provide a 'home' for this class.
  void anchor() override;
};

//--------------------------------------------------

extern template class basic_parser<std::string>;

template <> class parser<std::string> : public basic_parser<std::string> {
public:
  parser(Option &O) : basic_parser(O) {}

  // Return true on error.
  bool parse(Option &, StringRef, StringRef Arg, std::string &Value) {
    Value = Arg.str();
    return false;
  }

  // Overload in subclass to provide a better default value.
  StringRef getValueName() const override { return "string"; }

  void printOptionDiff(const Option &O, StringRef V, const OptVal &Default,
                       size_t GlobalWidth) const;

  // An out-of-line virtual method to provide a 'home' for this class.
  void anchor() override;
};

//--------------------------------------------------

extern template class basic_parser<char>;

template <> class parser<char> : public basic_parser<char> {
public:
  parser(Option &O) : basic_parser(O) {}

  // Return true on error.
  bool parse(Option &, StringRef, StringRef Arg, char &Value) {
    Value = Arg[0];
    return false;
  }

  // Overload in subclass to provide a better default value.
  StringRef getValueName() const override { return "char"; }

  void printOptionDiff(const Option &O, char V, OptVal Default,
                       size_t GlobalWidth) const;

  // An out-of-line virtual method to provide a 'home' for this class.
  void anchor() override;
};

//--------------------------------------------------
// This collection of wrappers is the intermediary between class opt and class
// parser to handle all the template nastiness.

// This overloaded function is selected by the generic parser.
template <class ParserClass, class DT>
void printOptionDiff(const Option &O, const generic_parser_base &P, const DT &V,
                     const OptionValue<DT> &Default, size_t GlobalWidth) {
  OptionValue<DT> OV = V;
  P.printOptionDiff(O, OV, Default, GlobalWidth);
}

// This is instantiated for basic parsers when the parsed value has a different
// type than the option value. e.g. HelpPrinter.
template <class ParserDT, class ValDT> struct OptionDiffPrinter {
  void print(const Option &O, const parser<ParserDT> &P, const ValDT & /*V*/,
             const OptionValue<ValDT> & /*Default*/, size_t GlobalWidth) {
    P.printOptionNoValue(O, GlobalWidth);
  }
};

// This is instantiated for basic parsers when the parsed value has the same
// type as the option value.
template <class DT> struct OptionDiffPrinter<DT, DT> {
  void print(const Option &O, const parser<DT> &P, const DT &V,
             const OptionValue<DT> &Default, size_t GlobalWidth) {
    P.printOptionDiff(O, V, Default, GlobalWidth);
  }
};

// This overloaded function is selected by the basic parser, which may parse a
// different type than the option type.
template <class ParserClass, class ValDT>
void printOptionDiff(
    const Option &O,
    const basic_parser<typename ParserClass::parser_data_type> &P,
    const ValDT &V, const OptionValue<ValDT> &Default, size_t GlobalWidth) {

  OptionDiffPrinter<typename ParserClass::parser_data_type, ValDT> printer;
  printer.print(O, static_cast<const ParserClass &>(P), V, Default,
                GlobalWidth);
}

//===----------------------------------------------------------------------===//
// This class is used because we must use partial specialization to handle
// literal string arguments specially (const char* does not correctly respond to
// the apply method). Because the syntax to use this is a pain, we have the
// 'apply' method below to handle the nastiness...
//
template <class Mod> struct applicator {
  template <class Opt> static void opt(const Mod &M, Opt &O) { M.apply(O); }
};

// Handle const char* as a special case...
template <unsigned n> struct applicator<char[n]> {
  template <class Opt> static void opt(StringRef Str, Opt &O) {
    O.setArgStr(Str);
  }
};
template <unsigned n> struct applicator<const char[n]> {
  template <class Opt> static void opt(StringRef Str, Opt &O) {
    O.setArgStr(Str);
  }
};
template <> struct applicator<StringRef > {
  template <class Opt> static void opt(StringRef Str, Opt &O) {
    O.setArgStr(Str);
  }
};

template <> struct applicator<NumOccurrencesFlag> {
  static void opt(NumOccurrencesFlag N, Option &O) {
    O.setNumOccurrencesFlag(N);
  }
};

template <> struct applicator<ValueExpected> {
  static void opt(ValueExpected VE, Option &O) { O.setValueExpectedFlag(VE); }
};

template <> struct applicator<OptionHidden> {
  static void opt(OptionHidden OH, Option &O) { O.setHiddenFlag(OH); }
};

template <> struct applicator<FormattingFlags> {
  static void opt(FormattingFlags FF, Option &O) { O.setFormattingFlag(FF); }
};

template <> struct applicator<MiscFlags> {
  static void opt(MiscFlags MF, Option &O) {
    assert((MF != Grouping || O.ArgStr.size() == 1) &&
           "cl::Grouping can only apply to single charater Options.");
    O.setMiscFlag(MF);
  }
};

// Apply modifiers to an option in a type safe way.
template <class Opt, class Mod, class... Mods>
void apply(Opt *O, const Mod &M, const Mods &... Ms) {
  applicator<Mod>::opt(M, *O);
  apply(O, Ms...);
}

template <class Opt, class Mod> void apply(Opt *O, const Mod &M) {
  applicator<Mod>::opt(M, *O);
}

//===----------------------------------------------------------------------===//
// Default storage class definition: external storage.  This implementation
// assumes the user will specify a variable to store the data into with the
// cl::location(x) modifier.
//
template <class DataType, bool ExternalStorage, bool isClass>
class opt_storage {
  DataType *Location = nullptr; // Where to store the object...
  OptionValue<DataType> Default;

  void check_location() const {
    assert(Location && "cl::location(...) not specified for a command "
                       "line option with external storage, "
                       "or cl::init specified before cl::location()!!");
  }

public:
  opt_storage() = default;

  bool setLocation(Option &O, DataType &L) {
    if (Location)
      return O.error("cl::location(x) specified more than once!");
    Location = &L;
    Default = L;
    return false;
  }

  template <class T> void setValue(const T &V, bool initial = false) {
    check_location();
    *Location = V;
    if (initial)
      Default = V;
  }

  DataType &getValue() {
    check_location();
    return *Location;
  }
  const DataType &getValue() const {
    check_location();
    return *Location;
  }

  operator DataType() const { return this->getValue(); }

  const OptionValue<DataType> &getDefault() const { return Default; }
};

// Define how to hold a class type object, such as a string.  Since we can
// inherit from a class, we do so.  This makes us exactly compatible with the
// object in all cases that it is used.
//
template <class DataType>
class opt_storage<DataType, false, true> : public DataType {
public:
  OptionValue<DataType> Default;

  template <class T> void setValue(const T &V, bool initial = false) {
    DataType::operator=(V);
    if (initial)
      Default = V;
  }

  DataType &getValue() { return *this; }
  const DataType &getValue() const { return *this; }

  const OptionValue<DataType> &getDefault() const { return Default; }
};

// Define a partial specialization to handle things we cannot inherit from.  In
// this case, we store an instance through containment, and overload operators
// to get at the value.
//
template <class DataType> class opt_storage<DataType, false, false> {
public:
  DataType Value;
  OptionValue<DataType> Default;

  // Make sure we initialize the value with the default constructor for the
  // type.
  opt_storage() : Value(DataType()), Default() {}

  template <class T> void setValue(const T &V, bool initial = false) {
    Value = V;
    if (initial)
      Default = V;
  }
  DataType &getValue() { return Value; }
  DataType getValue() const { return Value; }

  const OptionValue<DataType> &getDefault() const { return Default; }

  operator DataType() const { return getValue(); }

  // If the datatype is a pointer, support -> on it.
  DataType operator->() const { return Value; }
};

//===----------------------------------------------------------------------===//
// A scalar command line option.
//
template <class DataType, bool ExternalStorage = false,
          class ParserClass = parser<DataType>>
class opt : public Option,
            public opt_storage<DataType, ExternalStorage,
                               std::is_class<DataType>::value> {
  ParserClass Parser;

  bool handleOccurrence(unsigned pos, StringRef ArgName,
                        StringRef Arg) override {
    typename ParserClass::parser_data_type Val =
        typename ParserClass::parser_data_type();
    if (Parser.parse(*this, ArgName, Arg, Val))
      return true; // Parse error!
    this->setValue(Val);
    this->setPosition(pos);
    Callback(Val);
    return false;
  }

  enum ValueExpected getValueExpectedFlagDefault() const override {
    return Parser.getValueExpectedFlagDefault();
  }

  void getExtraOptionNames(SmallVectorImpl<StringRef> &OptionNames) override {
    return Parser.getExtraOptionNames(OptionNames);
  }

  // Forward printing stuff to the parser...
  size_t getOptionWidth() const override {
    return Parser.getOptionWidth(*this);
  }

  void printOptionInfo(size_t GlobalWidth) const override {
    Parser.printOptionInfo(*this, GlobalWidth);
  }

  void printOptionValue(size_t GlobalWidth, bool Force) const override {
    if (Force || this->getDefault().compare(this->getValue())) {
      cl::printOptionDiff<ParserClass>(*this, Parser, this->getValue(),
                                       this->getDefault(), GlobalWidth);
    }
  }

  template <class T,
            class = std::enable_if_t<std::is_assignable<T &, T>::value>>
  void setDefaultImpl() {
    const OptionValue<DataType> &V = this->getDefault();
    if (V.hasValue())
      this->setValue(V.getValue());
    else
      this->setValue(T());
  }

  template <class T,
            class = std::enable_if_t<!std::is_assignable<T &, T>::value>>
  void setDefaultImpl(...) {}

  void setDefault() override { setDefaultImpl<DataType>(); }

  void done() {
    addArgument();
    Parser.initialize();
  }

public:
  // Command line options should not be copyable
  opt(const opt &) = delete;
  opt &operator=(const opt &) = delete;

  // setInitialValue - Used by the cl::init modifier...
  void setInitialValue(const DataType &V) { this->setValue(V, true); }

  ParserClass &getParser() { return Parser; }

  template <class T> DataType &operator=(const T &Val) {
    this->setValue(Val);
    Callback(Val);
    return this->getValue();
  }

  template <class... Mods>
  explicit opt(const Mods &... Ms)
      : Option(llvm::cl::Optional, NotHidden), Parser(*this) {
    apply(this, Ms...);
    done();
  }

  void setCallback(
      std::function<void(const typename ParserClass::parser_data_type &)> CB) {
    Callback = CB;
  }

  std::function<void(const typename ParserClass::parser_data_type &)> Callback =
      [](const typename ParserClass::parser_data_type &) {};
};

extern template class opt<unsigned>;
extern template class opt<int>;
extern template class opt<std::string>;
extern template class opt<char>;
extern template class opt<bool>;

//===----------------------------------------------------------------------===//
// Default storage class definition: external storage.  This implementation
// assumes the user will specify a variable to store the data into with the
// cl::location(x) modifier.
//
template <class DataType, class StorageClass> class list_storage {
  StorageClass *Location = nullptr; // Where to store the object...

public:
  list_storage() = default;

  void clear() {}

  bool setLocation(Option &O, StorageClass &L) {
    if (Location)
      return O.error("cl::location(x) specified more than once!");
    Location = &L;
    return false;
  }

  template <class T> void addValue(const T &V) {
    assert(Location != nullptr &&
           "cl::location(...) not specified for a command "
           "line option with external storage!");
    Location->push_back(V);
  }
};

// Define how to hold a class type object, such as a string.
// Originally this code inherited from std::vector. In transitioning to a new
// API for command line options we should change this. The new implementation
// of this list_storage specialization implements the minimum subset of the
// std::vector API required for all the current clients.
//
// FIXME: Reduce this API to a more narrow subset of std::vector
//
template <class DataType> class list_storage<DataType, bool> {
  std::vector<DataType> Storage;

public:
  using iterator = typename std::vector<DataType>::iterator;

  iterator begin() { return Storage.begin(); }
  iterator end() { return Storage.end(); }

  using const_iterator = typename std::vector<DataType>::const_iterator;

  const_iterator begin() const { return Storage.begin(); }
  const_iterator end() const { return Storage.end(); }

  using size_type = typename std::vector<DataType>::size_type;

  size_type size() const { return Storage.size(); }

  bool empty() const { return Storage.empty(); }

  void push_back(const DataType &value) { Storage.push_back(value); }
  void push_back(DataType &&value) { Storage.push_back(value); }

  using reference = typename std::vector<DataType>::reference;
  using const_reference = typename std::vector<DataType>::const_reference;

  reference operator[](size_type pos) { return Storage[pos]; }
  const_reference operator[](size_type pos) const { return Storage[pos]; }

  void clear() {
    Storage.clear();
  }

  iterator erase(const_iterator pos) { return Storage.erase(pos); }
  iterator erase(const_iterator first, const_iterator last) {
    return Storage.erase(first, last);
  }

  iterator erase(iterator pos) { return Storage.erase(pos); }
  iterator erase(iterator first, iterator last) {
    return Storage.erase(first, last);
  }

  iterator insert(const_iterator pos, const DataType &value) {
    return Storage.insert(pos, value);
  }
  iterator insert(const_iterator pos, DataType &&value) {
    return Storage.insert(pos, value);
  }

  iterator insert(iterator pos, const DataType &value) {
    return Storage.insert(pos, value);
  }
  iterator insert(iterator pos, DataType &&value) {
    return Storage.insert(pos, value);
  }

  reference front() { return Storage.front(); }
  const_reference front() const { return Storage.front(); }

  operator std::vector<DataType> &() { return Storage; }
  operator ArrayRef<DataType>() const { return Storage; }
  std::vector<DataType> *operator&() { return &Storage; }
  const std::vector<DataType> *operator&() const { return &Storage; }

  template <class T> void addValue(const T &V) { Storage.push_back(V); }
};

//===----------------------------------------------------------------------===//
// A list of command line options.
//
template <class DataType, class StorageClass = bool,
          class ParserClass = parser<DataType>>
class list : public Option, public list_storage<DataType, StorageClass> {
  std::vector<unsigned> Positions;
  ParserClass Parser;

  enum ValueExpected getValueExpectedFlagDefault() const override {
    return Parser.getValueExpectedFlagDefault();
  }

  void getExtraOptionNames(SmallVectorImpl<StringRef> &OptionNames) override {
    return Parser.getExtraOptionNames(OptionNames);
  }

  bool handleOccurrence(unsigned pos, StringRef ArgName,
                        StringRef Arg) override {
    typename ParserClass::parser_data_type Val =
        typename ParserClass::parser_data_type();
    if (Parser.parse(*this, ArgName, Arg, Val))
      return true; // Parse Error!
    list_storage<DataType, StorageClass>::addValue(Val);
    setPosition(pos);
    Positions.push_back(pos);
    Callback(Val);
    return false;
  }

  // Forward printing stuff to the parser...
  size_t getOptionWidth() const override {
    return Parser.getOptionWidth(*this);
  }

  void printOptionInfo(size_t GlobalWidth) const override {
    Parser.printOptionInfo(*this, GlobalWidth);
  }

  // Unimplemented: list options don't currently store their default value.
  void printOptionValue(size_t /*GlobalWidth*/, bool /*Force*/) const override {
  }

  void setDefault() override {
    Positions.clear();
    list_storage<DataType, StorageClass>::clear();
  }

  void done() {
    addArgument();
    Parser.initialize();
  }

public:
  // Command line options should not be copyable
  list(const list &) = delete;
  list &operator=(const list &) = delete;

  ParserClass &getParser() { return Parser; }

  unsigned getPosition(unsigned optnum) const {
    assert(optnum < this->size() && "Invalid option index");
    return Positions[optnum];
  }

  void setNumAdditionalVals(unsigned n) { Option::setNumAdditionalVals(n); }

  template <class... Mods>
  explicit list(const Mods &... Ms)
      : Option(ZeroOrMore, NotHidden), Parser(*this) {
    apply(this, Ms...);
    done();
  }

  void setCallback(
      std::function<void(const typename ParserClass::parser_data_type &)> CB) {
    Callback = CB;
  }

  std::function<void(const typename ParserClass::parser_data_type &)> Callback =
      [](const typename ParserClass::parser_data_type &) {};
};

// Modifier to set the number of additional values.
struct multi_val {
  unsigned AdditionalVals;
  explicit multi_val(unsigned N) : AdditionalVals(N) {}

  template <typename D, typename S, typename P>
  void apply(list<D, S, P> &L) const {
    L.setNumAdditionalVals(AdditionalVals);
  }
};

//===----------------------------------------------------------------------===//
// Default storage class definition: external storage.  This implementation
// assumes the user will specify a variable to store the data into with the
// cl::location(x) modifier.
//
template <class DataType, class StorageClass> class bits_storage {
  unsigned *Location = nullptr; // Where to store the bits...

  template <class T> static unsigned Bit(const T &V) {
    unsigned BitPos = static_cast<unsigned>(V);
    assert(BitPos < sizeof(unsigned) * CHAR_BIT &&
           "enum exceeds width of bit vector!");
    return 1 << BitPos;
  }

public:
  bits_storage() = default;

  bool setLocation(Option &O, unsigned &L) {
    if (Location)
      return O.error("cl::location(x) specified more than once!");
    Location = &L;
    return false;
  }

  template <class T> void addValue(const T &V) {
    assert(Location != nullptr &&
           "cl::location(...) not specified for a command "
           "line option with external storage!");
    *Location |= Bit(V);
  }

  unsigned getBits() { return *Location; }

  void clear() {
    if (Location)
      *Location = 0;
  }

  template <class T> bool isSet(const T &V) {
    return (*Location & Bit(V)) != 0;
  }
};

// Define how to hold bits.  Since we can inherit from a class, we do so.
// This makes us exactly compatible with the bits in all cases that it is used.
//
template <class DataType> class bits_storage<DataType, bool> {
  unsigned Bits{0}; // Where to store the bits...

  template <class T> static unsigned Bit(const T &V) {
    unsigned BitPos = static_cast<unsigned>(V);
    assert(BitPos < sizeof(unsigned) * CHAR_BIT &&
           "enum exceeds width of bit vector!");
    return 1 << BitPos;
  }

public:
  template <class T> void addValue(const T &V) { Bits |= Bit(V); }

  unsigned getBits() { return Bits; }

  void clear() { Bits = 0; }

  template <class T> bool isSet(const T &V) { return (Bits & Bit(V)) != 0; }
};

//===----------------------------------------------------------------------===//
// A bit vector of command options.
//
template <class DataType, class Storage = bool,
          class ParserClass = parser<DataType>>
class bits : public Option, public bits_storage<DataType, Storage> {
  std::vector<unsigned> Positions;
  ParserClass Parser;

  enum ValueExpected getValueExpectedFlagDefault() const override {
    return Parser.getValueExpectedFlagDefault();
  }

  void getExtraOptionNames(SmallVectorImpl<StringRef> &OptionNames) override {
    return Parser.getExtraOptionNames(OptionNames);
  }

  bool handleOccurrence(unsigned pos, StringRef ArgName,
                        StringRef Arg) override {
    typename ParserClass::parser_data_type Val =
        typename ParserClass::parser_data_type();
    if (Parser.parse(*this, ArgName, Arg, Val))
      return true; // Parse Error!
    this->addValue(Val);
    setPosition(pos);
    Positions.push_back(pos);
    Callback(Val);
    return false;
  }

  // Forward printing stuff to the parser...
  size_t getOptionWidth() const override {
    return Parser.getOptionWidth(*this);
  }

  void printOptionInfo(size_t GlobalWidth) const override {
    Parser.printOptionInfo(*this, GlobalWidth);
  }

  // Unimplemented: bits options don't currently store their default values.
  void printOptionValue(size_t /*GlobalWidth*/, bool /*Force*/) const override {
  }

  void setDefault() override { bits_storage<DataType, Storage>::clear(); }

  void done() {
    addArgument();
    Parser.initialize();
  }

public:
  // Command line options should not be copyable
  bits(const bits &) = delete;
  bits &operator=(const bits &) = delete;

  ParserClass &getParser() { return Parser; }

  unsigned getPosition(unsigned optnum) const {
    assert(optnum < this->size() && "Invalid option index");
    return Positions[optnum];
  }

  template <class... Mods>
  explicit bits(const Mods &... Ms)
      : Option(ZeroOrMore, NotHidden), Parser(*this) {
    apply(this, Ms...);
    done();
  }

  void setCallback(
      std::function<void(const typename ParserClass::parser_data_type &)> CB) {
    Callback = CB;
  }

  std::function<void(const typename ParserClass::parser_data_type &)> Callback =
      [](const typename ParserClass::parser_data_type &) {};
};

//===----------------------------------------------------------------------===//
// Aliased command line option (alias this name to a preexisting name)
//

class alias : public Option {
  Option *AliasFor;

  bool handleOccurrence(unsigned pos, StringRef /*ArgName*/,
                        StringRef Arg) override {
    return AliasFor->handleOccurrence(pos, AliasFor->ArgStr, Arg);
  }

  bool addOccurrence(unsigned pos, StringRef /*ArgName*/, StringRef Value,
                     bool MultiArg = false) override {
    return AliasFor->addOccurrence(pos, AliasFor->ArgStr, Value, MultiArg);
  }

  // Handle printing stuff...
  size_t getOptionWidth() const override;
  void printOptionInfo(size_t GlobalWidth) const override;

  // Aliases do not need to print their values.
  void printOptionValue(size_t /*GlobalWidth*/, bool /*Force*/) const override {
  }

  void setDefault() override { AliasFor->setDefault(); }

  ValueExpected getValueExpectedFlagDefault() const override {
    return AliasFor->getValueExpectedFlag();
  }

  void done() {
    if (!hasArgStr())
      error("cl::alias must have argument name specified!");
    if (!AliasFor)
      error("cl::alias must have an cl::aliasopt(option) specified!");
    if (!Subs.empty())
      error("cl::alias must not have cl::sub(), aliased option's cl::sub() will be used!");
    Subs = AliasFor->Subs;
    Categories = AliasFor->Categories;
    addArgument();
  }

public:
  // Command line options should not be copyable
  alias(const alias &) = delete;
  alias &operator=(const alias &) = delete;

  void setAliasFor(Option &O) {
    if (AliasFor)
      error("cl::alias must only have one cl::aliasopt(...) specified!");
    AliasFor = &O;
  }

  template <class... Mods>
  explicit alias(const Mods &... Ms)
      : Option(Optional, Hidden), AliasFor(nullptr) {
    apply(this, Ms...);
    done();
  }
};

// Modifier to set the option an alias aliases.
struct aliasopt {
  Option &Opt;

  explicit aliasopt(Option &O) : Opt(O) {}

  void apply(alias &A) const { A.setAliasFor(Opt); }
};

// Provide additional help at the end of the normal help output. All occurrences
// of cl::extrahelp will be accumulated and printed to stderr at the end of the
// regular help, just before exit is called.
struct extrahelp {
  StringRef morehelp;

  explicit extrahelp(StringRef help);
};

void PrintVersionMessage();

/// This function just prints the help message, exactly the same way as if the
/// -help or -help-hidden option had been given on the command line.
///
/// \param Hidden if true will print hidden options
/// \param Categorized if true print options in categories
void PrintHelpMessage(bool Hidden = false, bool Categorized = false);

//===----------------------------------------------------------------------===//
// Public interface for accessing registered options.
//

/// Use this to get a StringMap to all registered named options
/// (e.g. -help).
///
/// \return A reference to the StringMap used by the cl APIs to parse options.
///
/// Access to unnamed arguments (i.e. positional) are not provided because
/// it is expected that the client already has access to these.
///
/// Typical usage:
/// \code
/// main(int argc,char* argv[]) {
/// StringMap<llvm::cl::Option*> &opts = llvm::cl::getRegisteredOptions();
/// assert(opts.count("help") == 1)
/// opts["help"]->setDescription("Show alphabetical help information")
/// // More code
/// llvm::cl::ParseCommandLineOptions(argc,argv);
/// //More code
/// }
/// \endcode
///
/// This interface is useful for modifying options in libraries that are out of
/// the control of the client. The options should be modified before calling
/// llvm::cl::ParseCommandLineOptions().
///
/// Hopefully this API can be deprecated soon. Any situation where options need
/// to be modified by tools or libraries should be handled by sane APIs rather
/// than just handing around a global list.
StringMap<Option *> &
getRegisteredOptions(SubCommand &Sub = SubCommand::getTopLevel());

/// Use this to get all registered SubCommands from the provided parser.
///
/// \return A range of all SubCommand pointers registered with the parser.
///
/// Typical usage:
/// \code
/// main(int argc, char* argv[]) {
///   llvm::cl::ParseCommandLineOptions(argc, argv);
///   for (auto* S : llvm::cl::getRegisteredSubcommands()) {
///     if (*S) {
///       std::cout << "Executing subcommand: " << S->getName() << std::endl;
///       // Execute some function based on the name...
///     }
///   }
/// }
/// \endcode
///
/// This interface is useful for defining subcommands in libraries and
/// the dispatch from a single point (like in the main function).
iterator_range<typename SmallPtrSet<SubCommand *, 4>::iterator>
getRegisteredSubcommands();

//===----------------------------------------------------------------------===//
// Standalone command line processing utilities.
//

/// Tokenizes a command line that can contain escapes and quotes.
//
/// The quoting rules match those used by GCC and other tools that use
/// libiberty's buildargv() or expandargv() utilities, and do not match bash.
/// They differ from buildargv() on treatment of backslashes that do not escape
/// a special character to make it possible to accept most Windows file paths.
///
/// \param [in] Source The string to be split on whitespace with quotes.
/// \param [in] Saver Delegates back to the caller for saving parsed strings.
/// \param [in] MarkEOLs true if tokenizing a response file and you want end of
/// lines and end of the response file to be marked with a nullptr string.
/// \param [out] NewArgv All parsed strings are appended to NewArgv.
void TokenizeGNUCommandLine(StringRef Source, StringSaver &Saver,
                            SmallVectorImpl<const char *> &NewArgv,
                            bool MarkEOLs = false);

/// Tokenizes a string of Windows command line arguments, which may contain
/// quotes and escaped quotes.
///
/// See MSDN docs for CommandLineToArgvW for information on the quoting rules.
/// http://msdn.microsoft.com/en-us/library/windows/desktop/17w5ykft(v=vs.85).aspx
///
/// For handling a full Windows command line including the executable name at
/// the start, see TokenizeWindowsCommandLineFull below.
///
/// \param [in] Source The string to be split on whitespace with quotes.
/// \param [in] Saver Delegates back to the caller for saving parsed strings.
/// \param [in] MarkEOLs true if tokenizing a response file and you want end of
/// lines and end of the response file to be marked with a nullptr string.
/// \param [out] NewArgv All parsed strings are appended to NewArgv.
void TokenizeWindowsCommandLine(StringRef Source, StringSaver &Saver,
                                SmallVectorImpl<const char *> &NewArgv,
                                bool MarkEOLs = false);

/// Tokenizes a Windows command line while attempting to avoid copies. If no
/// quoting or escaping was used, this produces substrings of the original
/// string. If a token requires unquoting, it will be allocated with the
/// StringSaver.
void TokenizeWindowsCommandLineNoCopy(StringRef Source, StringSaver &Saver,
                                      SmallVectorImpl<StringRef> &NewArgv);

/// Tokenizes a Windows full command line, including command name at the start.
///
/// This uses the same syntax rules as TokenizeWindowsCommandLine for all but
/// the first token. But the first token is expected to be parsed as the
/// executable file name in the way CreateProcess would do it, rather than the
/// way the C library startup code would do it: CreateProcess does not consider
/// that \ is ever an escape character (because " is not a valid filename char,
/// hence there's never a need to escape it to be used literally).
///
/// Parameters are the same as for TokenizeWindowsCommandLine. In particular,
/// if you set MarkEOLs = true, then the first word of every line will be
/// parsed using the special rules for command names, making this function
/// suitable for parsing a file full of commands to execute.
void TokenizeWindowsCommandLineFull(StringRef Source, StringSaver &Saver,
                                    SmallVectorImpl<const char *> &NewArgv,
                                    bool MarkEOLs = false);

/// String tokenization function type.  Should be compatible with either
/// Windows or Unix command line tokenizers.
using TokenizerCallback = void (*)(StringRef Source, StringSaver &Saver,
                                   SmallVectorImpl<const char *> &NewArgv,
                                   bool MarkEOLs);

/// Tokenizes content of configuration file.
///
/// \param [in] Source The string representing content of config file.
/// \param [in] Saver Delegates back to the caller for saving parsed strings.
/// \param [out] NewArgv All parsed strings are appended to NewArgv.
/// \param [in] MarkEOLs Added for compatibility with TokenizerCallback.
///
/// It works like TokenizeGNUCommandLine with ability to skip comment lines.
///
void tokenizeConfigFile(StringRef Source, StringSaver &Saver,
                        SmallVectorImpl<const char *> &NewArgv,
                        bool MarkEOLs = false);

<<<<<<< HEAD
/// Reads command line options from the given configuration file.
///
/// \param [in] CfgFileName Path to configuration file.
/// \param [in] Saver  Objects that saves allocated strings.
/// \param [out] Argv Array to which the read options are added.
/// \return true if the file was successfully read.
///
/// It reads content of the specified file, tokenizes it and expands "@file"
/// commands resolving file names in them relative to the directory where
/// CfgFilename resides. It also expands "<CFGDIR>" to the base path of the
/// current config file.
///
bool readConfigFile(StringRef CfgFileName, StringSaver &Saver,
                    SmallVectorImpl<const char *> &Argv,
                    llvm::vfs::FileSystem &FS);

/// Expand response files on a command line recursively using the given
/// StringSaver and tokenization strategy.  Argv should contain the command line
/// before expansion and will be modified in place. If requested, Argv will
/// also be populated with nullptrs indicating where each response file line
/// ends, which is useful for the "/link" argument that needs to consume all
/// remaining arguments only until the next end of line, when in a response
/// file.
///
/// \param [in] Saver Delegates back to the caller for saving parsed strings.
/// \param [in] Tokenizer Tokenization strategy. Typically Unix or Windows.
/// \param [in,out] Argv Command line into which to expand response files.
/// \param [in] MarkEOLs Mark end of lines and the end of the response file
/// with nullptrs in the Argv vector.
/// \param [in] RelativeNames true if names of nested response files must be
/// resolved relative to including file.
/// \param [in] ExpandBasePath If true, "<CFGDIR>" expands to the base path of
/// the current response file.
/// \param [in] FS File system used for all file access when running the tool.
/// \param [in] CurrentDir Path used to resolve relative rsp files. If set to
/// None, the file system current directory is used instead.
=======
/// Contains options that control response file expansion.
class ExpansionContext {
  /// Provides persistent storage for parsed strings.
  StringSaver Saver;

  /// Tokenization strategy. Typically Unix or Windows.
  TokenizerCallback Tokenizer;

  /// File system used for all file access when running the expansion.
  vfs::FileSystem *FS;

  /// Path used to resolve relative rsp files. If empty, the file system
  /// current directory is used instead.
  StringRef CurrentDir;

  /// True if names of nested response files must be resolved relative to
  /// including file.
  bool RelativeNames = false;

  /// If true, mark end of lines and the end of the response file with nullptrs
  /// in the Argv vector.
  bool MarkEOLs = false;

  /// If true, body of config file is expanded.
  bool InConfigFile = false;

  llvm::Error expandResponseFile(StringRef FName,
                                 SmallVectorImpl<const char *> &NewArgv);

public:
  ExpansionContext(BumpPtrAllocator &A, TokenizerCallback T);

  ExpansionContext &setMarkEOLs(bool X) {
    MarkEOLs = X;
    return *this;
  }

  ExpansionContext &setRelativeNames(bool X) {
    RelativeNames = X;
    return *this;
  }

  ExpansionContext &setCurrentDir(StringRef X) {
    CurrentDir = X;
    return *this;
  }

  ExpansionContext &setVFS(vfs::FileSystem *X) {
    FS = X;
    return *this;
  }

  /// Reads command line options from the given configuration file.
  ///
  /// \param [in] CfgFile Path to configuration file.
  /// \param [out] Argv Array to which the read options are added.
  /// \return true if the file was successfully read.
  ///
  /// It reads content of the specified file, tokenizes it and expands "@file"
  /// commands resolving file names in them relative to the directory where
  /// CfgFilename resides. It also expands "<CFGDIR>" to the base path of the
  /// current config file.
  bool readConfigFile(StringRef CfgFile, SmallVectorImpl<const char *> &Argv);

  /// Expands constructs "@file" in the provided array of arguments recursively.
  bool expandResponseFiles(SmallVectorImpl<const char *> &Argv);
};

/// A convenience helper which concatenates the options specified by the
/// environment variable EnvVar and command line options, then expands
/// response files recursively.
>>>>>>> f788a4d7
/// \return true if all @files were expanded successfully or there were none.
bool expandResponseFiles(int Argc, const char *const *Argv, const char *EnvVar,
                         SmallVectorImpl<const char *> &NewArgv);

/// A convenience helper which supports the typical use case of expansion
/// function call.
inline bool ExpandResponseFiles(StringSaver &Saver, TokenizerCallback Tokenizer,
                                SmallVectorImpl<const char *> &Argv) {
  ExpansionContext ECtx(Saver.getAllocator(), Tokenizer);
  return ECtx.expandResponseFiles(Argv);
}

/// A convenience helper which concatenates the options specified by the
/// environment variable EnvVar and command line options, then expands response
/// files recursively. The tokenizer is a predefined GNU or Windows one.
/// \return true if all @files were expanded successfully or there were none.
bool expandResponseFiles(int Argc, const char *const *Argv, const char *EnvVar,
                         StringSaver &Saver,
                         SmallVectorImpl<const char *> &NewArgv);

/// Mark all options not part of this category as cl::ReallyHidden.
///
/// \param Category the category of options to keep displaying
///
/// Some tools (like clang-format) like to be able to hide all options that are
/// not specific to the tool. This function allows a tool to specify a single
/// option category to display in the -help output.
void HideUnrelatedOptions(cl::OptionCategory &Category,
                          SubCommand &Sub = SubCommand::getTopLevel());

/// Mark all options not part of the categories as cl::ReallyHidden.
///
/// \param Categories the categories of options to keep displaying.
///
/// Some tools (like clang-format) like to be able to hide all options that are
/// not specific to the tool. This function allows a tool to specify a single
/// option category to display in the -help output.
void HideUnrelatedOptions(ArrayRef<const cl::OptionCategory *> Categories,
                          SubCommand &Sub = SubCommand::getTopLevel());

/// Reset all command line options to a state that looks as if they have
/// never appeared on the command line.  This is useful for being able to parse
/// a command line multiple times (especially useful for writing tests).
void ResetAllOptionOccurrences();

/// Reset the command line parser back to its initial state.  This
/// removes
/// all options, categories, and subcommands and returns the parser to a state
/// where no options are supported.
void ResetCommandLineParser();

/// Parses `Arg` into the option handler `Handler`.
bool ProvidePositionalOption(Option *Handler, StringRef Arg, int i);

} // end namespace cl

} // end namespace llvm

#endif // LLVM_SUPPORT_COMMANDLINE_H<|MERGE_RESOLUTION|>--- conflicted
+++ resolved
@@ -2066,44 +2066,6 @@
                         SmallVectorImpl<const char *> &NewArgv,
                         bool MarkEOLs = false);
 
-<<<<<<< HEAD
-/// Reads command line options from the given configuration file.
-///
-/// \param [in] CfgFileName Path to configuration file.
-/// \param [in] Saver  Objects that saves allocated strings.
-/// \param [out] Argv Array to which the read options are added.
-/// \return true if the file was successfully read.
-///
-/// It reads content of the specified file, tokenizes it and expands "@file"
-/// commands resolving file names in them relative to the directory where
-/// CfgFilename resides. It also expands "<CFGDIR>" to the base path of the
-/// current config file.
-///
-bool readConfigFile(StringRef CfgFileName, StringSaver &Saver,
-                    SmallVectorImpl<const char *> &Argv,
-                    llvm::vfs::FileSystem &FS);
-
-/// Expand response files on a command line recursively using the given
-/// StringSaver and tokenization strategy.  Argv should contain the command line
-/// before expansion and will be modified in place. If requested, Argv will
-/// also be populated with nullptrs indicating where each response file line
-/// ends, which is useful for the "/link" argument that needs to consume all
-/// remaining arguments only until the next end of line, when in a response
-/// file.
-///
-/// \param [in] Saver Delegates back to the caller for saving parsed strings.
-/// \param [in] Tokenizer Tokenization strategy. Typically Unix or Windows.
-/// \param [in,out] Argv Command line into which to expand response files.
-/// \param [in] MarkEOLs Mark end of lines and the end of the response file
-/// with nullptrs in the Argv vector.
-/// \param [in] RelativeNames true if names of nested response files must be
-/// resolved relative to including file.
-/// \param [in] ExpandBasePath If true, "<CFGDIR>" expands to the base path of
-/// the current response file.
-/// \param [in] FS File system used for all file access when running the tool.
-/// \param [in] CurrentDir Path used to resolve relative rsp files. If set to
-/// None, the file system current directory is used instead.
-=======
 /// Contains options that control response file expansion.
 class ExpansionContext {
   /// Provides persistent storage for parsed strings.
@@ -2175,7 +2137,6 @@
 /// A convenience helper which concatenates the options specified by the
 /// environment variable EnvVar and command line options, then expands
 /// response files recursively.
->>>>>>> f788a4d7
 /// \return true if all @files were expanded successfully or there were none.
 bool expandResponseFiles(int Argc, const char *const *Argv, const char *EnvVar,
                          SmallVectorImpl<const char *> &NewArgv);
