--- conflicted
+++ resolved
@@ -88,11 +88,8 @@
 AARCH64_ARCH_EXT_NAME("predres",      AArch64::AEK_PREDRES,     "+predres", "-predres")
 AARCH64_ARCH_EXT_NAME("bf16",         AArch64::AEK_BF16,        "+bf16",  "-bf16")
 AARCH64_ARCH_EXT_NAME("i8mm",         AArch64::AEK_I8MM,        "+i8mm",  "-i8mm")
-<<<<<<< HEAD
-=======
 AARCH64_ARCH_EXT_NAME("f32mm",        AArch64::AEK_F32MM,       "+f32mm", "-f32mm")
 AARCH64_ARCH_EXT_NAME("f64mm",        AArch64::AEK_F64MM,       "+f64mm", "-f64mm")
->>>>>>> a34309b7
 AARCH64_ARCH_EXT_NAME("tme",          AArch64::AEK_TME,         "+tme",   "-tme")
 #undef AARCH64_ARCH_EXT_NAME
 
