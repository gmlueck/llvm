//===-- Verifier.cpp - Implement the Module Verifier -----------------------==//
//
// Part of the LLVM Project, under the Apache License v2.0 with LLVM Exceptions.
// See https://llvm.org/LICENSE.txt for license information.
// SPDX-License-Identifier: Apache-2.0 WITH LLVM-exception
//
//===----------------------------------------------------------------------===//
//
// This file defines the function verifier interface, that can be used for some
// sanity checking of input to the system.
//
// Note that this does not provide full `Java style' security and verifications,
// instead it just tries to ensure that code is well-formed.
//
//  * Both of a binary operator's parameters are of the same type
//  * Verify that the indices of mem access instructions match other operands
//  * Verify that arithmetic and other things are only performed on first-class
//    types.  Verify that shifts & logicals only happen on integrals f.e.
//  * All of the constants in a switch statement are of the correct type
//  * The code is in valid SSA form
//  * It should be illegal to put a label into any other type (like a structure)
//    or to return one. [except constant arrays!]
//  * Only phi nodes can be self referential: 'add i32 %0, %0 ; <int>:0' is bad
//  * PHI nodes must have an entry for each predecessor, with no extras.
//  * PHI nodes must be the first thing in a basic block, all grouped together
//  * PHI nodes must have at least one entry
//  * All basic blocks should only end with terminator insts, not contain them
//  * The entry node to a function must not have predecessors
//  * All Instructions must be embedded into a basic block
//  * Functions cannot take a void-typed parameter
//  * Verify that a function's argument list agrees with it's declared type.
//  * It is illegal to specify a name for a void value.
//  * It is illegal to have a internal global value with no initializer
//  * It is illegal to have a ret instruction that returns a value that does not
//    agree with the function return value type.
//  * Function call argument types match the function prototype
//  * A landing pad is defined by a landingpad instruction, and can be jumped to
//    only by the unwind edge of an invoke instruction.
//  * A landingpad instruction must be the first non-PHI instruction in the
//    block.
//  * Landingpad instructions must be in a function with a personality function.
//  * All other things that are tested by asserts spread about the code...
//
//===----------------------------------------------------------------------===//

#include "llvm/IR/Verifier.h"
#include "llvm/ADT/APFloat.h"
#include "llvm/ADT/APInt.h"
#include "llvm/ADT/ArrayRef.h"
#include "llvm/ADT/DenseMap.h"
#include "llvm/ADT/MapVector.h"
#include "llvm/ADT/Optional.h"
#include "llvm/ADT/STLExtras.h"
#include "llvm/ADT/SmallPtrSet.h"
#include "llvm/ADT/SmallSet.h"
#include "llvm/ADT/SmallVector.h"
#include "llvm/ADT/StringExtras.h"
#include "llvm/ADT/StringMap.h"
#include "llvm/ADT/StringRef.h"
#include "llvm/ADT/Twine.h"
#include "llvm/ADT/ilist.h"
#include "llvm/BinaryFormat/Dwarf.h"
#include "llvm/IR/Argument.h"
#include "llvm/IR/Attributes.h"
#include "llvm/IR/BasicBlock.h"
#include "llvm/IR/CFG.h"
#include "llvm/IR/CallingConv.h"
#include "llvm/IR/Comdat.h"
#include "llvm/IR/Constant.h"
#include "llvm/IR/ConstantRange.h"
#include "llvm/IR/Constants.h"
#include "llvm/IR/DataLayout.h"
#include "llvm/IR/DebugInfo.h"
#include "llvm/IR/DebugInfoMetadata.h"
#include "llvm/IR/DebugLoc.h"
#include "llvm/IR/DerivedTypes.h"
#include "llvm/IR/Dominators.h"
#include "llvm/IR/Function.h"
#include "llvm/IR/GlobalAlias.h"
#include "llvm/IR/GlobalValue.h"
#include "llvm/IR/GlobalVariable.h"
#include "llvm/IR/InlineAsm.h"
#include "llvm/IR/InstVisitor.h"
#include "llvm/IR/InstrTypes.h"
#include "llvm/IR/Instruction.h"
#include "llvm/IR/Instructions.h"
#include "llvm/IR/IntrinsicInst.h"
#include "llvm/IR/Intrinsics.h"
#include "llvm/IR/IntrinsicsWebAssembly.h"
#include "llvm/IR/LLVMContext.h"
#include "llvm/IR/Metadata.h"
#include "llvm/IR/Module.h"
#include "llvm/IR/ModuleSlotTracker.h"
#include "llvm/IR/PassManager.h"
#include "llvm/IR/Statepoint.h"
#include "llvm/IR/Type.h"
#include "llvm/IR/Use.h"
#include "llvm/IR/User.h"
#include "llvm/IR/Value.h"
#include "llvm/InitializePasses.h"
#include "llvm/Pass.h"
#include "llvm/Support/AtomicOrdering.h"
#include "llvm/Support/Casting.h"
#include "llvm/Support/CommandLine.h"
#include "llvm/Support/Debug.h"
#include "llvm/Support/ErrorHandling.h"
#include "llvm/Support/MathExtras.h"
#include "llvm/Support/raw_ostream.h"
#include <algorithm>
#include <cassert>
#include <cstdint>
#include <memory>
#include <string>
#include <utility>

using namespace llvm;

static cl::opt<bool> VerifyNoAliasScopeDomination(
    "verify-noalias-scope-decl-dom", cl::Hidden, cl::init(false),
    cl::desc("Ensure that llvm.experimental.noalias.scope.decl for identical "
             "scopes are not dominating"));

namespace llvm {

struct VerifierSupport {
  raw_ostream *OS;
  const Module &M;
  ModuleSlotTracker MST;
  Triple TT;
  const DataLayout &DL;
  LLVMContext &Context;

  /// Track the brokenness of the module while recursively visiting.
  bool Broken = false;
  /// Broken debug info can be "recovered" from by stripping the debug info.
  bool BrokenDebugInfo = false;
  /// Whether to treat broken debug info as an error.
  bool TreatBrokenDebugInfoAsError = true;

  explicit VerifierSupport(raw_ostream *OS, const Module &M)
      : OS(OS), M(M), MST(&M), TT(M.getTargetTriple()), DL(M.getDataLayout()),
        Context(M.getContext()) {}

private:
  void Write(const Module *M) {
    *OS << "; ModuleID = '" << M->getModuleIdentifier() << "'\n";
  }

  void Write(const Value *V) {
    if (V)
      Write(*V);
  }

  void Write(const Value &V) {
    if (isa<Instruction>(V)) {
      V.print(*OS, MST);
      *OS << '\n';
    } else {
      V.printAsOperand(*OS, true, MST);
      *OS << '\n';
    }
  }

  void Write(const Metadata *MD) {
    if (!MD)
      return;
    MD->print(*OS, MST, &M);
    *OS << '\n';
  }

  template <class T> void Write(const MDTupleTypedArrayWrapper<T> &MD) {
    Write(MD.get());
  }

  void Write(const NamedMDNode *NMD) {
    if (!NMD)
      return;
    NMD->print(*OS, MST);
    *OS << '\n';
  }

  void Write(Type *T) {
    if (!T)
      return;
    *OS << ' ' << *T;
  }

  void Write(const Comdat *C) {
    if (!C)
      return;
    *OS << *C;
  }

  void Write(const APInt *AI) {
    if (!AI)
      return;
    *OS << *AI << '\n';
  }

  void Write(const unsigned i) { *OS << i << '\n'; }

  // NOLINTNEXTLINE(readability-identifier-naming)
  void Write(const Attribute *A) {
    if (!A)
      return;
    *OS << A->getAsString() << '\n';
  }

  // NOLINTNEXTLINE(readability-identifier-naming)
  void Write(const AttributeSet *AS) {
    if (!AS)
      return;
    *OS << AS->getAsString() << '\n';
  }

  // NOLINTNEXTLINE(readability-identifier-naming)
  void Write(const AttributeList *AL) {
    if (!AL)
      return;
    AL->print(*OS);
  }

  template <typename T> void Write(ArrayRef<T> Vs) {
    for (const T &V : Vs)
      Write(V);
  }

  template <typename T1, typename... Ts>
  void WriteTs(const T1 &V1, const Ts &... Vs) {
    Write(V1);
    WriteTs(Vs...);
  }

  template <typename... Ts> void WriteTs() {}

public:
  /// A check failed, so printout out the condition and the message.
  ///
  /// This provides a nice place to put a breakpoint if you want to see why
  /// something is not correct.
  void CheckFailed(const Twine &Message) {
    if (OS)
      *OS << Message << '\n';
    Broken = true;
  }

  /// A check failed (with values to print).
  ///
  /// This calls the Message-only version so that the above is easier to set a
  /// breakpoint on.
  template <typename T1, typename... Ts>
  void CheckFailed(const Twine &Message, const T1 &V1, const Ts &... Vs) {
    CheckFailed(Message);
    if (OS)
      WriteTs(V1, Vs...);
  }

  /// A debug info check failed.
  void DebugInfoCheckFailed(const Twine &Message) {
    if (OS)
      *OS << Message << '\n';
    Broken |= TreatBrokenDebugInfoAsError;
    BrokenDebugInfo = true;
  }

  /// A debug info check failed (with values to print).
  template <typename T1, typename... Ts>
  void DebugInfoCheckFailed(const Twine &Message, const T1 &V1,
                            const Ts &... Vs) {
    DebugInfoCheckFailed(Message);
    if (OS)
      WriteTs(V1, Vs...);
  }
};

} // namespace llvm

namespace {

class Verifier : public InstVisitor<Verifier>, VerifierSupport {
  friend class InstVisitor<Verifier>;

  DominatorTree DT;

  /// When verifying a basic block, keep track of all of the
  /// instructions we have seen so far.
  ///
  /// This allows us to do efficient dominance checks for the case when an
  /// instruction has an operand that is an instruction in the same block.
  SmallPtrSet<Instruction *, 16> InstsInThisBlock;

  /// Keep track of the metadata nodes that have been checked already.
  SmallPtrSet<const Metadata *, 32> MDNodes;

  /// Keep track which DISubprogram is attached to which function.
  DenseMap<const DISubprogram *, const Function *> DISubprogramAttachments;

  /// Track all DICompileUnits visited.
  SmallPtrSet<const Metadata *, 2> CUVisited;

  /// The result type for a landingpad.
  Type *LandingPadResultTy;

  /// Whether we've seen a call to @llvm.localescape in this function
  /// already.
  bool SawFrameEscape;

  /// Whether the current function has a DISubprogram attached to it.
  bool HasDebugInfo = false;

  /// The current source language.
  dwarf::SourceLanguage CurrentSourceLang = dwarf::DW_LANG_lo_user;

  /// Whether source was present on the first DIFile encountered in each CU.
  DenseMap<const DICompileUnit *, bool> HasSourceDebugInfo;

  /// Stores the count of how many objects were passed to llvm.localescape for a
  /// given function and the largest index passed to llvm.localrecover.
  DenseMap<Function *, std::pair<unsigned, unsigned>> FrameEscapeInfo;

  // Maps catchswitches and cleanuppads that unwind to siblings to the
  // terminators that indicate the unwind, used to detect cycles therein.
  MapVector<Instruction *, Instruction *> SiblingFuncletInfo;

  /// Cache of constants visited in search of ConstantExprs.
  SmallPtrSet<const Constant *, 32> ConstantExprVisited;

  /// Cache of declarations of the llvm.experimental.deoptimize.<ty> intrinsic.
  SmallVector<const Function *, 4> DeoptimizeDeclarations;

  /// Cache of attribute lists verified.
  SmallPtrSet<const void *, 32> AttributeListsVisited;

  // Verify that this GlobalValue is only used in this module.
  // This map is used to avoid visiting uses twice. We can arrive at a user
  // twice, if they have multiple operands. In particular for very large
  // constant expressions, we can arrive at a particular user many times.
  SmallPtrSet<const Value *, 32> GlobalValueVisited;

  // Keeps track of duplicate function argument debug info.
  SmallVector<const DILocalVariable *, 16> DebugFnArgs;

  TBAAVerifier TBAAVerifyHelper;

  SmallVector<IntrinsicInst *, 4> NoAliasScopeDecls;

  void checkAtomicMemAccessSize(Type *Ty, const Instruction *I);

public:
  explicit Verifier(raw_ostream *OS, bool ShouldTreatBrokenDebugInfoAsError,
                    const Module &M)
      : VerifierSupport(OS, M), LandingPadResultTy(nullptr),
        SawFrameEscape(false), TBAAVerifyHelper(this) {
    TreatBrokenDebugInfoAsError = ShouldTreatBrokenDebugInfoAsError;
  }

  bool hasBrokenDebugInfo() const { return BrokenDebugInfo; }

  bool verify(const Function &F) {
    assert(F.getParent() == &M &&
           "An instance of this class only works with a specific module!");

    // First ensure the function is well-enough formed to compute dominance
    // information, and directly compute a dominance tree. We don't rely on the
    // pass manager to provide this as it isolates us from a potentially
    // out-of-date dominator tree and makes it significantly more complex to run
    // this code outside of a pass manager.
    // FIXME: It's really gross that we have to cast away constness here.
    if (!F.empty())
      DT.recalculate(const_cast<Function &>(F));

    for (const BasicBlock &BB : F) {
      if (!BB.empty() && BB.back().isTerminator())
        continue;

      if (OS) {
        *OS << "Basic Block in function '" << F.getName()
            << "' does not have terminator!\n";
        BB.printAsOperand(*OS, true, MST);
        *OS << "\n";
      }
      return false;
    }

    Broken = false;
    // FIXME: We strip const here because the inst visitor strips const.
    visit(const_cast<Function &>(F));
    verifySiblingFuncletUnwinds();
    InstsInThisBlock.clear();
    DebugFnArgs.clear();
    LandingPadResultTy = nullptr;
    SawFrameEscape = false;
    SiblingFuncletInfo.clear();
    verifyNoAliasScopeDecl();
    NoAliasScopeDecls.clear();

    return !Broken;
  }

  /// Verify the module that this instance of \c Verifier was initialized with.
  bool verify() {
    Broken = false;

    // Collect all declarations of the llvm.experimental.deoptimize intrinsic.
    for (const Function &F : M)
      if (F.getIntrinsicID() == Intrinsic::experimental_deoptimize)
        DeoptimizeDeclarations.push_back(&F);

    // Now that we've visited every function, verify that we never asked to
    // recover a frame index that wasn't escaped.
    verifyFrameRecoverIndices();
    for (const GlobalVariable &GV : M.globals())
      visitGlobalVariable(GV);

    for (const GlobalAlias &GA : M.aliases())
      visitGlobalAlias(GA);

    for (const NamedMDNode &NMD : M.named_metadata())
      visitNamedMDNode(NMD);

    for (const StringMapEntry<Comdat> &SMEC : M.getComdatSymbolTable())
      visitComdat(SMEC.getValue());

    visitModuleFlags(M);
    visitModuleIdents(M);
    visitModuleCommandLines(M);

    verifyCompileUnits();

    verifyDeoptimizeCallingConvs();
    DISubprogramAttachments.clear();
    return !Broken;
  }

private:
  /// Whether a metadata node is allowed to be, or contain, a DILocation.
  enum class AreDebugLocsAllowed { No, Yes };

  // Verification methods...
  void visitGlobalValue(const GlobalValue &GV);
  void visitGlobalVariable(const GlobalVariable &GV);
  void visitGlobalAlias(const GlobalAlias &GA);
  void visitAliaseeSubExpr(const GlobalAlias &A, const Constant &C);
  void visitAliaseeSubExpr(SmallPtrSetImpl<const GlobalAlias *> &Visited,
                           const GlobalAlias &A, const Constant &C);
  void visitNamedMDNode(const NamedMDNode &NMD);
  void visitMDNode(const MDNode &MD, AreDebugLocsAllowed AllowLocs);
  void visitMetadataAsValue(const MetadataAsValue &MD, Function *F);
  void visitValueAsMetadata(const ValueAsMetadata &MD, Function *F);
  void visitComdat(const Comdat &C);
  void visitModuleIdents(const Module &M);
  void visitModuleCommandLines(const Module &M);
  void visitModuleFlags(const Module &M);
  void visitModuleFlag(const MDNode *Op,
                       DenseMap<const MDString *, const MDNode *> &SeenIDs,
                       SmallVectorImpl<const MDNode *> &Requirements);
  void visitModuleFlagCGProfileEntry(const MDOperand &MDO);
  void visitFunction(const Function &F);
  void visitBasicBlock(BasicBlock &BB);
  void visitRangeMetadata(Instruction &I, MDNode *Range, Type *Ty);
  void visitDereferenceableMetadata(Instruction &I, MDNode *MD);
  void visitProfMetadata(Instruction &I, MDNode *MD);
  void visitAnnotationMetadata(MDNode *Annotation);

  template <class Ty> bool isValidMetadataArray(const MDTuple &N);
#define HANDLE_SPECIALIZED_MDNODE_LEAF(CLASS) void visit##CLASS(const CLASS &N);
#include "llvm/IR/Metadata.def"
  void visitDIScope(const DIScope &N);
  void visitDIVariable(const DIVariable &N);
  void visitDILexicalBlockBase(const DILexicalBlockBase &N);
  void visitDITemplateParameter(const DITemplateParameter &N);

  void visitTemplateParams(const MDNode &N, const Metadata &RawParams);

  // InstVisitor overrides...
  using InstVisitor<Verifier>::visit;
  void visit(Instruction &I);

  void visitTruncInst(TruncInst &I);
  void visitZExtInst(ZExtInst &I);
  void visitSExtInst(SExtInst &I);
  void visitFPTruncInst(FPTruncInst &I);
  void visitFPExtInst(FPExtInst &I);
  void visitFPToUIInst(FPToUIInst &I);
  void visitFPToSIInst(FPToSIInst &I);
  void visitUIToFPInst(UIToFPInst &I);
  void visitSIToFPInst(SIToFPInst &I);
  void visitIntToPtrInst(IntToPtrInst &I);
  void visitPtrToIntInst(PtrToIntInst &I);
  void visitBitCastInst(BitCastInst &I);
  void visitAddrSpaceCastInst(AddrSpaceCastInst &I);
  void visitPHINode(PHINode &PN);
  void visitCallBase(CallBase &Call);
  void visitUnaryOperator(UnaryOperator &U);
  void visitBinaryOperator(BinaryOperator &B);
  void visitICmpInst(ICmpInst &IC);
  void visitFCmpInst(FCmpInst &FC);
  void visitExtractElementInst(ExtractElementInst &EI);
  void visitInsertElementInst(InsertElementInst &EI);
  void visitShuffleVectorInst(ShuffleVectorInst &EI);
  void visitVAArgInst(VAArgInst &VAA) { visitInstruction(VAA); }
  void visitCallInst(CallInst &CI);
  void visitInvokeInst(InvokeInst &II);
  void visitGetElementPtrInst(GetElementPtrInst &GEP);
  void visitLoadInst(LoadInst &LI);
  void visitStoreInst(StoreInst &SI);
  void verifyDominatesUse(Instruction &I, unsigned i);
  void visitInstruction(Instruction &I);
  void visitTerminator(Instruction &I);
  void visitBranchInst(BranchInst &BI);
  void visitReturnInst(ReturnInst &RI);
  void visitSwitchInst(SwitchInst &SI);
  void visitIndirectBrInst(IndirectBrInst &BI);
  void visitCallBrInst(CallBrInst &CBI);
  void visitSelectInst(SelectInst &SI);
  void visitUserOp1(Instruction &I);
  void visitUserOp2(Instruction &I) { visitUserOp1(I); }
  void visitIntrinsicCall(Intrinsic::ID ID, CallBase &Call);
  void visitConstrainedFPIntrinsic(ConstrainedFPIntrinsic &FPI);
  void visitDbgIntrinsic(StringRef Kind, DbgVariableIntrinsic &DII);
  void visitDbgLabelIntrinsic(StringRef Kind, DbgLabelInst &DLI);
  void visitAtomicCmpXchgInst(AtomicCmpXchgInst &CXI);
  void visitAtomicRMWInst(AtomicRMWInst &RMWI);
  void visitFenceInst(FenceInst &FI);
  void visitAllocaInst(AllocaInst &AI);
  void visitExtractValueInst(ExtractValueInst &EVI);
  void visitInsertValueInst(InsertValueInst &IVI);
  void visitEHPadPredecessors(Instruction &I);
  void visitLandingPadInst(LandingPadInst &LPI);
  void visitResumeInst(ResumeInst &RI);
  void visitCatchPadInst(CatchPadInst &CPI);
  void visitCatchReturnInst(CatchReturnInst &CatchReturn);
  void visitCleanupPadInst(CleanupPadInst &CPI);
  void visitFuncletPadInst(FuncletPadInst &FPI);
  void visitCatchSwitchInst(CatchSwitchInst &CatchSwitch);
  void visitCleanupReturnInst(CleanupReturnInst &CRI);

  void verifySwiftErrorCall(CallBase &Call, const Value *SwiftErrorVal);
  void verifySwiftErrorValue(const Value *SwiftErrorVal);
  void verifyMustTailCall(CallInst &CI);
  bool verifyAttributeCount(AttributeList Attrs, unsigned Params);
  void verifyAttributeTypes(AttributeSet Attrs, bool IsFunction,
                            const Value *V);
  void verifyParameterAttrs(AttributeSet Attrs, Type *Ty, const Value *V);
  void verifyFunctionAttrs(FunctionType *FT, AttributeList Attrs,
                           const Value *V, bool IsIntrinsic);
  void verifyFunctionMetadata(ArrayRef<std::pair<unsigned, MDNode *>> MDs);

  void visitConstantExprsRecursively(const Constant *EntryC);
  void visitConstantExpr(const ConstantExpr *CE);
  void verifyStatepoint(const CallBase &Call);
  void verifyFrameRecoverIndices();
  void verifySiblingFuncletUnwinds();

  void verifyFragmentExpression(const DbgVariableIntrinsic &I);
  template <typename ValueOrMetadata>
  void verifyFragmentExpression(const DIVariable &V,
                                DIExpression::FragmentInfo Fragment,
                                ValueOrMetadata *Desc);
  void verifyFnArgs(const DbgVariableIntrinsic &I);
  void verifyNotEntryValue(const DbgVariableIntrinsic &I);

  /// Module-level debug info verification...
  void verifyCompileUnits();

  /// Module-level verification that all @llvm.experimental.deoptimize
  /// declarations share the same calling convention.
  void verifyDeoptimizeCallingConvs();

  /// Verify all-or-nothing property of DIFile source attribute within a CU.
  void verifySourceDebugInfo(const DICompileUnit &U, const DIFile &F);

  /// Verify the llvm.experimental.noalias.scope.decl declarations
  void verifyNoAliasScopeDecl();
};

} // end anonymous namespace

/// We know that cond should be true, if not print an error message.
#define Assert(C, ...) \
  do { if (!(C)) { CheckFailed(__VA_ARGS__); return; } } while (false)

/// We know that a debug info condition should be true, if not print
/// an error message.
#define AssertDI(C, ...) \
  do { if (!(C)) { DebugInfoCheckFailed(__VA_ARGS__); return; } } while (false)

void Verifier::visit(Instruction &I) {
  for (unsigned i = 0, e = I.getNumOperands(); i != e; ++i)
    Assert(I.getOperand(i) != nullptr, "Operand is null", &I);
  InstVisitor<Verifier>::visit(I);
}

// Helper to recursively iterate over indirect users. By
// returning false, the callback can ask to stop recursing
// further.
static void forEachUser(const Value *User,
                        SmallPtrSet<const Value *, 32> &Visited,
                        llvm::function_ref<bool(const Value *)> Callback) {
  if (!Visited.insert(User).second)
    return;
  for (const Value *TheNextUser : User->materialized_users())
    if (Callback(TheNextUser))
      forEachUser(TheNextUser, Visited, Callback);
}

void Verifier::visitGlobalValue(const GlobalValue &GV) {
  Assert(!GV.isDeclaration() || GV.hasValidDeclarationLinkage(),
         "Global is external, but doesn't have external or weak linkage!", &GV);

  if (const GlobalObject *GO = dyn_cast<GlobalObject>(&GV))
    Assert(GO->getAlignment() <= Value::MaximumAlignment,
           "huge alignment values are unsupported", GO);
  Assert(!GV.hasAppendingLinkage() || isa<GlobalVariable>(GV),
         "Only global variables can have appending linkage!", &GV);

  if (GV.hasAppendingLinkage()) {
    const GlobalVariable *GVar = dyn_cast<GlobalVariable>(&GV);
    Assert(GVar && GVar->getValueType()->isArrayTy(),
           "Only global arrays can have appending linkage!", GVar);
  }

  if (GV.isDeclarationForLinker())
    Assert(!GV.hasComdat(), "Declaration may not be in a Comdat!", &GV);

  if (GV.hasDLLImportStorageClass()) {
    Assert(!GV.isDSOLocal(),
           "GlobalValue with DLLImport Storage is dso_local!", &GV);

    Assert((GV.isDeclaration() &&
            (GV.hasExternalLinkage() || GV.hasExternalWeakLinkage())) ||
               GV.hasAvailableExternallyLinkage(),
           "Global is marked as dllimport, but not external", &GV);
  }

  if (GV.isImplicitDSOLocal())
    Assert(GV.isDSOLocal(),
           "GlobalValue with local linkage or non-default "
           "visibility must be dso_local!",
           &GV);

  forEachUser(&GV, GlobalValueVisited, [&](const Value *V) -> bool {
    if (const Instruction *I = dyn_cast<Instruction>(V)) {
      if (!I->getParent() || !I->getParent()->getParent())
        CheckFailed("Global is referenced by parentless instruction!", &GV, &M,
                    I);
      else if (I->getParent()->getParent()->getParent() != &M)
        CheckFailed("Global is referenced in a different module!", &GV, &M, I,
                    I->getParent()->getParent(),
                    I->getParent()->getParent()->getParent());
      return false;
    } else if (const Function *F = dyn_cast<Function>(V)) {
      if (F->getParent() != &M)
        CheckFailed("Global is used by function in a different module", &GV, &M,
                    F, F->getParent());
      return false;
    }
    return true;
  });
}

void Verifier::visitGlobalVariable(const GlobalVariable &GV) {
  if (GV.hasInitializer()) {
    Assert(GV.getInitializer()->getType() == GV.getValueType(),
           "Global variable initializer type does not match global "
           "variable type!",
           &GV);
    // If the global has common linkage, it must have a zero initializer and
    // cannot be constant.
    if (GV.hasCommonLinkage()) {
      Assert(GV.getInitializer()->isNullValue(),
             "'common' global must have a zero initializer!", &GV);
      Assert(!GV.isConstant(), "'common' global may not be marked constant!",
             &GV);
      Assert(!GV.hasComdat(), "'common' global may not be in a Comdat!", &GV);
    }
  }

  if (GV.hasName() && (GV.getName() == "llvm.global_ctors" ||
                       GV.getName() == "llvm.global_dtors")) {
    Assert(!GV.hasInitializer() || GV.hasAppendingLinkage(),
           "invalid linkage for intrinsic global variable", &GV);
    // Don't worry about emitting an error for it not being an array,
    // visitGlobalValue will complain on appending non-array.
    if (ArrayType *ATy = dyn_cast<ArrayType>(GV.getValueType())) {
      StructType *STy = dyn_cast<StructType>(ATy->getElementType());
      PointerType *FuncPtrTy =
          FunctionType::get(Type::getVoidTy(Context), false)->
          getPointerTo(DL.getProgramAddressSpace());
      Assert(STy &&
                 (STy->getNumElements() == 2 || STy->getNumElements() == 3) &&
                 STy->getTypeAtIndex(0u)->isIntegerTy(32) &&
                 STy->getTypeAtIndex(1) == FuncPtrTy,
             "wrong type for intrinsic global variable", &GV);
      Assert(STy->getNumElements() == 3,
             "the third field of the element type is mandatory, "
             "specify i8* null to migrate from the obsoleted 2-field form");
      Type *ETy = STy->getTypeAtIndex(2);
      Assert(ETy->isPointerTy() &&
                 cast<PointerType>(ETy)->getElementType()->isIntegerTy(8),
             "wrong type for intrinsic global variable", &GV);
    }
  }

  if (GV.hasName() && (GV.getName() == "llvm.used" ||
                       GV.getName() == "llvm.compiler.used")) {
    Assert(!GV.hasInitializer() || GV.hasAppendingLinkage(),
           "invalid linkage for intrinsic global variable", &GV);
    Type *GVType = GV.getValueType();
    if (ArrayType *ATy = dyn_cast<ArrayType>(GVType)) {
      PointerType *PTy = dyn_cast<PointerType>(ATy->getElementType());
      Assert(PTy, "wrong type for intrinsic global variable", &GV);
      if (GV.hasInitializer()) {
        const Constant *Init = GV.getInitializer();
        const ConstantArray *InitArray = dyn_cast<ConstantArray>(Init);
        Assert(InitArray, "wrong initalizer for intrinsic global variable",
               Init);
        for (Value *Op : InitArray->operands()) {
          Value *V = Op->stripPointerCasts();
          Assert(isa<GlobalVariable>(V) || isa<Function>(V) ||
                     isa<GlobalAlias>(V),
                 "invalid llvm.used member", V);
          Assert(V->hasName(), "members of llvm.used must be named", V);
        }
      }
    }
  }

  // Visit any debug info attachments.
  SmallVector<MDNode *, 1> MDs;
  GV.getMetadata(LLVMContext::MD_dbg, MDs);
  for (auto *MD : MDs) {
    if (auto *GVE = dyn_cast<DIGlobalVariableExpression>(MD))
      visitDIGlobalVariableExpression(*GVE);
    else
      AssertDI(false, "!dbg attachment of global variable must be a "
                      "DIGlobalVariableExpression");
  }

  // Scalable vectors cannot be global variables, since we don't know
  // the runtime size. If the global is an array containing scalable vectors,
  // that will be caught by the isValidElementType methods in StructType or
  // ArrayType instead.
  Assert(!isa<ScalableVectorType>(GV.getValueType()),
         "Globals cannot contain scalable vectors", &GV);

  if (auto *STy = dyn_cast<StructType>(GV.getValueType()))
    Assert(!STy->containsScalableVectorType(),
           "Globals cannot contain scalable vectors", &GV);

  if (!GV.hasInitializer()) {
    visitGlobalValue(GV);
    return;
  }

  // Walk any aggregate initializers looking for bitcasts between address spaces
  visitConstantExprsRecursively(GV.getInitializer());

  visitGlobalValue(GV);
}

void Verifier::visitAliaseeSubExpr(const GlobalAlias &GA, const Constant &C) {
  SmallPtrSet<const GlobalAlias*, 4> Visited;
  Visited.insert(&GA);
  visitAliaseeSubExpr(Visited, GA, C);
}

void Verifier::visitAliaseeSubExpr(SmallPtrSetImpl<const GlobalAlias*> &Visited,
                                   const GlobalAlias &GA, const Constant &C) {
  if (const auto *GV = dyn_cast<GlobalValue>(&C)) {
    Assert(!GV->isDeclarationForLinker(), "Alias must point to a definition",
           &GA);

    if (const auto *GA2 = dyn_cast<GlobalAlias>(GV)) {
      Assert(Visited.insert(GA2).second, "Aliases cannot form a cycle", &GA);

      Assert(!GA2->isInterposable(), "Alias cannot point to an interposable alias",
             &GA);
    } else {
      // Only continue verifying subexpressions of GlobalAliases.
      // Do not recurse into global initializers.
      return;
    }
  }

  if (const auto *CE = dyn_cast<ConstantExpr>(&C))
    visitConstantExprsRecursively(CE);

  for (const Use &U : C.operands()) {
    Value *V = &*U;
    if (const auto *GA2 = dyn_cast<GlobalAlias>(V))
      visitAliaseeSubExpr(Visited, GA, *GA2->getAliasee());
    else if (const auto *C2 = dyn_cast<Constant>(V))
      visitAliaseeSubExpr(Visited, GA, *C2);
  }
}

void Verifier::visitGlobalAlias(const GlobalAlias &GA) {
  Assert(GlobalAlias::isValidLinkage(GA.getLinkage()),
         "Alias should have private, internal, linkonce, weak, linkonce_odr, "
         "weak_odr, or external linkage!",
         &GA);
  const Constant *Aliasee = GA.getAliasee();
  Assert(Aliasee, "Aliasee cannot be NULL!", &GA);
  Assert(GA.getType() == Aliasee->getType(),
         "Alias and aliasee types should match!", &GA);

  Assert(isa<GlobalValue>(Aliasee) || isa<ConstantExpr>(Aliasee),
         "Aliasee should be either GlobalValue or ConstantExpr", &GA);

  visitAliaseeSubExpr(GA, *Aliasee);

  visitGlobalValue(GA);
}

void Verifier::visitNamedMDNode(const NamedMDNode &NMD) {
  // There used to be various other llvm.dbg.* nodes, but we don't support
  // upgrading them and we want to reserve the namespace for future uses.
  if (NMD.getName().startswith("llvm.dbg."))
    AssertDI(NMD.getName() == "llvm.dbg.cu",
             "unrecognized named metadata node in the llvm.dbg namespace",
             &NMD);
  for (const MDNode *MD : NMD.operands()) {
    if (NMD.getName() == "llvm.dbg.cu")
      AssertDI(MD && isa<DICompileUnit>(MD), "invalid compile unit", &NMD, MD);

    if (!MD)
      continue;

    visitMDNode(*MD, AreDebugLocsAllowed::Yes);
  }
}

void Verifier::visitMDNode(const MDNode &MD, AreDebugLocsAllowed AllowLocs) {
  // Only visit each node once.  Metadata can be mutually recursive, so this
  // avoids infinite recursion here, as well as being an optimization.
  if (!MDNodes.insert(&MD).second)
    return;

  Assert(&MD.getContext() == &Context,
         "MDNode context does not match Module context!", &MD);

  switch (MD.getMetadataID()) {
  default:
    llvm_unreachable("Invalid MDNode subclass");
  case Metadata::MDTupleKind:
    break;
#define HANDLE_SPECIALIZED_MDNODE_LEAF(CLASS)                                  \
  case Metadata::CLASS##Kind:                                                  \
    visit##CLASS(cast<CLASS>(MD));                                             \
    break;
#include "llvm/IR/Metadata.def"
  }

  for (const Metadata *Op : MD.operands()) {
    if (!Op)
      continue;
    Assert(!isa<LocalAsMetadata>(Op), "Invalid operand for global metadata!",
           &MD, Op);
    AssertDI(!isa<DILocation>(Op) || AllowLocs == AreDebugLocsAllowed::Yes,
             "DILocation not allowed within this metadata node", &MD, Op);
    if (auto *N = dyn_cast<MDNode>(Op)) {
      visitMDNode(*N, AllowLocs);
      continue;
    }
    if (auto *V = dyn_cast<ValueAsMetadata>(Op)) {
      visitValueAsMetadata(*V, nullptr);
      continue;
    }
  }

  // Check these last, so we diagnose problems in operands first.
  Assert(!MD.isTemporary(), "Expected no forward declarations!", &MD);
  Assert(MD.isResolved(), "All nodes should be resolved!", &MD);
}

void Verifier::visitValueAsMetadata(const ValueAsMetadata &MD, Function *F) {
  Assert(MD.getValue(), "Expected valid value", &MD);
  Assert(!MD.getValue()->getType()->isMetadataTy(),
         "Unexpected metadata round-trip through values", &MD, MD.getValue());

  auto *L = dyn_cast<LocalAsMetadata>(&MD);
  if (!L)
    return;

  Assert(F, "function-local metadata used outside a function", L);

  // If this was an instruction, bb, or argument, verify that it is in the
  // function that we expect.
  Function *ActualF = nullptr;
  if (Instruction *I = dyn_cast<Instruction>(L->getValue())) {
    Assert(I->getParent(), "function-local metadata not in basic block", L, I);
    ActualF = I->getParent()->getParent();
  } else if (BasicBlock *BB = dyn_cast<BasicBlock>(L->getValue()))
    ActualF = BB->getParent();
  else if (Argument *A = dyn_cast<Argument>(L->getValue()))
    ActualF = A->getParent();
  assert(ActualF && "Unimplemented function local metadata case!");

  Assert(ActualF == F, "function-local metadata used in wrong function", L);
}

void Verifier::visitMetadataAsValue(const MetadataAsValue &MDV, Function *F) {
  Metadata *MD = MDV.getMetadata();
  if (auto *N = dyn_cast<MDNode>(MD)) {
    visitMDNode(*N, AreDebugLocsAllowed::No);
    return;
  }

  // Only visit each node once.  Metadata can be mutually recursive, so this
  // avoids infinite recursion here, as well as being an optimization.
  if (!MDNodes.insert(MD).second)
    return;

  if (auto *V = dyn_cast<ValueAsMetadata>(MD))
    visitValueAsMetadata(*V, F);
}

static bool isType(const Metadata *MD) { return !MD || isa<DIType>(MD); }
static bool isScope(const Metadata *MD) { return !MD || isa<DIScope>(MD); }
static bool isDINode(const Metadata *MD) { return !MD || isa<DINode>(MD); }

void Verifier::visitDILocation(const DILocation &N) {
  AssertDI(N.getRawScope() && isa<DILocalScope>(N.getRawScope()),
           "location requires a valid scope", &N, N.getRawScope());
  if (auto *IA = N.getRawInlinedAt())
    AssertDI(isa<DILocation>(IA), "inlined-at should be a location", &N, IA);
  if (auto *SP = dyn_cast<DISubprogram>(N.getRawScope()))
    AssertDI(SP->isDefinition(), "scope points into the type hierarchy", &N);
}

void Verifier::visitGenericDINode(const GenericDINode &N) {
  AssertDI(N.getTag(), "invalid tag", &N);
}

void Verifier::visitDIScope(const DIScope &N) {
  if (auto *F = N.getRawFile())
    AssertDI(isa<DIFile>(F), "invalid file", &N, F);
}

void Verifier::visitDISubrange(const DISubrange &N) {
  AssertDI(N.getTag() == dwarf::DW_TAG_subrange_type, "invalid tag", &N);
  bool HasAssumedSizedArraySupport = dwarf::isFortran(CurrentSourceLang);
  AssertDI(HasAssumedSizedArraySupport || N.getRawCountNode() ||
               N.getRawUpperBound(),
           "Subrange must contain count or upperBound", &N);
  AssertDI(!N.getRawCountNode() || !N.getRawUpperBound(),
           "Subrange can have any one of count or upperBound", &N);
  auto *CBound = N.getRawCountNode();
  AssertDI(!CBound || isa<ConstantAsMetadata>(CBound) ||
               isa<DIVariable>(CBound) || isa<DIExpression>(CBound),
           "Count must be signed constant or DIVariable or DIExpression", &N);
  auto Count = N.getCount();
  AssertDI(!Count || !Count.is<ConstantInt *>() ||
               Count.get<ConstantInt *>()->getSExtValue() >= -1,
           "invalid subrange count", &N);
  auto *LBound = N.getRawLowerBound();
  AssertDI(!LBound || isa<ConstantAsMetadata>(LBound) ||
               isa<DIVariable>(LBound) || isa<DIExpression>(LBound),
           "LowerBound must be signed constant or DIVariable or DIExpression",
           &N);
  auto *UBound = N.getRawUpperBound();
  AssertDI(!UBound || isa<ConstantAsMetadata>(UBound) ||
               isa<DIVariable>(UBound) || isa<DIExpression>(UBound),
           "UpperBound must be signed constant or DIVariable or DIExpression",
           &N);
  auto *Stride = N.getRawStride();
  AssertDI(!Stride || isa<ConstantAsMetadata>(Stride) ||
               isa<DIVariable>(Stride) || isa<DIExpression>(Stride),
           "Stride must be signed constant or DIVariable or DIExpression", &N);
}

void Verifier::visitDIGenericSubrange(const DIGenericSubrange &N) {
  AssertDI(N.getTag() == dwarf::DW_TAG_generic_subrange, "invalid tag", &N);
  AssertDI(N.getRawCountNode() || N.getRawUpperBound(),
           "GenericSubrange must contain count or upperBound", &N);
  AssertDI(!N.getRawCountNode() || !N.getRawUpperBound(),
           "GenericSubrange can have any one of count or upperBound", &N);
  auto *CBound = N.getRawCountNode();
  AssertDI(!CBound || isa<DIVariable>(CBound) || isa<DIExpression>(CBound),
           "Count must be signed constant or DIVariable or DIExpression", &N);
  auto *LBound = N.getRawLowerBound();
  AssertDI(LBound, "GenericSubrange must contain lowerBound", &N);
  AssertDI(isa<DIVariable>(LBound) || isa<DIExpression>(LBound),
           "LowerBound must be signed constant or DIVariable or DIExpression",
           &N);
  auto *UBound = N.getRawUpperBound();
  AssertDI(!UBound || isa<DIVariable>(UBound) || isa<DIExpression>(UBound),
           "UpperBound must be signed constant or DIVariable or DIExpression",
           &N);
  auto *Stride = N.getRawStride();
  AssertDI(Stride, "GenericSubrange must contain stride", &N);
  AssertDI(isa<DIVariable>(Stride) || isa<DIExpression>(Stride),
           "Stride must be signed constant or DIVariable or DIExpression", &N);
}

void Verifier::visitDIEnumerator(const DIEnumerator &N) {
  AssertDI(N.getTag() == dwarf::DW_TAG_enumerator, "invalid tag", &N);
}

void Verifier::visitDIBasicType(const DIBasicType &N) {
  AssertDI(N.getTag() == dwarf::DW_TAG_base_type ||
               N.getTag() == dwarf::DW_TAG_unspecified_type ||
               N.getTag() == dwarf::DW_TAG_string_type,
           "invalid tag", &N);
}

void Verifier::visitDIStringType(const DIStringType &N) {
  AssertDI(N.getTag() == dwarf::DW_TAG_string_type, "invalid tag", &N);
  AssertDI(!(N.isBigEndian() && N.isLittleEndian()) ,
            "has conflicting flags", &N);
}

void Verifier::visitDIDerivedType(const DIDerivedType &N) {
  // Common scope checks.
  visitDIScope(N);

  AssertDI(N.getTag() == dwarf::DW_TAG_typedef ||
               N.getTag() == dwarf::DW_TAG_pointer_type ||
               N.getTag() == dwarf::DW_TAG_ptr_to_member_type ||
               N.getTag() == dwarf::DW_TAG_reference_type ||
               N.getTag() == dwarf::DW_TAG_rvalue_reference_type ||
               N.getTag() == dwarf::DW_TAG_const_type ||
               N.getTag() == dwarf::DW_TAG_volatile_type ||
               N.getTag() == dwarf::DW_TAG_restrict_type ||
               N.getTag() == dwarf::DW_TAG_atomic_type ||
               N.getTag() == dwarf::DW_TAG_member ||
               N.getTag() == dwarf::DW_TAG_inheritance ||
               N.getTag() == dwarf::DW_TAG_friend ||
               N.getTag() == dwarf::DW_TAG_set_type,
           "invalid tag", &N);
  if (N.getTag() == dwarf::DW_TAG_ptr_to_member_type) {
    AssertDI(isType(N.getRawExtraData()), "invalid pointer to member type", &N,
             N.getRawExtraData());
  }

  if (N.getTag() == dwarf::DW_TAG_set_type) {
    if (auto *T = N.getRawBaseType()) {
      auto *Enum = dyn_cast_or_null<DICompositeType>(T);
      auto *Basic = dyn_cast_or_null<DIBasicType>(T);
      AssertDI(
          (Enum && Enum->getTag() == dwarf::DW_TAG_enumeration_type) ||
              (Basic && (Basic->getEncoding() == dwarf::DW_ATE_unsigned ||
                         Basic->getEncoding() == dwarf::DW_ATE_signed ||
                         Basic->getEncoding() == dwarf::DW_ATE_unsigned_char ||
                         Basic->getEncoding() == dwarf::DW_ATE_signed_char ||
                         Basic->getEncoding() == dwarf::DW_ATE_boolean)),
          "invalid set base type", &N, T);
    }
  }

  AssertDI(isScope(N.getRawScope()), "invalid scope", &N, N.getRawScope());
  AssertDI(isType(N.getRawBaseType()), "invalid base type", &N,
           N.getRawBaseType());

  if (N.getDWARFAddressSpace()) {
    AssertDI(N.getTag() == dwarf::DW_TAG_pointer_type ||
                 N.getTag() == dwarf::DW_TAG_reference_type ||
                 N.getTag() == dwarf::DW_TAG_rvalue_reference_type,
             "DWARF address space only applies to pointer or reference types",
             &N);
  }
}

/// Detect mutually exclusive flags.
static bool hasConflictingReferenceFlags(unsigned Flags) {
  return ((Flags & DINode::FlagLValueReference) &&
          (Flags & DINode::FlagRValueReference)) ||
         ((Flags & DINode::FlagTypePassByValue) &&
          (Flags & DINode::FlagTypePassByReference));
}

void Verifier::visitTemplateParams(const MDNode &N, const Metadata &RawParams) {
  auto *Params = dyn_cast<MDTuple>(&RawParams);
  AssertDI(Params, "invalid template params", &N, &RawParams);
  for (Metadata *Op : Params->operands()) {
    AssertDI(Op && isa<DITemplateParameter>(Op), "invalid template parameter",
             &N, Params, Op);
  }
}

void Verifier::visitDICompositeType(const DICompositeType &N) {
  // Common scope checks.
  visitDIScope(N);

  AssertDI(N.getTag() == dwarf::DW_TAG_array_type ||
               N.getTag() == dwarf::DW_TAG_structure_type ||
               N.getTag() == dwarf::DW_TAG_union_type ||
               N.getTag() == dwarf::DW_TAG_enumeration_type ||
               N.getTag() == dwarf::DW_TAG_class_type ||
               N.getTag() == dwarf::DW_TAG_variant_part,
           "invalid tag", &N);

  AssertDI(isScope(N.getRawScope()), "invalid scope", &N, N.getRawScope());
  AssertDI(isType(N.getRawBaseType()), "invalid base type", &N,
           N.getRawBaseType());

  AssertDI(!N.getRawElements() || isa<MDTuple>(N.getRawElements()),
           "invalid composite elements", &N, N.getRawElements());
  AssertDI(isType(N.getRawVTableHolder()), "invalid vtable holder", &N,
           N.getRawVTableHolder());
  AssertDI(!hasConflictingReferenceFlags(N.getFlags()),
           "invalid reference flags", &N);
  unsigned DIBlockByRefStruct = 1 << 4;
  AssertDI((N.getFlags() & DIBlockByRefStruct) == 0,
           "DIBlockByRefStruct on DICompositeType is no longer supported", &N);

  if (N.isVector()) {
    const DINodeArray Elements = N.getElements();
    AssertDI(Elements.size() == 1 &&
             Elements[0]->getTag() == dwarf::DW_TAG_subrange_type,
             "invalid vector, expected one element of type subrange", &N);
  }

  if (auto *Params = N.getRawTemplateParams())
    visitTemplateParams(N, *Params);

  if (auto *D = N.getRawDiscriminator()) {
    AssertDI(isa<DIDerivedType>(D) && N.getTag() == dwarf::DW_TAG_variant_part,
             "discriminator can only appear on variant part");
  }

  if (N.getRawDataLocation()) {
    AssertDI(N.getTag() == dwarf::DW_TAG_array_type,
             "dataLocation can only appear in array type");
  }

  if (N.getRawAssociated()) {
    AssertDI(N.getTag() == dwarf::DW_TAG_array_type,
             "associated can only appear in array type");
  }

  if (N.getRawAllocated()) {
    AssertDI(N.getTag() == dwarf::DW_TAG_array_type,
             "allocated can only appear in array type");
  }

  if (N.getRawRank()) {
    AssertDI(N.getTag() == dwarf::DW_TAG_array_type,
             "rank can only appear in array type");
  }
}

void Verifier::visitDISubroutineType(const DISubroutineType &N) {
  AssertDI(N.getTag() == dwarf::DW_TAG_subroutine_type, "invalid tag", &N);
  if (auto *Types = N.getRawTypeArray()) {
    AssertDI(isa<MDTuple>(Types), "invalid composite elements", &N, Types);
    for (Metadata *Ty : N.getTypeArray()->operands()) {
      AssertDI(isType(Ty), "invalid subroutine type ref", &N, Types, Ty);
    }
  }
  AssertDI(!hasConflictingReferenceFlags(N.getFlags()),
           "invalid reference flags", &N);
}

void Verifier::visitDIFile(const DIFile &N) {
  AssertDI(N.getTag() == dwarf::DW_TAG_file_type, "invalid tag", &N);
  Optional<DIFile::ChecksumInfo<StringRef>> Checksum = N.getChecksum();
  if (Checksum) {
    AssertDI(Checksum->Kind <= DIFile::ChecksumKind::CSK_Last,
             "invalid checksum kind", &N);
    size_t Size;
    switch (Checksum->Kind) {
    case DIFile::CSK_MD5:
      Size = 32;
      break;
    case DIFile::CSK_SHA1:
      Size = 40;
      break;
    case DIFile::CSK_SHA256:
      Size = 64;
      break;
    }
    AssertDI(Checksum->Value.size() == Size, "invalid checksum length", &N);
    AssertDI(Checksum->Value.find_if_not(llvm::isHexDigit) == StringRef::npos,
             "invalid checksum", &N);
  }
}

void Verifier::visitDICompileUnit(const DICompileUnit &N) {
  AssertDI(N.isDistinct(), "compile units must be distinct", &N);
  AssertDI(N.getTag() == dwarf::DW_TAG_compile_unit, "invalid tag", &N);

  // Don't bother verifying the compilation directory or producer string
  // as those could be empty.
  AssertDI(N.getRawFile() && isa<DIFile>(N.getRawFile()), "invalid file", &N,
           N.getRawFile());
  AssertDI(!N.getFile()->getFilename().empty(), "invalid filename", &N,
           N.getFile());

  CurrentSourceLang = (dwarf::SourceLanguage)N.getSourceLanguage();

  verifySourceDebugInfo(N, *N.getFile());

  AssertDI((N.getEmissionKind() <= DICompileUnit::LastEmissionKind),
           "invalid emission kind", &N);

  if (auto *Array = N.getRawEnumTypes()) {
    AssertDI(isa<MDTuple>(Array), "invalid enum list", &N, Array);
    for (Metadata *Op : N.getEnumTypes()->operands()) {
      auto *Enum = dyn_cast_or_null<DICompositeType>(Op);
      AssertDI(Enum && Enum->getTag() == dwarf::DW_TAG_enumeration_type,
               "invalid enum type", &N, N.getEnumTypes(), Op);
    }
  }
  if (auto *Array = N.getRawRetainedTypes()) {
    AssertDI(isa<MDTuple>(Array), "invalid retained type list", &N, Array);
    for (Metadata *Op : N.getRetainedTypes()->operands()) {
      AssertDI(Op && (isa<DIType>(Op) ||
                      (isa<DISubprogram>(Op) &&
                       !cast<DISubprogram>(Op)->isDefinition())),
               "invalid retained type", &N, Op);
    }
  }
  if (auto *Array = N.getRawGlobalVariables()) {
    AssertDI(isa<MDTuple>(Array), "invalid global variable list", &N, Array);
    for (Metadata *Op : N.getGlobalVariables()->operands()) {
      AssertDI(Op && (isa<DIGlobalVariableExpression>(Op)),
               "invalid global variable ref", &N, Op);
    }
  }
  if (auto *Array = N.getRawImportedEntities()) {
    AssertDI(isa<MDTuple>(Array), "invalid imported entity list", &N, Array);
    for (Metadata *Op : N.getImportedEntities()->operands()) {
      AssertDI(Op && isa<DIImportedEntity>(Op), "invalid imported entity ref",
               &N, Op);
    }
  }
  if (auto *Array = N.getRawMacros()) {
    AssertDI(isa<MDTuple>(Array), "invalid macro list", &N, Array);
    for (Metadata *Op : N.getMacros()->operands()) {
      AssertDI(Op && isa<DIMacroNode>(Op), "invalid macro ref", &N, Op);
    }
  }
  CUVisited.insert(&N);
}

void Verifier::visitDISubprogram(const DISubprogram &N) {
  AssertDI(N.getTag() == dwarf::DW_TAG_subprogram, "invalid tag", &N);
  AssertDI(isScope(N.getRawScope()), "invalid scope", &N, N.getRawScope());
  if (auto *F = N.getRawFile())
    AssertDI(isa<DIFile>(F), "invalid file", &N, F);
  else
    AssertDI(N.getLine() == 0, "line specified with no file", &N, N.getLine());
  if (auto *T = N.getRawType())
    AssertDI(isa<DISubroutineType>(T), "invalid subroutine type", &N, T);
  AssertDI(isType(N.getRawContainingType()), "invalid containing type", &N,
           N.getRawContainingType());
  if (auto *Params = N.getRawTemplateParams())
    visitTemplateParams(N, *Params);
  if (auto *S = N.getRawDeclaration())
    AssertDI(isa<DISubprogram>(S) && !cast<DISubprogram>(S)->isDefinition(),
             "invalid subprogram declaration", &N, S);
  if (auto *RawNode = N.getRawRetainedNodes()) {
    auto *Node = dyn_cast<MDTuple>(RawNode);
    AssertDI(Node, "invalid retained nodes list", &N, RawNode);
    for (Metadata *Op : Node->operands()) {
      AssertDI(Op && (isa<DILocalVariable>(Op) || isa<DILabel>(Op)),
               "invalid retained nodes, expected DILocalVariable or DILabel",
               &N, Node, Op);
    }
  }
  AssertDI(!hasConflictingReferenceFlags(N.getFlags()),
           "invalid reference flags", &N);

  auto *Unit = N.getRawUnit();
  if (N.isDefinition()) {
    // Subprogram definitions (not part of the type hierarchy).
    AssertDI(N.isDistinct(), "subprogram definitions must be distinct", &N);
    AssertDI(Unit, "subprogram definitions must have a compile unit", &N);
    AssertDI(isa<DICompileUnit>(Unit), "invalid unit type", &N, Unit);
    if (N.getFile())
      verifySourceDebugInfo(*N.getUnit(), *N.getFile());
  } else {
    // Subprogram declarations (part of the type hierarchy).
    AssertDI(!Unit, "subprogram declarations must not have a compile unit", &N);
  }

  if (auto *RawThrownTypes = N.getRawThrownTypes()) {
    auto *ThrownTypes = dyn_cast<MDTuple>(RawThrownTypes);
    AssertDI(ThrownTypes, "invalid thrown types list", &N, RawThrownTypes);
    for (Metadata *Op : ThrownTypes->operands())
      AssertDI(Op && isa<DIType>(Op), "invalid thrown type", &N, ThrownTypes,
               Op);
  }

  if (N.areAllCallsDescribed())
    AssertDI(N.isDefinition(),
             "DIFlagAllCallsDescribed must be attached to a definition");
}

void Verifier::visitDILexicalBlockBase(const DILexicalBlockBase &N) {
  AssertDI(N.getTag() == dwarf::DW_TAG_lexical_block, "invalid tag", &N);
  AssertDI(N.getRawScope() && isa<DILocalScope>(N.getRawScope()),
           "invalid local scope", &N, N.getRawScope());
  if (auto *SP = dyn_cast<DISubprogram>(N.getRawScope()))
    AssertDI(SP->isDefinition(), "scope points into the type hierarchy", &N);
}

void Verifier::visitDILexicalBlock(const DILexicalBlock &N) {
  visitDILexicalBlockBase(N);

  AssertDI(N.getLine() || !N.getColumn(),
           "cannot have column info without line info", &N);
}

void Verifier::visitDILexicalBlockFile(const DILexicalBlockFile &N) {
  visitDILexicalBlockBase(N);
}

void Verifier::visitDICommonBlock(const DICommonBlock &N) {
  AssertDI(N.getTag() == dwarf::DW_TAG_common_block, "invalid tag", &N);
  if (auto *S = N.getRawScope())
    AssertDI(isa<DIScope>(S), "invalid scope ref", &N, S);
  if (auto *S = N.getRawDecl())
    AssertDI(isa<DIGlobalVariable>(S), "invalid declaration", &N, S);
}

void Verifier::visitDINamespace(const DINamespace &N) {
  AssertDI(N.getTag() == dwarf::DW_TAG_namespace, "invalid tag", &N);
  if (auto *S = N.getRawScope())
    AssertDI(isa<DIScope>(S), "invalid scope ref", &N, S);
}

void Verifier::visitDIMacro(const DIMacro &N) {
  AssertDI(N.getMacinfoType() == dwarf::DW_MACINFO_define ||
               N.getMacinfoType() == dwarf::DW_MACINFO_undef,
           "invalid macinfo type", &N);
  AssertDI(!N.getName().empty(), "anonymous macro", &N);
  if (!N.getValue().empty()) {
    assert(N.getValue().data()[0] != ' ' && "Macro value has a space prefix");
  }
}

void Verifier::visitDIMacroFile(const DIMacroFile &N) {
  AssertDI(N.getMacinfoType() == dwarf::DW_MACINFO_start_file,
           "invalid macinfo type", &N);
  if (auto *F = N.getRawFile())
    AssertDI(isa<DIFile>(F), "invalid file", &N, F);

  if (auto *Array = N.getRawElements()) {
    AssertDI(isa<MDTuple>(Array), "invalid macro list", &N, Array);
    for (Metadata *Op : N.getElements()->operands()) {
      AssertDI(Op && isa<DIMacroNode>(Op), "invalid macro ref", &N, Op);
    }
  }
}

void Verifier::visitDIArgList(const DIArgList &N) {
  AssertDI(!N.getNumOperands(),
           "DIArgList should have no operands other than a list of "
           "ValueAsMetadata",
           &N);
}

void Verifier::visitDIModule(const DIModule &N) {
  AssertDI(N.getTag() == dwarf::DW_TAG_module, "invalid tag", &N);
  AssertDI(!N.getName().empty(), "anonymous module", &N);
}

void Verifier::visitDITemplateParameter(const DITemplateParameter &N) {
  AssertDI(isType(N.getRawType()), "invalid type ref", &N, N.getRawType());
}

void Verifier::visitDITemplateTypeParameter(const DITemplateTypeParameter &N) {
  visitDITemplateParameter(N);

  AssertDI(N.getTag() == dwarf::DW_TAG_template_type_parameter, "invalid tag",
           &N);
}

void Verifier::visitDITemplateValueParameter(
    const DITemplateValueParameter &N) {
  visitDITemplateParameter(N);

  AssertDI(N.getTag() == dwarf::DW_TAG_template_value_parameter ||
               N.getTag() == dwarf::DW_TAG_GNU_template_template_param ||
               N.getTag() == dwarf::DW_TAG_GNU_template_parameter_pack,
           "invalid tag", &N);
}

void Verifier::visitDIVariable(const DIVariable &N) {
  if (auto *S = N.getRawScope())
    AssertDI(isa<DIScope>(S), "invalid scope", &N, S);
  if (auto *F = N.getRawFile())
    AssertDI(isa<DIFile>(F), "invalid file", &N, F);
}

void Verifier::visitDIGlobalVariable(const DIGlobalVariable &N) {
  // Checks common to all variables.
  visitDIVariable(N);

  AssertDI(N.getTag() == dwarf::DW_TAG_variable, "invalid tag", &N);
  AssertDI(isType(N.getRawType()), "invalid type ref", &N, N.getRawType());
  // Assert only if the global variable is not an extern
  if (N.isDefinition())
    AssertDI(N.getType(), "missing global variable type", &N);
  if (auto *Member = N.getRawStaticDataMemberDeclaration()) {
    AssertDI(isa<DIDerivedType>(Member),
             "invalid static data member declaration", &N, Member);
  }
}

void Verifier::visitDILocalVariable(const DILocalVariable &N) {
  // Checks common to all variables.
  visitDIVariable(N);

  AssertDI(isType(N.getRawType()), "invalid type ref", &N, N.getRawType());
  AssertDI(N.getTag() == dwarf::DW_TAG_variable, "invalid tag", &N);
  AssertDI(N.getRawScope() && isa<DILocalScope>(N.getRawScope()),
           "local variable requires a valid scope", &N, N.getRawScope());
  if (auto Ty = N.getType())
    AssertDI(!isa<DISubroutineType>(Ty), "invalid type", &N, N.getType());
}

void Verifier::visitDILabel(const DILabel &N) {
  if (auto *S = N.getRawScope())
    AssertDI(isa<DIScope>(S), "invalid scope", &N, S);
  if (auto *F = N.getRawFile())
    AssertDI(isa<DIFile>(F), "invalid file", &N, F);

  AssertDI(N.getTag() == dwarf::DW_TAG_label, "invalid tag", &N);
  AssertDI(N.getRawScope() && isa<DILocalScope>(N.getRawScope()),
           "label requires a valid scope", &N, N.getRawScope());
}

void Verifier::visitDIExpression(const DIExpression &N) {
  AssertDI(N.isValid(), "invalid expression", &N);
}

void Verifier::visitDIGlobalVariableExpression(
    const DIGlobalVariableExpression &GVE) {
  AssertDI(GVE.getVariable(), "missing variable");
  if (auto *Var = GVE.getVariable())
    visitDIGlobalVariable(*Var);
  if (auto *Expr = GVE.getExpression()) {
    visitDIExpression(*Expr);
    if (auto Fragment = Expr->getFragmentInfo())
      verifyFragmentExpression(*GVE.getVariable(), *Fragment, &GVE);
  }
}

void Verifier::visitDIObjCProperty(const DIObjCProperty &N) {
  AssertDI(N.getTag() == dwarf::DW_TAG_APPLE_property, "invalid tag", &N);
  if (auto *T = N.getRawType())
    AssertDI(isType(T), "invalid type ref", &N, T);
  if (auto *F = N.getRawFile())
    AssertDI(isa<DIFile>(F), "invalid file", &N, F);
}

void Verifier::visitDIImportedEntity(const DIImportedEntity &N) {
  AssertDI(N.getTag() == dwarf::DW_TAG_imported_module ||
               N.getTag() == dwarf::DW_TAG_imported_declaration,
           "invalid tag", &N);
  if (auto *S = N.getRawScope())
    AssertDI(isa<DIScope>(S), "invalid scope for imported entity", &N, S);
  AssertDI(isDINode(N.getRawEntity()), "invalid imported entity", &N,
           N.getRawEntity());
}

void Verifier::visitComdat(const Comdat &C) {
  // In COFF the Module is invalid if the GlobalValue has private linkage.
  // Entities with private linkage don't have entries in the symbol table.
  if (TT.isOSBinFormatCOFF())
    if (const GlobalValue *GV = M.getNamedValue(C.getName()))
      Assert(!GV->hasPrivateLinkage(),
             "comdat global value has private linkage", GV);
}

void Verifier::visitModuleIdents(const Module &M) {
  const NamedMDNode *Idents = M.getNamedMetadata("llvm.ident");
  if (!Idents)
    return;

  // llvm.ident takes a list of metadata entry. Each entry has only one string.
  // Scan each llvm.ident entry and make sure that this requirement is met.
  for (const MDNode *N : Idents->operands()) {
    Assert(N->getNumOperands() == 1,
           "incorrect number of operands in llvm.ident metadata", N);
    Assert(dyn_cast_or_null<MDString>(N->getOperand(0)),
           ("invalid value for llvm.ident metadata entry operand"
            "(the operand should be a string)"),
           N->getOperand(0));
  }
}

void Verifier::visitModuleCommandLines(const Module &M) {
  const NamedMDNode *CommandLines = M.getNamedMetadata("llvm.commandline");
  if (!CommandLines)
    return;

  // llvm.commandline takes a list of metadata entry. Each entry has only one
  // string. Scan each llvm.commandline entry and make sure that this
  // requirement is met.
  for (const MDNode *N : CommandLines->operands()) {
    Assert(N->getNumOperands() == 1,
           "incorrect number of operands in llvm.commandline metadata", N);
    Assert(dyn_cast_or_null<MDString>(N->getOperand(0)),
           ("invalid value for llvm.commandline metadata entry operand"
            "(the operand should be a string)"),
           N->getOperand(0));
  }
}

void Verifier::visitModuleFlags(const Module &M) {
  const NamedMDNode *Flags = M.getModuleFlagsMetadata();
  if (!Flags) return;

  // Scan each flag, and track the flags and requirements.
  DenseMap<const MDString*, const MDNode*> SeenIDs;
  SmallVector<const MDNode*, 16> Requirements;
  for (const MDNode *MDN : Flags->operands())
    visitModuleFlag(MDN, SeenIDs, Requirements);

  // Validate that the requirements in the module are valid.
  for (const MDNode *Requirement : Requirements) {
    const MDString *Flag = cast<MDString>(Requirement->getOperand(0));
    const Metadata *ReqValue = Requirement->getOperand(1);

    const MDNode *Op = SeenIDs.lookup(Flag);
    if (!Op) {
      CheckFailed("invalid requirement on flag, flag is not present in module",
                  Flag);
      continue;
    }

    if (Op->getOperand(2) != ReqValue) {
      CheckFailed(("invalid requirement on flag, "
                   "flag does not have the required value"),
                  Flag);
      continue;
    }
  }
}

void
Verifier::visitModuleFlag(const MDNode *Op,
                          DenseMap<const MDString *, const MDNode *> &SeenIDs,
                          SmallVectorImpl<const MDNode *> &Requirements) {
  // Each module flag should have three arguments, the merge behavior (a
  // constant int), the flag ID (an MDString), and the value.
  Assert(Op->getNumOperands() == 3,
         "incorrect number of operands in module flag", Op);
  Module::ModFlagBehavior MFB;
  if (!Module::isValidModFlagBehavior(Op->getOperand(0), MFB)) {
    Assert(
        mdconst::dyn_extract_or_null<ConstantInt>(Op->getOperand(0)),
        "invalid behavior operand in module flag (expected constant integer)",
        Op->getOperand(0));
    Assert(false,
           "invalid behavior operand in module flag (unexpected constant)",
           Op->getOperand(0));
  }
  MDString *ID = dyn_cast_or_null<MDString>(Op->getOperand(1));
  Assert(ID, "invalid ID operand in module flag (expected metadata string)",
         Op->getOperand(1));

  // Sanity check the values for behaviors with additional requirements.
  switch (MFB) {
  case Module::Error:
  case Module::Warning:
  case Module::Override:
    // These behavior types accept any value.
    break;

  case Module::Max: {
    Assert(mdconst::dyn_extract_or_null<ConstantInt>(Op->getOperand(2)),
           "invalid value for 'max' module flag (expected constant integer)",
           Op->getOperand(2));
    break;
  }

  case Module::Require: {
    // The value should itself be an MDNode with two operands, a flag ID (an
    // MDString), and a value.
    MDNode *Value = dyn_cast<MDNode>(Op->getOperand(2));
    Assert(Value && Value->getNumOperands() == 2,
           "invalid value for 'require' module flag (expected metadata pair)",
           Op->getOperand(2));
    Assert(isa<MDString>(Value->getOperand(0)),
           ("invalid value for 'require' module flag "
            "(first value operand should be a string)"),
           Value->getOperand(0));

    // Append it to the list of requirements, to check once all module flags are
    // scanned.
    Requirements.push_back(Value);
    break;
  }

  case Module::Append:
  case Module::AppendUnique: {
    // These behavior types require the operand be an MDNode.
    Assert(isa<MDNode>(Op->getOperand(2)),
           "invalid value for 'append'-type module flag "
           "(expected a metadata node)",
           Op->getOperand(2));
    break;
  }
  }

  // Unless this is a "requires" flag, check the ID is unique.
  if (MFB != Module::Require) {
    bool Inserted = SeenIDs.insert(std::make_pair(ID, Op)).second;
    Assert(Inserted,
           "module flag identifiers must be unique (or of 'require' type)", ID);
  }

  if (ID->getString() == "wchar_size") {
    ConstantInt *Value
      = mdconst::dyn_extract_or_null<ConstantInt>(Op->getOperand(2));
    Assert(Value, "wchar_size metadata requires constant integer argument");
  }

  if (ID->getString() == "Linker Options") {
    // If the llvm.linker.options named metadata exists, we assume that the
    // bitcode reader has upgraded the module flag. Otherwise the flag might
    // have been created by a client directly.
    Assert(M.getNamedMetadata("llvm.linker.options"),
           "'Linker Options' named metadata no longer supported");
  }

  if (ID->getString() == "SemanticInterposition") {
    ConstantInt *Value =
        mdconst::dyn_extract_or_null<ConstantInt>(Op->getOperand(2));
    Assert(Value,
           "SemanticInterposition metadata requires constant integer argument");
  }

  if (ID->getString() == "CG Profile") {
    for (const MDOperand &MDO : cast<MDNode>(Op->getOperand(2))->operands())
      visitModuleFlagCGProfileEntry(MDO);
  }
}

void Verifier::visitModuleFlagCGProfileEntry(const MDOperand &MDO) {
  auto CheckFunction = [&](const MDOperand &FuncMDO) {
    if (!FuncMDO)
      return;
    auto F = dyn_cast<ValueAsMetadata>(FuncMDO);
    Assert(F && isa<Function>(F->getValue()->stripPointerCasts()),
           "expected a Function or null", FuncMDO);
  };
  auto Node = dyn_cast_or_null<MDNode>(MDO);
  Assert(Node && Node->getNumOperands() == 3, "expected a MDNode triple", MDO);
  CheckFunction(Node->getOperand(0));
  CheckFunction(Node->getOperand(1));
  auto Count = dyn_cast_or_null<ConstantAsMetadata>(Node->getOperand(2));
  Assert(Count && Count->getType()->isIntegerTy(),
         "expected an integer constant", Node->getOperand(2));
}

/// Return true if this attribute kind only applies to functions.
static bool isFuncOnlyAttr(Attribute::AttrKind Kind) {
  switch (Kind) {
  case Attribute::NoMerge:
  case Attribute::NoReturn:
  case Attribute::NoSync:
  case Attribute::WillReturn:
  case Attribute::NoCallback:
  case Attribute::NoCfCheck:
  case Attribute::NoUnwind:
  case Attribute::NoInline:
  case Attribute::AlwaysInline:
  case Attribute::OptimizeForSize:
  case Attribute::StackProtect:
  case Attribute::StackProtectReq:
  case Attribute::StackProtectStrong:
  case Attribute::SafeStack:
  case Attribute::ShadowCallStack:
  case Attribute::NoRedZone:
  case Attribute::NoImplicitFloat:
  case Attribute::Naked:
  case Attribute::InlineHint:
  case Attribute::UWTable:
  case Attribute::VScaleRange:
  case Attribute::NonLazyBind:
  case Attribute::ReturnsTwice:
  case Attribute::SanitizeAddress:
  case Attribute::SanitizeHWAddress:
  case Attribute::SanitizeMemTag:
  case Attribute::SanitizeThread:
  case Attribute::SanitizeMemory:
  case Attribute::MinSize:
  case Attribute::NoDuplicate:
  case Attribute::Builtin:
  case Attribute::NoBuiltin:
  case Attribute::Cold:
  case Attribute::Hot:
  case Attribute::OptForFuzzing:
  case Attribute::OptimizeNone:
  case Attribute::JumpTable:
  case Attribute::Convergent:
  case Attribute::ArgMemOnly:
  case Attribute::NoRecurse:
  case Attribute::InaccessibleMemOnly:
  case Attribute::InaccessibleMemOrArgMemOnly:
  case Attribute::AllocSize:
  case Attribute::SpeculativeLoadHardening:
  case Attribute::Speculatable:
  case Attribute::StrictFP:
  case Attribute::NullPointerIsValid:
  case Attribute::MustProgress:
  case Attribute::NoProfile:
    return true;
  default:
    break;
  }
  return false;
}

/// Return true if this is a function attribute that can also appear on
/// arguments.
static bool isFuncOrArgAttr(Attribute::AttrKind Kind) {
  return Kind == Attribute::ReadOnly || Kind == Attribute::WriteOnly ||
         Kind == Attribute::ReadNone || Kind == Attribute::NoFree ||
         Kind == Attribute::Preallocated || Kind == Attribute::StackAlignment;
}

void Verifier::verifyAttributeTypes(AttributeSet Attrs, bool IsFunction,
                                    const Value *V) {
  for (Attribute A : Attrs) {

    if (A.isStringAttribute()) {
#define GET_ATTR_NAMES
#define ATTRIBUTE_ENUM(ENUM_NAME, DISPLAY_NAME)
#define ATTRIBUTE_STRBOOL(ENUM_NAME, DISPLAY_NAME)                             \
  if (A.getKindAsString() == #DISPLAY_NAME) {                                  \
    auto V = A.getValueAsString();                                             \
    if (!(V.empty() || V == "true" || V == "false"))                           \
      CheckFailed("invalid value for '" #DISPLAY_NAME "' attribute: " + V +    \
                  "");                                                         \
  }

#include "llvm/IR/Attributes.inc"
      continue;
    }

    if (A.isIntAttribute() !=
        Attribute::doesAttrKindHaveArgument(A.getKindAsEnum())) {
      CheckFailed("Attribute '" + A.getAsString() + "' should have an Argument",
                  V);
      return;
    }

    if (isFuncOnlyAttr(A.getKindAsEnum())) {
      if (!IsFunction) {
        CheckFailed("Attribute '" + A.getAsString() +
                        "' only applies to functions!",
                    V);
        return;
      }
    } else if (IsFunction && !isFuncOrArgAttr(A.getKindAsEnum())) {
      CheckFailed("Attribute '" + A.getAsString() +
                      "' does not apply to functions!",
                  V);
      return;
    }
  }
}

// VerifyParameterAttrs - Check the given attributes for an argument or return
// value of the specified type.  The value V is printed in error messages.
void Verifier::verifyParameterAttrs(AttributeSet Attrs, Type *Ty,
                                    const Value *V) {
  if (!Attrs.hasAttributes())
    return;

  verifyAttributeTypes(Attrs, /*IsFunction=*/false, V);

  if (Attrs.hasAttribute(Attribute::ImmArg)) {
    Assert(Attrs.getNumAttributes() == 1,
           "Attribute 'immarg' is incompatible with other attributes", V);
  }

  // Check for mutually incompatible attributes.  Only inreg is compatible with
  // sret.
  unsigned AttrCount = 0;
  AttrCount += Attrs.hasAttribute(Attribute::ByVal);
  AttrCount += Attrs.hasAttribute(Attribute::InAlloca);
  AttrCount += Attrs.hasAttribute(Attribute::Preallocated);
  AttrCount += Attrs.hasAttribute(Attribute::StructRet) ||
               Attrs.hasAttribute(Attribute::InReg);
  AttrCount += Attrs.hasAttribute(Attribute::Nest);
  AttrCount += Attrs.hasAttribute(Attribute::ByRef);
  Assert(AttrCount <= 1,
         "Attributes 'byval', 'inalloca', 'preallocated', 'inreg', 'nest', "
         "'byref', and 'sret' are incompatible!",
         V);

  Assert(!(Attrs.hasAttribute(Attribute::InAlloca) &&
           Attrs.hasAttribute(Attribute::ReadOnly)),
         "Attributes "
         "'inalloca and readonly' are incompatible!",
         V);

  Assert(!(Attrs.hasAttribute(Attribute::StructRet) &&
           Attrs.hasAttribute(Attribute::Returned)),
         "Attributes "
         "'sret and returned' are incompatible!",
         V);

  Assert(!(Attrs.hasAttribute(Attribute::ZExt) &&
           Attrs.hasAttribute(Attribute::SExt)),
         "Attributes "
         "'zeroext and signext' are incompatible!",
         V);

  Assert(!(Attrs.hasAttribute(Attribute::ReadNone) &&
           Attrs.hasAttribute(Attribute::ReadOnly)),
         "Attributes "
         "'readnone and readonly' are incompatible!",
         V);

  Assert(!(Attrs.hasAttribute(Attribute::ReadNone) &&
           Attrs.hasAttribute(Attribute::WriteOnly)),
         "Attributes "
         "'readnone and writeonly' are incompatible!",
         V);

  Assert(!(Attrs.hasAttribute(Attribute::ReadOnly) &&
           Attrs.hasAttribute(Attribute::WriteOnly)),
         "Attributes "
         "'readonly and writeonly' are incompatible!",
         V);

  Assert(!(Attrs.hasAttribute(Attribute::NoInline) &&
           Attrs.hasAttribute(Attribute::AlwaysInline)),
         "Attributes "
         "'noinline and alwaysinline' are incompatible!",
         V);

  AttrBuilder IncompatibleAttrs = AttributeFuncs::typeIncompatible(Ty);
  Assert(!AttrBuilder(Attrs).overlaps(IncompatibleAttrs),
         "Wrong types for attribute: " +
             AttributeSet::get(Context, IncompatibleAttrs).getAsString(),
         V);

  if (PointerType *PTy = dyn_cast<PointerType>(Ty)) {
    SmallPtrSet<Type*, 4> Visited;
    if (!PTy->getElementType()->isSized(&Visited)) {
      Assert(!Attrs.hasAttribute(Attribute::ByVal) &&
             !Attrs.hasAttribute(Attribute::ByRef) &&
             !Attrs.hasAttribute(Attribute::InAlloca) &&
             !Attrs.hasAttribute(Attribute::Preallocated),
             "Attributes 'byval', 'byref', 'inalloca', and 'preallocated' do not "
             "support unsized types!",
             V);
    }
    if (!isa<PointerType>(PTy->getElementType()))
      Assert(!Attrs.hasAttribute(Attribute::SwiftError),
             "Attribute 'swifterror' only applies to parameters "
             "with pointer to pointer type!",
             V);

    if (Attrs.hasAttribute(Attribute::ByRef)) {
      Assert(Attrs.getByRefType() == PTy->getElementType(),
             "Attribute 'byref' type does not match parameter!", V);
    }

    if (Attrs.hasAttribute(Attribute::ByVal) && Attrs.getByValType()) {
      Assert(Attrs.getByValType() == PTy->getElementType(),
             "Attribute 'byval' type does not match parameter!", V);
    }

    if (Attrs.hasAttribute(Attribute::Preallocated)) {
      Assert(Attrs.getPreallocatedType() == PTy->getElementType(),
             "Attribute 'preallocated' type does not match parameter!", V);
    }

    if (Attrs.hasAttribute(Attribute::InAlloca)) {
      Assert(Attrs.getInAllocaType() == PTy->getElementType(),
             "Attribute 'inalloca' type does not match parameter!", V);
    }
  } else {
    Assert(!Attrs.hasAttribute(Attribute::ByVal),
           "Attribute 'byval' only applies to parameters with pointer type!",
           V);
    Assert(!Attrs.hasAttribute(Attribute::ByRef),
           "Attribute 'byref' only applies to parameters with pointer type!",
           V);
    Assert(!Attrs.hasAttribute(Attribute::SwiftError),
           "Attribute 'swifterror' only applies to parameters "
           "with pointer type!",
           V);
  }
}

// Check parameter attributes against a function type.
// The value V is printed in error messages.
void Verifier::verifyFunctionAttrs(FunctionType *FT, AttributeList Attrs,
                                   const Value *V, bool IsIntrinsic) {
  if (Attrs.isEmpty())
    return;

  if (AttributeListsVisited.insert(Attrs.getRawPointer()).second) {
    Assert(Attrs.hasParentContext(Context),
           "Attribute list does not match Module context!", &Attrs, V);
    for (const auto &AttrSet : Attrs) {
      Assert(!AttrSet.hasAttributes() || AttrSet.hasParentContext(Context),
             "Attribute set does not match Module context!", &AttrSet, V);
      for (const auto &A : AttrSet) {
        Assert(A.hasParentContext(Context),
               "Attribute does not match Module context!", &A, V);
      }
    }
  }

  bool SawNest = false;
  bool SawReturned = false;
  bool SawSRet = false;
  bool SawSwiftSelf = false;
  bool SawSwiftAsync = false;
  bool SawSwiftError = false;

  // Verify return value attributes.
  AttributeSet RetAttrs = Attrs.getRetAttributes();
  Assert((!RetAttrs.hasAttribute(Attribute::ByVal) &&
          !RetAttrs.hasAttribute(Attribute::Nest) &&
          !RetAttrs.hasAttribute(Attribute::StructRet) &&
          !RetAttrs.hasAttribute(Attribute::NoCapture) &&
          !RetAttrs.hasAttribute(Attribute::NoFree) &&
          !RetAttrs.hasAttribute(Attribute::Returned) &&
          !RetAttrs.hasAttribute(Attribute::InAlloca) &&
          !RetAttrs.hasAttribute(Attribute::Preallocated) &&
          !RetAttrs.hasAttribute(Attribute::ByRef) &&
          !RetAttrs.hasAttribute(Attribute::SwiftSelf) &&
          !RetAttrs.hasAttribute(Attribute::SwiftAsync) &&
          !RetAttrs.hasAttribute(Attribute::SwiftError)),
         "Attributes 'byval', 'inalloca', 'preallocated', 'byref', "
         "'nest', 'sret', 'nocapture', 'nofree', "
         "'returned', 'swiftself', 'swiftasync', and 'swifterror'"
         " do not apply to return values!",
         V);
  Assert((!RetAttrs.hasAttribute(Attribute::ReadOnly) &&
          !RetAttrs.hasAttribute(Attribute::WriteOnly) &&
          !RetAttrs.hasAttribute(Attribute::ReadNone)),
         "Attribute '" + RetAttrs.getAsString() +
             "' does not apply to function returns",
         V);
  verifyParameterAttrs(RetAttrs, FT->getReturnType(), V);

  // Verify parameter attributes.
  for (unsigned i = 0, e = FT->getNumParams(); i != e; ++i) {
    Type *Ty = FT->getParamType(i);
    AttributeSet ArgAttrs = Attrs.getParamAttributes(i);

    if (!IsIntrinsic) {
      Assert(!ArgAttrs.hasAttribute(Attribute::ImmArg),
             "immarg attribute only applies to intrinsics",V);
    }

    verifyParameterAttrs(ArgAttrs, Ty, V);

    if (ArgAttrs.hasAttribute(Attribute::Nest)) {
      Assert(!SawNest, "More than one parameter has attribute nest!", V);
      SawNest = true;
    }

    if (ArgAttrs.hasAttribute(Attribute::Returned)) {
      Assert(!SawReturned, "More than one parameter has attribute returned!",
             V);
      Assert(Ty->canLosslesslyBitCastTo(FT->getReturnType()),
             "Incompatible argument and return types for 'returned' attribute",
             V);
      SawReturned = true;
    }

    if (ArgAttrs.hasAttribute(Attribute::StructRet)) {
      Assert(!SawSRet, "Cannot have multiple 'sret' parameters!", V);
      Assert(i == 0 || i == 1,
             "Attribute 'sret' is not on first or second parameter!", V);
      SawSRet = true;
    }

    if (ArgAttrs.hasAttribute(Attribute::SwiftSelf)) {
      Assert(!SawSwiftSelf, "Cannot have multiple 'swiftself' parameters!", V);
      SawSwiftSelf = true;
    }

    if (ArgAttrs.hasAttribute(Attribute::SwiftAsync)) {
      Assert(!SawSwiftAsync, "Cannot have multiple 'swiftasync' parameters!", V);
      SawSwiftAsync = true;
    }

    if (ArgAttrs.hasAttribute(Attribute::SwiftError)) {
      Assert(!SawSwiftError, "Cannot have multiple 'swifterror' parameters!",
             V);
      SawSwiftError = true;
    }

    if (ArgAttrs.hasAttribute(Attribute::InAlloca)) {
      Assert(i == FT->getNumParams() - 1,
             "inalloca isn't on the last parameter!", V);
    }
  }

  if (!Attrs.hasAttributes(AttributeList::FunctionIndex))
    return;

  verifyAttributeTypes(Attrs.getFnAttributes(), /*IsFunction=*/true, V);

  Assert(!(Attrs.hasFnAttribute(Attribute::ReadNone) &&
           Attrs.hasFnAttribute(Attribute::ReadOnly)),
         "Attributes 'readnone and readonly' are incompatible!", V);

  Assert(!(Attrs.hasFnAttribute(Attribute::ReadNone) &&
           Attrs.hasFnAttribute(Attribute::WriteOnly)),
         "Attributes 'readnone and writeonly' are incompatible!", V);

  Assert(!(Attrs.hasFnAttribute(Attribute::ReadOnly) &&
           Attrs.hasFnAttribute(Attribute::WriteOnly)),
         "Attributes 'readonly and writeonly' are incompatible!", V);

  Assert(!(Attrs.hasFnAttribute(Attribute::ReadNone) &&
           Attrs.hasFnAttribute(Attribute::InaccessibleMemOrArgMemOnly)),
         "Attributes 'readnone and inaccessiblemem_or_argmemonly' are "
         "incompatible!",
         V);

  Assert(!(Attrs.hasFnAttribute(Attribute::ReadNone) &&
           Attrs.hasFnAttribute(Attribute::InaccessibleMemOnly)),
         "Attributes 'readnone and inaccessiblememonly' are incompatible!", V);

  Assert(!(Attrs.hasFnAttribute(Attribute::NoInline) &&
           Attrs.hasFnAttribute(Attribute::AlwaysInline)),
         "Attributes 'noinline and alwaysinline' are incompatible!", V);

  if (Attrs.hasFnAttribute(Attribute::OptimizeNone)) {
    Assert(Attrs.hasFnAttribute(Attribute::NoInline),
           "Attribute 'optnone' requires 'noinline'!", V);

    Assert(!Attrs.hasFnAttribute(Attribute::OptimizeForSize),
           "Attributes 'optsize and optnone' are incompatible!", V);

    Assert(!Attrs.hasFnAttribute(Attribute::MinSize),
           "Attributes 'minsize and optnone' are incompatible!", V);
  }

  if (Attrs.hasFnAttribute(Attribute::JumpTable)) {
    const GlobalValue *GV = cast<GlobalValue>(V);
    Assert(GV->hasGlobalUnnamedAddr(),
           "Attribute 'jumptable' requires 'unnamed_addr'", V);
  }

  if (Attrs.hasFnAttribute(Attribute::AllocSize)) {
    std::pair<unsigned, Optional<unsigned>> Args =
        Attrs.getAllocSizeArgs(AttributeList::FunctionIndex);

    auto CheckParam = [&](StringRef Name, unsigned ParamNo) {
      if (ParamNo >= FT->getNumParams()) {
        CheckFailed("'allocsize' " + Name + " argument is out of bounds", V);
        return false;
      }

      if (!FT->getParamType(ParamNo)->isIntegerTy()) {
        CheckFailed("'allocsize' " + Name +
                        " argument must refer to an integer parameter",
                    V);
        return false;
      }

      return true;
    };

    if (!CheckParam("element size", Args.first))
      return;

    if (Args.second && !CheckParam("number of elements", *Args.second))
      return;
  }

  if (Attrs.hasFnAttribute(Attribute::VScaleRange)) {
    std::pair<unsigned, unsigned> Args =
        Attrs.getVScaleRangeArgs(AttributeList::FunctionIndex);

    if (Args.first > Args.second && Args.second != 0)
      CheckFailed("'vscale_range' minimum cannot be greater than maximum", V);
  }

  if (Attrs.hasFnAttribute("frame-pointer")) {
    StringRef FP = Attrs.getAttribute(AttributeList::FunctionIndex,
                                      "frame-pointer").getValueAsString();
    if (FP != "all" && FP != "non-leaf" && FP != "none")
      CheckFailed("invalid value for 'frame-pointer' attribute: " + FP, V);
  }

  if (Attrs.hasFnAttribute("patchable-function-prefix")) {
    StringRef S = Attrs
                      .getAttribute(AttributeList::FunctionIndex,
                                    "patchable-function-prefix")
                      .getValueAsString();
    unsigned N;
    if (S.getAsInteger(10, N))
      CheckFailed(
          "\"patchable-function-prefix\" takes an unsigned integer: " + S, V);
  }
  if (Attrs.hasFnAttribute("patchable-function-entry")) {
    StringRef S = Attrs
                      .getAttribute(AttributeList::FunctionIndex,
                                    "patchable-function-entry")
                      .getValueAsString();
    unsigned N;
    if (S.getAsInteger(10, N))
      CheckFailed(
          "\"patchable-function-entry\" takes an unsigned integer: " + S, V);
  }
}

void Verifier::verifyFunctionMetadata(
    ArrayRef<std::pair<unsigned, MDNode *>> MDs) {
  for (const auto &Pair : MDs) {
    if (Pair.first == LLVMContext::MD_prof) {
      MDNode *MD = Pair.second;
      Assert(MD->getNumOperands() >= 2,
             "!prof annotations should have no less than 2 operands", MD);

      // Check first operand.
      Assert(MD->getOperand(0) != nullptr, "first operand should not be null",
             MD);
      Assert(isa<MDString>(MD->getOperand(0)),
             "expected string with name of the !prof annotation", MD);
      MDString *MDS = cast<MDString>(MD->getOperand(0));
      StringRef ProfName = MDS->getString();
      Assert(ProfName.equals("function_entry_count") ||
                 ProfName.equals("synthetic_function_entry_count"),
             "first operand should be 'function_entry_count'"
             " or 'synthetic_function_entry_count'",
             MD);

      // Check second operand.
      Assert(MD->getOperand(1) != nullptr, "second operand should not be null",
             MD);
      Assert(isa<ConstantAsMetadata>(MD->getOperand(1)),
             "expected integer argument to function_entry_count", MD);
    }
  }
}

void Verifier::visitConstantExprsRecursively(const Constant *EntryC) {
  if (!ConstantExprVisited.insert(EntryC).second)
    return;

  SmallVector<const Constant *, 16> Stack;
  Stack.push_back(EntryC);

  while (!Stack.empty()) {
    const Constant *C = Stack.pop_back_val();

    // Check this constant expression.
    if (const auto *CE = dyn_cast<ConstantExpr>(C))
      visitConstantExpr(CE);

    if (const auto *GV = dyn_cast<GlobalValue>(C)) {
      // Global Values get visited separately, but we do need to make sure
      // that the global value is in the correct module
      Assert(GV->getParent() == &M, "Referencing global in another module!",
             EntryC, &M, GV, GV->getParent());
      continue;
    }

    // Visit all sub-expressions.
    for (const Use &U : C->operands()) {
      const auto *OpC = dyn_cast<Constant>(U);
      if (!OpC)
        continue;
      if (!ConstantExprVisited.insert(OpC).second)
        continue;
      Stack.push_back(OpC);
    }
  }
}

void Verifier::visitConstantExpr(const ConstantExpr *CE) {
  if (CE->getOpcode() == Instruction::BitCast)
    Assert(CastInst::castIsValid(Instruction::BitCast, CE->getOperand(0),
                                 CE->getType()),
           "Invalid bitcast", CE);

  if (CE->getOpcode() == Instruction::IntToPtr ||
      CE->getOpcode() == Instruction::PtrToInt) {
    auto *PtrTy = CE->getOpcode() == Instruction::IntToPtr
                      ? CE->getType()
                      : CE->getOperand(0)->getType();
    StringRef Msg = CE->getOpcode() == Instruction::IntToPtr
                        ? "inttoptr not supported for non-integral pointers"
                        : "ptrtoint not supported for non-integral pointers";
    Assert(
        !DL.isNonIntegralPointerType(cast<PointerType>(PtrTy->getScalarType())),
        Msg);
  }
}

bool Verifier::verifyAttributeCount(AttributeList Attrs, unsigned Params) {
  // There shouldn't be more attribute sets than there are parameters plus the
  // function and return value.
  return Attrs.getNumAttrSets() <= Params + 2;
}

/// Verify that statepoint intrinsic is well formed.
void Verifier::verifyStatepoint(const CallBase &Call) {
  assert(Call.getCalledFunction() &&
         Call.getCalledFunction()->getIntrinsicID() ==
             Intrinsic::experimental_gc_statepoint);

  Assert(!Call.doesNotAccessMemory() && !Call.onlyReadsMemory() &&
             !Call.onlyAccessesArgMemory(),
         "gc.statepoint must read and write all memory to preserve "
         "reordering restrictions required by safepoint semantics",
         Call);

  const int64_t NumPatchBytes =
      cast<ConstantInt>(Call.getArgOperand(1))->getSExtValue();
  assert(isInt<32>(NumPatchBytes) && "NumPatchBytesV is an i32!");
  Assert(NumPatchBytes >= 0,
         "gc.statepoint number of patchable bytes must be "
         "positive",
         Call);

  const Value *Target = Call.getArgOperand(2);
  auto *PT = dyn_cast<PointerType>(Target->getType());
  Assert(PT && PT->getElementType()->isFunctionTy(),
         "gc.statepoint callee must be of function pointer type", Call, Target);
  FunctionType *TargetFuncType = cast<FunctionType>(PT->getElementType());

  const int NumCallArgs = cast<ConstantInt>(Call.getArgOperand(3))->getZExtValue();
  Assert(NumCallArgs >= 0,
         "gc.statepoint number of arguments to underlying call "
         "must be positive",
         Call);
  const int NumParams = (int)TargetFuncType->getNumParams();
  if (TargetFuncType->isVarArg()) {
    Assert(NumCallArgs >= NumParams,
           "gc.statepoint mismatch in number of vararg call args", Call);

    // TODO: Remove this limitation
    Assert(TargetFuncType->getReturnType()->isVoidTy(),
           "gc.statepoint doesn't support wrapping non-void "
           "vararg functions yet",
           Call);
  } else
    Assert(NumCallArgs == NumParams,
           "gc.statepoint mismatch in number of call args", Call);

  const uint64_t Flags
    = cast<ConstantInt>(Call.getArgOperand(4))->getZExtValue();
  Assert((Flags & ~(uint64_t)StatepointFlags::MaskAll) == 0,
         "unknown flag used in gc.statepoint flags argument", Call);

  // Verify that the types of the call parameter arguments match
  // the type of the wrapped callee.
  AttributeList Attrs = Call.getAttributes();
  for (int i = 0; i < NumParams; i++) {
    Type *ParamType = TargetFuncType->getParamType(i);
    Type *ArgType = Call.getArgOperand(5 + i)->getType();
    Assert(ArgType == ParamType,
           "gc.statepoint call argument does not match wrapped "
           "function type",
           Call);

    if (TargetFuncType->isVarArg()) {
      AttributeSet ArgAttrs = Attrs.getParamAttributes(5 + i);
      Assert(!ArgAttrs.hasAttribute(Attribute::StructRet),
             "Attribute 'sret' cannot be used for vararg call arguments!",
             Call);
    }
  }

  const int EndCallArgsInx = 4 + NumCallArgs;

  const Value *NumTransitionArgsV = Call.getArgOperand(EndCallArgsInx + 1);
  Assert(isa<ConstantInt>(NumTransitionArgsV),
         "gc.statepoint number of transition arguments "
         "must be constant integer",
         Call);
  const int NumTransitionArgs =
      cast<ConstantInt>(NumTransitionArgsV)->getZExtValue();
  Assert(NumTransitionArgs == 0,
         "gc.statepoint w/inline transition bundle is deprecated", Call);
  const int EndTransitionArgsInx = EndCallArgsInx + 1 + NumTransitionArgs;

  const Value *NumDeoptArgsV = Call.getArgOperand(EndTransitionArgsInx + 1);
  Assert(isa<ConstantInt>(NumDeoptArgsV),
         "gc.statepoint number of deoptimization arguments "
         "must be constant integer",
         Call);
  const int NumDeoptArgs = cast<ConstantInt>(NumDeoptArgsV)->getZExtValue();
  Assert(NumDeoptArgs == 0,
         "gc.statepoint w/inline deopt operands is deprecated", Call);

  const int ExpectedNumArgs = 7 + NumCallArgs;
  Assert(ExpectedNumArgs == (int)Call.arg_size(),
         "gc.statepoint too many arguments", Call);

  // Check that the only uses of this gc.statepoint are gc.result or
  // gc.relocate calls which are tied to this statepoint and thus part
  // of the same statepoint sequence
  for (const User *U : Call.users()) {
    const CallInst *UserCall = dyn_cast<const CallInst>(U);
    Assert(UserCall, "illegal use of statepoint token", Call, U);
    if (!UserCall)
      continue;
    Assert(isa<GCRelocateInst>(UserCall) || isa<GCResultInst>(UserCall),
           "gc.result or gc.relocate are the only value uses "
           "of a gc.statepoint",
           Call, U);
    if (isa<GCResultInst>(UserCall)) {
      Assert(UserCall->getArgOperand(0) == &Call,
             "gc.result connected to wrong gc.statepoint", Call, UserCall);
    } else if (isa<GCRelocateInst>(Call)) {
      Assert(UserCall->getArgOperand(0) == &Call,
             "gc.relocate connected to wrong gc.statepoint", Call, UserCall);
    }
  }

  // Note: It is legal for a single derived pointer to be listed multiple
  // times.  It's non-optimal, but it is legal.  It can also happen after
  // insertion if we strip a bitcast away.
  // Note: It is really tempting to check that each base is relocated and
  // that a derived pointer is never reused as a base pointer.  This turns
  // out to be problematic since optimizations run after safepoint insertion
  // can recognize equality properties that the insertion logic doesn't know
  // about.  See example statepoint.ll in the verifier subdirectory
}

void Verifier::verifyFrameRecoverIndices() {
  for (auto &Counts : FrameEscapeInfo) {
    Function *F = Counts.first;
    unsigned EscapedObjectCount = Counts.second.first;
    unsigned MaxRecoveredIndex = Counts.second.second;
    Assert(MaxRecoveredIndex <= EscapedObjectCount,
           "all indices passed to llvm.localrecover must be less than the "
           "number of arguments passed to llvm.localescape in the parent "
           "function",
           F);
  }
}

static Instruction *getSuccPad(Instruction *Terminator) {
  BasicBlock *UnwindDest;
  if (auto *II = dyn_cast<InvokeInst>(Terminator))
    UnwindDest = II->getUnwindDest();
  else if (auto *CSI = dyn_cast<CatchSwitchInst>(Terminator))
    UnwindDest = CSI->getUnwindDest();
  else
    UnwindDest = cast<CleanupReturnInst>(Terminator)->getUnwindDest();
  return UnwindDest->getFirstNonPHI();
}

void Verifier::verifySiblingFuncletUnwinds() {
  SmallPtrSet<Instruction *, 8> Visited;
  SmallPtrSet<Instruction *, 8> Active;
  for (const auto &Pair : SiblingFuncletInfo) {
    Instruction *PredPad = Pair.first;
    if (Visited.count(PredPad))
      continue;
    Active.insert(PredPad);
    Instruction *Terminator = Pair.second;
    do {
      Instruction *SuccPad = getSuccPad(Terminator);
      if (Active.count(SuccPad)) {
        // Found a cycle; report error
        Instruction *CyclePad = SuccPad;
        SmallVector<Instruction *, 8> CycleNodes;
        do {
          CycleNodes.push_back(CyclePad);
          Instruction *CycleTerminator = SiblingFuncletInfo[CyclePad];
          if (CycleTerminator != CyclePad)
            CycleNodes.push_back(CycleTerminator);
          CyclePad = getSuccPad(CycleTerminator);
        } while (CyclePad != SuccPad);
        Assert(false, "EH pads can't handle each other's exceptions",
               ArrayRef<Instruction *>(CycleNodes));
      }
      // Don't re-walk a node we've already checked
      if (!Visited.insert(SuccPad).second)
        break;
      // Walk to this successor if it has a map entry.
      PredPad = SuccPad;
      auto TermI = SiblingFuncletInfo.find(PredPad);
      if (TermI == SiblingFuncletInfo.end())
        break;
      Terminator = TermI->second;
      Active.insert(PredPad);
    } while (true);
    // Each node only has one successor, so we've walked all the active
    // nodes' successors.
    Active.clear();
  }
}

// visitFunction - Verify that a function is ok.
//
void Verifier::visitFunction(const Function &F) {
  visitGlobalValue(F);

  // Check function arguments.
  FunctionType *FT = F.getFunctionType();
  unsigned NumArgs = F.arg_size();

  Assert(&Context == &F.getContext(),
         "Function context does not match Module context!", &F);

  Assert(!F.hasCommonLinkage(), "Functions may not have common linkage", &F);
  Assert(FT->getNumParams() == NumArgs,
         "# formal arguments must match # of arguments for function type!", &F,
         FT);
  Assert(F.getReturnType()->isFirstClassType() ||
             F.getReturnType()->isVoidTy() || F.getReturnType()->isStructTy(),
         "Functions cannot return aggregate values!", &F);

  Assert(!F.hasStructRetAttr() || F.getReturnType()->isVoidTy(),
         "Invalid struct return type!", &F);

  AttributeList Attrs = F.getAttributes();

  Assert(verifyAttributeCount(Attrs, FT->getNumParams()),
         "Attribute after last parameter!", &F);

  bool isLLVMdotName = F.getName().size() >= 5 &&
                       F.getName().substr(0, 5) == "llvm.";

  // Check function attributes.
  verifyFunctionAttrs(FT, Attrs, &F, isLLVMdotName);

  // On function declarations/definitions, we do not support the builtin
  // attribute. We do not check this in VerifyFunctionAttrs since that is
  // checking for Attributes that can/can not ever be on functions.
  Assert(!Attrs.hasFnAttribute(Attribute::Builtin),
         "Attribute 'builtin' can only be applied to a callsite.", &F);

  // Check that this function meets the restrictions on this calling convention.
  // Sometimes varargs is used for perfectly forwarding thunks, so some of these
  // restrictions can be lifted.
  switch (F.getCallingConv()) {
  default:
  case CallingConv::C:
    break;
  case CallingConv::X86_INTR: {
    Assert(F.arg_empty() || Attrs.hasParamAttribute(0, Attribute::ByVal),
           "Calling convention parameter requires byval", &F);
    break;
  }
  case CallingConv::AMDGPU_KERNEL:
  case CallingConv::SPIR_KERNEL:
    Assert(F.getReturnType()->isVoidTy(),
           "Calling convention requires void return type", &F);
    LLVM_FALLTHROUGH;
  case CallingConv::AMDGPU_VS:
  case CallingConv::AMDGPU_HS:
  case CallingConv::AMDGPU_GS:
  case CallingConv::AMDGPU_PS:
  case CallingConv::AMDGPU_CS:
    Assert(!F.hasStructRetAttr(),
           "Calling convention does not allow sret", &F);
    if (F.getCallingConv() != CallingConv::SPIR_KERNEL) {
      const unsigned StackAS = DL.getAllocaAddrSpace();
      unsigned i = 0;
      for (const Argument &Arg : F.args()) {
        Assert(!Attrs.hasParamAttribute(i, Attribute::ByVal),
               "Calling convention disallows byval", &F);
        Assert(!Attrs.hasParamAttribute(i, Attribute::Preallocated),
               "Calling convention disallows preallocated", &F);
        Assert(!Attrs.hasParamAttribute(i, Attribute::InAlloca),
               "Calling convention disallows inalloca", &F);

        if (Attrs.hasParamAttribute(i, Attribute::ByRef)) {
          // FIXME: Should also disallow LDS and GDS, but we don't have the enum
          // value here.
          Assert(Arg.getType()->getPointerAddressSpace() != StackAS,
                 "Calling convention disallows stack byref", &F);
        }

        ++i;
      }
    }

    LLVM_FALLTHROUGH;
  case CallingConv::Fast:
  case CallingConv::Cold:
  case CallingConv::Intel_OCL_BI:
  case CallingConv::PTX_Kernel:
  case CallingConv::PTX_Device:
    Assert(!F.isVarArg(), "Calling convention does not support varargs or "
                          "perfect forwarding!",
           &F);
    break;
  }

  // Check that the argument values match the function type for this function...
  unsigned i = 0;
  for (const Argument &Arg : F.args()) {
    Assert(Arg.getType() == FT->getParamType(i),
           "Argument value does not match function argument type!", &Arg,
           FT->getParamType(i));
    Assert(Arg.getType()->isFirstClassType(),
           "Function arguments must have first-class types!", &Arg);
    if (!isLLVMdotName) {
      Assert(!Arg.getType()->isMetadataTy(),
             "Function takes metadata but isn't an intrinsic", &Arg, &F);
      Assert(!Arg.getType()->isTokenTy(),
             "Function takes token but isn't an intrinsic", &Arg, &F);
      Assert(!Arg.getType()->isX86_AMXTy(),
             "Function takes x86_amx but isn't an intrinsic", &Arg, &F);
    }

    // Check that swifterror argument is only used by loads and stores.
    if (Attrs.hasParamAttribute(i, Attribute::SwiftError)) {
      verifySwiftErrorValue(&Arg);
    }
    ++i;
  }

  if (!isLLVMdotName) {
    Assert(!F.getReturnType()->isTokenTy(),
           "Function returns a token but isn't an intrinsic", &F);
    Assert(!F.getReturnType()->isX86_AMXTy(),
           "Function returns a x86_amx but isn't an intrinsic", &F);
  }

  // Get the function metadata attachments.
  SmallVector<std::pair<unsigned, MDNode *>, 4> MDs;
  F.getAllMetadata(MDs);
  assert(F.hasMetadata() != MDs.empty() && "Bit out-of-sync");
  verifyFunctionMetadata(MDs);

  // Check validity of the personality function
  if (F.hasPersonalityFn()) {
    auto *Per = dyn_cast<Function>(F.getPersonalityFn()->stripPointerCasts());
    if (Per)
      Assert(Per->getParent() == F.getParent(),
             "Referencing personality function in another module!",
             &F, F.getParent(), Per, Per->getParent());
  }

  if (F.isMaterializable()) {
    // Function has a body somewhere we can't see.
    Assert(MDs.empty(), "unmaterialized function cannot have metadata", &F,
           MDs.empty() ? nullptr : MDs.front().second);
  } else if (F.isDeclaration()) {
    for (const auto &I : MDs) {
      // This is used for call site debug information.
      AssertDI(I.first != LLVMContext::MD_dbg ||
                   !cast<DISubprogram>(I.second)->isDistinct(),
               "function declaration may only have a unique !dbg attachment",
               &F);
      Assert(I.first != LLVMContext::MD_prof,
             "function declaration may not have a !prof attachment", &F);

      // Verify the metadata itself.
      visitMDNode(*I.second, AreDebugLocsAllowed::Yes);
    }
    Assert(!F.hasPersonalityFn(),
           "Function declaration shouldn't have a personality routine", &F);
  } else {
    // Verify that this function (which has a body) is not named "llvm.*".  It
    // is not legal to define intrinsics.
    Assert(!isLLVMdotName, "llvm intrinsics cannot be defined!", &F);

    // Check the entry node
    const BasicBlock *Entry = &F.getEntryBlock();
    Assert(pred_empty(Entry),
           "Entry block to function must not have predecessors!", Entry);

    // The address of the entry block cannot be taken, unless it is dead.
    if (Entry->hasAddressTaken()) {
      Assert(!BlockAddress::lookup(Entry)->isConstantUsed(),
             "blockaddress may not be used with the entry block!", Entry);
    }

    unsigned NumDebugAttachments = 0, NumProfAttachments = 0;
    // Visit metadata attachments.
    for (const auto &I : MDs) {
      // Verify that the attachment is legal.
      auto AllowLocs = AreDebugLocsAllowed::No;
      switch (I.first) {
      default:
        break;
      case LLVMContext::MD_dbg: {
        ++NumDebugAttachments;
        AssertDI(NumDebugAttachments == 1,
                 "function must have a single !dbg attachment", &F, I.second);
        AssertDI(isa<DISubprogram>(I.second),
                 "function !dbg attachment must be a subprogram", &F, I.second);
        AssertDI(cast<DISubprogram>(I.second)->isDistinct(),
                 "function definition may only have a distinct !dbg attachment",
                 &F);

        auto *SP = cast<DISubprogram>(I.second);
        const Function *&AttachedTo = DISubprogramAttachments[SP];
        AssertDI(!AttachedTo || AttachedTo == &F,
                 "DISubprogram attached to more than one function", SP, &F);
        AttachedTo = &F;
        AllowLocs = AreDebugLocsAllowed::Yes;
        break;
      }
      case LLVMContext::MD_prof:
        ++NumProfAttachments;
        Assert(NumProfAttachments == 1,
               "function must have a single !prof attachment", &F, I.second);
        break;
      }

      // Verify the metadata itself.
      visitMDNode(*I.second, AllowLocs);
    }
  }

  // If this function is actually an intrinsic, verify that it is only used in
  // direct call/invokes, never having its "address taken".
  // Only do this if the module is materialized, otherwise we don't have all the
  // uses.
  if (F.getIntrinsicID() && F.getParent()->isMaterialized()) {
    const User *U;
    if (F.hasAddressTaken(&U))
      Assert(false, "Invalid user of intrinsic instruction!", U);
  }

  auto *N = F.getSubprogram();
  HasDebugInfo = (N != nullptr);
  if (!HasDebugInfo)
    return;

  // Check that all !dbg attachments lead to back to N.
  //
  // FIXME: Check this incrementally while visiting !dbg attachments.
  // FIXME: Only check when N is the canonical subprogram for F.
  SmallPtrSet<const MDNode *, 32> Seen;
  auto VisitDebugLoc = [&](const Instruction &I, const MDNode *Node) {
    // Be careful about using DILocation here since we might be dealing with
    // broken code (this is the Verifier after all).
    const DILocation *DL = dyn_cast_or_null<DILocation>(Node);
    if (!DL)
      return;
    if (!Seen.insert(DL).second)
      return;

    Metadata *Parent = DL->getRawScope();
    AssertDI(Parent && isa<DILocalScope>(Parent),
             "DILocation's scope must be a DILocalScope", N, &F, &I, DL,
             Parent);

    DILocalScope *Scope = DL->getInlinedAtScope();
    Assert(Scope, "Failed to find DILocalScope", DL);

    if (!Seen.insert(Scope).second)
      return;

    DISubprogram *SP = Scope->getSubprogram();

    // Scope and SP could be the same MDNode and we don't want to skip
    // validation in that case
    if (SP && ((Scope != SP) && !Seen.insert(SP).second))
      return;

    AssertDI(SP->describes(&F),
             "!dbg attachment points at wrong subprogram for function", N, &F,
             &I, DL, Scope, SP);
  };
  for (auto &BB : F)
    for (auto &I : BB) {
      VisitDebugLoc(I, I.getDebugLoc().getAsMDNode());
      // The llvm.loop annotations also contain two DILocations.
      if (auto MD = I.getMetadata(LLVMContext::MD_loop))
        for (unsigned i = 1; i < MD->getNumOperands(); ++i)
          VisitDebugLoc(I, dyn_cast_or_null<MDNode>(MD->getOperand(i)));
      if (BrokenDebugInfo)
        return;
    }
}

// verifyBasicBlock - Verify that a basic block is well formed...
//
void Verifier::visitBasicBlock(BasicBlock &BB) {
  InstsInThisBlock.clear();

  // Ensure that basic blocks have terminators!
  Assert(BB.getTerminator(), "Basic Block does not have terminator!", &BB);

  // Check constraints that this basic block imposes on all of the PHI nodes in
  // it.
  if (isa<PHINode>(BB.front())) {
    SmallVector<BasicBlock *, 8> Preds(predecessors(&BB));
    SmallVector<std::pair<BasicBlock*, Value*>, 8> Values;
    llvm::sort(Preds);
    for (const PHINode &PN : BB.phis()) {
      Assert(PN.getNumIncomingValues() == Preds.size(),
             "PHINode should have one entry for each predecessor of its "
             "parent basic block!",
             &PN);

      // Get and sort all incoming values in the PHI node...
      Values.clear();
      Values.reserve(PN.getNumIncomingValues());
      for (unsigned i = 0, e = PN.getNumIncomingValues(); i != e; ++i)
        Values.push_back(
            std::make_pair(PN.getIncomingBlock(i), PN.getIncomingValue(i)));
      llvm::sort(Values);

      for (unsigned i = 0, e = Values.size(); i != e; ++i) {
        // Check to make sure that if there is more than one entry for a
        // particular basic block in this PHI node, that the incoming values are
        // all identical.
        //
        Assert(i == 0 || Values[i].first != Values[i - 1].first ||
                   Values[i].second == Values[i - 1].second,
               "PHI node has multiple entries for the same basic block with "
               "different incoming values!",
               &PN, Values[i].first, Values[i].second, Values[i - 1].second);

        // Check to make sure that the predecessors and PHI node entries are
        // matched up.
        Assert(Values[i].first == Preds[i],
               "PHI node entries do not match predecessors!", &PN,
               Values[i].first, Preds[i]);
      }
    }
  }

  // Check that all instructions have their parent pointers set up correctly.
  for (auto &I : BB)
  {
    Assert(I.getParent() == &BB, "Instruction has bogus parent pointer!");
  }
}

void Verifier::visitTerminator(Instruction &I) {
  // Ensure that terminators only exist at the end of the basic block.
  Assert(&I == I.getParent()->getTerminator(),
         "Terminator found in the middle of a basic block!", I.getParent());
  visitInstruction(I);
}

void Verifier::visitBranchInst(BranchInst &BI) {
  if (BI.isConditional()) {
    Assert(BI.getCondition()->getType()->isIntegerTy(1),
           "Branch condition is not 'i1' type!", &BI, BI.getCondition());
  }
  visitTerminator(BI);
}

void Verifier::visitReturnInst(ReturnInst &RI) {
  Function *F = RI.getParent()->getParent();
  unsigned N = RI.getNumOperands();
  if (F->getReturnType()->isVoidTy())
    Assert(N == 0,
           "Found return instr that returns non-void in Function of void "
           "return type!",
           &RI, F->getReturnType());
  else
    Assert(N == 1 && F->getReturnType() == RI.getOperand(0)->getType(),
           "Function return type does not match operand "
           "type of return inst!",
           &RI, F->getReturnType());

  // Check to make sure that the return value has necessary properties for
  // terminators...
  visitTerminator(RI);
}

void Verifier::visitSwitchInst(SwitchInst &SI) {
  // Check to make sure that all of the constants in the switch instruction
  // have the same type as the switched-on value.
  Type *SwitchTy = SI.getCondition()->getType();
  SmallPtrSet<ConstantInt*, 32> Constants;
  for (auto &Case : SI.cases()) {
    Assert(Case.getCaseValue()->getType() == SwitchTy,
           "Switch constants must all be same type as switch value!", &SI);
    Assert(Constants.insert(Case.getCaseValue()).second,
           "Duplicate integer as switch case", &SI, Case.getCaseValue());
  }

  visitTerminator(SI);
}

void Verifier::visitIndirectBrInst(IndirectBrInst &BI) {
  Assert(BI.getAddress()->getType()->isPointerTy(),
         "Indirectbr operand must have pointer type!", &BI);
  for (unsigned i = 0, e = BI.getNumDestinations(); i != e; ++i)
    Assert(BI.getDestination(i)->getType()->isLabelTy(),
           "Indirectbr destinations must all have pointer type!", &BI);

  visitTerminator(BI);
}

void Verifier::visitCallBrInst(CallBrInst &CBI) {
  Assert(CBI.isInlineAsm(), "Callbr is currently only used for asm-goto!",
         &CBI);
  const InlineAsm *IA = cast<InlineAsm>(CBI.getCalledOperand());
  Assert(!IA->canThrow(), "Unwinding from Callbr is not allowed");
  for (unsigned i = 0, e = CBI.getNumSuccessors(); i != e; ++i)
    Assert(CBI.getSuccessor(i)->getType()->isLabelTy(),
           "Callbr successors must all have pointer type!", &CBI);
  for (unsigned i = 0, e = CBI.getNumOperands(); i != e; ++i) {
    Assert(i >= CBI.getNumArgOperands() || !isa<BasicBlock>(CBI.getOperand(i)),
           "Using an unescaped label as a callbr argument!", &CBI);
    if (isa<BasicBlock>(CBI.getOperand(i)))
      for (unsigned j = i + 1; j != e; ++j)
        Assert(CBI.getOperand(i) != CBI.getOperand(j),
               "Duplicate callbr destination!", &CBI);
  }
  {
    SmallPtrSet<BasicBlock *, 4> ArgBBs;
    for (Value *V : CBI.args())
      if (auto *BA = dyn_cast<BlockAddress>(V))
        ArgBBs.insert(BA->getBasicBlock());
    for (BasicBlock *BB : CBI.getIndirectDests())
      Assert(ArgBBs.count(BB), "Indirect label missing from arglist.", &CBI);
  }

  visitTerminator(CBI);
}

void Verifier::visitSelectInst(SelectInst &SI) {
  Assert(!SelectInst::areInvalidOperands(SI.getOperand(0), SI.getOperand(1),
                                         SI.getOperand(2)),
         "Invalid operands for select instruction!", &SI);

  Assert(SI.getTrueValue()->getType() == SI.getType(),
         "Select values must have same type as select instruction!", &SI);
  visitInstruction(SI);
}

/// visitUserOp1 - User defined operators shouldn't live beyond the lifetime of
/// a pass, if any exist, it's an error.
///
void Verifier::visitUserOp1(Instruction &I) {
  Assert(false, "User-defined operators should not live outside of a pass!", &I);
}

void Verifier::visitTruncInst(TruncInst &I) {
  // Get the source and destination types
  Type *SrcTy = I.getOperand(0)->getType();
  Type *DestTy = I.getType();

  // Get the size of the types in bits, we'll need this later
  unsigned SrcBitSize = SrcTy->getScalarSizeInBits();
  unsigned DestBitSize = DestTy->getScalarSizeInBits();

  Assert(SrcTy->isIntOrIntVectorTy(), "Trunc only operates on integer", &I);
  Assert(DestTy->isIntOrIntVectorTy(), "Trunc only produces integer", &I);
  Assert(SrcTy->isVectorTy() == DestTy->isVectorTy(),
         "trunc source and destination must both be a vector or neither", &I);
  Assert(SrcBitSize > DestBitSize, "DestTy too big for Trunc", &I);

  visitInstruction(I);
}

void Verifier::visitZExtInst(ZExtInst &I) {
  // Get the source and destination types
  Type *SrcTy = I.getOperand(0)->getType();
  Type *DestTy = I.getType();

  // Get the size of the types in bits, we'll need this later
  Assert(SrcTy->isIntOrIntVectorTy(), "ZExt only operates on integer", &I);
  Assert(DestTy->isIntOrIntVectorTy(), "ZExt only produces an integer", &I);
  Assert(SrcTy->isVectorTy() == DestTy->isVectorTy(),
         "zext source and destination must both be a vector or neither", &I);
  unsigned SrcBitSize = SrcTy->getScalarSizeInBits();
  unsigned DestBitSize = DestTy->getScalarSizeInBits();

  Assert(SrcBitSize < DestBitSize, "Type too small for ZExt", &I);

  visitInstruction(I);
}

void Verifier::visitSExtInst(SExtInst &I) {
  // Get the source and destination types
  Type *SrcTy = I.getOperand(0)->getType();
  Type *DestTy = I.getType();

  // Get the size of the types in bits, we'll need this later
  unsigned SrcBitSize = SrcTy->getScalarSizeInBits();
  unsigned DestBitSize = DestTy->getScalarSizeInBits();

  Assert(SrcTy->isIntOrIntVectorTy(), "SExt only operates on integer", &I);
  Assert(DestTy->isIntOrIntVectorTy(), "SExt only produces an integer", &I);
  Assert(SrcTy->isVectorTy() == DestTy->isVectorTy(),
         "sext source and destination must both be a vector or neither", &I);
  Assert(SrcBitSize < DestBitSize, "Type too small for SExt", &I);

  visitInstruction(I);
}

void Verifier::visitFPTruncInst(FPTruncInst &I) {
  // Get the source and destination types
  Type *SrcTy = I.getOperand(0)->getType();
  Type *DestTy = I.getType();
  // Get the size of the types in bits, we'll need this later
  unsigned SrcBitSize = SrcTy->getScalarSizeInBits();
  unsigned DestBitSize = DestTy->getScalarSizeInBits();

  Assert(SrcTy->isFPOrFPVectorTy(), "FPTrunc only operates on FP", &I);
  Assert(DestTy->isFPOrFPVectorTy(), "FPTrunc only produces an FP", &I);
  Assert(SrcTy->isVectorTy() == DestTy->isVectorTy(),
         "fptrunc source and destination must both be a vector or neither", &I);
  Assert(SrcBitSize > DestBitSize, "DestTy too big for FPTrunc", &I);

  visitInstruction(I);
}

void Verifier::visitFPExtInst(FPExtInst &I) {
  // Get the source and destination types
  Type *SrcTy = I.getOperand(0)->getType();
  Type *DestTy = I.getType();

  // Get the size of the types in bits, we'll need this later
  unsigned SrcBitSize = SrcTy->getScalarSizeInBits();
  unsigned DestBitSize = DestTy->getScalarSizeInBits();

  Assert(SrcTy->isFPOrFPVectorTy(), "FPExt only operates on FP", &I);
  Assert(DestTy->isFPOrFPVectorTy(), "FPExt only produces an FP", &I);
  Assert(SrcTy->isVectorTy() == DestTy->isVectorTy(),
         "fpext source and destination must both be a vector or neither", &I);
  Assert(SrcBitSize < DestBitSize, "DestTy too small for FPExt", &I);

  visitInstruction(I);
}

void Verifier::visitUIToFPInst(UIToFPInst &I) {
  // Get the source and destination types
  Type *SrcTy = I.getOperand(0)->getType();
  Type *DestTy = I.getType();

  bool SrcVec = SrcTy->isVectorTy();
  bool DstVec = DestTy->isVectorTy();

  Assert(SrcVec == DstVec,
         "UIToFP source and dest must both be vector or scalar", &I);
  Assert(SrcTy->isIntOrIntVectorTy(),
         "UIToFP source must be integer or integer vector", &I);
  Assert(DestTy->isFPOrFPVectorTy(), "UIToFP result must be FP or FP vector",
         &I);

  if (SrcVec && DstVec)
    Assert(cast<VectorType>(SrcTy)->getElementCount() ==
               cast<VectorType>(DestTy)->getElementCount(),
           "UIToFP source and dest vector length mismatch", &I);

  visitInstruction(I);
}

void Verifier::visitSIToFPInst(SIToFPInst &I) {
  // Get the source and destination types
  Type *SrcTy = I.getOperand(0)->getType();
  Type *DestTy = I.getType();

  bool SrcVec = SrcTy->isVectorTy();
  bool DstVec = DestTy->isVectorTy();

  Assert(SrcVec == DstVec,
         "SIToFP source and dest must both be vector or scalar", &I);
  Assert(SrcTy->isIntOrIntVectorTy(),
         "SIToFP source must be integer or integer vector", &I);
  Assert(DestTy->isFPOrFPVectorTy(), "SIToFP result must be FP or FP vector",
         &I);

  if (SrcVec && DstVec)
    Assert(cast<VectorType>(SrcTy)->getElementCount() ==
               cast<VectorType>(DestTy)->getElementCount(),
           "SIToFP source and dest vector length mismatch", &I);

  visitInstruction(I);
}

void Verifier::visitFPToUIInst(FPToUIInst &I) {
  // Get the source and destination types
  Type *SrcTy = I.getOperand(0)->getType();
  Type *DestTy = I.getType();

  bool SrcVec = SrcTy->isVectorTy();
  bool DstVec = DestTy->isVectorTy();

  Assert(SrcVec == DstVec,
         "FPToUI source and dest must both be vector or scalar", &I);
  Assert(SrcTy->isFPOrFPVectorTy(), "FPToUI source must be FP or FP vector",
         &I);
  Assert(DestTy->isIntOrIntVectorTy(),
         "FPToUI result must be integer or integer vector", &I);

  if (SrcVec && DstVec)
    Assert(cast<VectorType>(SrcTy)->getElementCount() ==
               cast<VectorType>(DestTy)->getElementCount(),
           "FPToUI source and dest vector length mismatch", &I);

  visitInstruction(I);
}

void Verifier::visitFPToSIInst(FPToSIInst &I) {
  // Get the source and destination types
  Type *SrcTy = I.getOperand(0)->getType();
  Type *DestTy = I.getType();

  bool SrcVec = SrcTy->isVectorTy();
  bool DstVec = DestTy->isVectorTy();

  Assert(SrcVec == DstVec,
         "FPToSI source and dest must both be vector or scalar", &I);
  Assert(SrcTy->isFPOrFPVectorTy(), "FPToSI source must be FP or FP vector",
         &I);
  Assert(DestTy->isIntOrIntVectorTy(),
         "FPToSI result must be integer or integer vector", &I);

  if (SrcVec && DstVec)
    Assert(cast<VectorType>(SrcTy)->getElementCount() ==
               cast<VectorType>(DestTy)->getElementCount(),
           "FPToSI source and dest vector length mismatch", &I);

  visitInstruction(I);
}

void Verifier::visitPtrToIntInst(PtrToIntInst &I) {
  // Get the source and destination types
  Type *SrcTy = I.getOperand(0)->getType();
  Type *DestTy = I.getType();

  Assert(SrcTy->isPtrOrPtrVectorTy(), "PtrToInt source must be pointer", &I);

  if (auto *PTy = dyn_cast<PointerType>(SrcTy->getScalarType()))
    Assert(!DL.isNonIntegralPointerType(PTy),
           "ptrtoint not supported for non-integral pointers");

  Assert(DestTy->isIntOrIntVectorTy(), "PtrToInt result must be integral", &I);
  Assert(SrcTy->isVectorTy() == DestTy->isVectorTy(), "PtrToInt type mismatch",
         &I);

  if (SrcTy->isVectorTy()) {
    auto *VSrc = cast<VectorType>(SrcTy);
    auto *VDest = cast<VectorType>(DestTy);
    Assert(VSrc->getElementCount() == VDest->getElementCount(),
           "PtrToInt Vector width mismatch", &I);
  }

  visitInstruction(I);
}

void Verifier::visitIntToPtrInst(IntToPtrInst &I) {
  // Get the source and destination types
  Type *SrcTy = I.getOperand(0)->getType();
  Type *DestTy = I.getType();

  Assert(SrcTy->isIntOrIntVectorTy(),
         "IntToPtr source must be an integral", &I);
  Assert(DestTy->isPtrOrPtrVectorTy(), "IntToPtr result must be a pointer", &I);

  if (auto *PTy = dyn_cast<PointerType>(DestTy->getScalarType()))
    Assert(!DL.isNonIntegralPointerType(PTy),
           "inttoptr not supported for non-integral pointers");

  Assert(SrcTy->isVectorTy() == DestTy->isVectorTy(), "IntToPtr type mismatch",
         &I);
  if (SrcTy->isVectorTy()) {
    auto *VSrc = cast<VectorType>(SrcTy);
    auto *VDest = cast<VectorType>(DestTy);
    Assert(VSrc->getElementCount() == VDest->getElementCount(),
           "IntToPtr Vector width mismatch", &I);
  }
  visitInstruction(I);
}

void Verifier::visitBitCastInst(BitCastInst &I) {
  Assert(
      CastInst::castIsValid(Instruction::BitCast, I.getOperand(0), I.getType()),
      "Invalid bitcast", &I);
  visitInstruction(I);
}

void Verifier::visitAddrSpaceCastInst(AddrSpaceCastInst &I) {
  Type *SrcTy = I.getOperand(0)->getType();
  Type *DestTy = I.getType();

  Assert(SrcTy->isPtrOrPtrVectorTy(), "AddrSpaceCast source must be a pointer",
         &I);
  Assert(DestTy->isPtrOrPtrVectorTy(), "AddrSpaceCast result must be a pointer",
         &I);
  Assert(SrcTy->getPointerAddressSpace() != DestTy->getPointerAddressSpace(),
         "AddrSpaceCast must be between different address spaces", &I);
  if (auto *SrcVTy = dyn_cast<VectorType>(SrcTy))
    Assert(SrcVTy->getElementCount() ==
               cast<VectorType>(DestTy)->getElementCount(),
           "AddrSpaceCast vector pointer number of elements mismatch", &I);
  visitInstruction(I);
}

/// visitPHINode - Ensure that a PHI node is well formed.
///
void Verifier::visitPHINode(PHINode &PN) {
  // Ensure that the PHI nodes are all grouped together at the top of the block.
  // This can be tested by checking whether the instruction before this is
  // either nonexistent (because this is begin()) or is a PHI node.  If not,
  // then there is some other instruction before a PHI.
  Assert(&PN == &PN.getParent()->front() ||
             isa<PHINode>(--BasicBlock::iterator(&PN)),
         "PHI nodes not grouped at top of basic block!", &PN, PN.getParent());

  // Check that a PHI doesn't yield a Token.
  Assert(!PN.getType()->isTokenTy(), "PHI nodes cannot have token type!");

  // Check that all of the values of the PHI node have the same type as the
  // result, and that the incoming blocks are really basic blocks.
  for (Value *IncValue : PN.incoming_values()) {
    Assert(PN.getType() == IncValue->getType(),
           "PHI node operands are not the same type as the result!", &PN);
  }

  // All other PHI node constraints are checked in the visitBasicBlock method.

  visitInstruction(PN);
}

void Verifier::visitCallBase(CallBase &Call) {
  Assert(Call.getCalledOperand()->getType()->isPointerTy(),
         "Called function must be a pointer!", Call);
  PointerType *FPTy = cast<PointerType>(Call.getCalledOperand()->getType());

  Assert(FPTy->getElementType()->isFunctionTy(),
         "Called function is not pointer to function type!", Call);

  Assert(FPTy->getElementType() == Call.getFunctionType(),
         "Called function is not the same type as the call!", Call);

  FunctionType *FTy = Call.getFunctionType();

  // Verify that the correct number of arguments are being passed
  if (FTy->isVarArg())
    Assert(Call.arg_size() >= FTy->getNumParams(),
           "Called function requires more parameters than were provided!",
           Call);
  else
    Assert(Call.arg_size() == FTy->getNumParams(),
           "Incorrect number of arguments passed to called function!", Call);

  // Verify that all arguments to the call match the function type.
  for (unsigned i = 0, e = FTy->getNumParams(); i != e; ++i)
    Assert(Call.getArgOperand(i)->getType() == FTy->getParamType(i),
           "Call parameter type does not match function signature!",
           Call.getArgOperand(i), FTy->getParamType(i), Call);

  AttributeList Attrs = Call.getAttributes();

  Assert(verifyAttributeCount(Attrs, Call.arg_size()),
         "Attribute after last parameter!", Call);

  bool IsIntrinsic = Call.getCalledFunction() &&
                     Call.getCalledFunction()->getName().startswith("llvm.");

  Function *Callee =
      dyn_cast<Function>(Call.getCalledOperand()->stripPointerCasts());

  if (Attrs.hasFnAttribute(Attribute::Speculatable)) {
    // Don't allow speculatable on call sites, unless the underlying function
    // declaration is also speculatable.
    Assert(Callee && Callee->isSpeculatable(),
           "speculatable attribute may not apply to call sites", Call);
  }

  if (Attrs.hasFnAttribute(Attribute::Preallocated)) {
    Assert(Call.getCalledFunction()->getIntrinsicID() ==
               Intrinsic::call_preallocated_arg,
           "preallocated as a call site attribute can only be on "
           "llvm.call.preallocated.arg");
  }

  // Verify call attributes.
  verifyFunctionAttrs(FTy, Attrs, &Call, IsIntrinsic);

  // Conservatively check the inalloca argument.
  // We have a bug if we can find that there is an underlying alloca without
  // inalloca.
  if (Call.hasInAllocaArgument()) {
    Value *InAllocaArg = Call.getArgOperand(FTy->getNumParams() - 1);
    if (auto AI = dyn_cast<AllocaInst>(InAllocaArg->stripInBoundsOffsets()))
      Assert(AI->isUsedWithInAlloca(),
             "inalloca argument for call has mismatched alloca", AI, Call);
  }

  // For each argument of the callsite, if it has the swifterror argument,
  // make sure the underlying alloca/parameter it comes from has a swifterror as
  // well.
  for (unsigned i = 0, e = FTy->getNumParams(); i != e; ++i) {
    if (Call.paramHasAttr(i, Attribute::SwiftError)) {
      Value *SwiftErrorArg = Call.getArgOperand(i);
      if (auto AI = dyn_cast<AllocaInst>(SwiftErrorArg->stripInBoundsOffsets())) {
        Assert(AI->isSwiftError(),
               "swifterror argument for call has mismatched alloca", AI, Call);
        continue;
      }
      auto ArgI = dyn_cast<Argument>(SwiftErrorArg);
      Assert(ArgI,
             "swifterror argument should come from an alloca or parameter",
             SwiftErrorArg, Call);
      Assert(ArgI->hasSwiftErrorAttr(),
             "swifterror argument for call has mismatched parameter", ArgI,
             Call);
    }

    if (Attrs.hasParamAttribute(i, Attribute::ImmArg)) {
      // Don't allow immarg on call sites, unless the underlying declaration
      // also has the matching immarg.
      Assert(Callee && Callee->hasParamAttribute(i, Attribute::ImmArg),
             "immarg may not apply only to call sites",
             Call.getArgOperand(i), Call);
    }

    if (Call.paramHasAttr(i, Attribute::ImmArg)) {
      Value *ArgVal = Call.getArgOperand(i);
      Assert(isa<ConstantInt>(ArgVal) || isa<ConstantFP>(ArgVal),
             "immarg operand has non-immediate parameter", ArgVal, Call);
    }

    if (Call.paramHasAttr(i, Attribute::Preallocated)) {
      Value *ArgVal = Call.getArgOperand(i);
      bool hasOB =
          Call.countOperandBundlesOfType(LLVMContext::OB_preallocated) != 0;
      bool isMustTail = Call.isMustTailCall();
      Assert(hasOB != isMustTail,
             "preallocated operand either requires a preallocated bundle or "
             "the call to be musttail (but not both)",
             ArgVal, Call);
    }
  }

  if (FTy->isVarArg()) {
    // FIXME? is 'nest' even legal here?
    bool SawNest = false;
    bool SawReturned = false;

    for (unsigned Idx = 0; Idx < FTy->getNumParams(); ++Idx) {
      if (Attrs.hasParamAttribute(Idx, Attribute::Nest))
        SawNest = true;
      if (Attrs.hasParamAttribute(Idx, Attribute::Returned))
        SawReturned = true;
    }

    // Check attributes on the varargs part.
    for (unsigned Idx = FTy->getNumParams(); Idx < Call.arg_size(); ++Idx) {
      Type *Ty = Call.getArgOperand(Idx)->getType();
      AttributeSet ArgAttrs = Attrs.getParamAttributes(Idx);
      verifyParameterAttrs(ArgAttrs, Ty, &Call);

      if (ArgAttrs.hasAttribute(Attribute::Nest)) {
        Assert(!SawNest, "More than one parameter has attribute nest!", Call);
        SawNest = true;
      }

      if (ArgAttrs.hasAttribute(Attribute::Returned)) {
        Assert(!SawReturned, "More than one parameter has attribute returned!",
               Call);
        Assert(Ty->canLosslesslyBitCastTo(FTy->getReturnType()),
               "Incompatible argument and return types for 'returned' "
               "attribute",
               Call);
        SawReturned = true;
      }

      // Statepoint intrinsic is vararg but the wrapped function may be not.
      // Allow sret here and check the wrapped function in verifyStatepoint.
      if (!Call.getCalledFunction() ||
          Call.getCalledFunction()->getIntrinsicID() !=
              Intrinsic::experimental_gc_statepoint)
        Assert(!ArgAttrs.hasAttribute(Attribute::StructRet),
               "Attribute 'sret' cannot be used for vararg call arguments!",
               Call);

      if (ArgAttrs.hasAttribute(Attribute::InAlloca))
        Assert(Idx == Call.arg_size() - 1,
               "inalloca isn't on the last argument!", Call);
    }
  }

  // Verify that there's no metadata unless it's a direct call to an intrinsic.
  if (!IsIntrinsic) {
    for (Type *ParamTy : FTy->params()) {
      Assert(!ParamTy->isMetadataTy(),
             "Function has metadata parameter but isn't an intrinsic", Call);
      Assert(!ParamTy->isTokenTy(),
             "Function has token parameter but isn't an intrinsic", Call);
    }
  }

  // Verify that indirect calls don't return tokens.
  if (!Call.getCalledFunction()) {
    Assert(!FTy->getReturnType()->isTokenTy(),
           "Return type cannot be token for indirect call!");
    Assert(!FTy->getReturnType()->isX86_AMXTy(),
           "Return type cannot be x86_amx for indirect call!");
  }

  if (Function *F = Call.getCalledFunction())
    if (Intrinsic::ID ID = (Intrinsic::ID)F->getIntrinsicID())
      visitIntrinsicCall(ID, Call);

  // Verify that a callsite has at most one "deopt", at most one "funclet", at
  // most one "gc-transition", at most one "cfguardtarget",
  // and at most one "preallocated" operand bundle.
  bool FoundDeoptBundle = false, FoundFuncletBundle = false,
       FoundGCTransitionBundle = false, FoundCFGuardTargetBundle = false,
       FoundPreallocatedBundle = false, FoundGCLiveBundle = false,
       FoundAttachedCallBundle = false;
  for (unsigned i = 0, e = Call.getNumOperandBundles(); i < e; ++i) {
    OperandBundleUse BU = Call.getOperandBundleAt(i);
    uint32_t Tag = BU.getTagID();
    if (Tag == LLVMContext::OB_deopt) {
      Assert(!FoundDeoptBundle, "Multiple deopt operand bundles", Call);
      FoundDeoptBundle = true;
    } else if (Tag == LLVMContext::OB_gc_transition) {
      Assert(!FoundGCTransitionBundle, "Multiple gc-transition operand bundles",
             Call);
      FoundGCTransitionBundle = true;
    } else if (Tag == LLVMContext::OB_funclet) {
      Assert(!FoundFuncletBundle, "Multiple funclet operand bundles", Call);
      FoundFuncletBundle = true;
      Assert(BU.Inputs.size() == 1,
             "Expected exactly one funclet bundle operand", Call);
      Assert(isa<FuncletPadInst>(BU.Inputs.front()),
             "Funclet bundle operands should correspond to a FuncletPadInst",
             Call);
    } else if (Tag == LLVMContext::OB_cfguardtarget) {
      Assert(!FoundCFGuardTargetBundle,
             "Multiple CFGuardTarget operand bundles", Call);
      FoundCFGuardTargetBundle = true;
      Assert(BU.Inputs.size() == 1,
             "Expected exactly one cfguardtarget bundle operand", Call);
    } else if (Tag == LLVMContext::OB_preallocated) {
      Assert(!FoundPreallocatedBundle, "Multiple preallocated operand bundles",
             Call);
      FoundPreallocatedBundle = true;
      Assert(BU.Inputs.size() == 1,
             "Expected exactly one preallocated bundle operand", Call);
      auto Input = dyn_cast<IntrinsicInst>(BU.Inputs.front());
      Assert(Input &&
                 Input->getIntrinsicID() == Intrinsic::call_preallocated_setup,
             "\"preallocated\" argument must be a token from "
             "llvm.call.preallocated.setup",
             Call);
    } else if (Tag == LLVMContext::OB_gc_live) {
      Assert(!FoundGCLiveBundle, "Multiple gc-live operand bundles",
             Call);
      FoundGCLiveBundle = true;
    } else if (Tag == LLVMContext::OB_clang_arc_attachedcall) {
      Assert(!FoundAttachedCallBundle,
             "Multiple \"clang.arc.attachedcall\" operand bundles", Call);
      FoundAttachedCallBundle = true;
    }
  }

  if (FoundAttachedCallBundle)
    Assert(FTy->getReturnType()->isPointerTy(),
           "a call with operand bundle \"clang.arc.attachedcall\" must call a "
           "function returning a pointer",
           Call);

  // Verify that each inlinable callsite of a debug-info-bearing function in a
  // debug-info-bearing function has a debug location attached to it. Failure to
  // do so causes assertion failures when the inliner sets up inline scope info.
  if (Call.getFunction()->getSubprogram() && Call.getCalledFunction() &&
      Call.getCalledFunction()->getSubprogram())
    AssertDI(Call.getDebugLoc(),
             "inlinable function call in a function with "
             "debug info must have a !dbg location",
             Call);

  visitInstruction(Call);
}

/// Two types are "congruent" if they are identical, or if they are both pointer
/// types with different pointee types and the same address space.
static bool isTypeCongruent(Type *L, Type *R) {
  if (L == R)
    return true;
  PointerType *PL = dyn_cast<PointerType>(L);
  PointerType *PR = dyn_cast<PointerType>(R);
  if (!PL || !PR)
    return false;
  return PL->getAddressSpace() == PR->getAddressSpace();
}

static AttrBuilder getParameterABIAttributes(int I, AttributeList Attrs) {
  static const Attribute::AttrKind ABIAttrs[] = {
      Attribute::StructRet,  Attribute::ByVal,          Attribute::InAlloca,
      Attribute::InReg,      Attribute::StackAlignment, Attribute::SwiftSelf,
      Attribute::SwiftAsync, Attribute::SwiftError,     Attribute::Preallocated,
      Attribute::ByRef};
  AttrBuilder Copy;
  for (auto AK : ABIAttrs) {
    if (Attrs.hasParamAttribute(I, AK))
      Copy.addAttribute(AK);
  }

  // `align` is ABI-affecting only in combination with `byval` or `byref`.
  if (Attrs.hasParamAttribute(I, Attribute::Alignment) &&
      (Attrs.hasParamAttribute(I, Attribute::ByVal) ||
       Attrs.hasParamAttribute(I, Attribute::ByRef)))
    Copy.addAlignmentAttr(Attrs.getParamAlignment(I));
  return Copy;
}

void Verifier::verifyMustTailCall(CallInst &CI) {
  Assert(!CI.isInlineAsm(), "cannot use musttail call with inline asm", &CI);

  // - The caller and callee prototypes must match.  Pointer types of
  //   parameters or return types may differ in pointee type, but not
  //   address space.
  Function *F = CI.getParent()->getParent();
  FunctionType *CallerTy = F->getFunctionType();
  FunctionType *CalleeTy = CI.getFunctionType();
  if (!CI.getCalledFunction() || !CI.getCalledFunction()->isIntrinsic()) {
    Assert(CallerTy->getNumParams() == CalleeTy->getNumParams(),
           "cannot guarantee tail call due to mismatched parameter counts",
           &CI);
    for (int I = 0, E = CallerTy->getNumParams(); I != E; ++I) {
      Assert(
          isTypeCongruent(CallerTy->getParamType(I), CalleeTy->getParamType(I)),
          "cannot guarantee tail call due to mismatched parameter types", &CI);
    }
  }
  Assert(CallerTy->isVarArg() == CalleeTy->isVarArg(),
         "cannot guarantee tail call due to mismatched varargs", &CI);
  Assert(isTypeCongruent(CallerTy->getReturnType(), CalleeTy->getReturnType()),
         "cannot guarantee tail call due to mismatched return types", &CI);

  // - The calling conventions of the caller and callee must match.
  Assert(F->getCallingConv() == CI.getCallingConv(),
         "cannot guarantee tail call due to mismatched calling conv", &CI);

  // - All ABI-impacting function attributes, such as sret, byval, inreg,
  //   returned, preallocated, and inalloca, must match.
  AttributeList CallerAttrs = F->getAttributes();
  AttributeList CalleeAttrs = CI.getAttributes();
  for (int I = 0, E = CallerTy->getNumParams(); I != E; ++I) {
    AttrBuilder CallerABIAttrs = getParameterABIAttributes(I, CallerAttrs);
    AttrBuilder CalleeABIAttrs = getParameterABIAttributes(I, CalleeAttrs);
    Assert(CallerABIAttrs == CalleeABIAttrs,
           "cannot guarantee tail call due to mismatched ABI impacting "
           "function attributes",
           &CI, CI.getOperand(I));
  }

  // - The call must immediately precede a :ref:`ret <i_ret>` instruction,
  //   or a pointer bitcast followed by a ret instruction.
  // - The ret instruction must return the (possibly bitcasted) value
  //   produced by the call or void.
  Value *RetVal = &CI;
  Instruction *Next = CI.getNextNode();

  // Handle the optional bitcast.
  if (BitCastInst *BI = dyn_cast_or_null<BitCastInst>(Next)) {
    Assert(BI->getOperand(0) == RetVal,
           "bitcast following musttail call must use the call", BI);
    RetVal = BI;
    Next = BI->getNextNode();
  }

  // Check the return.
  ReturnInst *Ret = dyn_cast_or_null<ReturnInst>(Next);
  Assert(Ret, "musttail call must precede a ret with an optional bitcast",
         &CI);
  Assert(!Ret->getReturnValue() || Ret->getReturnValue() == RetVal,
         "musttail call result must be returned", Ret);
}

void Verifier::visitCallInst(CallInst &CI) {
  visitCallBase(CI);

  if (CI.isMustTailCall())
    verifyMustTailCall(CI);
}

void Verifier::visitInvokeInst(InvokeInst &II) {
  visitCallBase(II);

  // Verify that the first non-PHI instruction of the unwind destination is an
  // exception handling instruction.
  Assert(
      II.getUnwindDest()->isEHPad(),
      "The unwind destination does not have an exception handling instruction!",
      &II);

  visitTerminator(II);
}

/// visitUnaryOperator - Check the argument to the unary operator.
///
void Verifier::visitUnaryOperator(UnaryOperator &U) {
  Assert(U.getType() == U.getOperand(0)->getType(),
         "Unary operators must have same type for"
         "operands and result!",
         &U);

  switch (U.getOpcode()) {
  // Check that floating-point arithmetic operators are only used with
  // floating-point operands.
  case Instruction::FNeg:
    Assert(U.getType()->isFPOrFPVectorTy(),
           "FNeg operator only works with float types!", &U);
    break;
  default:
    llvm_unreachable("Unknown UnaryOperator opcode!");
  }

  visitInstruction(U);
}

/// visitBinaryOperator - Check that both arguments to the binary operator are
/// of the same type!
///
void Verifier::visitBinaryOperator(BinaryOperator &B) {
  Assert(B.getOperand(0)->getType() == B.getOperand(1)->getType(),
         "Both operands to a binary operator are not of the same type!", &B);

  switch (B.getOpcode()) {
  // Check that integer arithmetic operators are only used with
  // integral operands.
  case Instruction::Add:
  case Instruction::Sub:
  case Instruction::Mul:
  case Instruction::SDiv:
  case Instruction::UDiv:
  case Instruction::SRem:
  case Instruction::URem:
    Assert(B.getType()->isIntOrIntVectorTy(),
           "Integer arithmetic operators only work with integral types!", &B);
    Assert(B.getType() == B.getOperand(0)->getType(),
           "Integer arithmetic operators must have same type "
           "for operands and result!",
           &B);
    break;
  // Check that floating-point arithmetic operators are only used with
  // floating-point operands.
  case Instruction::FAdd:
  case Instruction::FSub:
  case Instruction::FMul:
  case Instruction::FDiv:
  case Instruction::FRem:
    Assert(B.getType()->isFPOrFPVectorTy(),
           "Floating-point arithmetic operators only work with "
           "floating-point types!",
           &B);
    Assert(B.getType() == B.getOperand(0)->getType(),
           "Floating-point arithmetic operators must have same type "
           "for operands and result!",
           &B);
    break;
  // Check that logical operators are only used with integral operands.
  case Instruction::And:
  case Instruction::Or:
  case Instruction::Xor:
    Assert(B.getType()->isIntOrIntVectorTy(),
           "Logical operators only work with integral types!", &B);
    Assert(B.getType() == B.getOperand(0)->getType(),
           "Logical operators must have same type for operands and result!",
           &B);
    break;
  case Instruction::Shl:
  case Instruction::LShr:
  case Instruction::AShr:
    Assert(B.getType()->isIntOrIntVectorTy(),
           "Shifts only work with integral types!", &B);
    Assert(B.getType() == B.getOperand(0)->getType(),
           "Shift return type must be same as operands!", &B);
    break;
  default:
    llvm_unreachable("Unknown BinaryOperator opcode!");
  }

  visitInstruction(B);
}

void Verifier::visitICmpInst(ICmpInst &IC) {
  // Check that the operands are the same type
  Type *Op0Ty = IC.getOperand(0)->getType();
  Type *Op1Ty = IC.getOperand(1)->getType();
  Assert(Op0Ty == Op1Ty,
         "Both operands to ICmp instruction are not of the same type!", &IC);
  // Check that the operands are the right type
  Assert(Op0Ty->isIntOrIntVectorTy() || Op0Ty->isPtrOrPtrVectorTy(),
         "Invalid operand types for ICmp instruction", &IC);
  // Check that the predicate is valid.
  Assert(IC.isIntPredicate(),
         "Invalid predicate in ICmp instruction!", &IC);

  visitInstruction(IC);
}

void Verifier::visitFCmpInst(FCmpInst &FC) {
  // Check that the operands are the same type
  Type *Op0Ty = FC.getOperand(0)->getType();
  Type *Op1Ty = FC.getOperand(1)->getType();
  Assert(Op0Ty == Op1Ty,
         "Both operands to FCmp instruction are not of the same type!", &FC);
  // Check that the operands are the right type
  Assert(Op0Ty->isFPOrFPVectorTy(),
         "Invalid operand types for FCmp instruction", &FC);
  // Check that the predicate is valid.
  Assert(FC.isFPPredicate(),
         "Invalid predicate in FCmp instruction!", &FC);

  visitInstruction(FC);
}

void Verifier::visitExtractElementInst(ExtractElementInst &EI) {
  Assert(
      ExtractElementInst::isValidOperands(EI.getOperand(0), EI.getOperand(1)),
      "Invalid extractelement operands!", &EI);
  visitInstruction(EI);
}

void Verifier::visitInsertElementInst(InsertElementInst &IE) {
  Assert(InsertElementInst::isValidOperands(IE.getOperand(0), IE.getOperand(1),
                                            IE.getOperand(2)),
         "Invalid insertelement operands!", &IE);
  visitInstruction(IE);
}

void Verifier::visitShuffleVectorInst(ShuffleVectorInst &SV) {
  Assert(ShuffleVectorInst::isValidOperands(SV.getOperand(0), SV.getOperand(1),
                                            SV.getShuffleMask()),
         "Invalid shufflevector operands!", &SV);
  visitInstruction(SV);
}

void Verifier::visitGetElementPtrInst(GetElementPtrInst &GEP) {
  Type *TargetTy = GEP.getPointerOperandType()->getScalarType();

  Assert(isa<PointerType>(TargetTy),
         "GEP base pointer is not a vector or a vector of pointers", &GEP);
  Assert(GEP.getSourceElementType()->isSized(), "GEP into unsized type!", &GEP);

  SmallVector<Value *, 16> Idxs(GEP.indices());
  Assert(all_of(
      Idxs, [](Value* V) { return V->getType()->isIntOrIntVectorTy(); }),
      "GEP indexes must be integers", &GEP);
  Type *ElTy =
      GetElementPtrInst::getIndexedType(GEP.getSourceElementType(), Idxs);
  Assert(ElTy, "Invalid indices for GEP pointer type!", &GEP);

  Assert(GEP.getType()->isPtrOrPtrVectorTy() &&
             GEP.getResultElementType() == ElTy,
         "GEP is not of right type for indices!", &GEP, ElTy);

  if (auto *GEPVTy = dyn_cast<VectorType>(GEP.getType())) {
    // Additional checks for vector GEPs.
    ElementCount GEPWidth = GEPVTy->getElementCount();
    if (GEP.getPointerOperandType()->isVectorTy())
      Assert(
          GEPWidth ==
              cast<VectorType>(GEP.getPointerOperandType())->getElementCount(),
          "Vector GEP result width doesn't match operand's", &GEP);
    for (Value *Idx : Idxs) {
      Type *IndexTy = Idx->getType();
      if (auto *IndexVTy = dyn_cast<VectorType>(IndexTy)) {
        ElementCount IndexWidth = IndexVTy->getElementCount();
        Assert(IndexWidth == GEPWidth, "Invalid GEP index vector width", &GEP);
      }
      Assert(IndexTy->isIntOrIntVectorTy(),
             "All GEP indices should be of integer type");
    }
  }

  if (auto *PTy = dyn_cast<PointerType>(GEP.getType())) {
    Assert(GEP.getAddressSpace() == PTy->getAddressSpace(),
           "GEP address space doesn't match type", &GEP);
  }

  visitInstruction(GEP);
}

static bool isContiguous(const ConstantRange &A, const ConstantRange &B) {
  return A.getUpper() == B.getLower() || A.getLower() == B.getUpper();
}

void Verifier::visitRangeMetadata(Instruction &I, MDNode *Range, Type *Ty) {
  assert(Range && Range == I.getMetadata(LLVMContext::MD_range) &&
         "precondition violation");

  unsigned NumOperands = Range->getNumOperands();
  Assert(NumOperands % 2 == 0, "Unfinished range!", Range);
  unsigned NumRanges = NumOperands / 2;
  Assert(NumRanges >= 1, "It should have at least one range!", Range);

  ConstantRange LastRange(1, true); // Dummy initial value
  for (unsigned i = 0; i < NumRanges; ++i) {
    ConstantInt *Low =
        mdconst::dyn_extract<ConstantInt>(Range->getOperand(2 * i));
    Assert(Low, "The lower limit must be an integer!", Low);
    ConstantInt *High =
        mdconst::dyn_extract<ConstantInt>(Range->getOperand(2 * i + 1));
    Assert(High, "The upper limit must be an integer!", High);
    Assert(High->getType() == Low->getType() && High->getType() == Ty,
           "Range types must match instruction type!", &I);

    APInt HighV = High->getValue();
    APInt LowV = Low->getValue();
    ConstantRange CurRange(LowV, HighV);
    Assert(!CurRange.isEmptySet() && !CurRange.isFullSet(),
           "Range must not be empty!", Range);
    if (i != 0) {
      Assert(CurRange.intersectWith(LastRange).isEmptySet(),
             "Intervals are overlapping", Range);
      Assert(LowV.sgt(LastRange.getLower()), "Intervals are not in order",
             Range);
      Assert(!isContiguous(CurRange, LastRange), "Intervals are contiguous",
             Range);
    }
    LastRange = ConstantRange(LowV, HighV);
  }
  if (NumRanges > 2) {
    APInt FirstLow =
        mdconst::dyn_extract<ConstantInt>(Range->getOperand(0))->getValue();
    APInt FirstHigh =
        mdconst::dyn_extract<ConstantInt>(Range->getOperand(1))->getValue();
    ConstantRange FirstRange(FirstLow, FirstHigh);
    Assert(FirstRange.intersectWith(LastRange).isEmptySet(),
           "Intervals are overlapping", Range);
    Assert(!isContiguous(FirstRange, LastRange), "Intervals are contiguous",
           Range);
  }
}

void Verifier::checkAtomicMemAccessSize(Type *Ty, const Instruction *I) {
  unsigned Size = DL.getTypeSizeInBits(Ty);
  Assert(Size >= 8, "atomic memory access' size must be byte-sized", Ty, I);
  Assert(!(Size & (Size - 1)),
         "atomic memory access' operand must have a power-of-two size", Ty, I);
}

void Verifier::visitLoadInst(LoadInst &LI) {
  PointerType *PTy = dyn_cast<PointerType>(LI.getOperand(0)->getType());
  Assert(PTy, "Load operand must be a pointer.", &LI);
  Type *ElTy = LI.getType();
  Assert(LI.getAlignment() <= Value::MaximumAlignment,
         "huge alignment values are unsupported", &LI);
  Assert(ElTy->isSized(), "loading unsized types is not allowed", &LI);
  if (LI.isAtomic()) {
    Assert(LI.getOrdering() != AtomicOrdering::Release &&
               LI.getOrdering() != AtomicOrdering::AcquireRelease,
           "Load cannot have Release ordering", &LI);
    Assert(LI.getAlignment() != 0,
           "Atomic load must specify explicit alignment", &LI);
    Assert(ElTy->isIntOrPtrTy() || ElTy->isFloatingPointTy(),
           "atomic load operand must have integer, pointer, or floating point "
           "type!",
           ElTy, &LI);
    checkAtomicMemAccessSize(ElTy, &LI);
  } else {
    Assert(LI.getSyncScopeID() == SyncScope::System,
           "Non-atomic load cannot have SynchronizationScope specified", &LI);
  }

  visitInstruction(LI);
}

void Verifier::visitStoreInst(StoreInst &SI) {
  PointerType *PTy = dyn_cast<PointerType>(SI.getOperand(1)->getType());
  Assert(PTy, "Store operand must be a pointer.", &SI);
  Type *ElTy = SI.getOperand(0)->getType();
  Assert(PTy->isOpaqueOrPointeeTypeMatches(ElTy),
         "Stored value type does not match pointer operand type!", &SI, ElTy);
  Assert(SI.getAlignment() <= Value::MaximumAlignment,
         "huge alignment values are unsupported", &SI);
  Assert(ElTy->isSized(), "storing unsized types is not allowed", &SI);
  if (SI.isAtomic()) {
    Assert(SI.getOrdering() != AtomicOrdering::Acquire &&
               SI.getOrdering() != AtomicOrdering::AcquireRelease,
           "Store cannot have Acquire ordering", &SI);
    Assert(SI.getAlignment() != 0,
           "Atomic store must specify explicit alignment", &SI);
    Assert(ElTy->isIntOrPtrTy() || ElTy->isFloatingPointTy(),
           "atomic store operand must have integer, pointer, or floating point "
           "type!",
           ElTy, &SI);
    checkAtomicMemAccessSize(ElTy, &SI);
  } else {
    Assert(SI.getSyncScopeID() == SyncScope::System,
           "Non-atomic store cannot have SynchronizationScope specified", &SI);
  }
  visitInstruction(SI);
}

/// Check that SwiftErrorVal is used as a swifterror argument in CS.
void Verifier::verifySwiftErrorCall(CallBase &Call,
                                    const Value *SwiftErrorVal) {
  for (const auto &I : llvm::enumerate(Call.args())) {
    if (I.value() == SwiftErrorVal) {
      Assert(Call.paramHasAttr(I.index(), Attribute::SwiftError),
             "swifterror value when used in a callsite should be marked "
             "with swifterror attribute",
             SwiftErrorVal, Call);
    }
  }
}

void Verifier::verifySwiftErrorValue(const Value *SwiftErrorVal) {
  // Check that swifterror value is only used by loads, stores, or as
  // a swifterror argument.
  for (const User *U : SwiftErrorVal->users()) {
    Assert(isa<LoadInst>(U) || isa<StoreInst>(U) || isa<CallInst>(U) ||
           isa<InvokeInst>(U),
           "swifterror value can only be loaded and stored from, or "
           "as a swifterror argument!",
           SwiftErrorVal, U);
    // If it is used by a store, check it is the second operand.
    if (auto StoreI = dyn_cast<StoreInst>(U))
      Assert(StoreI->getOperand(1) == SwiftErrorVal,
             "swifterror value should be the second operand when used "
             "by stores", SwiftErrorVal, U);
    if (auto *Call = dyn_cast<CallBase>(U))
      verifySwiftErrorCall(*const_cast<CallBase *>(Call), SwiftErrorVal);
  }
}

void Verifier::visitAllocaInst(AllocaInst &AI) {
  SmallPtrSet<Type*, 4> Visited;
  Assert(AI.getAllocatedType()->isSized(&Visited),
         "Cannot allocate unsized type", &AI);
  Assert(AI.getArraySize()->getType()->isIntegerTy(),
         "Alloca array size must have integer type", &AI);
  Assert(AI.getAlignment() <= Value::MaximumAlignment,
         "huge alignment values are unsupported", &AI);

  if (AI.isSwiftError()) {
    verifySwiftErrorValue(&AI);
  }

  visitInstruction(AI);
}

void Verifier::visitAtomicCmpXchgInst(AtomicCmpXchgInst &CXI) {
<<<<<<< HEAD

  // FIXME: more conditions???
  Assert(CXI.getSuccessOrdering() != AtomicOrdering::NotAtomic,
         "cmpxchg instructions must be atomic.", &CXI);
  Assert(CXI.getFailureOrdering() != AtomicOrdering::NotAtomic,
         "cmpxchg instructions must be atomic.", &CXI);
  Assert(CXI.getSuccessOrdering() != AtomicOrdering::Unordered,
         "cmpxchg instructions cannot be unordered.", &CXI);
  Assert(CXI.getFailureOrdering() != AtomicOrdering::Unordered,
         "cmpxchg instructions cannot be unordered.", &CXI);
  Assert(CXI.getFailureOrdering() != AtomicOrdering::Release &&
             CXI.getFailureOrdering() != AtomicOrdering::AcquireRelease,
         "cmpxchg failure ordering cannot include release semantics", &CXI);

  PointerType *PTy = dyn_cast<PointerType>(CXI.getOperand(0)->getType());
  Assert(PTy, "First cmpxchg operand must be a pointer.", &CXI);
  Type *ElTy = PTy->getElementType();
=======
  Type *ElTy = CXI.getOperand(1)->getType();
>>>>>>> 21f3f750
  Assert(ElTy->isIntOrPtrTy(),
         "cmpxchg operand must have integer or pointer type", ElTy, &CXI);
  checkAtomicMemAccessSize(ElTy, &CXI);
  visitInstruction(CXI);
}

void Verifier::visitAtomicRMWInst(AtomicRMWInst &RMWI) {
  Assert(RMWI.getOrdering() != AtomicOrdering::Unordered,
         "atomicrmw instructions cannot be unordered.", &RMWI);
  auto Op = RMWI.getOperation();
  Type *ElTy = RMWI.getOperand(1)->getType();
  if (Op == AtomicRMWInst::Xchg) {
    Assert(ElTy->isIntegerTy() || ElTy->isFloatingPointTy(), "atomicrmw " +
           AtomicRMWInst::getOperationName(Op) +
           " operand must have integer or floating point type!",
           &RMWI, ElTy);
  } else if (AtomicRMWInst::isFPOperation(Op)) {
    Assert(ElTy->isFloatingPointTy(), "atomicrmw " +
           AtomicRMWInst::getOperationName(Op) +
           " operand must have floating point type!",
           &RMWI, ElTy);
  } else {
    Assert(ElTy->isIntegerTy(), "atomicrmw " +
           AtomicRMWInst::getOperationName(Op) +
           " operand must have integer type!",
           &RMWI, ElTy);
  }
  checkAtomicMemAccessSize(ElTy, &RMWI);
  Assert(AtomicRMWInst::FIRST_BINOP <= Op && Op <= AtomicRMWInst::LAST_BINOP,
         "Invalid binary operation!", &RMWI);
  visitInstruction(RMWI);
}

void Verifier::visitFenceInst(FenceInst &FI) {
  const AtomicOrdering Ordering = FI.getOrdering();
  Assert(Ordering == AtomicOrdering::Acquire ||
             Ordering == AtomicOrdering::Release ||
             Ordering == AtomicOrdering::AcquireRelease ||
             Ordering == AtomicOrdering::SequentiallyConsistent,
         "fence instructions may only have acquire, release, acq_rel, or "
         "seq_cst ordering.",
         &FI);
  visitInstruction(FI);
}

void Verifier::visitExtractValueInst(ExtractValueInst &EVI) {
  Assert(ExtractValueInst::getIndexedType(EVI.getAggregateOperand()->getType(),
                                          EVI.getIndices()) == EVI.getType(),
         "Invalid ExtractValueInst operands!", &EVI);

  visitInstruction(EVI);
}

void Verifier::visitInsertValueInst(InsertValueInst &IVI) {
  Assert(ExtractValueInst::getIndexedType(IVI.getAggregateOperand()->getType(),
                                          IVI.getIndices()) ==
             IVI.getOperand(1)->getType(),
         "Invalid InsertValueInst operands!", &IVI);

  visitInstruction(IVI);
}

static Value *getParentPad(Value *EHPad) {
  if (auto *FPI = dyn_cast<FuncletPadInst>(EHPad))
    return FPI->getParentPad();

  return cast<CatchSwitchInst>(EHPad)->getParentPad();
}

void Verifier::visitEHPadPredecessors(Instruction &I) {
  assert(I.isEHPad());

  BasicBlock *BB = I.getParent();
  Function *F = BB->getParent();

  Assert(BB != &F->getEntryBlock(), "EH pad cannot be in entry block.", &I);

  if (auto *LPI = dyn_cast<LandingPadInst>(&I)) {
    // The landingpad instruction defines its parent as a landing pad block. The
    // landing pad block may be branched to only by the unwind edge of an
    // invoke.
    for (BasicBlock *PredBB : predecessors(BB)) {
      const auto *II = dyn_cast<InvokeInst>(PredBB->getTerminator());
      Assert(II && II->getUnwindDest() == BB && II->getNormalDest() != BB,
             "Block containing LandingPadInst must be jumped to "
             "only by the unwind edge of an invoke.",
             LPI);
    }
    return;
  }
  if (auto *CPI = dyn_cast<CatchPadInst>(&I)) {
    if (!pred_empty(BB))
      Assert(BB->getUniquePredecessor() == CPI->getCatchSwitch()->getParent(),
             "Block containg CatchPadInst must be jumped to "
             "only by its catchswitch.",
             CPI);
    Assert(BB != CPI->getCatchSwitch()->getUnwindDest(),
           "Catchswitch cannot unwind to one of its catchpads",
           CPI->getCatchSwitch(), CPI);
    return;
  }

  // Verify that each pred has a legal terminator with a legal to/from EH
  // pad relationship.
  Instruction *ToPad = &I;
  Value *ToPadParent = getParentPad(ToPad);
  for (BasicBlock *PredBB : predecessors(BB)) {
    Instruction *TI = PredBB->getTerminator();
    Value *FromPad;
    if (auto *II = dyn_cast<InvokeInst>(TI)) {
      Assert(II->getUnwindDest() == BB && II->getNormalDest() != BB,
             "EH pad must be jumped to via an unwind edge", ToPad, II);
      if (auto Bundle = II->getOperandBundle(LLVMContext::OB_funclet))
        FromPad = Bundle->Inputs[0];
      else
        FromPad = ConstantTokenNone::get(II->getContext());
    } else if (auto *CRI = dyn_cast<CleanupReturnInst>(TI)) {
      FromPad = CRI->getOperand(0);
      Assert(FromPad != ToPadParent, "A cleanupret must exit its cleanup", CRI);
    } else if (auto *CSI = dyn_cast<CatchSwitchInst>(TI)) {
      FromPad = CSI;
    } else {
      Assert(false, "EH pad must be jumped to via an unwind edge", ToPad, TI);
    }

    // The edge may exit from zero or more nested pads.
    SmallSet<Value *, 8> Seen;
    for (;; FromPad = getParentPad(FromPad)) {
      Assert(FromPad != ToPad,
             "EH pad cannot handle exceptions raised within it", FromPad, TI);
      if (FromPad == ToPadParent) {
        // This is a legal unwind edge.
        break;
      }
      Assert(!isa<ConstantTokenNone>(FromPad),
             "A single unwind edge may only enter one EH pad", TI);
      Assert(Seen.insert(FromPad).second,
             "EH pad jumps through a cycle of pads", FromPad);
    }
  }
}

void Verifier::visitLandingPadInst(LandingPadInst &LPI) {
  // The landingpad instruction is ill-formed if it doesn't have any clauses and
  // isn't a cleanup.
  Assert(LPI.getNumClauses() > 0 || LPI.isCleanup(),
         "LandingPadInst needs at least one clause or to be a cleanup.", &LPI);

  visitEHPadPredecessors(LPI);

  if (!LandingPadResultTy)
    LandingPadResultTy = LPI.getType();
  else
    Assert(LandingPadResultTy == LPI.getType(),
           "The landingpad instruction should have a consistent result type "
           "inside a function.",
           &LPI);

  Function *F = LPI.getParent()->getParent();
  Assert(F->hasPersonalityFn(),
         "LandingPadInst needs to be in a function with a personality.", &LPI);

  // The landingpad instruction must be the first non-PHI instruction in the
  // block.
  Assert(LPI.getParent()->getLandingPadInst() == &LPI,
         "LandingPadInst not the first non-PHI instruction in the block.",
         &LPI);

  for (unsigned i = 0, e = LPI.getNumClauses(); i < e; ++i) {
    Constant *Clause = LPI.getClause(i);
    if (LPI.isCatch(i)) {
      Assert(isa<PointerType>(Clause->getType()),
             "Catch operand does not have pointer type!", &LPI);
    } else {
      Assert(LPI.isFilter(i), "Clause is neither catch nor filter!", &LPI);
      Assert(isa<ConstantArray>(Clause) || isa<ConstantAggregateZero>(Clause),
             "Filter operand is not an array of constants!", &LPI);
    }
  }

  visitInstruction(LPI);
}

void Verifier::visitResumeInst(ResumeInst &RI) {
  Assert(RI.getFunction()->hasPersonalityFn(),
         "ResumeInst needs to be in a function with a personality.", &RI);

  if (!LandingPadResultTy)
    LandingPadResultTy = RI.getValue()->getType();
  else
    Assert(LandingPadResultTy == RI.getValue()->getType(),
           "The resume instruction should have a consistent result type "
           "inside a function.",
           &RI);

  visitTerminator(RI);
}

void Verifier::visitCatchPadInst(CatchPadInst &CPI) {
  BasicBlock *BB = CPI.getParent();

  Function *F = BB->getParent();
  Assert(F->hasPersonalityFn(),
         "CatchPadInst needs to be in a function with a personality.", &CPI);

  Assert(isa<CatchSwitchInst>(CPI.getParentPad()),
         "CatchPadInst needs to be directly nested in a CatchSwitchInst.",
         CPI.getParentPad());

  // The catchpad instruction must be the first non-PHI instruction in the
  // block.
  Assert(BB->getFirstNonPHI() == &CPI,
         "CatchPadInst not the first non-PHI instruction in the block.", &CPI);

  visitEHPadPredecessors(CPI);
  visitFuncletPadInst(CPI);
}

void Verifier::visitCatchReturnInst(CatchReturnInst &CatchReturn) {
  Assert(isa<CatchPadInst>(CatchReturn.getOperand(0)),
         "CatchReturnInst needs to be provided a CatchPad", &CatchReturn,
         CatchReturn.getOperand(0));

  visitTerminator(CatchReturn);
}

void Verifier::visitCleanupPadInst(CleanupPadInst &CPI) {
  BasicBlock *BB = CPI.getParent();

  Function *F = BB->getParent();
  Assert(F->hasPersonalityFn(),
         "CleanupPadInst needs to be in a function with a personality.", &CPI);

  // The cleanuppad instruction must be the first non-PHI instruction in the
  // block.
  Assert(BB->getFirstNonPHI() == &CPI,
         "CleanupPadInst not the first non-PHI instruction in the block.",
         &CPI);

  auto *ParentPad = CPI.getParentPad();
  Assert(isa<ConstantTokenNone>(ParentPad) || isa<FuncletPadInst>(ParentPad),
         "CleanupPadInst has an invalid parent.", &CPI);

  visitEHPadPredecessors(CPI);
  visitFuncletPadInst(CPI);
}

void Verifier::visitFuncletPadInst(FuncletPadInst &FPI) {
  User *FirstUser = nullptr;
  Value *FirstUnwindPad = nullptr;
  SmallVector<FuncletPadInst *, 8> Worklist({&FPI});
  SmallSet<FuncletPadInst *, 8> Seen;

  while (!Worklist.empty()) {
    FuncletPadInst *CurrentPad = Worklist.pop_back_val();
    Assert(Seen.insert(CurrentPad).second,
           "FuncletPadInst must not be nested within itself", CurrentPad);
    Value *UnresolvedAncestorPad = nullptr;
    for (User *U : CurrentPad->users()) {
      BasicBlock *UnwindDest;
      if (auto *CRI = dyn_cast<CleanupReturnInst>(U)) {
        UnwindDest = CRI->getUnwindDest();
      } else if (auto *CSI = dyn_cast<CatchSwitchInst>(U)) {
        // We allow catchswitch unwind to caller to nest
        // within an outer pad that unwinds somewhere else,
        // because catchswitch doesn't have a nounwind variant.
        // See e.g. SimplifyCFGOpt::SimplifyUnreachable.
        if (CSI->unwindsToCaller())
          continue;
        UnwindDest = CSI->getUnwindDest();
      } else if (auto *II = dyn_cast<InvokeInst>(U)) {
        UnwindDest = II->getUnwindDest();
      } else if (isa<CallInst>(U)) {
        // Calls which don't unwind may be found inside funclet
        // pads that unwind somewhere else.  We don't *require*
        // such calls to be annotated nounwind.
        continue;
      } else if (auto *CPI = dyn_cast<CleanupPadInst>(U)) {
        // The unwind dest for a cleanup can only be found by
        // recursive search.  Add it to the worklist, and we'll
        // search for its first use that determines where it unwinds.
        Worklist.push_back(CPI);
        continue;
      } else {
        Assert(isa<CatchReturnInst>(U), "Bogus funclet pad use", U);
        continue;
      }

      Value *UnwindPad;
      bool ExitsFPI;
      if (UnwindDest) {
        UnwindPad = UnwindDest->getFirstNonPHI();
        if (!cast<Instruction>(UnwindPad)->isEHPad())
          continue;
        Value *UnwindParent = getParentPad(UnwindPad);
        // Ignore unwind edges that don't exit CurrentPad.
        if (UnwindParent == CurrentPad)
          continue;
        // Determine whether the original funclet pad is exited,
        // and if we are scanning nested pads determine how many
        // of them are exited so we can stop searching their
        // children.
        Value *ExitedPad = CurrentPad;
        ExitsFPI = false;
        do {
          if (ExitedPad == &FPI) {
            ExitsFPI = true;
            // Now we can resolve any ancestors of CurrentPad up to
            // FPI, but not including FPI since we need to make sure
            // to check all direct users of FPI for consistency.
            UnresolvedAncestorPad = &FPI;
            break;
          }
          Value *ExitedParent = getParentPad(ExitedPad);
          if (ExitedParent == UnwindParent) {
            // ExitedPad is the ancestor-most pad which this unwind
            // edge exits, so we can resolve up to it, meaning that
            // ExitedParent is the first ancestor still unresolved.
            UnresolvedAncestorPad = ExitedParent;
            break;
          }
          ExitedPad = ExitedParent;
        } while (!isa<ConstantTokenNone>(ExitedPad));
      } else {
        // Unwinding to caller exits all pads.
        UnwindPad = ConstantTokenNone::get(FPI.getContext());
        ExitsFPI = true;
        UnresolvedAncestorPad = &FPI;
      }

      if (ExitsFPI) {
        // This unwind edge exits FPI.  Make sure it agrees with other
        // such edges.
        if (FirstUser) {
          Assert(UnwindPad == FirstUnwindPad, "Unwind edges out of a funclet "
                                              "pad must have the same unwind "
                                              "dest",
                 &FPI, U, FirstUser);
        } else {
          FirstUser = U;
          FirstUnwindPad = UnwindPad;
          // Record cleanup sibling unwinds for verifySiblingFuncletUnwinds
          if (isa<CleanupPadInst>(&FPI) && !isa<ConstantTokenNone>(UnwindPad) &&
              getParentPad(UnwindPad) == getParentPad(&FPI))
            SiblingFuncletInfo[&FPI] = cast<Instruction>(U);
        }
      }
      // Make sure we visit all uses of FPI, but for nested pads stop as
      // soon as we know where they unwind to.
      if (CurrentPad != &FPI)
        break;
    }
    if (UnresolvedAncestorPad) {
      if (CurrentPad == UnresolvedAncestorPad) {
        // When CurrentPad is FPI itself, we don't mark it as resolved even if
        // we've found an unwind edge that exits it, because we need to verify
        // all direct uses of FPI.
        assert(CurrentPad == &FPI);
        continue;
      }
      // Pop off the worklist any nested pads that we've found an unwind
      // destination for.  The pads on the worklist are the uncles,
      // great-uncles, etc. of CurrentPad.  We've found an unwind destination
      // for all ancestors of CurrentPad up to but not including
      // UnresolvedAncestorPad.
      Value *ResolvedPad = CurrentPad;
      while (!Worklist.empty()) {
        Value *UnclePad = Worklist.back();
        Value *AncestorPad = getParentPad(UnclePad);
        // Walk ResolvedPad up the ancestor list until we either find the
        // uncle's parent or the last resolved ancestor.
        while (ResolvedPad != AncestorPad) {
          Value *ResolvedParent = getParentPad(ResolvedPad);
          if (ResolvedParent == UnresolvedAncestorPad) {
            break;
          }
          ResolvedPad = ResolvedParent;
        }
        // If the resolved ancestor search didn't find the uncle's parent,
        // then the uncle is not yet resolved.
        if (ResolvedPad != AncestorPad)
          break;
        // This uncle is resolved, so pop it from the worklist.
        Worklist.pop_back();
      }
    }
  }

  if (FirstUnwindPad) {
    if (auto *CatchSwitch = dyn_cast<CatchSwitchInst>(FPI.getParentPad())) {
      BasicBlock *SwitchUnwindDest = CatchSwitch->getUnwindDest();
      Value *SwitchUnwindPad;
      if (SwitchUnwindDest)
        SwitchUnwindPad = SwitchUnwindDest->getFirstNonPHI();
      else
        SwitchUnwindPad = ConstantTokenNone::get(FPI.getContext());
      Assert(SwitchUnwindPad == FirstUnwindPad,
             "Unwind edges out of a catch must have the same unwind dest as "
             "the parent catchswitch",
             &FPI, FirstUser, CatchSwitch);
    }
  }

  visitInstruction(FPI);
}

void Verifier::visitCatchSwitchInst(CatchSwitchInst &CatchSwitch) {
  BasicBlock *BB = CatchSwitch.getParent();

  Function *F = BB->getParent();
  Assert(F->hasPersonalityFn(),
         "CatchSwitchInst needs to be in a function with a personality.",
         &CatchSwitch);

  // The catchswitch instruction must be the first non-PHI instruction in the
  // block.
  Assert(BB->getFirstNonPHI() == &CatchSwitch,
         "CatchSwitchInst not the first non-PHI instruction in the block.",
         &CatchSwitch);

  auto *ParentPad = CatchSwitch.getParentPad();
  Assert(isa<ConstantTokenNone>(ParentPad) || isa<FuncletPadInst>(ParentPad),
         "CatchSwitchInst has an invalid parent.", ParentPad);

  if (BasicBlock *UnwindDest = CatchSwitch.getUnwindDest()) {
    Instruction *I = UnwindDest->getFirstNonPHI();
    Assert(I->isEHPad() && !isa<LandingPadInst>(I),
           "CatchSwitchInst must unwind to an EH block which is not a "
           "landingpad.",
           &CatchSwitch);

    // Record catchswitch sibling unwinds for verifySiblingFuncletUnwinds
    if (getParentPad(I) == ParentPad)
      SiblingFuncletInfo[&CatchSwitch] = &CatchSwitch;
  }

  Assert(CatchSwitch.getNumHandlers() != 0,
         "CatchSwitchInst cannot have empty handler list", &CatchSwitch);

  for (BasicBlock *Handler : CatchSwitch.handlers()) {
    Assert(isa<CatchPadInst>(Handler->getFirstNonPHI()),
           "CatchSwitchInst handlers must be catchpads", &CatchSwitch, Handler);
  }

  visitEHPadPredecessors(CatchSwitch);
  visitTerminator(CatchSwitch);
}

void Verifier::visitCleanupReturnInst(CleanupReturnInst &CRI) {
  Assert(isa<CleanupPadInst>(CRI.getOperand(0)),
         "CleanupReturnInst needs to be provided a CleanupPad", &CRI,
         CRI.getOperand(0));

  if (BasicBlock *UnwindDest = CRI.getUnwindDest()) {
    Instruction *I = UnwindDest->getFirstNonPHI();
    Assert(I->isEHPad() && !isa<LandingPadInst>(I),
           "CleanupReturnInst must unwind to an EH block which is not a "
           "landingpad.",
           &CRI);
  }

  visitTerminator(CRI);
}

void Verifier::verifyDominatesUse(Instruction &I, unsigned i) {
  Instruction *Op = cast<Instruction>(I.getOperand(i));
  // If the we have an invalid invoke, don't try to compute the dominance.
  // We already reject it in the invoke specific checks and the dominance
  // computation doesn't handle multiple edges.
  if (InvokeInst *II = dyn_cast<InvokeInst>(Op)) {
    if (II->getNormalDest() == II->getUnwindDest())
      return;
  }

  // Quick check whether the def has already been encountered in the same block.
  // PHI nodes are not checked to prevent accepting preceding PHIs, because PHI
  // uses are defined to happen on the incoming edge, not at the instruction.
  //
  // FIXME: If this operand is a MetadataAsValue (wrapping a LocalAsMetadata)
  // wrapping an SSA value, assert that we've already encountered it.  See
  // related FIXME in Mapper::mapLocalAsMetadata in ValueMapper.cpp.
  if (!isa<PHINode>(I) && InstsInThisBlock.count(Op))
    return;

  const Use &U = I.getOperandUse(i);
  Assert(DT.dominates(Op, U),
         "Instruction does not dominate all uses!", Op, &I);
}

void Verifier::visitDereferenceableMetadata(Instruction& I, MDNode* MD) {
  Assert(I.getType()->isPointerTy(), "dereferenceable, dereferenceable_or_null "
         "apply only to pointer types", &I);
  Assert((isa<LoadInst>(I) || isa<IntToPtrInst>(I)),
         "dereferenceable, dereferenceable_or_null apply only to load"
         " and inttoptr instructions, use attributes for calls or invokes", &I);
  Assert(MD->getNumOperands() == 1, "dereferenceable, dereferenceable_or_null "
         "take one operand!", &I);
  ConstantInt *CI = mdconst::dyn_extract<ConstantInt>(MD->getOperand(0));
  Assert(CI && CI->getType()->isIntegerTy(64), "dereferenceable, "
         "dereferenceable_or_null metadata value must be an i64!", &I);
}

void Verifier::visitProfMetadata(Instruction &I, MDNode *MD) {
  Assert(MD->getNumOperands() >= 2,
         "!prof annotations should have no less than 2 operands", MD);

  // Check first operand.
  Assert(MD->getOperand(0) != nullptr, "first operand should not be null", MD);
  Assert(isa<MDString>(MD->getOperand(0)),
         "expected string with name of the !prof annotation", MD);
  MDString *MDS = cast<MDString>(MD->getOperand(0));
  StringRef ProfName = MDS->getString();

  // Check consistency of !prof branch_weights metadata.
  if (ProfName.equals("branch_weights")) {
    if (isa<InvokeInst>(&I)) {
      Assert(MD->getNumOperands() == 2 || MD->getNumOperands() == 3,
             "Wrong number of InvokeInst branch_weights operands", MD);
    } else {
      unsigned ExpectedNumOperands = 0;
      if (BranchInst *BI = dyn_cast<BranchInst>(&I))
        ExpectedNumOperands = BI->getNumSuccessors();
      else if (SwitchInst *SI = dyn_cast<SwitchInst>(&I))
        ExpectedNumOperands = SI->getNumSuccessors();
      else if (isa<CallInst>(&I))
        ExpectedNumOperands = 1;
      else if (IndirectBrInst *IBI = dyn_cast<IndirectBrInst>(&I))
        ExpectedNumOperands = IBI->getNumDestinations();
      else if (isa<SelectInst>(&I))
        ExpectedNumOperands = 2;
      else
        CheckFailed("!prof branch_weights are not allowed for this instruction",
                    MD);

      Assert(MD->getNumOperands() == 1 + ExpectedNumOperands,
             "Wrong number of operands", MD);
    }
    for (unsigned i = 1; i < MD->getNumOperands(); ++i) {
      auto &MDO = MD->getOperand(i);
      Assert(MDO, "second operand should not be null", MD);
      Assert(mdconst::dyn_extract<ConstantInt>(MDO),
             "!prof brunch_weights operand is not a const int");
    }
  }
}

void Verifier::visitAnnotationMetadata(MDNode *Annotation) {
  Assert(isa<MDTuple>(Annotation), "annotation must be a tuple");
  Assert(Annotation->getNumOperands() >= 1,
         "annotation must have at least one operand");
  for (const MDOperand &Op : Annotation->operands())
    Assert(isa<MDString>(Op.get()), "operands must be strings");
}

/// verifyInstruction - Verify that an instruction is well formed.
///
void Verifier::visitInstruction(Instruction &I) {
  BasicBlock *BB = I.getParent();
  Assert(BB, "Instruction not embedded in basic block!", &I);

  if (!isa<PHINode>(I)) {   // Check that non-phi nodes are not self referential
    for (User *U : I.users()) {
      Assert(U != (User *)&I || !DT.isReachableFromEntry(BB),
             "Only PHI nodes may reference their own value!", &I);
    }
  }

  // Check that void typed values don't have names
  Assert(!I.getType()->isVoidTy() || !I.hasName(),
         "Instruction has a name, but provides a void value!", &I);

  // Check that the return value of the instruction is either void or a legal
  // value type.
  Assert(I.getType()->isVoidTy() || I.getType()->isFirstClassType(),
         "Instruction returns a non-scalar type!", &I);

  // Check that the instruction doesn't produce metadata. Calls are already
  // checked against the callee type.
  Assert(!I.getType()->isMetadataTy() || isa<CallInst>(I) || isa<InvokeInst>(I),
         "Invalid use of metadata!", &I);

  // Check that all uses of the instruction, if they are instructions
  // themselves, actually have parent basic blocks.  If the use is not an
  // instruction, it is an error!
  for (Use &U : I.uses()) {
    if (Instruction *Used = dyn_cast<Instruction>(U.getUser()))
      Assert(Used->getParent() != nullptr,
             "Instruction referencing"
             " instruction not embedded in a basic block!",
             &I, Used);
    else {
      CheckFailed("Use of instruction is not an instruction!", U);
      return;
    }
  }

  // Get a pointer to the call base of the instruction if it is some form of
  // call.
  const CallBase *CBI = dyn_cast<CallBase>(&I);

  for (unsigned i = 0, e = I.getNumOperands(); i != e; ++i) {
    Assert(I.getOperand(i) != nullptr, "Instruction has null operand!", &I);

    // Check to make sure that only first-class-values are operands to
    // instructions.
    if (!I.getOperand(i)->getType()->isFirstClassType()) {
      Assert(false, "Instruction operands must be first-class values!", &I);
    }

    if (Function *F = dyn_cast<Function>(I.getOperand(i))) {
      // Check to make sure that the "address of" an intrinsic function is never
      // taken.
      Assert(!F->isIntrinsic() ||
                 (CBI && &CBI->getCalledOperandUse() == &I.getOperandUse(i)),
             "Cannot take the address of an intrinsic!", &I);
      Assert(
          !F->isIntrinsic() || isa<CallInst>(I) ||
              F->getIntrinsicID() == Intrinsic::donothing ||
              F->getIntrinsicID() == Intrinsic::seh_try_begin ||
              F->getIntrinsicID() == Intrinsic::seh_try_end ||
              F->getIntrinsicID() == Intrinsic::seh_scope_begin ||
              F->getIntrinsicID() == Intrinsic::seh_scope_end ||
              F->getIntrinsicID() == Intrinsic::coro_resume ||
              F->getIntrinsicID() == Intrinsic::coro_destroy ||
              F->getIntrinsicID() == Intrinsic::experimental_patchpoint_void ||
              F->getIntrinsicID() == Intrinsic::experimental_patchpoint_i64 ||
              F->getIntrinsicID() == Intrinsic::experimental_gc_statepoint ||
              F->getIntrinsicID() == Intrinsic::wasm_rethrow,
          "Cannot invoke an intrinsic other than donothing, patchpoint, "
          "statepoint, coro_resume or coro_destroy",
          &I);
      Assert(F->getParent() == &M, "Referencing function in another module!",
             &I, &M, F, F->getParent());
    } else if (BasicBlock *OpBB = dyn_cast<BasicBlock>(I.getOperand(i))) {
      Assert(OpBB->getParent() == BB->getParent(),
             "Referring to a basic block in another function!", &I);
    } else if (Argument *OpArg = dyn_cast<Argument>(I.getOperand(i))) {
      Assert(OpArg->getParent() == BB->getParent(),
             "Referring to an argument in another function!", &I);
    } else if (GlobalValue *GV = dyn_cast<GlobalValue>(I.getOperand(i))) {
      Assert(GV->getParent() == &M, "Referencing global in another module!", &I,
             &M, GV, GV->getParent());
    } else if (isa<Instruction>(I.getOperand(i))) {
      verifyDominatesUse(I, i);
    } else if (isa<InlineAsm>(I.getOperand(i))) {
      Assert(CBI && &CBI->getCalledOperandUse() == &I.getOperandUse(i),
             "Cannot take the address of an inline asm!", &I);
    } else if (ConstantExpr *CE = dyn_cast<ConstantExpr>(I.getOperand(i))) {
      if (CE->getType()->isPtrOrPtrVectorTy() ||
          !DL.getNonIntegralAddressSpaces().empty()) {
        // If we have a ConstantExpr pointer, we need to see if it came from an
        // illegal bitcast.  If the datalayout string specifies non-integral
        // address spaces then we also need to check for illegal ptrtoint and
        // inttoptr expressions.
        visitConstantExprsRecursively(CE);
      }
    }
  }

  if (MDNode *MD = I.getMetadata(LLVMContext::MD_fpmath)) {
    Assert(I.getType()->isFPOrFPVectorTy(),
           "fpmath requires a floating point result!", &I);
    Assert(MD->getNumOperands() == 1, "fpmath takes one operand!", &I);
    if (ConstantFP *CFP0 =
            mdconst::dyn_extract_or_null<ConstantFP>(MD->getOperand(0))) {
      const APFloat &Accuracy = CFP0->getValueAPF();
      Assert(&Accuracy.getSemantics() == &APFloat::IEEEsingle(),
             "fpmath accuracy must have float type", &I);
      Assert(Accuracy.isFiniteNonZero() && !Accuracy.isNegative(),
             "fpmath accuracy not a positive number!", &I);
    } else {
      Assert(false, "invalid fpmath accuracy!", &I);
    }
  }

  if (MDNode *Range = I.getMetadata(LLVMContext::MD_range)) {
    Assert(isa<LoadInst>(I) || isa<CallInst>(I) || isa<InvokeInst>(I),
           "Ranges are only for loads, calls and invokes!", &I);
    visitRangeMetadata(I, Range, I.getType());
  }

  if (I.getMetadata(LLVMContext::MD_nonnull)) {
    Assert(I.getType()->isPointerTy(), "nonnull applies only to pointer types",
           &I);
    Assert(isa<LoadInst>(I),
           "nonnull applies only to load instructions, use attributes"
           " for calls or invokes",
           &I);
  }

  if (MDNode *MD = I.getMetadata(LLVMContext::MD_dereferenceable))
    visitDereferenceableMetadata(I, MD);

  if (MDNode *MD = I.getMetadata(LLVMContext::MD_dereferenceable_or_null))
    visitDereferenceableMetadata(I, MD);

  if (MDNode *TBAA = I.getMetadata(LLVMContext::MD_tbaa))
    TBAAVerifyHelper.visitTBAAMetadata(I, TBAA);

  if (MDNode *AlignMD = I.getMetadata(LLVMContext::MD_align)) {
    Assert(I.getType()->isPointerTy(), "align applies only to pointer types",
           &I);
    Assert(isa<LoadInst>(I), "align applies only to load instructions, "
           "use attributes for calls or invokes", &I);
    Assert(AlignMD->getNumOperands() == 1, "align takes one operand!", &I);
    ConstantInt *CI = mdconst::dyn_extract<ConstantInt>(AlignMD->getOperand(0));
    Assert(CI && CI->getType()->isIntegerTy(64),
           "align metadata value must be an i64!", &I);
    uint64_t Align = CI->getZExtValue();
    Assert(isPowerOf2_64(Align),
           "align metadata value must be a power of 2!", &I);
    Assert(Align <= Value::MaximumAlignment,
           "alignment is larger that implementation defined limit", &I);
  }

  if (MDNode *MD = I.getMetadata(LLVMContext::MD_prof))
    visitProfMetadata(I, MD);

  if (MDNode *Annotation = I.getMetadata(LLVMContext::MD_annotation))
    visitAnnotationMetadata(Annotation);

  if (MDNode *N = I.getDebugLoc().getAsMDNode()) {
    AssertDI(isa<DILocation>(N), "invalid !dbg metadata attachment", &I, N);
    visitMDNode(*N, AreDebugLocsAllowed::Yes);
  }

  if (auto *DII = dyn_cast<DbgVariableIntrinsic>(&I)) {
    verifyFragmentExpression(*DII);
    verifyNotEntryValue(*DII);
  }

  SmallVector<std::pair<unsigned, MDNode *>, 4> MDs;
  I.getAllMetadata(MDs);
  for (auto Attachment : MDs) {
    unsigned Kind = Attachment.first;
    auto AllowLocs =
        (Kind == LLVMContext::MD_dbg || Kind == LLVMContext::MD_loop)
            ? AreDebugLocsAllowed::Yes
            : AreDebugLocsAllowed::No;
    visitMDNode(*Attachment.second, AllowLocs);
  }

  InstsInThisBlock.insert(&I);
}

/// Allow intrinsics to be verified in different ways.
void Verifier::visitIntrinsicCall(Intrinsic::ID ID, CallBase &Call) {
  Function *IF = Call.getCalledFunction();
  Assert(IF->isDeclaration(), "Intrinsic functions should never be defined!",
         IF);

  // Verify that the intrinsic prototype lines up with what the .td files
  // describe.
  FunctionType *IFTy = IF->getFunctionType();
  bool IsVarArg = IFTy->isVarArg();

  SmallVector<Intrinsic::IITDescriptor, 8> Table;
  getIntrinsicInfoTableEntries(ID, Table);
  ArrayRef<Intrinsic::IITDescriptor> TableRef = Table;

  // Walk the descriptors to extract overloaded types.
  SmallVector<Type *, 4> ArgTys;
  Intrinsic::MatchIntrinsicTypesResult Res =
      Intrinsic::matchIntrinsicSignature(IFTy, TableRef, ArgTys);
  Assert(Res != Intrinsic::MatchIntrinsicTypes_NoMatchRet,
         "Intrinsic has incorrect return type!", IF);
  Assert(Res != Intrinsic::MatchIntrinsicTypes_NoMatchArg,
         "Intrinsic has incorrect argument type!", IF);

  // Verify if the intrinsic call matches the vararg property.
  if (IsVarArg)
    Assert(!Intrinsic::matchIntrinsicVarArg(IsVarArg, TableRef),
           "Intrinsic was not defined with variable arguments!", IF);
  else
    Assert(!Intrinsic::matchIntrinsicVarArg(IsVarArg, TableRef),
           "Callsite was not defined with variable arguments!", IF);

  // All descriptors should be absorbed by now.
  Assert(TableRef.empty(), "Intrinsic has too few arguments!", IF);

  // Now that we have the intrinsic ID and the actual argument types (and we
  // know they are legal for the intrinsic!) get the intrinsic name through the
  // usual means.  This allows us to verify the mangling of argument types into
  // the name.
  const std::string ExpectedName =
      Intrinsic::getName(ID, ArgTys, IF->getParent(), IFTy);
  Assert(ExpectedName == IF->getName(),
         "Intrinsic name not mangled correctly for type arguments! "
         "Should be: " +
             ExpectedName,
         IF);

  // If the intrinsic takes MDNode arguments, verify that they are either global
  // or are local to *this* function.
  for (Value *V : Call.args()) {
    if (auto *MD = dyn_cast<MetadataAsValue>(V))
      visitMetadataAsValue(*MD, Call.getCaller());
    if (auto *Const = dyn_cast<Constant>(V))
      Assert(!Const->getType()->isX86_AMXTy(),
             "const x86_amx is not allowed in argument!");
  }

  switch (ID) {
  default:
    break;
  case Intrinsic::assume: {
    for (auto &Elem : Call.bundle_op_infos()) {
      Assert(Elem.Tag->getKey() == "ignore" ||
                 Attribute::isExistingAttribute(Elem.Tag->getKey()),
             "tags must be valid attribute names");
      Attribute::AttrKind Kind =
          Attribute::getAttrKindFromName(Elem.Tag->getKey());
      unsigned ArgCount = Elem.End - Elem.Begin;
      if (Kind == Attribute::Alignment) {
        Assert(ArgCount <= 3 && ArgCount >= 2,
               "alignment assumptions should have 2 or 3 arguments");
        Assert(Call.getOperand(Elem.Begin)->getType()->isPointerTy(),
               "first argument should be a pointer");
        Assert(Call.getOperand(Elem.Begin + 1)->getType()->isIntegerTy(),
               "second argument should be an integer");
        if (ArgCount == 3)
          Assert(Call.getOperand(Elem.Begin + 2)->getType()->isIntegerTy(),
                 "third argument should be an integer if present");
        return;
      }
      Assert(ArgCount <= 2, "to many arguments");
      if (Kind == Attribute::None)
        break;
      if (Attribute::doesAttrKindHaveArgument(Kind)) {
        Assert(ArgCount == 2, "this attribute should have 2 arguments");
        Assert(isa<ConstantInt>(Call.getOperand(Elem.Begin + 1)),
               "the second argument should be a constant integral value");
      } else if (isFuncOnlyAttr(Kind)) {
        Assert((ArgCount) == 0, "this attribute has no argument");
      } else if (!isFuncOrArgAttr(Kind)) {
        Assert((ArgCount) == 1, "this attribute should have one argument");
      }
    }
    break;
  }
  case Intrinsic::coro_id: {
    auto *InfoArg = Call.getArgOperand(3)->stripPointerCasts();
    if (isa<ConstantPointerNull>(InfoArg))
      break;
    auto *GV = dyn_cast<GlobalVariable>(InfoArg);
    Assert(GV && GV->isConstant() && GV->hasDefinitiveInitializer(),
           "info argument of llvm.coro.id must refer to an initialized "
           "constant");
    Constant *Init = GV->getInitializer();
    Assert(isa<ConstantStruct>(Init) || isa<ConstantArray>(Init),
           "info argument of llvm.coro.id must refer to either a struct or "
           "an array");
    break;
  }
#define INSTRUCTION(NAME, NARGS, ROUND_MODE, INTRINSIC)                        \
  case Intrinsic::INTRINSIC:
#include "llvm/IR/ConstrainedOps.def"
    visitConstrainedFPIntrinsic(cast<ConstrainedFPIntrinsic>(Call));
    break;
  case Intrinsic::dbg_declare: // llvm.dbg.declare
    Assert(isa<MetadataAsValue>(Call.getArgOperand(0)),
           "invalid llvm.dbg.declare intrinsic call 1", Call);
    visitDbgIntrinsic("declare", cast<DbgVariableIntrinsic>(Call));
    break;
  case Intrinsic::dbg_addr: // llvm.dbg.addr
    visitDbgIntrinsic("addr", cast<DbgVariableIntrinsic>(Call));
    break;
  case Intrinsic::dbg_value: // llvm.dbg.value
    visitDbgIntrinsic("value", cast<DbgVariableIntrinsic>(Call));
    break;
  case Intrinsic::dbg_label: // llvm.dbg.label
    visitDbgLabelIntrinsic("label", cast<DbgLabelInst>(Call));
    break;
  case Intrinsic::memcpy:
  case Intrinsic::memcpy_inline:
  case Intrinsic::memmove:
  case Intrinsic::memset: {
    const auto *MI = cast<MemIntrinsic>(&Call);
    auto IsValidAlignment = [&](unsigned Alignment) -> bool {
      return Alignment == 0 || isPowerOf2_32(Alignment);
    };
    Assert(IsValidAlignment(MI->getDestAlignment()),
           "alignment of arg 0 of memory intrinsic must be 0 or a power of 2",
           Call);
    if (const auto *MTI = dyn_cast<MemTransferInst>(MI)) {
      Assert(IsValidAlignment(MTI->getSourceAlignment()),
             "alignment of arg 1 of memory intrinsic must be 0 or a power of 2",
             Call);
    }

    break;
  }
  case Intrinsic::memcpy_element_unordered_atomic:
  case Intrinsic::memmove_element_unordered_atomic:
  case Intrinsic::memset_element_unordered_atomic: {
    const auto *AMI = cast<AtomicMemIntrinsic>(&Call);

    ConstantInt *ElementSizeCI =
        cast<ConstantInt>(AMI->getRawElementSizeInBytes());
    const APInt &ElementSizeVal = ElementSizeCI->getValue();
    Assert(ElementSizeVal.isPowerOf2(),
           "element size of the element-wise atomic memory intrinsic "
           "must be a power of 2",
           Call);

    auto IsValidAlignment = [&](uint64_t Alignment) {
      return isPowerOf2_64(Alignment) && ElementSizeVal.ule(Alignment);
    };
    uint64_t DstAlignment = AMI->getDestAlignment();
    Assert(IsValidAlignment(DstAlignment),
           "incorrect alignment of the destination argument", Call);
    if (const auto *AMT = dyn_cast<AtomicMemTransferInst>(AMI)) {
      uint64_t SrcAlignment = AMT->getSourceAlignment();
      Assert(IsValidAlignment(SrcAlignment),
             "incorrect alignment of the source argument", Call);
    }
    break;
  }
  case Intrinsic::call_preallocated_setup: {
    auto *NumArgs = dyn_cast<ConstantInt>(Call.getArgOperand(0));
    Assert(NumArgs != nullptr,
           "llvm.call.preallocated.setup argument must be a constant");
    bool FoundCall = false;
    for (User *U : Call.users()) {
      auto *UseCall = dyn_cast<CallBase>(U);
      Assert(UseCall != nullptr,
             "Uses of llvm.call.preallocated.setup must be calls");
      const Function *Fn = UseCall->getCalledFunction();
      if (Fn && Fn->getIntrinsicID() == Intrinsic::call_preallocated_arg) {
        auto *AllocArgIndex = dyn_cast<ConstantInt>(UseCall->getArgOperand(1));
        Assert(AllocArgIndex != nullptr,
               "llvm.call.preallocated.alloc arg index must be a constant");
        auto AllocArgIndexInt = AllocArgIndex->getValue();
        Assert(AllocArgIndexInt.sge(0) &&
                   AllocArgIndexInt.slt(NumArgs->getValue()),
               "llvm.call.preallocated.alloc arg index must be between 0 and "
               "corresponding "
               "llvm.call.preallocated.setup's argument count");
      } else if (Fn && Fn->getIntrinsicID() ==
                           Intrinsic::call_preallocated_teardown) {
        // nothing to do
      } else {
        Assert(!FoundCall, "Can have at most one call corresponding to a "
                           "llvm.call.preallocated.setup");
        FoundCall = true;
        size_t NumPreallocatedArgs = 0;
        for (unsigned i = 0; i < UseCall->getNumArgOperands(); i++) {
          if (UseCall->paramHasAttr(i, Attribute::Preallocated)) {
            ++NumPreallocatedArgs;
          }
        }
        Assert(NumPreallocatedArgs != 0,
               "cannot use preallocated intrinsics on a call without "
               "preallocated arguments");
        Assert(NumArgs->equalsInt(NumPreallocatedArgs),
               "llvm.call.preallocated.setup arg size must be equal to number "
               "of preallocated arguments "
               "at call site",
               Call, *UseCall);
        // getOperandBundle() cannot be called if more than one of the operand
        // bundle exists. There is already a check elsewhere for this, so skip
        // here if we see more than one.
        if (UseCall->countOperandBundlesOfType(LLVMContext::OB_preallocated) >
            1) {
          return;
        }
        auto PreallocatedBundle =
            UseCall->getOperandBundle(LLVMContext::OB_preallocated);
        Assert(PreallocatedBundle,
               "Use of llvm.call.preallocated.setup outside intrinsics "
               "must be in \"preallocated\" operand bundle");
        Assert(PreallocatedBundle->Inputs.front().get() == &Call,
               "preallocated bundle must have token from corresponding "
               "llvm.call.preallocated.setup");
      }
    }
    break;
  }
  case Intrinsic::call_preallocated_arg: {
    auto *Token = dyn_cast<CallBase>(Call.getArgOperand(0));
    Assert(Token && Token->getCalledFunction()->getIntrinsicID() ==
                        Intrinsic::call_preallocated_setup,
           "llvm.call.preallocated.arg token argument must be a "
           "llvm.call.preallocated.setup");
    Assert(Call.hasFnAttr(Attribute::Preallocated),
           "llvm.call.preallocated.arg must be called with a \"preallocated\" "
           "call site attribute");
    break;
  }
  case Intrinsic::call_preallocated_teardown: {
    auto *Token = dyn_cast<CallBase>(Call.getArgOperand(0));
    Assert(Token && Token->getCalledFunction()->getIntrinsicID() ==
                        Intrinsic::call_preallocated_setup,
           "llvm.call.preallocated.teardown token argument must be a "
           "llvm.call.preallocated.setup");
    break;
  }
  case Intrinsic::gcroot:
  case Intrinsic::gcwrite:
  case Intrinsic::gcread:
    if (ID == Intrinsic::gcroot) {
      AllocaInst *AI =
          dyn_cast<AllocaInst>(Call.getArgOperand(0)->stripPointerCasts());
      Assert(AI, "llvm.gcroot parameter #1 must be an alloca.", Call);
      Assert(isa<Constant>(Call.getArgOperand(1)),
             "llvm.gcroot parameter #2 must be a constant.", Call);
      if (!AI->getAllocatedType()->isPointerTy()) {
        Assert(!isa<ConstantPointerNull>(Call.getArgOperand(1)),
               "llvm.gcroot parameter #1 must either be a pointer alloca, "
               "or argument #2 must be a non-null constant.",
               Call);
      }
    }

    Assert(Call.getParent()->getParent()->hasGC(),
           "Enclosing function does not use GC.", Call);
    break;
  case Intrinsic::init_trampoline:
    Assert(isa<Function>(Call.getArgOperand(1)->stripPointerCasts()),
           "llvm.init_trampoline parameter #2 must resolve to a function.",
           Call);
    break;
  case Intrinsic::prefetch:
    Assert(cast<ConstantInt>(Call.getArgOperand(1))->getZExtValue() < 2 &&
           cast<ConstantInt>(Call.getArgOperand(2))->getZExtValue() < 4,
           "invalid arguments to llvm.prefetch", Call);
    break;
  case Intrinsic::stackprotector:
    Assert(isa<AllocaInst>(Call.getArgOperand(1)->stripPointerCasts()),
           "llvm.stackprotector parameter #2 must resolve to an alloca.", Call);
    break;
  case Intrinsic::localescape: {
    BasicBlock *BB = Call.getParent();
    Assert(BB == &BB->getParent()->front(),
           "llvm.localescape used outside of entry block", Call);
    Assert(!SawFrameEscape,
           "multiple calls to llvm.localescape in one function", Call);
    for (Value *Arg : Call.args()) {
      if (isa<ConstantPointerNull>(Arg))
        continue; // Null values are allowed as placeholders.
      auto *AI = dyn_cast<AllocaInst>(Arg->stripPointerCasts());
      Assert(AI && AI->isStaticAlloca(),
             "llvm.localescape only accepts static allocas", Call);
    }
    FrameEscapeInfo[BB->getParent()].first = Call.getNumArgOperands();
    SawFrameEscape = true;
    break;
  }
  case Intrinsic::localrecover: {
    Value *FnArg = Call.getArgOperand(0)->stripPointerCasts();
    Function *Fn = dyn_cast<Function>(FnArg);
    Assert(Fn && !Fn->isDeclaration(),
           "llvm.localrecover first "
           "argument must be function defined in this module",
           Call);
    auto *IdxArg = cast<ConstantInt>(Call.getArgOperand(2));
    auto &Entry = FrameEscapeInfo[Fn];
    Entry.second = unsigned(
        std::max(uint64_t(Entry.second), IdxArg->getLimitedValue(~0U) + 1));
    break;
  }

  case Intrinsic::experimental_gc_statepoint:
    if (auto *CI = dyn_cast<CallInst>(&Call))
      Assert(!CI->isInlineAsm(),
             "gc.statepoint support for inline assembly unimplemented", CI);
    Assert(Call.getParent()->getParent()->hasGC(),
           "Enclosing function does not use GC.", Call);

    verifyStatepoint(Call);
    break;
  case Intrinsic::experimental_gc_result: {
    Assert(Call.getParent()->getParent()->hasGC(),
           "Enclosing function does not use GC.", Call);
    // Are we tied to a statepoint properly?
    const auto *StatepointCall = dyn_cast<CallBase>(Call.getArgOperand(0));
    const Function *StatepointFn =
        StatepointCall ? StatepointCall->getCalledFunction() : nullptr;
    Assert(StatepointFn && StatepointFn->isDeclaration() &&
               StatepointFn->getIntrinsicID() ==
                   Intrinsic::experimental_gc_statepoint,
           "gc.result operand #1 must be from a statepoint", Call,
           Call.getArgOperand(0));

    // Assert that result type matches wrapped callee.
    const Value *Target = StatepointCall->getArgOperand(2);
    auto *PT = cast<PointerType>(Target->getType());
    auto *TargetFuncType = cast<FunctionType>(PT->getElementType());
    Assert(Call.getType() == TargetFuncType->getReturnType(),
           "gc.result result type does not match wrapped callee", Call);
    break;
  }
  case Intrinsic::experimental_gc_relocate: {
    Assert(Call.getNumArgOperands() == 3, "wrong number of arguments", Call);

    Assert(isa<PointerType>(Call.getType()->getScalarType()),
           "gc.relocate must return a pointer or a vector of pointers", Call);

    // Check that this relocate is correctly tied to the statepoint

    // This is case for relocate on the unwinding path of an invoke statepoint
    if (LandingPadInst *LandingPad =
            dyn_cast<LandingPadInst>(Call.getArgOperand(0))) {

      const BasicBlock *InvokeBB =
          LandingPad->getParent()->getUniquePredecessor();

      // Landingpad relocates should have only one predecessor with invoke
      // statepoint terminator
      Assert(InvokeBB, "safepoints should have unique landingpads",
             LandingPad->getParent());
      Assert(InvokeBB->getTerminator(), "safepoint block should be well formed",
             InvokeBB);
      Assert(isa<GCStatepointInst>(InvokeBB->getTerminator()),
             "gc relocate should be linked to a statepoint", InvokeBB);
    } else {
      // In all other cases relocate should be tied to the statepoint directly.
      // This covers relocates on a normal return path of invoke statepoint and
      // relocates of a call statepoint.
      auto Token = Call.getArgOperand(0);
      Assert(isa<GCStatepointInst>(Token),
             "gc relocate is incorrectly tied to the statepoint", Call, Token);
    }

    // Verify rest of the relocate arguments.
    const CallBase &StatepointCall =
      *cast<GCRelocateInst>(Call).getStatepoint();

    // Both the base and derived must be piped through the safepoint.
    Value *Base = Call.getArgOperand(1);
    Assert(isa<ConstantInt>(Base),
           "gc.relocate operand #2 must be integer offset", Call);

    Value *Derived = Call.getArgOperand(2);
    Assert(isa<ConstantInt>(Derived),
           "gc.relocate operand #3 must be integer offset", Call);

    const uint64_t BaseIndex = cast<ConstantInt>(Base)->getZExtValue();
    const uint64_t DerivedIndex = cast<ConstantInt>(Derived)->getZExtValue();

    // Check the bounds
    if (auto Opt = StatepointCall.getOperandBundle(LLVMContext::OB_gc_live)) {
      Assert(BaseIndex < Opt->Inputs.size(),
             "gc.relocate: statepoint base index out of bounds", Call);
      Assert(DerivedIndex < Opt->Inputs.size(),
             "gc.relocate: statepoint derived index out of bounds", Call);
    }

    // Relocated value must be either a pointer type or vector-of-pointer type,
    // but gc_relocate does not need to return the same pointer type as the
    // relocated pointer. It can be casted to the correct type later if it's
    // desired. However, they must have the same address space and 'vectorness'
    GCRelocateInst &Relocate = cast<GCRelocateInst>(Call);
    Assert(Relocate.getDerivedPtr()->getType()->isPtrOrPtrVectorTy(),
           "gc.relocate: relocated value must be a gc pointer", Call);

    auto ResultType = Call.getType();
    auto DerivedType = Relocate.getDerivedPtr()->getType();
    Assert(ResultType->isVectorTy() == DerivedType->isVectorTy(),
           "gc.relocate: vector relocates to vector and pointer to pointer",
           Call);
    Assert(
        ResultType->getPointerAddressSpace() ==
            DerivedType->getPointerAddressSpace(),
        "gc.relocate: relocating a pointer shouldn't change its address space",
        Call);
    break;
  }
  case Intrinsic::eh_exceptioncode:
  case Intrinsic::eh_exceptionpointer: {
    Assert(isa<CatchPadInst>(Call.getArgOperand(0)),
           "eh.exceptionpointer argument must be a catchpad", Call);
    break;
  }
  case Intrinsic::get_active_lane_mask: {
    Assert(Call.getType()->isVectorTy(), "get_active_lane_mask: must return a "
           "vector", Call);
    auto *ElemTy = Call.getType()->getScalarType();
    Assert(ElemTy->isIntegerTy(1), "get_active_lane_mask: element type is not "
           "i1", Call);
    break;
  }
  case Intrinsic::masked_load: {
    Assert(Call.getType()->isVectorTy(), "masked_load: must return a vector",
           Call);

    Value *Ptr = Call.getArgOperand(0);
    ConstantInt *Alignment = cast<ConstantInt>(Call.getArgOperand(1));
    Value *Mask = Call.getArgOperand(2);
    Value *PassThru = Call.getArgOperand(3);
    Assert(Mask->getType()->isVectorTy(), "masked_load: mask must be vector",
           Call);
    Assert(Alignment->getValue().isPowerOf2(),
           "masked_load: alignment must be a power of 2", Call);

    // DataTy is the overloaded type
    Type *DataTy = cast<PointerType>(Ptr->getType())->getElementType();
    Assert(DataTy == Call.getType(),
           "masked_load: return must match pointer type", Call);
    Assert(PassThru->getType() == DataTy,
           "masked_load: pass through and data type must match", Call);
    Assert(cast<VectorType>(Mask->getType())->getElementCount() ==
               cast<VectorType>(DataTy)->getElementCount(),
           "masked_load: vector mask must be same length as data", Call);
    break;
  }
  case Intrinsic::masked_store: {
    Value *Val = Call.getArgOperand(0);
    Value *Ptr = Call.getArgOperand(1);
    ConstantInt *Alignment = cast<ConstantInt>(Call.getArgOperand(2));
    Value *Mask = Call.getArgOperand(3);
    Assert(Mask->getType()->isVectorTy(), "masked_store: mask must be vector",
           Call);
    Assert(Alignment->getValue().isPowerOf2(),
           "masked_store: alignment must be a power of 2", Call);

    // DataTy is the overloaded type
    Type *DataTy = cast<PointerType>(Ptr->getType())->getElementType();
    Assert(DataTy == Val->getType(),
           "masked_store: storee must match pointer type", Call);
    Assert(cast<VectorType>(Mask->getType())->getElementCount() ==
               cast<VectorType>(DataTy)->getElementCount(),
           "masked_store: vector mask must be same length as data", Call);
    break;
  }

  case Intrinsic::masked_gather: {
    const APInt &Alignment =
        cast<ConstantInt>(Call.getArgOperand(1))->getValue();
    Assert(Alignment.isNullValue() || Alignment.isPowerOf2(),
           "masked_gather: alignment must be 0 or a power of 2", Call);
    break;
  }
  case Intrinsic::masked_scatter: {
    const APInt &Alignment =
        cast<ConstantInt>(Call.getArgOperand(2))->getValue();
    Assert(Alignment.isNullValue() || Alignment.isPowerOf2(),
           "masked_scatter: alignment must be 0 or a power of 2", Call);
    break;
  }

  case Intrinsic::experimental_guard: {
    Assert(isa<CallInst>(Call), "experimental_guard cannot be invoked", Call);
    Assert(Call.countOperandBundlesOfType(LLVMContext::OB_deopt) == 1,
           "experimental_guard must have exactly one "
           "\"deopt\" operand bundle");
    break;
  }

  case Intrinsic::experimental_deoptimize: {
    Assert(isa<CallInst>(Call), "experimental_deoptimize cannot be invoked",
           Call);
    Assert(Call.countOperandBundlesOfType(LLVMContext::OB_deopt) == 1,
           "experimental_deoptimize must have exactly one "
           "\"deopt\" operand bundle");
    Assert(Call.getType() == Call.getFunction()->getReturnType(),
           "experimental_deoptimize return type must match caller return type");

    if (isa<CallInst>(Call)) {
      auto *RI = dyn_cast<ReturnInst>(Call.getNextNode());
      Assert(RI,
             "calls to experimental_deoptimize must be followed by a return");

      if (!Call.getType()->isVoidTy() && RI)
        Assert(RI->getReturnValue() == &Call,
               "calls to experimental_deoptimize must be followed by a return "
               "of the value computed by experimental_deoptimize");
    }

    break;
  }
  case Intrinsic::vector_reduce_and:
  case Intrinsic::vector_reduce_or:
  case Intrinsic::vector_reduce_xor:
  case Intrinsic::vector_reduce_add:
  case Intrinsic::vector_reduce_mul:
  case Intrinsic::vector_reduce_smax:
  case Intrinsic::vector_reduce_smin:
  case Intrinsic::vector_reduce_umax:
  case Intrinsic::vector_reduce_umin: {
    Type *ArgTy = Call.getArgOperand(0)->getType();
    Assert(ArgTy->isIntOrIntVectorTy() && ArgTy->isVectorTy(),
           "Intrinsic has incorrect argument type!");
    break;
  }
  case Intrinsic::vector_reduce_fmax:
  case Intrinsic::vector_reduce_fmin: {
    Type *ArgTy = Call.getArgOperand(0)->getType();
    Assert(ArgTy->isFPOrFPVectorTy() && ArgTy->isVectorTy(),
           "Intrinsic has incorrect argument type!");
    break;
  }
  case Intrinsic::vector_reduce_fadd:
  case Intrinsic::vector_reduce_fmul: {
    // Unlike the other reductions, the first argument is a start value. The
    // second argument is the vector to be reduced.
    Type *ArgTy = Call.getArgOperand(1)->getType();
    Assert(ArgTy->isFPOrFPVectorTy() && ArgTy->isVectorTy(),
           "Intrinsic has incorrect argument type!");
    break;
  }
  case Intrinsic::smul_fix:
  case Intrinsic::smul_fix_sat:
  case Intrinsic::umul_fix:
  case Intrinsic::umul_fix_sat:
  case Intrinsic::sdiv_fix:
  case Intrinsic::sdiv_fix_sat:
  case Intrinsic::udiv_fix:
  case Intrinsic::udiv_fix_sat: {
    Value *Op1 = Call.getArgOperand(0);
    Value *Op2 = Call.getArgOperand(1);
    Assert(Op1->getType()->isIntOrIntVectorTy(),
           "first operand of [us][mul|div]_fix[_sat] must be an int type or "
           "vector of ints");
    Assert(Op2->getType()->isIntOrIntVectorTy(),
           "second operand of [us][mul|div]_fix[_sat] must be an int type or "
           "vector of ints");

    auto *Op3 = cast<ConstantInt>(Call.getArgOperand(2));
    Assert(Op3->getType()->getBitWidth() <= 32,
           "third argument of [us][mul|div]_fix[_sat] must fit within 32 bits");

    if (ID == Intrinsic::smul_fix || ID == Intrinsic::smul_fix_sat ||
        ID == Intrinsic::sdiv_fix || ID == Intrinsic::sdiv_fix_sat) {
      Assert(
          Op3->getZExtValue() < Op1->getType()->getScalarSizeInBits(),
          "the scale of s[mul|div]_fix[_sat] must be less than the width of "
          "the operands");
    } else {
      Assert(Op3->getZExtValue() <= Op1->getType()->getScalarSizeInBits(),
             "the scale of u[mul|div]_fix[_sat] must be less than or equal "
             "to the width of the operands");
    }
    break;
  }
  case Intrinsic::lround:
  case Intrinsic::llround:
  case Intrinsic::lrint:
  case Intrinsic::llrint: {
    Type *ValTy = Call.getArgOperand(0)->getType();
    Type *ResultTy = Call.getType();
    Assert(!ValTy->isVectorTy() && !ResultTy->isVectorTy(),
           "Intrinsic does not support vectors", &Call);
    break;
  }
  case Intrinsic::bswap: {
    Type *Ty = Call.getType();
    unsigned Size = Ty->getScalarSizeInBits();
    Assert(Size % 16 == 0, "bswap must be an even number of bytes", &Call);
    break;
  }
  case Intrinsic::invariant_start: {
    ConstantInt *InvariantSize = dyn_cast<ConstantInt>(Call.getArgOperand(0));
    Assert(InvariantSize &&
               (!InvariantSize->isNegative() || InvariantSize->isMinusOne()),
           "invariant_start parameter must be -1, 0 or a positive number",
           &Call);
    break;
  }
  case Intrinsic::matrix_multiply:
  case Intrinsic::matrix_transpose:
  case Intrinsic::matrix_column_major_load:
  case Intrinsic::matrix_column_major_store: {
    Function *IF = Call.getCalledFunction();
    ConstantInt *Stride = nullptr;
    ConstantInt *NumRows;
    ConstantInt *NumColumns;
    VectorType *ResultTy;
    Type *Op0ElemTy = nullptr;
    Type *Op1ElemTy = nullptr;
    switch (ID) {
    case Intrinsic::matrix_multiply:
      NumRows = cast<ConstantInt>(Call.getArgOperand(2));
      NumColumns = cast<ConstantInt>(Call.getArgOperand(4));
      ResultTy = cast<VectorType>(Call.getType());
      Op0ElemTy =
          cast<VectorType>(Call.getArgOperand(0)->getType())->getElementType();
      Op1ElemTy =
          cast<VectorType>(Call.getArgOperand(1)->getType())->getElementType();
      break;
    case Intrinsic::matrix_transpose:
      NumRows = cast<ConstantInt>(Call.getArgOperand(1));
      NumColumns = cast<ConstantInt>(Call.getArgOperand(2));
      ResultTy = cast<VectorType>(Call.getType());
      Op0ElemTy =
          cast<VectorType>(Call.getArgOperand(0)->getType())->getElementType();
      break;
    case Intrinsic::matrix_column_major_load:
      Stride = dyn_cast<ConstantInt>(Call.getArgOperand(1));
      NumRows = cast<ConstantInt>(Call.getArgOperand(3));
      NumColumns = cast<ConstantInt>(Call.getArgOperand(4));
      ResultTy = cast<VectorType>(Call.getType());
      Op0ElemTy =
          cast<PointerType>(Call.getArgOperand(0)->getType())->getElementType();
      break;
    case Intrinsic::matrix_column_major_store:
      Stride = dyn_cast<ConstantInt>(Call.getArgOperand(2));
      NumRows = cast<ConstantInt>(Call.getArgOperand(4));
      NumColumns = cast<ConstantInt>(Call.getArgOperand(5));
      ResultTy = cast<VectorType>(Call.getArgOperand(0)->getType());
      Op0ElemTy =
          cast<VectorType>(Call.getArgOperand(0)->getType())->getElementType();
      Op1ElemTy =
          cast<PointerType>(Call.getArgOperand(1)->getType())->getElementType();
      break;
    default:
      llvm_unreachable("unexpected intrinsic");
    }

    Assert(ResultTy->getElementType()->isIntegerTy() ||
           ResultTy->getElementType()->isFloatingPointTy(),
           "Result type must be an integer or floating-point type!", IF);

    Assert(ResultTy->getElementType() == Op0ElemTy,
           "Vector element type mismatch of the result and first operand "
           "vector!", IF);

    if (Op1ElemTy)
      Assert(ResultTy->getElementType() == Op1ElemTy,
             "Vector element type mismatch of the result and second operand "
             "vector!", IF);

    Assert(cast<FixedVectorType>(ResultTy)->getNumElements() ==
               NumRows->getZExtValue() * NumColumns->getZExtValue(),
           "Result of a matrix operation does not fit in the returned vector!");

    if (Stride)
      Assert(Stride->getZExtValue() >= NumRows->getZExtValue(),
             "Stride must be greater or equal than the number of rows!", IF);

    break;
  }
  case Intrinsic::experimental_stepvector: {
    VectorType *VecTy = dyn_cast<VectorType>(Call.getType());
    Assert(VecTy && VecTy->getScalarType()->isIntegerTy() &&
               VecTy->getScalarSizeInBits() >= 8,
           "experimental_stepvector only supported for vectors of integers "
           "with a bitwidth of at least 8.",
           &Call);
    break;
  }
  case Intrinsic::experimental_vector_insert: {
    VectorType *VecTy = cast<VectorType>(Call.getArgOperand(0)->getType());
    VectorType *SubVecTy = cast<VectorType>(Call.getArgOperand(1)->getType());

    Assert(VecTy->getElementType() == SubVecTy->getElementType(),
           "experimental_vector_insert parameters must have the same element "
           "type.",
           &Call);
    break;
  }
  case Intrinsic::experimental_vector_extract: {
    VectorType *ResultTy = cast<VectorType>(Call.getType());
    VectorType *VecTy = cast<VectorType>(Call.getArgOperand(0)->getType());

    Assert(ResultTy->getElementType() == VecTy->getElementType(),
           "experimental_vector_extract result must have the same element "
           "type as the input vector.",
           &Call);
    break;
  }
  case Intrinsic::experimental_noalias_scope_decl: {
    NoAliasScopeDecls.push_back(cast<IntrinsicInst>(&Call));
    break;
  }
  };
}

/// Carefully grab the subprogram from a local scope.
///
/// This carefully grabs the subprogram from a local scope, avoiding the
/// built-in assertions that would typically fire.
static DISubprogram *getSubprogram(Metadata *LocalScope) {
  if (!LocalScope)
    return nullptr;

  if (auto *SP = dyn_cast<DISubprogram>(LocalScope))
    return SP;

  if (auto *LB = dyn_cast<DILexicalBlockBase>(LocalScope))
    return getSubprogram(LB->getRawScope());

  // Just return null; broken scope chains are checked elsewhere.
  assert(!isa<DILocalScope>(LocalScope) && "Unknown type of local scope");
  return nullptr;
}

void Verifier::visitConstrainedFPIntrinsic(ConstrainedFPIntrinsic &FPI) {
  unsigned NumOperands;
  bool HasRoundingMD;
  switch (FPI.getIntrinsicID()) {
#define INSTRUCTION(NAME, NARG, ROUND_MODE, INTRINSIC)                         \
  case Intrinsic::INTRINSIC:                                                   \
    NumOperands = NARG;                                                        \
    HasRoundingMD = ROUND_MODE;                                                \
    break;
#include "llvm/IR/ConstrainedOps.def"
  default:
    llvm_unreachable("Invalid constrained FP intrinsic!");
  }
  NumOperands += (1 + HasRoundingMD);
  // Compare intrinsics carry an extra predicate metadata operand.
  if (isa<ConstrainedFPCmpIntrinsic>(FPI))
    NumOperands += 1;
  Assert((FPI.getNumArgOperands() == NumOperands),
         "invalid arguments for constrained FP intrinsic", &FPI);

  switch (FPI.getIntrinsicID()) {
  case Intrinsic::experimental_constrained_lrint:
  case Intrinsic::experimental_constrained_llrint: {
    Type *ValTy = FPI.getArgOperand(0)->getType();
    Type *ResultTy = FPI.getType();
    Assert(!ValTy->isVectorTy() && !ResultTy->isVectorTy(),
           "Intrinsic does not support vectors", &FPI);
  }
    break;

  case Intrinsic::experimental_constrained_lround:
  case Intrinsic::experimental_constrained_llround: {
    Type *ValTy = FPI.getArgOperand(0)->getType();
    Type *ResultTy = FPI.getType();
    Assert(!ValTy->isVectorTy() && !ResultTy->isVectorTy(),
           "Intrinsic does not support vectors", &FPI);
    break;
  }

  case Intrinsic::experimental_constrained_fcmp:
  case Intrinsic::experimental_constrained_fcmps: {
    auto Pred = cast<ConstrainedFPCmpIntrinsic>(&FPI)->getPredicate();
    Assert(CmpInst::isFPPredicate(Pred),
           "invalid predicate for constrained FP comparison intrinsic", &FPI);
    break;
  }

  case Intrinsic::experimental_constrained_fptosi:
  case Intrinsic::experimental_constrained_fptoui: {
    Value *Operand = FPI.getArgOperand(0);
    uint64_t NumSrcElem = 0;
    Assert(Operand->getType()->isFPOrFPVectorTy(),
           "Intrinsic first argument must be floating point", &FPI);
    if (auto *OperandT = dyn_cast<VectorType>(Operand->getType())) {
      NumSrcElem = cast<FixedVectorType>(OperandT)->getNumElements();
    }

    Operand = &FPI;
    Assert((NumSrcElem > 0) == Operand->getType()->isVectorTy(),
           "Intrinsic first argument and result disagree on vector use", &FPI);
    Assert(Operand->getType()->isIntOrIntVectorTy(),
           "Intrinsic result must be an integer", &FPI);
    if (auto *OperandT = dyn_cast<VectorType>(Operand->getType())) {
      Assert(NumSrcElem == cast<FixedVectorType>(OperandT)->getNumElements(),
             "Intrinsic first argument and result vector lengths must be equal",
             &FPI);
    }
  }
    break;

  case Intrinsic::experimental_constrained_sitofp:
  case Intrinsic::experimental_constrained_uitofp: {
    Value *Operand = FPI.getArgOperand(0);
    uint64_t NumSrcElem = 0;
    Assert(Operand->getType()->isIntOrIntVectorTy(),
           "Intrinsic first argument must be integer", &FPI);
    if (auto *OperandT = dyn_cast<VectorType>(Operand->getType())) {
      NumSrcElem = cast<FixedVectorType>(OperandT)->getNumElements();
    }

    Operand = &FPI;
    Assert((NumSrcElem > 0) == Operand->getType()->isVectorTy(),
           "Intrinsic first argument and result disagree on vector use", &FPI);
    Assert(Operand->getType()->isFPOrFPVectorTy(),
           "Intrinsic result must be a floating point", &FPI);
    if (auto *OperandT = dyn_cast<VectorType>(Operand->getType())) {
      Assert(NumSrcElem == cast<FixedVectorType>(OperandT)->getNumElements(),
             "Intrinsic first argument and result vector lengths must be equal",
             &FPI);
    }
  } break;

  case Intrinsic::experimental_constrained_fptrunc:
  case Intrinsic::experimental_constrained_fpext: {
    Value *Operand = FPI.getArgOperand(0);
    Type *OperandTy = Operand->getType();
    Value *Result = &FPI;
    Type *ResultTy = Result->getType();
    Assert(OperandTy->isFPOrFPVectorTy(),
           "Intrinsic first argument must be FP or FP vector", &FPI);
    Assert(ResultTy->isFPOrFPVectorTy(),
           "Intrinsic result must be FP or FP vector", &FPI);
    Assert(OperandTy->isVectorTy() == ResultTy->isVectorTy(),
           "Intrinsic first argument and result disagree on vector use", &FPI);
    if (OperandTy->isVectorTy()) {
      Assert(cast<FixedVectorType>(OperandTy)->getNumElements() ==
                 cast<FixedVectorType>(ResultTy)->getNumElements(),
             "Intrinsic first argument and result vector lengths must be equal",
             &FPI);
    }
    if (FPI.getIntrinsicID() == Intrinsic::experimental_constrained_fptrunc) {
      Assert(OperandTy->getScalarSizeInBits() > ResultTy->getScalarSizeInBits(),
             "Intrinsic first argument's type must be larger than result type",
             &FPI);
    } else {
      Assert(OperandTy->getScalarSizeInBits() < ResultTy->getScalarSizeInBits(),
             "Intrinsic first argument's type must be smaller than result type",
             &FPI);
    }
  }
    break;

  default:
    break;
  }

  // If a non-metadata argument is passed in a metadata slot then the
  // error will be caught earlier when the incorrect argument doesn't
  // match the specification in the intrinsic call table. Thus, no
  // argument type check is needed here.

  Assert(FPI.getExceptionBehavior().hasValue(),
         "invalid exception behavior argument", &FPI);
  if (HasRoundingMD) {
    Assert(FPI.getRoundingMode().hasValue(),
           "invalid rounding mode argument", &FPI);
  }
}

void Verifier::visitDbgIntrinsic(StringRef Kind, DbgVariableIntrinsic &DII) {
  auto *MD = DII.getRawLocation();
  AssertDI(isa<ValueAsMetadata>(MD) || isa<DIArgList>(MD) ||
               (isa<MDNode>(MD) && !cast<MDNode>(MD)->getNumOperands()),
           "invalid llvm.dbg." + Kind + " intrinsic address/value", &DII, MD);
  AssertDI(isa<DILocalVariable>(DII.getRawVariable()),
         "invalid llvm.dbg." + Kind + " intrinsic variable", &DII,
         DII.getRawVariable());
  AssertDI(isa<DIExpression>(DII.getRawExpression()),
         "invalid llvm.dbg." + Kind + " intrinsic expression", &DII,
         DII.getRawExpression());

  // Ignore broken !dbg attachments; they're checked elsewhere.
  if (MDNode *N = DII.getDebugLoc().getAsMDNode())
    if (!isa<DILocation>(N))
      return;

  BasicBlock *BB = DII.getParent();
  Function *F = BB ? BB->getParent() : nullptr;

  // The scopes for variables and !dbg attachments must agree.
  DILocalVariable *Var = DII.getVariable();
  DILocation *Loc = DII.getDebugLoc();
  AssertDI(Loc, "llvm.dbg." + Kind + " intrinsic requires a !dbg attachment",
           &DII, BB, F);

  DISubprogram *VarSP = getSubprogram(Var->getRawScope());
  DISubprogram *LocSP = getSubprogram(Loc->getRawScope());
  if (!VarSP || !LocSP)
    return; // Broken scope chains are checked elsewhere.

  AssertDI(VarSP == LocSP, "mismatched subprogram between llvm.dbg." + Kind +
                               " variable and !dbg attachment",
           &DII, BB, F, Var, Var->getScope()->getSubprogram(), Loc,
           Loc->getScope()->getSubprogram());

  // This check is redundant with one in visitLocalVariable().
  AssertDI(isType(Var->getRawType()), "invalid type ref", Var,
           Var->getRawType());
  verifyFnArgs(DII);
}

void Verifier::visitDbgLabelIntrinsic(StringRef Kind, DbgLabelInst &DLI) {
  AssertDI(isa<DILabel>(DLI.getRawLabel()),
         "invalid llvm.dbg." + Kind + " intrinsic variable", &DLI,
         DLI.getRawLabel());

  // Ignore broken !dbg attachments; they're checked elsewhere.
  if (MDNode *N = DLI.getDebugLoc().getAsMDNode())
    if (!isa<DILocation>(N))
      return;

  BasicBlock *BB = DLI.getParent();
  Function *F = BB ? BB->getParent() : nullptr;

  // The scopes for variables and !dbg attachments must agree.
  DILabel *Label = DLI.getLabel();
  DILocation *Loc = DLI.getDebugLoc();
  Assert(Loc, "llvm.dbg." + Kind + " intrinsic requires a !dbg attachment",
         &DLI, BB, F);

  DISubprogram *LabelSP = getSubprogram(Label->getRawScope());
  DISubprogram *LocSP = getSubprogram(Loc->getRawScope());
  if (!LabelSP || !LocSP)
    return;

  AssertDI(LabelSP == LocSP, "mismatched subprogram between llvm.dbg." + Kind +
                             " label and !dbg attachment",
           &DLI, BB, F, Label, Label->getScope()->getSubprogram(), Loc,
           Loc->getScope()->getSubprogram());
}

void Verifier::verifyFragmentExpression(const DbgVariableIntrinsic &I) {
  DILocalVariable *V = dyn_cast_or_null<DILocalVariable>(I.getRawVariable());
  DIExpression *E = dyn_cast_or_null<DIExpression>(I.getRawExpression());

  // We don't know whether this intrinsic verified correctly.
  if (!V || !E || !E->isValid())
    return;

  // Nothing to do if this isn't a DW_OP_LLVM_fragment expression.
  auto Fragment = E->getFragmentInfo();
  if (!Fragment)
    return;

  // The frontend helps out GDB by emitting the members of local anonymous
  // unions as artificial local variables with shared storage. When SROA splits
  // the storage for artificial local variables that are smaller than the entire
  // union, the overhang piece will be outside of the allotted space for the
  // variable and this check fails.
  // FIXME: Remove this check as soon as clang stops doing this; it hides bugs.
  if (V->isArtificial())
    return;

  verifyFragmentExpression(*V, *Fragment, &I);
}

template <typename ValueOrMetadata>
void Verifier::verifyFragmentExpression(const DIVariable &V,
                                        DIExpression::FragmentInfo Fragment,
                                        ValueOrMetadata *Desc) {
  // If there's no size, the type is broken, but that should be checked
  // elsewhere.
  auto VarSize = V.getSizeInBits();
  if (!VarSize)
    return;

  unsigned FragSize = Fragment.SizeInBits;
  unsigned FragOffset = Fragment.OffsetInBits;
  AssertDI(FragSize + FragOffset <= *VarSize,
         "fragment is larger than or outside of variable", Desc, &V);
  AssertDI(FragSize != *VarSize, "fragment covers entire variable", Desc, &V);
}

void Verifier::verifyFnArgs(const DbgVariableIntrinsic &I) {
  // This function does not take the scope of noninlined function arguments into
  // account. Don't run it if current function is nodebug, because it may
  // contain inlined debug intrinsics.
  if (!HasDebugInfo)
    return;

  // For performance reasons only check non-inlined ones.
  if (I.getDebugLoc()->getInlinedAt())
    return;

  DILocalVariable *Var = I.getVariable();
  AssertDI(Var, "dbg intrinsic without variable");

  unsigned ArgNo = Var->getArg();
  if (!ArgNo)
    return;

  // Verify there are no duplicate function argument debug info entries.
  // These will cause hard-to-debug assertions in the DWARF backend.
  if (DebugFnArgs.size() < ArgNo)
    DebugFnArgs.resize(ArgNo, nullptr);

  auto *Prev = DebugFnArgs[ArgNo - 1];
  DebugFnArgs[ArgNo - 1] = Var;
  AssertDI(!Prev || (Prev == Var), "conflicting debug info for argument", &I,
           Prev, Var);
}

void Verifier::verifyNotEntryValue(const DbgVariableIntrinsic &I) {
  DIExpression *E = dyn_cast_or_null<DIExpression>(I.getRawExpression());

  // We don't know whether this intrinsic verified correctly.
  if (!E || !E->isValid())
    return;

  AssertDI(!E->isEntryValue(), "Entry values are only allowed in MIR", &I);
}

void Verifier::verifyCompileUnits() {
  // When more than one Module is imported into the same context, such as during
  // an LTO build before linking the modules, ODR type uniquing may cause types
  // to point to a different CU. This check does not make sense in this case.
  if (M.getContext().isODRUniquingDebugTypes())
    return;
  auto *CUs = M.getNamedMetadata("llvm.dbg.cu");
  SmallPtrSet<const Metadata *, 2> Listed;
  if (CUs)
    Listed.insert(CUs->op_begin(), CUs->op_end());
  for (auto *CU : CUVisited)
    AssertDI(Listed.count(CU), "DICompileUnit not listed in llvm.dbg.cu", CU);
  CUVisited.clear();
}

void Verifier::verifyDeoptimizeCallingConvs() {
  if (DeoptimizeDeclarations.empty())
    return;

  const Function *First = DeoptimizeDeclarations[0];
  for (auto *F : makeArrayRef(DeoptimizeDeclarations).slice(1)) {
    Assert(First->getCallingConv() == F->getCallingConv(),
           "All llvm.experimental.deoptimize declarations must have the same "
           "calling convention",
           First, F);
  }
}

void Verifier::verifySourceDebugInfo(const DICompileUnit &U, const DIFile &F) {
  bool HasSource = F.getSource().hasValue();
  if (!HasSourceDebugInfo.count(&U))
    HasSourceDebugInfo[&U] = HasSource;
  AssertDI(HasSource == HasSourceDebugInfo[&U],
           "inconsistent use of embedded source");
}

void Verifier::verifyNoAliasScopeDecl() {
  if (NoAliasScopeDecls.empty())
    return;

  // only a single scope must be declared at a time.
  for (auto *II : NoAliasScopeDecls) {
    assert(II->getIntrinsicID() == Intrinsic::experimental_noalias_scope_decl &&
           "Not a llvm.experimental.noalias.scope.decl ?");
    const auto *ScopeListMV = dyn_cast<MetadataAsValue>(
        II->getOperand(Intrinsic::NoAliasScopeDeclScopeArg));
    Assert(ScopeListMV != nullptr,
           "llvm.experimental.noalias.scope.decl must have a MetadataAsValue "
           "argument",
           II);

    const auto *ScopeListMD = dyn_cast<MDNode>(ScopeListMV->getMetadata());
    Assert(ScopeListMD != nullptr, "!id.scope.list must point to an MDNode",
           II);
    Assert(ScopeListMD->getNumOperands() == 1,
           "!id.scope.list must point to a list with a single scope", II);
  }

  // Only check the domination rule when requested. Once all passes have been
  // adapted this option can go away.
  if (!VerifyNoAliasScopeDomination)
    return;

  // Now sort the intrinsics based on the scope MDNode so that declarations of
  // the same scopes are next to each other.
  auto GetScope = [](IntrinsicInst *II) {
    const auto *ScopeListMV = cast<MetadataAsValue>(
        II->getOperand(Intrinsic::NoAliasScopeDeclScopeArg));
    return &cast<MDNode>(ScopeListMV->getMetadata())->getOperand(0);
  };

  // We are sorting on MDNode pointers here. For valid input IR this is ok.
  // TODO: Sort on Metadata ID to avoid non-deterministic error messages.
  auto Compare = [GetScope](IntrinsicInst *Lhs, IntrinsicInst *Rhs) {
    return GetScope(Lhs) < GetScope(Rhs);
  };

  llvm::sort(NoAliasScopeDecls, Compare);

  // Go over the intrinsics and check that for the same scope, they are not
  // dominating each other.
  auto ItCurrent = NoAliasScopeDecls.begin();
  while (ItCurrent != NoAliasScopeDecls.end()) {
    auto CurScope = GetScope(*ItCurrent);
    auto ItNext = ItCurrent;
    do {
      ++ItNext;
    } while (ItNext != NoAliasScopeDecls.end() &&
             GetScope(*ItNext) == CurScope);

    // [ItCurrent, ItNext) represents the declarations for the same scope.
    // Ensure they are not dominating each other.. but only if it is not too
    // expensive.
    if (ItNext - ItCurrent < 32)
      for (auto *I : llvm::make_range(ItCurrent, ItNext))
        for (auto *J : llvm::make_range(ItCurrent, ItNext))
          if (I != J)
            Assert(!DT.dominates(I, J),
                   "llvm.experimental.noalias.scope.decl dominates another one "
                   "with the same scope",
                   I);
    ItCurrent = ItNext;
  }
}

//===----------------------------------------------------------------------===//
//  Implement the public interfaces to this file...
//===----------------------------------------------------------------------===//

bool llvm::verifyFunction(const Function &f, raw_ostream *OS) {
  Function &F = const_cast<Function &>(f);

  // Don't use a raw_null_ostream.  Printing IR is expensive.
  Verifier V(OS, /*ShouldTreatBrokenDebugInfoAsError=*/true, *f.getParent());

  // Note that this function's return value is inverted from what you would
  // expect of a function called "verify".
  return !V.verify(F);
}

bool llvm::verifyModule(const Module &M, raw_ostream *OS,
                        bool *BrokenDebugInfo) {
  // Don't use a raw_null_ostream.  Printing IR is expensive.
  Verifier V(OS, /*ShouldTreatBrokenDebugInfoAsError=*/!BrokenDebugInfo, M);

  bool Broken = false;
  for (const Function &F : M)
    Broken |= !V.verify(F);

  Broken |= !V.verify();
  if (BrokenDebugInfo)
    *BrokenDebugInfo = V.hasBrokenDebugInfo();
  // Note that this function's return value is inverted from what you would
  // expect of a function called "verify".
  return Broken;
}

namespace {

struct VerifierLegacyPass : public FunctionPass {
  static char ID;

  std::unique_ptr<Verifier> V;
  bool FatalErrors = true;

  VerifierLegacyPass() : FunctionPass(ID) {
    initializeVerifierLegacyPassPass(*PassRegistry::getPassRegistry());
  }
  explicit VerifierLegacyPass(bool FatalErrors)
      : FunctionPass(ID),
        FatalErrors(FatalErrors) {
    initializeVerifierLegacyPassPass(*PassRegistry::getPassRegistry());
  }

  bool doInitialization(Module &M) override {
    V = std::make_unique<Verifier>(
        &dbgs(), /*ShouldTreatBrokenDebugInfoAsError=*/false, M);
    return false;
  }

  bool runOnFunction(Function &F) override {
    if (!V->verify(F) && FatalErrors) {
      errs() << "in function " << F.getName() << '\n';
      report_fatal_error("Broken function found, compilation aborted!");
    }
    return false;
  }

  bool doFinalization(Module &M) override {
    bool HasErrors = false;
    for (Function &F : M)
      if (F.isDeclaration())
        HasErrors |= !V->verify(F);

    HasErrors |= !V->verify();
    if (FatalErrors && (HasErrors || V->hasBrokenDebugInfo()))
      report_fatal_error("Broken module found, compilation aborted!");
    return false;
  }

  void getAnalysisUsage(AnalysisUsage &AU) const override {
    AU.setPreservesAll();
  }
};

} // end anonymous namespace

/// Helper to issue failure from the TBAA verification
template <typename... Tys> void TBAAVerifier::CheckFailed(Tys &&... Args) {
  if (Diagnostic)
    return Diagnostic->CheckFailed(Args...);
}

#define AssertTBAA(C, ...)                                                     \
  do {                                                                         \
    if (!(C)) {                                                                \
      CheckFailed(__VA_ARGS__);                                                \
      return false;                                                            \
    }                                                                          \
  } while (false)

/// Verify that \p BaseNode can be used as the "base type" in the struct-path
/// TBAA scheme.  This means \p BaseNode is either a scalar node, or a
/// struct-type node describing an aggregate data structure (like a struct).
TBAAVerifier::TBAABaseNodeSummary
TBAAVerifier::verifyTBAABaseNode(Instruction &I, const MDNode *BaseNode,
                                 bool IsNewFormat) {
  if (BaseNode->getNumOperands() < 2) {
    CheckFailed("Base nodes must have at least two operands", &I, BaseNode);
    return {true, ~0u};
  }

  auto Itr = TBAABaseNodes.find(BaseNode);
  if (Itr != TBAABaseNodes.end())
    return Itr->second;

  auto Result = verifyTBAABaseNodeImpl(I, BaseNode, IsNewFormat);
  auto InsertResult = TBAABaseNodes.insert({BaseNode, Result});
  (void)InsertResult;
  assert(InsertResult.second && "We just checked!");
  return Result;
}

TBAAVerifier::TBAABaseNodeSummary
TBAAVerifier::verifyTBAABaseNodeImpl(Instruction &I, const MDNode *BaseNode,
                                     bool IsNewFormat) {
  const TBAAVerifier::TBAABaseNodeSummary InvalidNode = {true, ~0u};

  if (BaseNode->getNumOperands() == 2) {
    // Scalar nodes can only be accessed at offset 0.
    return isValidScalarTBAANode(BaseNode)
               ? TBAAVerifier::TBAABaseNodeSummary({false, 0})
               : InvalidNode;
  }

  if (IsNewFormat) {
    if (BaseNode->getNumOperands() % 3 != 0) {
      CheckFailed("Access tag nodes must have the number of operands that is a "
                  "multiple of 3!", BaseNode);
      return InvalidNode;
    }
  } else {
    if (BaseNode->getNumOperands() % 2 != 1) {
      CheckFailed("Struct tag nodes must have an odd number of operands!",
                  BaseNode);
      return InvalidNode;
    }
  }

  // Check the type size field.
  if (IsNewFormat) {
    auto *TypeSizeNode = mdconst::dyn_extract_or_null<ConstantInt>(
        BaseNode->getOperand(1));
    if (!TypeSizeNode) {
      CheckFailed("Type size nodes must be constants!", &I, BaseNode);
      return InvalidNode;
    }
  }

  // Check the type name field. In the new format it can be anything.
  if (!IsNewFormat && !isa<MDString>(BaseNode->getOperand(0))) {
    CheckFailed("Struct tag nodes have a string as their first operand",
                BaseNode);
    return InvalidNode;
  }

  bool Failed = false;

  Optional<APInt> PrevOffset;
  unsigned BitWidth = ~0u;

  // We've already checked that BaseNode is not a degenerate root node with one
  // operand in \c verifyTBAABaseNode, so this loop should run at least once.
  unsigned FirstFieldOpNo = IsNewFormat ? 3 : 1;
  unsigned NumOpsPerField = IsNewFormat ? 3 : 2;
  for (unsigned Idx = FirstFieldOpNo; Idx < BaseNode->getNumOperands();
           Idx += NumOpsPerField) {
    const MDOperand &FieldTy = BaseNode->getOperand(Idx);
    const MDOperand &FieldOffset = BaseNode->getOperand(Idx + 1);
    if (!isa<MDNode>(FieldTy)) {
      CheckFailed("Incorrect field entry in struct type node!", &I, BaseNode);
      Failed = true;
      continue;
    }

    auto *OffsetEntryCI =
        mdconst::dyn_extract_or_null<ConstantInt>(FieldOffset);
    if (!OffsetEntryCI) {
      CheckFailed("Offset entries must be constants!", &I, BaseNode);
      Failed = true;
      continue;
    }

    if (BitWidth == ~0u)
      BitWidth = OffsetEntryCI->getBitWidth();

    if (OffsetEntryCI->getBitWidth() != BitWidth) {
      CheckFailed(
          "Bitwidth between the offsets and struct type entries must match", &I,
          BaseNode);
      Failed = true;
      continue;
    }

    // NB! As far as I can tell, we generate a non-strictly increasing offset
    // sequence only from structs that have zero size bit fields.  When
    // recursing into a contained struct in \c getFieldNodeFromTBAABaseNode we
    // pick the field lexically the latest in struct type metadata node.  This
    // mirrors the actual behavior of the alias analysis implementation.
    bool IsAscending =
        !PrevOffset || PrevOffset->ule(OffsetEntryCI->getValue());

    if (!IsAscending) {
      CheckFailed("Offsets must be increasing!", &I, BaseNode);
      Failed = true;
    }

    PrevOffset = OffsetEntryCI->getValue();

    if (IsNewFormat) {
      auto *MemberSizeNode = mdconst::dyn_extract_or_null<ConstantInt>(
          BaseNode->getOperand(Idx + 2));
      if (!MemberSizeNode) {
        CheckFailed("Member size entries must be constants!", &I, BaseNode);
        Failed = true;
        continue;
      }
    }
  }

  return Failed ? InvalidNode
                : TBAAVerifier::TBAABaseNodeSummary(false, BitWidth);
}

static bool IsRootTBAANode(const MDNode *MD) {
  return MD->getNumOperands() < 2;
}

static bool IsScalarTBAANodeImpl(const MDNode *MD,
                                 SmallPtrSetImpl<const MDNode *> &Visited) {
  if (MD->getNumOperands() != 2 && MD->getNumOperands() != 3)
    return false;

  if (!isa<MDString>(MD->getOperand(0)))
    return false;

  if (MD->getNumOperands() == 3) {
    auto *Offset = mdconst::dyn_extract<ConstantInt>(MD->getOperand(2));
    if (!(Offset && Offset->isZero() && isa<MDString>(MD->getOperand(0))))
      return false;
  }

  auto *Parent = dyn_cast_or_null<MDNode>(MD->getOperand(1));
  return Parent && Visited.insert(Parent).second &&
         (IsRootTBAANode(Parent) || IsScalarTBAANodeImpl(Parent, Visited));
}

bool TBAAVerifier::isValidScalarTBAANode(const MDNode *MD) {
  auto ResultIt = TBAAScalarNodes.find(MD);
  if (ResultIt != TBAAScalarNodes.end())
    return ResultIt->second;

  SmallPtrSet<const MDNode *, 4> Visited;
  bool Result = IsScalarTBAANodeImpl(MD, Visited);
  auto InsertResult = TBAAScalarNodes.insert({MD, Result});
  (void)InsertResult;
  assert(InsertResult.second && "Just checked!");

  return Result;
}

/// Returns the field node at the offset \p Offset in \p BaseNode.  Update \p
/// Offset in place to be the offset within the field node returned.
///
/// We assume we've okayed \p BaseNode via \c verifyTBAABaseNode.
MDNode *TBAAVerifier::getFieldNodeFromTBAABaseNode(Instruction &I,
                                                   const MDNode *BaseNode,
                                                   APInt &Offset,
                                                   bool IsNewFormat) {
  assert(BaseNode->getNumOperands() >= 2 && "Invalid base node!");

  // Scalar nodes have only one possible "field" -- their parent in the access
  // hierarchy.  Offset must be zero at this point, but our caller is supposed
  // to Assert that.
  if (BaseNode->getNumOperands() == 2)
    return cast<MDNode>(BaseNode->getOperand(1));

  unsigned FirstFieldOpNo = IsNewFormat ? 3 : 1;
  unsigned NumOpsPerField = IsNewFormat ? 3 : 2;
  for (unsigned Idx = FirstFieldOpNo; Idx < BaseNode->getNumOperands();
           Idx += NumOpsPerField) {
    auto *OffsetEntryCI =
        mdconst::extract<ConstantInt>(BaseNode->getOperand(Idx + 1));
    if (OffsetEntryCI->getValue().ugt(Offset)) {
      if (Idx == FirstFieldOpNo) {
        CheckFailed("Could not find TBAA parent in struct type node", &I,
                    BaseNode, &Offset);
        return nullptr;
      }

      unsigned PrevIdx = Idx - NumOpsPerField;
      auto *PrevOffsetEntryCI =
          mdconst::extract<ConstantInt>(BaseNode->getOperand(PrevIdx + 1));
      Offset -= PrevOffsetEntryCI->getValue();
      return cast<MDNode>(BaseNode->getOperand(PrevIdx));
    }
  }

  unsigned LastIdx = BaseNode->getNumOperands() - NumOpsPerField;
  auto *LastOffsetEntryCI = mdconst::extract<ConstantInt>(
      BaseNode->getOperand(LastIdx + 1));
  Offset -= LastOffsetEntryCI->getValue();
  return cast<MDNode>(BaseNode->getOperand(LastIdx));
}

static bool isNewFormatTBAATypeNode(llvm::MDNode *Type) {
  if (!Type || Type->getNumOperands() < 3)
    return false;

  // In the new format type nodes shall have a reference to the parent type as
  // its first operand.
  MDNode *Parent = dyn_cast_or_null<MDNode>(Type->getOperand(0));
  if (!Parent)
    return false;

  return true;
}

bool TBAAVerifier::visitTBAAMetadata(Instruction &I, const MDNode *MD) {
  AssertTBAA(isa<LoadInst>(I) || isa<StoreInst>(I) || isa<CallInst>(I) ||
                 isa<VAArgInst>(I) || isa<AtomicRMWInst>(I) ||
                 isa<AtomicCmpXchgInst>(I),
             "This instruction shall not have a TBAA access tag!", &I);

  bool IsStructPathTBAA =
      isa<MDNode>(MD->getOperand(0)) && MD->getNumOperands() >= 3;

  AssertTBAA(
      IsStructPathTBAA,
      "Old-style TBAA is no longer allowed, use struct-path TBAA instead", &I);

  MDNode *BaseNode = dyn_cast_or_null<MDNode>(MD->getOperand(0));
  MDNode *AccessType = dyn_cast_or_null<MDNode>(MD->getOperand(1));

  bool IsNewFormat = isNewFormatTBAATypeNode(AccessType);

  if (IsNewFormat) {
    AssertTBAA(MD->getNumOperands() == 4 || MD->getNumOperands() == 5,
               "Access tag metadata must have either 4 or 5 operands", &I, MD);
  } else {
    AssertTBAA(MD->getNumOperands() < 5,
               "Struct tag metadata must have either 3 or 4 operands", &I, MD);
  }

  // Check the access size field.
  if (IsNewFormat) {
    auto *AccessSizeNode = mdconst::dyn_extract_or_null<ConstantInt>(
        MD->getOperand(3));
    AssertTBAA(AccessSizeNode, "Access size field must be a constant", &I, MD);
  }

  // Check the immutability flag.
  unsigned ImmutabilityFlagOpNo = IsNewFormat ? 4 : 3;
  if (MD->getNumOperands() == ImmutabilityFlagOpNo + 1) {
    auto *IsImmutableCI = mdconst::dyn_extract_or_null<ConstantInt>(
        MD->getOperand(ImmutabilityFlagOpNo));
    AssertTBAA(IsImmutableCI,
               "Immutability tag on struct tag metadata must be a constant",
               &I, MD);
    AssertTBAA(
        IsImmutableCI->isZero() || IsImmutableCI->isOne(),
        "Immutability part of the struct tag metadata must be either 0 or 1",
        &I, MD);
  }

  AssertTBAA(BaseNode && AccessType,
             "Malformed struct tag metadata: base and access-type "
             "should be non-null and point to Metadata nodes",
             &I, MD, BaseNode, AccessType);

  if (!IsNewFormat) {
    AssertTBAA(isValidScalarTBAANode(AccessType),
               "Access type node must be a valid scalar type", &I, MD,
               AccessType);
  }

  auto *OffsetCI = mdconst::dyn_extract_or_null<ConstantInt>(MD->getOperand(2));
  AssertTBAA(OffsetCI, "Offset must be constant integer", &I, MD);

  APInt Offset = OffsetCI->getValue();
  bool SeenAccessTypeInPath = false;

  SmallPtrSet<MDNode *, 4> StructPath;

  for (/* empty */; BaseNode && !IsRootTBAANode(BaseNode);
       BaseNode = getFieldNodeFromTBAABaseNode(I, BaseNode, Offset,
                                               IsNewFormat)) {
    if (!StructPath.insert(BaseNode).second) {
      CheckFailed("Cycle detected in struct path", &I, MD);
      return false;
    }

    bool Invalid;
    unsigned BaseNodeBitWidth;
    std::tie(Invalid, BaseNodeBitWidth) = verifyTBAABaseNode(I, BaseNode,
                                                             IsNewFormat);

    // If the base node is invalid in itself, then we've already printed all the
    // errors we wanted to print.
    if (Invalid)
      return false;

    SeenAccessTypeInPath |= BaseNode == AccessType;

    if (isValidScalarTBAANode(BaseNode) || BaseNode == AccessType)
      AssertTBAA(Offset == 0, "Offset not zero at the point of scalar access",
                 &I, MD, &Offset);

    AssertTBAA(BaseNodeBitWidth == Offset.getBitWidth() ||
                   (BaseNodeBitWidth == 0 && Offset == 0) ||
                   (IsNewFormat && BaseNodeBitWidth == ~0u),
               "Access bit-width not the same as description bit-width", &I, MD,
               BaseNodeBitWidth, Offset.getBitWidth());

    if (IsNewFormat && SeenAccessTypeInPath)
      break;
  }

  AssertTBAA(SeenAccessTypeInPath, "Did not see access type in access path!",
             &I, MD);
  return true;
}

char VerifierLegacyPass::ID = 0;
INITIALIZE_PASS(VerifierLegacyPass, "verify", "Module Verifier", false, false)

FunctionPass *llvm::createVerifierPass(bool FatalErrors) {
  return new VerifierLegacyPass(FatalErrors);
}

AnalysisKey VerifierAnalysis::Key;
VerifierAnalysis::Result VerifierAnalysis::run(Module &M,
                                               ModuleAnalysisManager &) {
  Result Res;
  Res.IRBroken = llvm::verifyModule(M, &dbgs(), &Res.DebugInfoBroken);
  return Res;
}

VerifierAnalysis::Result VerifierAnalysis::run(Function &F,
                                               FunctionAnalysisManager &) {
  return { llvm::verifyFunction(F, &dbgs()), false };
}

PreservedAnalyses VerifierPass::run(Module &M, ModuleAnalysisManager &AM) {
  auto Res = AM.getResult<VerifierAnalysis>(M);
  if (FatalErrors && (Res.IRBroken || Res.DebugInfoBroken))
    report_fatal_error("Broken module found, compilation aborted!");

  return PreservedAnalyses::all();
}

PreservedAnalyses VerifierPass::run(Function &F, FunctionAnalysisManager &AM) {
  auto res = AM.getResult<VerifierAnalysis>(F);
  if (res.IRBroken && FatalErrors)
    report_fatal_error("Broken function found, compilation aborted!");

  return PreservedAnalyses::all();
}<|MERGE_RESOLUTION|>--- conflicted
+++ resolved
@@ -3826,27 +3826,7 @@
 }
 
 void Verifier::visitAtomicCmpXchgInst(AtomicCmpXchgInst &CXI) {
-<<<<<<< HEAD
-
-  // FIXME: more conditions???
-  Assert(CXI.getSuccessOrdering() != AtomicOrdering::NotAtomic,
-         "cmpxchg instructions must be atomic.", &CXI);
-  Assert(CXI.getFailureOrdering() != AtomicOrdering::NotAtomic,
-         "cmpxchg instructions must be atomic.", &CXI);
-  Assert(CXI.getSuccessOrdering() != AtomicOrdering::Unordered,
-         "cmpxchg instructions cannot be unordered.", &CXI);
-  Assert(CXI.getFailureOrdering() != AtomicOrdering::Unordered,
-         "cmpxchg instructions cannot be unordered.", &CXI);
-  Assert(CXI.getFailureOrdering() != AtomicOrdering::Release &&
-             CXI.getFailureOrdering() != AtomicOrdering::AcquireRelease,
-         "cmpxchg failure ordering cannot include release semantics", &CXI);
-
-  PointerType *PTy = dyn_cast<PointerType>(CXI.getOperand(0)->getType());
-  Assert(PTy, "First cmpxchg operand must be a pointer.", &CXI);
-  Type *ElTy = PTy->getElementType();
-=======
   Type *ElTy = CXI.getOperand(1)->getType();
->>>>>>> 21f3f750
   Assert(ElTy->isIntOrPtrTy(),
          "cmpxchg operand must have integer or pointer type", ElTy, &CXI);
   checkAtomicMemAccessSize(ElTy, &CXI);
