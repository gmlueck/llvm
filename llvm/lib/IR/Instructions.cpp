//===- Instructions.cpp - Implement the LLVM instructions -----------------===//
//
// Part of the LLVM Project, under the Apache License v2.0 with LLVM Exceptions.
// See https://llvm.org/LICENSE.txt for license information.
// SPDX-License-Identifier: Apache-2.0 WITH LLVM-exception
//
//===----------------------------------------------------------------------===//
//
// This file implements all of the non-inline methods for the LLVM instruction
// classes.
//
//===----------------------------------------------------------------------===//

#include "llvm/IR/Instructions.h"
#include "LLVMContextImpl.h"
#include "llvm/ADT/None.h"
#include "llvm/ADT/SmallVector.h"
#include "llvm/ADT/Twine.h"
#include "llvm/IR/Attributes.h"
#include "llvm/IR/BasicBlock.h"
#include "llvm/IR/Constant.h"
#include "llvm/IR/Constants.h"
#include "llvm/IR/DataLayout.h"
#include "llvm/IR/DerivedTypes.h"
#include "llvm/IR/Function.h"
#include "llvm/IR/InstrTypes.h"
#include "llvm/IR/Instruction.h"
#include "llvm/IR/Intrinsics.h"
#include "llvm/IR/LLVMContext.h"
#include "llvm/IR/MDBuilder.h"
#include "llvm/IR/Metadata.h"
#include "llvm/IR/Module.h"
#include "llvm/IR/Operator.h"
#include "llvm/IR/Type.h"
#include "llvm/IR/Value.h"
#include "llvm/Support/AtomicOrdering.h"
#include "llvm/Support/Casting.h"
#include "llvm/Support/ErrorHandling.h"
#include "llvm/Support/MathExtras.h"
#include "llvm/Support/TypeSize.h"
#include <algorithm>
#include <cassert>
#include <cstdint>
#include <vector>

using namespace llvm;

//===----------------------------------------------------------------------===//
//                            AllocaInst Class
//===----------------------------------------------------------------------===//

Optional<TypeSize>
AllocaInst::getAllocationSizeInBits(const DataLayout &DL) const {
  TypeSize Size = DL.getTypeAllocSizeInBits(getAllocatedType());
  if (isArrayAllocation()) {
    auto *C = dyn_cast<ConstantInt>(getArraySize());
    if (!C)
      return None;
    assert(!Size.isScalable() && "Array elements cannot have a scalable size");
    Size *= C->getZExtValue();
  }
  return Size;
}

//===----------------------------------------------------------------------===//
//                              SelectInst Class
//===----------------------------------------------------------------------===//

/// areInvalidOperands - Return a string if the specified operands are invalid
/// for a select operation, otherwise return null.
const char *SelectInst::areInvalidOperands(Value *Op0, Value *Op1, Value *Op2) {
  if (Op1->getType() != Op2->getType())
    return "both values to select must have same type";

  if (Op1->getType()->isTokenTy())
    return "select values cannot have token type";

  if (VectorType *VT = dyn_cast<VectorType>(Op0->getType())) {
    // Vector select.
    if (VT->getElementType() != Type::getInt1Ty(Op0->getContext()))
      return "vector select condition element type must be i1";
    VectorType *ET = dyn_cast<VectorType>(Op1->getType());
    if (!ET)
      return "selected values for vector select must be vectors";
    if (ET->getElementCount() != VT->getElementCount())
      return "vector select requires selected vectors to have "
                   "the same vector length as select condition";
  } else if (Op0->getType() != Type::getInt1Ty(Op0->getContext())) {
    return "select condition must be i1 or <n x i1>";
  }
  return nullptr;
}

//===----------------------------------------------------------------------===//
//                               PHINode Class
//===----------------------------------------------------------------------===//

PHINode::PHINode(const PHINode &PN)
    : Instruction(PN.getType(), Instruction::PHI, nullptr, PN.getNumOperands()),
      ReservedSpace(PN.getNumOperands()) {
  allocHungoffUses(PN.getNumOperands());
  std::copy(PN.op_begin(), PN.op_end(), op_begin());
  std::copy(PN.block_begin(), PN.block_end(), block_begin());
  SubclassOptionalData = PN.SubclassOptionalData;
}

// removeIncomingValue - Remove an incoming value.  This is useful if a
// predecessor basic block is deleted.
Value *PHINode::removeIncomingValue(unsigned Idx, bool DeletePHIIfEmpty) {
  Value *Removed = getIncomingValue(Idx);

  // Move everything after this operand down.
  //
  // FIXME: we could just swap with the end of the list, then erase.  However,
  // clients might not expect this to happen.  The code as it is thrashes the
  // use/def lists, which is kinda lame.
  std::copy(op_begin() + Idx + 1, op_end(), op_begin() + Idx);
  std::copy(block_begin() + Idx + 1, block_end(), block_begin() + Idx);

  // Nuke the last value.
  Op<-1>().set(nullptr);
  setNumHungOffUseOperands(getNumOperands() - 1);

  // If the PHI node is dead, because it has zero entries, nuke it now.
  if (getNumOperands() == 0 && DeletePHIIfEmpty) {
    // If anyone is using this PHI, make them use a dummy value instead...
    replaceAllUsesWith(UndefValue::get(getType()));
    eraseFromParent();
  }
  return Removed;
}

/// growOperands - grow operands - This grows the operand list in response
/// to a push_back style of operation.  This grows the number of ops by 1.5
/// times.
///
void PHINode::growOperands() {
  unsigned e = getNumOperands();
  unsigned NumOps = e + e / 2;
  if (NumOps < 2) NumOps = 2;      // 2 op PHI nodes are VERY common.

  ReservedSpace = NumOps;
  growHungoffUses(ReservedSpace, /* IsPhi */ true);
}

/// hasConstantValue - If the specified PHI node always merges together the same
/// value, return the value, otherwise return null.
Value *PHINode::hasConstantValue() const {
  // Exploit the fact that phi nodes always have at least one entry.
  Value *ConstantValue = getIncomingValue(0);
  for (unsigned i = 1, e = getNumIncomingValues(); i != e; ++i)
    if (getIncomingValue(i) != ConstantValue && getIncomingValue(i) != this) {
      if (ConstantValue != this)
        return nullptr; // Incoming values not all the same.
       // The case where the first value is this PHI.
      ConstantValue = getIncomingValue(i);
    }
  if (ConstantValue == this)
    return UndefValue::get(getType());
  return ConstantValue;
}

/// hasConstantOrUndefValue - Whether the specified PHI node always merges
/// together the same value, assuming that undefs result in the same value as
/// non-undefs.
/// Unlike \ref hasConstantValue, this does not return a value because the
/// unique non-undef incoming value need not dominate the PHI node.
bool PHINode::hasConstantOrUndefValue() const {
  Value *ConstantValue = nullptr;
  for (unsigned i = 0, e = getNumIncomingValues(); i != e; ++i) {
    Value *Incoming = getIncomingValue(i);
    if (Incoming != this && !isa<UndefValue>(Incoming)) {
      if (ConstantValue && ConstantValue != Incoming)
        return false;
      ConstantValue = Incoming;
    }
  }
  return true;
}

//===----------------------------------------------------------------------===//
//                       LandingPadInst Implementation
//===----------------------------------------------------------------------===//

LandingPadInst::LandingPadInst(Type *RetTy, unsigned NumReservedValues,
                               const Twine &NameStr, Instruction *InsertBefore)
    : Instruction(RetTy, Instruction::LandingPad, nullptr, 0, InsertBefore) {
  init(NumReservedValues, NameStr);
}

LandingPadInst::LandingPadInst(Type *RetTy, unsigned NumReservedValues,
                               const Twine &NameStr, BasicBlock *InsertAtEnd)
    : Instruction(RetTy, Instruction::LandingPad, nullptr, 0, InsertAtEnd) {
  init(NumReservedValues, NameStr);
}

LandingPadInst::LandingPadInst(const LandingPadInst &LP)
    : Instruction(LP.getType(), Instruction::LandingPad, nullptr,
                  LP.getNumOperands()),
      ReservedSpace(LP.getNumOperands()) {
  allocHungoffUses(LP.getNumOperands());
  Use *OL = getOperandList();
  const Use *InOL = LP.getOperandList();
  for (unsigned I = 0, E = ReservedSpace; I != E; ++I)
    OL[I] = InOL[I];

  setCleanup(LP.isCleanup());
}

LandingPadInst *LandingPadInst::Create(Type *RetTy, unsigned NumReservedClauses,
                                       const Twine &NameStr,
                                       Instruction *InsertBefore) {
  return new LandingPadInst(RetTy, NumReservedClauses, NameStr, InsertBefore);
}

LandingPadInst *LandingPadInst::Create(Type *RetTy, unsigned NumReservedClauses,
                                       const Twine &NameStr,
                                       BasicBlock *InsertAtEnd) {
  return new LandingPadInst(RetTy, NumReservedClauses, NameStr, InsertAtEnd);
}

void LandingPadInst::init(unsigned NumReservedValues, const Twine &NameStr) {
  ReservedSpace = NumReservedValues;
  setNumHungOffUseOperands(0);
  allocHungoffUses(ReservedSpace);
  setName(NameStr);
  setCleanup(false);
}

/// growOperands - grow operands - This grows the operand list in response to a
/// push_back style of operation. This grows the number of ops by 2 times.
void LandingPadInst::growOperands(unsigned Size) {
  unsigned e = getNumOperands();
  if (ReservedSpace >= e + Size) return;
  ReservedSpace = (std::max(e, 1U) + Size / 2) * 2;
  growHungoffUses(ReservedSpace);
}

void LandingPadInst::addClause(Constant *Val) {
  unsigned OpNo = getNumOperands();
  growOperands(1);
  assert(OpNo < ReservedSpace && "Growing didn't work!");
  setNumHungOffUseOperands(getNumOperands() + 1);
  getOperandList()[OpNo] = Val;
}

//===----------------------------------------------------------------------===//
//                        CallBase Implementation
//===----------------------------------------------------------------------===//

CallBase *CallBase::Create(CallBase *CB, ArrayRef<OperandBundleDef> Bundles,
                           Instruction *InsertPt) {
  switch (CB->getOpcode()) {
  case Instruction::Call:
    return CallInst::Create(cast<CallInst>(CB), Bundles, InsertPt);
  case Instruction::Invoke:
    return InvokeInst::Create(cast<InvokeInst>(CB), Bundles, InsertPt);
  case Instruction::CallBr:
    return CallBrInst::Create(cast<CallBrInst>(CB), Bundles, InsertPt);
  default:
    llvm_unreachable("Unknown CallBase sub-class!");
  }
}

CallBase *CallBase::Create(CallBase *CI, OperandBundleDef OpB,
                           Instruction *InsertPt) {
  SmallVector<OperandBundleDef, 2> OpDefs;
  for (unsigned i = 0, e = CI->getNumOperandBundles(); i < e; ++i) {
    auto ChildOB = CI->getOperandBundleAt(i);
    if (ChildOB.getTagName() != OpB.getTag())
      OpDefs.emplace_back(ChildOB);
  }
  OpDefs.emplace_back(OpB);
  return CallBase::Create(CI, OpDefs, InsertPt);
}


Function *CallBase::getCaller() { return getParent()->getParent(); }

unsigned CallBase::getNumSubclassExtraOperandsDynamic() const {
  assert(getOpcode() == Instruction::CallBr && "Unexpected opcode!");
  return cast<CallBrInst>(this)->getNumIndirectDests() + 1;
}

bool CallBase::isIndirectCall() const {
  const Value *V = getCalledOperand();
  if (isa<Function>(V) || isa<Constant>(V))
    return false;
  return !isInlineAsm();
}

/// Tests if this call site must be tail call optimized. Only a CallInst can
/// be tail call optimized.
bool CallBase::isMustTailCall() const {
  if (auto *CI = dyn_cast<CallInst>(this))
    return CI->isMustTailCall();
  return false;
}

/// Tests if this call site is marked as a tail call.
bool CallBase::isTailCall() const {
  if (auto *CI = dyn_cast<CallInst>(this))
    return CI->isTailCall();
  return false;
}

Intrinsic::ID CallBase::getIntrinsicID() const {
  if (auto *F = getCalledFunction())
    return F->getIntrinsicID();
  return Intrinsic::not_intrinsic;
}

bool CallBase::isReturnNonNull() const {
  if (hasRetAttr(Attribute::NonNull))
    return true;

  if (getDereferenceableBytes(AttributeList::ReturnIndex) > 0 &&
           !NullPointerIsDefined(getCaller(),
                                 getType()->getPointerAddressSpace()))
    return true;

  return false;
}

Value *CallBase::getReturnedArgOperand() const {
  unsigned Index;

  if (Attrs.hasAttrSomewhere(Attribute::Returned, &Index) && Index)
    return getArgOperand(Index - AttributeList::FirstArgIndex);
  if (const Function *F = getCalledFunction())
    if (F->getAttributes().hasAttrSomewhere(Attribute::Returned, &Index) &&
        Index)
      return getArgOperand(Index - AttributeList::FirstArgIndex);

  return nullptr;
}

/// Determine whether the argument or parameter has the given attribute.
bool CallBase::paramHasAttr(unsigned ArgNo, Attribute::AttrKind Kind) const {
  assert(ArgNo < getNumArgOperands() && "Param index out of bounds!");

  if (Attrs.hasParamAttribute(ArgNo, Kind))
    return true;
  if (const Function *F = getCalledFunction())
    return F->getAttributes().hasParamAttribute(ArgNo, Kind);
  return false;
}

bool CallBase::hasFnAttrOnCalledFunction(Attribute::AttrKind Kind) const {
  if (const Function *F = getCalledFunction())
    return F->getAttributes().hasFnAttribute(Kind);
  return false;
}

bool CallBase::hasFnAttrOnCalledFunction(StringRef Kind) const {
  if (const Function *F = getCalledFunction())
    return F->getAttributes().hasFnAttribute(Kind);
  return false;
}

void CallBase::getOperandBundlesAsDefs(
    SmallVectorImpl<OperandBundleDef> &Defs) const {
  for (unsigned i = 0, e = getNumOperandBundles(); i != e; ++i)
    Defs.emplace_back(getOperandBundleAt(i));
}

CallBase::op_iterator
CallBase::populateBundleOperandInfos(ArrayRef<OperandBundleDef> Bundles,
                                     const unsigned BeginIndex) {
  auto It = op_begin() + BeginIndex;
  for (auto &B : Bundles)
    It = std::copy(B.input_begin(), B.input_end(), It);

  auto *ContextImpl = getContext().pImpl;
  auto BI = Bundles.begin();
  unsigned CurrentIndex = BeginIndex;

  for (auto &BOI : bundle_op_infos()) {
    assert(BI != Bundles.end() && "Incorrect allocation?");

    BOI.Tag = ContextImpl->getOrInsertBundleTag(BI->getTag());
    BOI.Begin = CurrentIndex;
    BOI.End = CurrentIndex + BI->input_size();
    CurrentIndex = BOI.End;
    BI++;
  }

  assert(BI == Bundles.end() && "Incorrect allocation?");

  return It;
}

CallBase::BundleOpInfo &CallBase::getBundleOpInfoForOperand(unsigned OpIdx) {
  /// When there isn't many bundles, we do a simple linear search.
  /// Else fallback to a binary-search that use the fact that bundles usually
  /// have similar number of argument to get faster convergence.
  if (bundle_op_info_end() - bundle_op_info_begin() < 8) {
    for (auto &BOI : bundle_op_infos())
      if (BOI.Begin <= OpIdx && OpIdx < BOI.End)
        return BOI;

    llvm_unreachable("Did not find operand bundle for operand!");
  }

  assert(OpIdx >= arg_size() && "the Idx is not in the operand bundles");
  assert(bundle_op_info_end() - bundle_op_info_begin() > 0 &&
         OpIdx < std::prev(bundle_op_info_end())->End &&
         "The Idx isn't in the operand bundle");

  /// We need a decimal number below and to prevent using floating point numbers
  /// we use an intergal value multiplied by this constant.
  constexpr unsigned NumberScaling = 1024;

  bundle_op_iterator Begin = bundle_op_info_begin();
  bundle_op_iterator End = bundle_op_info_end();
  bundle_op_iterator Current = Begin;

  while (Begin != End) {
    unsigned ScaledOperandPerBundle =
        NumberScaling * (std::prev(End)->End - Begin->Begin) / (End - Begin);
    Current = Begin + (((OpIdx - Begin->Begin) * NumberScaling) /
                       ScaledOperandPerBundle);
    if (Current >= End)
      Current = std::prev(End);
    assert(Current < End && Current >= Begin &&
           "the operand bundle doesn't cover every value in the range");
    if (OpIdx >= Current->Begin && OpIdx < Current->End)
      break;
    if (OpIdx >= Current->End)
      Begin = Current + 1;
    else
      End = Current;
  }

  assert(OpIdx >= Current->Begin && OpIdx < Current->End &&
         "the operand bundle doesn't cover every value in the range");
  return *Current;
}

CallBase *CallBase::addOperandBundle(CallBase *CB, uint32_t ID,
                                     OperandBundleDef OB,
                                     Instruction *InsertPt) {
  if (CB->getOperandBundle(ID))
    return CB;

  SmallVector<OperandBundleDef, 1> Bundles;
  CB->getOperandBundlesAsDefs(Bundles);
  Bundles.push_back(OB);
  return Create(CB, Bundles, InsertPt);
}

CallBase *CallBase::removeOperandBundle(CallBase *CB, uint32_t ID,
                                        Instruction *InsertPt) {
  SmallVector<OperandBundleDef, 1> Bundles;
  bool CreateNew = false;

  for (unsigned I = 0, E = CB->getNumOperandBundles(); I != E; ++I) {
    auto Bundle = CB->getOperandBundleAt(I);
    if (Bundle.getTagID() == ID) {
      CreateNew = true;
      continue;
    }
    Bundles.emplace_back(Bundle);
  }

  return CreateNew ? Create(CB, Bundles, InsertPt) : CB;
}

bool CallBase::hasReadingOperandBundles() const {
  // Implementation note: this is a conservative implementation of operand
  // bundle semantics, where *any* non-assume operand bundle forces a callsite
  // to be at least readonly.
  return hasOperandBundles() && getIntrinsicID() != Intrinsic::assume;
}

//===----------------------------------------------------------------------===//
//                        CallInst Implementation
//===----------------------------------------------------------------------===//

void CallInst::init(FunctionType *FTy, Value *Func, ArrayRef<Value *> Args,
                    ArrayRef<OperandBundleDef> Bundles, const Twine &NameStr) {
  this->FTy = FTy;
  assert(getNumOperands() == Args.size() + CountBundleInputs(Bundles) + 1 &&
         "NumOperands not set up?");
  setCalledOperand(Func);

#ifndef NDEBUG
  assert((Args.size() == FTy->getNumParams() ||
          (FTy->isVarArg() && Args.size() > FTy->getNumParams())) &&
         "Calling a function with bad signature!");

  for (unsigned i = 0; i != Args.size(); ++i)
    assert((i >= FTy->getNumParams() ||
            FTy->getParamType(i) == Args[i]->getType()) &&
           "Calling a function with a bad signature!");
#endif

  llvm::copy(Args, op_begin());

  auto It = populateBundleOperandInfos(Bundles, Args.size());
  (void)It;
  assert(It + 1 == op_end() && "Should add up!");

  setName(NameStr);
}

void CallInst::init(FunctionType *FTy, Value *Func, const Twine &NameStr) {
  this->FTy = FTy;
  assert(getNumOperands() == 1 && "NumOperands not set up?");
  setCalledOperand(Func);

  assert(FTy->getNumParams() == 0 && "Calling a function with bad signature");

  setName(NameStr);
}

CallInst::CallInst(FunctionType *Ty, Value *Func, const Twine &Name,
                   Instruction *InsertBefore)
    : CallBase(Ty->getReturnType(), Instruction::Call,
               OperandTraits<CallBase>::op_end(this) - 1, 1, InsertBefore) {
  init(Ty, Func, Name);
}

CallInst::CallInst(FunctionType *Ty, Value *Func, const Twine &Name,
                   BasicBlock *InsertAtEnd)
    : CallBase(Ty->getReturnType(), Instruction::Call,
               OperandTraits<CallBase>::op_end(this) - 1, 1, InsertAtEnd) {
  init(Ty, Func, Name);
}

CallInst::CallInst(const CallInst &CI)
    : CallBase(CI.Attrs, CI.FTy, CI.getType(), Instruction::Call,
               OperandTraits<CallBase>::op_end(this) - CI.getNumOperands(),
               CI.getNumOperands()) {
  setTailCallKind(CI.getTailCallKind());
  setCallingConv(CI.getCallingConv());

  std::copy(CI.op_begin(), CI.op_end(), op_begin());
  std::copy(CI.bundle_op_info_begin(), CI.bundle_op_info_end(),
            bundle_op_info_begin());
  SubclassOptionalData = CI.SubclassOptionalData;
}

CallInst *CallInst::Create(CallInst *CI, ArrayRef<OperandBundleDef> OpB,
                           Instruction *InsertPt) {
  std::vector<Value *> Args(CI->arg_begin(), CI->arg_end());

  auto *NewCI = CallInst::Create(CI->getFunctionType(), CI->getCalledOperand(),
                                 Args, OpB, CI->getName(), InsertPt);
  NewCI->setTailCallKind(CI->getTailCallKind());
  NewCI->setCallingConv(CI->getCallingConv());
  NewCI->SubclassOptionalData = CI->SubclassOptionalData;
  NewCI->setAttributes(CI->getAttributes());
  NewCI->setDebugLoc(CI->getDebugLoc());
  return NewCI;
}

// Update profile weight for call instruction by scaling it using the ratio
// of S/T. The meaning of "branch_weights" meta data for call instruction is
// transfered to represent call count.
void CallInst::updateProfWeight(uint64_t S, uint64_t T) {
  auto *ProfileData = getMetadata(LLVMContext::MD_prof);
  if (ProfileData == nullptr)
    return;

  auto *ProfDataName = dyn_cast<MDString>(ProfileData->getOperand(0));
  if (!ProfDataName || (!ProfDataName->getString().equals("branch_weights") &&
                        !ProfDataName->getString().equals("VP")))
    return;

  if (T == 0) {
    LLVM_DEBUG(dbgs() << "Attempting to update profile weights will result in "
                         "div by 0. Ignoring. Likely the function "
                      << getParent()->getParent()->getName()
                      << " has 0 entry count, and contains call instructions "
                         "with non-zero prof info.");
    return;
  }

  MDBuilder MDB(getContext());
  SmallVector<Metadata *, 3> Vals;
  Vals.push_back(ProfileData->getOperand(0));
  APInt APS(128, S), APT(128, T);
  if (ProfDataName->getString().equals("branch_weights") &&
      ProfileData->getNumOperands() > 0) {
    // Using APInt::div may be expensive, but most cases should fit 64 bits.
    APInt Val(128, mdconst::dyn_extract<ConstantInt>(ProfileData->getOperand(1))
                       ->getValue()
                       .getZExtValue());
    Val *= APS;
    Vals.push_back(MDB.createConstant(
        ConstantInt::get(Type::getInt32Ty(getContext()),
                         Val.udiv(APT).getLimitedValue(UINT32_MAX))));
  } else if (ProfDataName->getString().equals("VP"))
    for (unsigned i = 1; i < ProfileData->getNumOperands(); i += 2) {
      // The first value is the key of the value profile, which will not change.
      Vals.push_back(ProfileData->getOperand(i));
      uint64_t Count =
          mdconst::dyn_extract<ConstantInt>(ProfileData->getOperand(i + 1))
              ->getValue()
              .getZExtValue();
      // Don't scale the magic number.
      if (Count == NOMORE_ICP_MAGICNUM) {
        Vals.push_back(ProfileData->getOperand(i + 1));
        continue;
      }
      // Using APInt::div may be expensive, but most cases should fit 64 bits.
      APInt Val(128, Count);
      Val *= APS;
      Vals.push_back(MDB.createConstant(
          ConstantInt::get(Type::getInt64Ty(getContext()),
                           Val.udiv(APT).getLimitedValue())));
    }
  setMetadata(LLVMContext::MD_prof, MDNode::get(getContext(), Vals));
}

/// IsConstantOne - Return true only if val is constant int 1
static bool IsConstantOne(Value *val) {
  assert(val && "IsConstantOne does not work with nullptr val");
  const ConstantInt *CVal = dyn_cast<ConstantInt>(val);
  return CVal && CVal->isOne();
}

static Instruction *createMalloc(Instruction *InsertBefore,
                                 BasicBlock *InsertAtEnd, Type *IntPtrTy,
                                 Type *AllocTy, Value *AllocSize,
                                 Value *ArraySize,
                                 ArrayRef<OperandBundleDef> OpB,
                                 Function *MallocF, const Twine &Name) {
  assert(((!InsertBefore && InsertAtEnd) || (InsertBefore && !InsertAtEnd)) &&
         "createMalloc needs either InsertBefore or InsertAtEnd");

  // malloc(type) becomes:
  //       bitcast (i8* malloc(typeSize)) to type*
  // malloc(type, arraySize) becomes:
  //       bitcast (i8* malloc(typeSize*arraySize)) to type*
  if (!ArraySize)
    ArraySize = ConstantInt::get(IntPtrTy, 1);
  else if (ArraySize->getType() != IntPtrTy) {
    if (InsertBefore)
      ArraySize = CastInst::CreateIntegerCast(ArraySize, IntPtrTy, false,
                                              "", InsertBefore);
    else
      ArraySize = CastInst::CreateIntegerCast(ArraySize, IntPtrTy, false,
                                              "", InsertAtEnd);
  }

  if (!IsConstantOne(ArraySize)) {
    if (IsConstantOne(AllocSize)) {
      AllocSize = ArraySize;         // Operand * 1 = Operand
    } else if (Constant *CO = dyn_cast<Constant>(ArraySize)) {
      Constant *Scale = ConstantExpr::getIntegerCast(CO, IntPtrTy,
                                                     false /*ZExt*/);
      // Malloc arg is constant product of type size and array size
      AllocSize = ConstantExpr::getMul(Scale, cast<Constant>(AllocSize));
    } else {
      // Multiply type size by the array size...
      if (InsertBefore)
        AllocSize = BinaryOperator::CreateMul(ArraySize, AllocSize,
                                              "mallocsize", InsertBefore);
      else
        AllocSize = BinaryOperator::CreateMul(ArraySize, AllocSize,
                                              "mallocsize", InsertAtEnd);
    }
  }

  assert(AllocSize->getType() == IntPtrTy && "malloc arg is wrong size");
  // Create the call to Malloc.
  BasicBlock *BB = InsertBefore ? InsertBefore->getParent() : InsertAtEnd;
  Module *M = BB->getParent()->getParent();
  Type *BPTy = Type::getInt8PtrTy(BB->getContext());
  FunctionCallee MallocFunc = MallocF;
  if (!MallocFunc)
    // prototype malloc as "void *malloc(size_t)"
    MallocFunc = M->getOrInsertFunction("malloc", BPTy, IntPtrTy);
  PointerType *AllocPtrType = PointerType::getUnqual(AllocTy);
  CallInst *MCall = nullptr;
  Instruction *Result = nullptr;
  if (InsertBefore) {
    MCall = CallInst::Create(MallocFunc, AllocSize, OpB, "malloccall",
                             InsertBefore);
    Result = MCall;
    if (Result->getType() != AllocPtrType)
      // Create a cast instruction to convert to the right type...
      Result = new BitCastInst(MCall, AllocPtrType, Name, InsertBefore);
  } else {
    MCall = CallInst::Create(MallocFunc, AllocSize, OpB, "malloccall");
    Result = MCall;
    if (Result->getType() != AllocPtrType) {
      InsertAtEnd->getInstList().push_back(MCall);
      // Create a cast instruction to convert to the right type...
      Result = new BitCastInst(MCall, AllocPtrType, Name);
    }
  }
  MCall->setTailCall();
  if (Function *F = dyn_cast<Function>(MallocFunc.getCallee())) {
    MCall->setCallingConv(F->getCallingConv());
    if (!F->returnDoesNotAlias())
      F->setReturnDoesNotAlias();
  }
  assert(!MCall->getType()->isVoidTy() && "Malloc has void return type");

  return Result;
}

/// CreateMalloc - Generate the IR for a call to malloc:
/// 1. Compute the malloc call's argument as the specified type's size,
///    possibly multiplied by the array size if the array size is not
///    constant 1.
/// 2. Call malloc with that argument.
/// 3. Bitcast the result of the malloc call to the specified type.
Instruction *CallInst::CreateMalloc(Instruction *InsertBefore,
                                    Type *IntPtrTy, Type *AllocTy,
                                    Value *AllocSize, Value *ArraySize,
                                    Function *MallocF,
                                    const Twine &Name) {
  return createMalloc(InsertBefore, nullptr, IntPtrTy, AllocTy, AllocSize,
                      ArraySize, None, MallocF, Name);
}
Instruction *CallInst::CreateMalloc(Instruction *InsertBefore,
                                    Type *IntPtrTy, Type *AllocTy,
                                    Value *AllocSize, Value *ArraySize,
                                    ArrayRef<OperandBundleDef> OpB,
                                    Function *MallocF,
                                    const Twine &Name) {
  return createMalloc(InsertBefore, nullptr, IntPtrTy, AllocTy, AllocSize,
                      ArraySize, OpB, MallocF, Name);
}

/// CreateMalloc - Generate the IR for a call to malloc:
/// 1. Compute the malloc call's argument as the specified type's size,
///    possibly multiplied by the array size if the array size is not
///    constant 1.
/// 2. Call malloc with that argument.
/// 3. Bitcast the result of the malloc call to the specified type.
/// Note: This function does not add the bitcast to the basic block, that is the
/// responsibility of the caller.
Instruction *CallInst::CreateMalloc(BasicBlock *InsertAtEnd,
                                    Type *IntPtrTy, Type *AllocTy,
                                    Value *AllocSize, Value *ArraySize,
                                    Function *MallocF, const Twine &Name) {
  return createMalloc(nullptr, InsertAtEnd, IntPtrTy, AllocTy, AllocSize,
                      ArraySize, None, MallocF, Name);
}
Instruction *CallInst::CreateMalloc(BasicBlock *InsertAtEnd,
                                    Type *IntPtrTy, Type *AllocTy,
                                    Value *AllocSize, Value *ArraySize,
                                    ArrayRef<OperandBundleDef> OpB,
                                    Function *MallocF, const Twine &Name) {
  return createMalloc(nullptr, InsertAtEnd, IntPtrTy, AllocTy, AllocSize,
                      ArraySize, OpB, MallocF, Name);
}

static Instruction *createFree(Value *Source,
                               ArrayRef<OperandBundleDef> Bundles,
                               Instruction *InsertBefore,
                               BasicBlock *InsertAtEnd) {
  assert(((!InsertBefore && InsertAtEnd) || (InsertBefore && !InsertAtEnd)) &&
         "createFree needs either InsertBefore or InsertAtEnd");
  assert(Source->getType()->isPointerTy() &&
         "Can not free something of nonpointer type!");

  BasicBlock *BB = InsertBefore ? InsertBefore->getParent() : InsertAtEnd;
  Module *M = BB->getParent()->getParent();

  Type *VoidTy = Type::getVoidTy(M->getContext());
  Type *IntPtrTy = Type::getInt8PtrTy(M->getContext());
  // prototype free as "void free(void*)"
  FunctionCallee FreeFunc = M->getOrInsertFunction("free", VoidTy, IntPtrTy);
  CallInst *Result = nullptr;
  Value *PtrCast = Source;
  if (InsertBefore) {
    if (Source->getType() != IntPtrTy)
      PtrCast = new BitCastInst(Source, IntPtrTy, "", InsertBefore);
    Result = CallInst::Create(FreeFunc, PtrCast, Bundles, "", InsertBefore);
  } else {
    if (Source->getType() != IntPtrTy)
      PtrCast = new BitCastInst(Source, IntPtrTy, "", InsertAtEnd);
    Result = CallInst::Create(FreeFunc, PtrCast, Bundles, "");
  }
  Result->setTailCall();
  if (Function *F = dyn_cast<Function>(FreeFunc.getCallee()))
    Result->setCallingConv(F->getCallingConv());

  return Result;
}

/// CreateFree - Generate the IR for a call to the builtin free function.
Instruction *CallInst::CreateFree(Value *Source, Instruction *InsertBefore) {
  return createFree(Source, None, InsertBefore, nullptr);
}
Instruction *CallInst::CreateFree(Value *Source,
                                  ArrayRef<OperandBundleDef> Bundles,
                                  Instruction *InsertBefore) {
  return createFree(Source, Bundles, InsertBefore, nullptr);
}

/// CreateFree - Generate the IR for a call to the builtin free function.
/// Note: This function does not add the call to the basic block, that is the
/// responsibility of the caller.
Instruction *CallInst::CreateFree(Value *Source, BasicBlock *InsertAtEnd) {
  Instruction *FreeCall = createFree(Source, None, nullptr, InsertAtEnd);
  assert(FreeCall && "CreateFree did not create a CallInst");
  return FreeCall;
}
Instruction *CallInst::CreateFree(Value *Source,
                                  ArrayRef<OperandBundleDef> Bundles,
                                  BasicBlock *InsertAtEnd) {
  Instruction *FreeCall = createFree(Source, Bundles, nullptr, InsertAtEnd);
  assert(FreeCall && "CreateFree did not create a CallInst");
  return FreeCall;
}

//===----------------------------------------------------------------------===//
//                        InvokeInst Implementation
//===----------------------------------------------------------------------===//

void InvokeInst::init(FunctionType *FTy, Value *Fn, BasicBlock *IfNormal,
                      BasicBlock *IfException, ArrayRef<Value *> Args,
                      ArrayRef<OperandBundleDef> Bundles,
                      const Twine &NameStr) {
  this->FTy = FTy;

  assert((int)getNumOperands() ==
             ComputeNumOperands(Args.size(), CountBundleInputs(Bundles)) &&
         "NumOperands not set up?");
  setNormalDest(IfNormal);
  setUnwindDest(IfException);
  setCalledOperand(Fn);

#ifndef NDEBUG
  assert(((Args.size() == FTy->getNumParams()) ||
          (FTy->isVarArg() && Args.size() > FTy->getNumParams())) &&
         "Invoking a function with bad signature");

  for (unsigned i = 0, e = Args.size(); i != e; i++)
    assert((i >= FTy->getNumParams() ||
            FTy->getParamType(i) == Args[i]->getType()) &&
           "Invoking a function with a bad signature!");
#endif

  llvm::copy(Args, op_begin());

  auto It = populateBundleOperandInfos(Bundles, Args.size());
  (void)It;
  assert(It + 3 == op_end() && "Should add up!");

  setName(NameStr);
}

InvokeInst::InvokeInst(const InvokeInst &II)
    : CallBase(II.Attrs, II.FTy, II.getType(), Instruction::Invoke,
               OperandTraits<CallBase>::op_end(this) - II.getNumOperands(),
               II.getNumOperands()) {
  setCallingConv(II.getCallingConv());
  std::copy(II.op_begin(), II.op_end(), op_begin());
  std::copy(II.bundle_op_info_begin(), II.bundle_op_info_end(),
            bundle_op_info_begin());
  SubclassOptionalData = II.SubclassOptionalData;
}

InvokeInst *InvokeInst::Create(InvokeInst *II, ArrayRef<OperandBundleDef> OpB,
                               Instruction *InsertPt) {
  std::vector<Value *> Args(II->arg_begin(), II->arg_end());

  auto *NewII = InvokeInst::Create(
      II->getFunctionType(), II->getCalledOperand(), II->getNormalDest(),
      II->getUnwindDest(), Args, OpB, II->getName(), InsertPt);
  NewII->setCallingConv(II->getCallingConv());
  NewII->SubclassOptionalData = II->SubclassOptionalData;
  NewII->setAttributes(II->getAttributes());
  NewII->setDebugLoc(II->getDebugLoc());
  return NewII;
}

LandingPadInst *InvokeInst::getLandingPadInst() const {
  return cast<LandingPadInst>(getUnwindDest()->getFirstNonPHI());
}

//===----------------------------------------------------------------------===//
//                        CallBrInst Implementation
//===----------------------------------------------------------------------===//

void CallBrInst::init(FunctionType *FTy, Value *Fn, BasicBlock *Fallthrough,
                      ArrayRef<BasicBlock *> IndirectDests,
                      ArrayRef<Value *> Args,
                      ArrayRef<OperandBundleDef> Bundles,
                      const Twine &NameStr) {
  this->FTy = FTy;

  assert((int)getNumOperands() ==
             ComputeNumOperands(Args.size(), IndirectDests.size(),
                                CountBundleInputs(Bundles)) &&
         "NumOperands not set up?");
  NumIndirectDests = IndirectDests.size();
  setDefaultDest(Fallthrough);
  for (unsigned i = 0; i != NumIndirectDests; ++i)
    setIndirectDest(i, IndirectDests[i]);
  setCalledOperand(Fn);

#ifndef NDEBUG
  assert(((Args.size() == FTy->getNumParams()) ||
          (FTy->isVarArg() && Args.size() > FTy->getNumParams())) &&
         "Calling a function with bad signature");

  for (unsigned i = 0, e = Args.size(); i != e; i++)
    assert((i >= FTy->getNumParams() ||
            FTy->getParamType(i) == Args[i]->getType()) &&
           "Calling a function with a bad signature!");
#endif

  std::copy(Args.begin(), Args.end(), op_begin());

  auto It = populateBundleOperandInfos(Bundles, Args.size());
  (void)It;
  assert(It + 2 + IndirectDests.size() == op_end() && "Should add up!");

  setName(NameStr);
}

void CallBrInst::updateArgBlockAddresses(unsigned i, BasicBlock *B) {
  assert(getNumIndirectDests() > i && "IndirectDest # out of range for callbr");
  if (BasicBlock *OldBB = getIndirectDest(i)) {
    BlockAddress *Old = BlockAddress::get(OldBB);
    BlockAddress *New = BlockAddress::get(B);
    for (unsigned ArgNo = 0, e = getNumArgOperands(); ArgNo != e; ++ArgNo)
      if (dyn_cast<BlockAddress>(getArgOperand(ArgNo)) == Old)
        setArgOperand(ArgNo, New);
  }
}

CallBrInst::CallBrInst(const CallBrInst &CBI)
    : CallBase(CBI.Attrs, CBI.FTy, CBI.getType(), Instruction::CallBr,
               OperandTraits<CallBase>::op_end(this) - CBI.getNumOperands(),
               CBI.getNumOperands()) {
  setCallingConv(CBI.getCallingConv());
  std::copy(CBI.op_begin(), CBI.op_end(), op_begin());
  std::copy(CBI.bundle_op_info_begin(), CBI.bundle_op_info_end(),
            bundle_op_info_begin());
  SubclassOptionalData = CBI.SubclassOptionalData;
  NumIndirectDests = CBI.NumIndirectDests;
}

CallBrInst *CallBrInst::Create(CallBrInst *CBI, ArrayRef<OperandBundleDef> OpB,
                               Instruction *InsertPt) {
  std::vector<Value *> Args(CBI->arg_begin(), CBI->arg_end());

  auto *NewCBI = CallBrInst::Create(
      CBI->getFunctionType(), CBI->getCalledOperand(), CBI->getDefaultDest(),
      CBI->getIndirectDests(), Args, OpB, CBI->getName(), InsertPt);
  NewCBI->setCallingConv(CBI->getCallingConv());
  NewCBI->SubclassOptionalData = CBI->SubclassOptionalData;
  NewCBI->setAttributes(CBI->getAttributes());
  NewCBI->setDebugLoc(CBI->getDebugLoc());
  NewCBI->NumIndirectDests = CBI->NumIndirectDests;
  return NewCBI;
}

//===----------------------------------------------------------------------===//
//                        ReturnInst Implementation
//===----------------------------------------------------------------------===//

ReturnInst::ReturnInst(const ReturnInst &RI)
    : Instruction(Type::getVoidTy(RI.getContext()), Instruction::Ret,
                  OperandTraits<ReturnInst>::op_end(this) - RI.getNumOperands(),
                  RI.getNumOperands()) {
  if (RI.getNumOperands())
    Op<0>() = RI.Op<0>();
  SubclassOptionalData = RI.SubclassOptionalData;
}

ReturnInst::ReturnInst(LLVMContext &C, Value *retVal, Instruction *InsertBefore)
    : Instruction(Type::getVoidTy(C), Instruction::Ret,
                  OperandTraits<ReturnInst>::op_end(this) - !!retVal, !!retVal,
                  InsertBefore) {
  if (retVal)
    Op<0>() = retVal;
}

ReturnInst::ReturnInst(LLVMContext &C, Value *retVal, BasicBlock *InsertAtEnd)
    : Instruction(Type::getVoidTy(C), Instruction::Ret,
                  OperandTraits<ReturnInst>::op_end(this) - !!retVal, !!retVal,
                  InsertAtEnd) {
  if (retVal)
    Op<0>() = retVal;
}

ReturnInst::ReturnInst(LLVMContext &Context, BasicBlock *InsertAtEnd)
    : Instruction(Type::getVoidTy(Context), Instruction::Ret,
                  OperandTraits<ReturnInst>::op_end(this), 0, InsertAtEnd) {}

//===----------------------------------------------------------------------===//
//                        ResumeInst Implementation
//===----------------------------------------------------------------------===//

ResumeInst::ResumeInst(const ResumeInst &RI)
    : Instruction(Type::getVoidTy(RI.getContext()), Instruction::Resume,
                  OperandTraits<ResumeInst>::op_begin(this), 1) {
  Op<0>() = RI.Op<0>();
}

ResumeInst::ResumeInst(Value *Exn, Instruction *InsertBefore)
    : Instruction(Type::getVoidTy(Exn->getContext()), Instruction::Resume,
                  OperandTraits<ResumeInst>::op_begin(this), 1, InsertBefore) {
  Op<0>() = Exn;
}

ResumeInst::ResumeInst(Value *Exn, BasicBlock *InsertAtEnd)
    : Instruction(Type::getVoidTy(Exn->getContext()), Instruction::Resume,
                  OperandTraits<ResumeInst>::op_begin(this), 1, InsertAtEnd) {
  Op<0>() = Exn;
}

//===----------------------------------------------------------------------===//
//                        CleanupReturnInst Implementation
//===----------------------------------------------------------------------===//

CleanupReturnInst::CleanupReturnInst(const CleanupReturnInst &CRI)
    : Instruction(CRI.getType(), Instruction::CleanupRet,
                  OperandTraits<CleanupReturnInst>::op_end(this) -
                      CRI.getNumOperands(),
                  CRI.getNumOperands()) {
  setSubclassData<Instruction::OpaqueField>(
      CRI.getSubclassData<Instruction::OpaqueField>());
  Op<0>() = CRI.Op<0>();
  if (CRI.hasUnwindDest())
    Op<1>() = CRI.Op<1>();
}

void CleanupReturnInst::init(Value *CleanupPad, BasicBlock *UnwindBB) {
  if (UnwindBB)
    setSubclassData<UnwindDestField>(true);

  Op<0>() = CleanupPad;
  if (UnwindBB)
    Op<1>() = UnwindBB;
}

CleanupReturnInst::CleanupReturnInst(Value *CleanupPad, BasicBlock *UnwindBB,
                                     unsigned Values, Instruction *InsertBefore)
    : Instruction(Type::getVoidTy(CleanupPad->getContext()),
                  Instruction::CleanupRet,
                  OperandTraits<CleanupReturnInst>::op_end(this) - Values,
                  Values, InsertBefore) {
  init(CleanupPad, UnwindBB);
}

CleanupReturnInst::CleanupReturnInst(Value *CleanupPad, BasicBlock *UnwindBB,
                                     unsigned Values, BasicBlock *InsertAtEnd)
    : Instruction(Type::getVoidTy(CleanupPad->getContext()),
                  Instruction::CleanupRet,
                  OperandTraits<CleanupReturnInst>::op_end(this) - Values,
                  Values, InsertAtEnd) {
  init(CleanupPad, UnwindBB);
}

//===----------------------------------------------------------------------===//
//                        CatchReturnInst Implementation
//===----------------------------------------------------------------------===//
void CatchReturnInst::init(Value *CatchPad, BasicBlock *BB) {
  Op<0>() = CatchPad;
  Op<1>() = BB;
}

CatchReturnInst::CatchReturnInst(const CatchReturnInst &CRI)
    : Instruction(Type::getVoidTy(CRI.getContext()), Instruction::CatchRet,
                  OperandTraits<CatchReturnInst>::op_begin(this), 2) {
  Op<0>() = CRI.Op<0>();
  Op<1>() = CRI.Op<1>();
}

CatchReturnInst::CatchReturnInst(Value *CatchPad, BasicBlock *BB,
                                 Instruction *InsertBefore)
    : Instruction(Type::getVoidTy(BB->getContext()), Instruction::CatchRet,
                  OperandTraits<CatchReturnInst>::op_begin(this), 2,
                  InsertBefore) {
  init(CatchPad, BB);
}

CatchReturnInst::CatchReturnInst(Value *CatchPad, BasicBlock *BB,
                                 BasicBlock *InsertAtEnd)
    : Instruction(Type::getVoidTy(BB->getContext()), Instruction::CatchRet,
                  OperandTraits<CatchReturnInst>::op_begin(this), 2,
                  InsertAtEnd) {
  init(CatchPad, BB);
}

//===----------------------------------------------------------------------===//
//                       CatchSwitchInst Implementation
//===----------------------------------------------------------------------===//

CatchSwitchInst::CatchSwitchInst(Value *ParentPad, BasicBlock *UnwindDest,
                                 unsigned NumReservedValues,
                                 const Twine &NameStr,
                                 Instruction *InsertBefore)
    : Instruction(ParentPad->getType(), Instruction::CatchSwitch, nullptr, 0,
                  InsertBefore) {
  if (UnwindDest)
    ++NumReservedValues;
  init(ParentPad, UnwindDest, NumReservedValues + 1);
  setName(NameStr);
}

CatchSwitchInst::CatchSwitchInst(Value *ParentPad, BasicBlock *UnwindDest,
                                 unsigned NumReservedValues,
                                 const Twine &NameStr, BasicBlock *InsertAtEnd)
    : Instruction(ParentPad->getType(), Instruction::CatchSwitch, nullptr, 0,
                  InsertAtEnd) {
  if (UnwindDest)
    ++NumReservedValues;
  init(ParentPad, UnwindDest, NumReservedValues + 1);
  setName(NameStr);
}

CatchSwitchInst::CatchSwitchInst(const CatchSwitchInst &CSI)
    : Instruction(CSI.getType(), Instruction::CatchSwitch, nullptr,
                  CSI.getNumOperands()) {
  init(CSI.getParentPad(), CSI.getUnwindDest(), CSI.getNumOperands());
  setNumHungOffUseOperands(ReservedSpace);
  Use *OL = getOperandList();
  const Use *InOL = CSI.getOperandList();
  for (unsigned I = 1, E = ReservedSpace; I != E; ++I)
    OL[I] = InOL[I];
}

void CatchSwitchInst::init(Value *ParentPad, BasicBlock *UnwindDest,
                           unsigned NumReservedValues) {
  assert(ParentPad && NumReservedValues);

  ReservedSpace = NumReservedValues;
  setNumHungOffUseOperands(UnwindDest ? 2 : 1);
  allocHungoffUses(ReservedSpace);

  Op<0>() = ParentPad;
  if (UnwindDest) {
    setSubclassData<UnwindDestField>(true);
    setUnwindDest(UnwindDest);
  }
}

/// growOperands - grow operands - This grows the operand list in response to a
/// push_back style of operation. This grows the number of ops by 2 times.
void CatchSwitchInst::growOperands(unsigned Size) {
  unsigned NumOperands = getNumOperands();
  assert(NumOperands >= 1);
  if (ReservedSpace >= NumOperands + Size)
    return;
  ReservedSpace = (NumOperands + Size / 2) * 2;
  growHungoffUses(ReservedSpace);
}

void CatchSwitchInst::addHandler(BasicBlock *Handler) {
  unsigned OpNo = getNumOperands();
  growOperands(1);
  assert(OpNo < ReservedSpace && "Growing didn't work!");
  setNumHungOffUseOperands(getNumOperands() + 1);
  getOperandList()[OpNo] = Handler;
}

void CatchSwitchInst::removeHandler(handler_iterator HI) {
  // Move all subsequent handlers up one.
  Use *EndDst = op_end() - 1;
  for (Use *CurDst = HI.getCurrent(); CurDst != EndDst; ++CurDst)
    *CurDst = *(CurDst + 1);
  // Null out the last handler use.
  *EndDst = nullptr;

  setNumHungOffUseOperands(getNumOperands() - 1);
}

//===----------------------------------------------------------------------===//
//                        FuncletPadInst Implementation
//===----------------------------------------------------------------------===//
void FuncletPadInst::init(Value *ParentPad, ArrayRef<Value *> Args,
                          const Twine &NameStr) {
  assert(getNumOperands() == 1 + Args.size() && "NumOperands not set up?");
  llvm::copy(Args, op_begin());
  setParentPad(ParentPad);
  setName(NameStr);
}

FuncletPadInst::FuncletPadInst(const FuncletPadInst &FPI)
    : Instruction(FPI.getType(), FPI.getOpcode(),
                  OperandTraits<FuncletPadInst>::op_end(this) -
                      FPI.getNumOperands(),
                  FPI.getNumOperands()) {
  std::copy(FPI.op_begin(), FPI.op_end(), op_begin());
  setParentPad(FPI.getParentPad());
}

FuncletPadInst::FuncletPadInst(Instruction::FuncletPadOps Op, Value *ParentPad,
                               ArrayRef<Value *> Args, unsigned Values,
                               const Twine &NameStr, Instruction *InsertBefore)
    : Instruction(ParentPad->getType(), Op,
                  OperandTraits<FuncletPadInst>::op_end(this) - Values, Values,
                  InsertBefore) {
  init(ParentPad, Args, NameStr);
}

FuncletPadInst::FuncletPadInst(Instruction::FuncletPadOps Op, Value *ParentPad,
                               ArrayRef<Value *> Args, unsigned Values,
                               const Twine &NameStr, BasicBlock *InsertAtEnd)
    : Instruction(ParentPad->getType(), Op,
                  OperandTraits<FuncletPadInst>::op_end(this) - Values, Values,
                  InsertAtEnd) {
  init(ParentPad, Args, NameStr);
}

//===----------------------------------------------------------------------===//
//                      UnreachableInst Implementation
//===----------------------------------------------------------------------===//

UnreachableInst::UnreachableInst(LLVMContext &Context,
                                 Instruction *InsertBefore)
    : Instruction(Type::getVoidTy(Context), Instruction::Unreachable, nullptr,
                  0, InsertBefore) {}
UnreachableInst::UnreachableInst(LLVMContext &Context, BasicBlock *InsertAtEnd)
    : Instruction(Type::getVoidTy(Context), Instruction::Unreachable, nullptr,
                  0, InsertAtEnd) {}

//===----------------------------------------------------------------------===//
//                        BranchInst Implementation
//===----------------------------------------------------------------------===//

void BranchInst::AssertOK() {
  if (isConditional())
    assert(getCondition()->getType()->isIntegerTy(1) &&
           "May only branch on boolean predicates!");
}

BranchInst::BranchInst(BasicBlock *IfTrue, Instruction *InsertBefore)
    : Instruction(Type::getVoidTy(IfTrue->getContext()), Instruction::Br,
                  OperandTraits<BranchInst>::op_end(this) - 1, 1,
                  InsertBefore) {
  assert(IfTrue && "Branch destination may not be null!");
  Op<-1>() = IfTrue;
}

BranchInst::BranchInst(BasicBlock *IfTrue, BasicBlock *IfFalse, Value *Cond,
                       Instruction *InsertBefore)
    : Instruction(Type::getVoidTy(IfTrue->getContext()), Instruction::Br,
                  OperandTraits<BranchInst>::op_end(this) - 3, 3,
                  InsertBefore) {
  Op<-1>() = IfTrue;
  Op<-2>() = IfFalse;
  Op<-3>() = Cond;
#ifndef NDEBUG
  AssertOK();
#endif
}

BranchInst::BranchInst(BasicBlock *IfTrue, BasicBlock *InsertAtEnd)
    : Instruction(Type::getVoidTy(IfTrue->getContext()), Instruction::Br,
                  OperandTraits<BranchInst>::op_end(this) - 1, 1, InsertAtEnd) {
  assert(IfTrue && "Branch destination may not be null!");
  Op<-1>() = IfTrue;
}

BranchInst::BranchInst(BasicBlock *IfTrue, BasicBlock *IfFalse, Value *Cond,
                       BasicBlock *InsertAtEnd)
    : Instruction(Type::getVoidTy(IfTrue->getContext()), Instruction::Br,
                  OperandTraits<BranchInst>::op_end(this) - 3, 3, InsertAtEnd) {
  Op<-1>() = IfTrue;
  Op<-2>() = IfFalse;
  Op<-3>() = Cond;
#ifndef NDEBUG
  AssertOK();
#endif
}

BranchInst::BranchInst(const BranchInst &BI)
    : Instruction(Type::getVoidTy(BI.getContext()), Instruction::Br,
                  OperandTraits<BranchInst>::op_end(this) - BI.getNumOperands(),
                  BI.getNumOperands()) {
  Op<-1>() = BI.Op<-1>();
  if (BI.getNumOperands() != 1) {
    assert(BI.getNumOperands() == 3 && "BR can have 1 or 3 operands!");
    Op<-3>() = BI.Op<-3>();
    Op<-2>() = BI.Op<-2>();
  }
  SubclassOptionalData = BI.SubclassOptionalData;
}

void BranchInst::swapSuccessors() {
  assert(isConditional() &&
         "Cannot swap successors of an unconditional branch");
  Op<-1>().swap(Op<-2>());

  // Update profile metadata if present and it matches our structural
  // expectations.
  swapProfMetadata();
}

//===----------------------------------------------------------------------===//
//                        AllocaInst Implementation
//===----------------------------------------------------------------------===//

static Value *getAISize(LLVMContext &Context, Value *Amt) {
  if (!Amt)
    Amt = ConstantInt::get(Type::getInt32Ty(Context), 1);
  else {
    assert(!isa<BasicBlock>(Amt) &&
           "Passed basic block into allocation size parameter! Use other ctor");
    assert(Amt->getType()->isIntegerTy() &&
           "Allocation array size is not an integer!");
  }
  return Amt;
}

static Align computeAllocaDefaultAlign(Type *Ty, BasicBlock *BB) {
  assert(BB && "Insertion BB cannot be null when alignment not provided!");
  assert(BB->getParent() &&
         "BB must be in a Function when alignment not provided!");
  const DataLayout &DL = BB->getModule()->getDataLayout();
  return DL.getPrefTypeAlign(Ty);
}

static Align computeAllocaDefaultAlign(Type *Ty, Instruction *I) {
  assert(I && "Insertion position cannot be null when alignment not provided!");
  return computeAllocaDefaultAlign(Ty, I->getParent());
}

AllocaInst::AllocaInst(Type *Ty, unsigned AddrSpace, const Twine &Name,
                       Instruction *InsertBefore)
  : AllocaInst(Ty, AddrSpace, /*ArraySize=*/nullptr, Name, InsertBefore) {}

AllocaInst::AllocaInst(Type *Ty, unsigned AddrSpace, const Twine &Name,
                       BasicBlock *InsertAtEnd)
  : AllocaInst(Ty, AddrSpace, /*ArraySize=*/nullptr, Name, InsertAtEnd) {}

AllocaInst::AllocaInst(Type *Ty, unsigned AddrSpace, Value *ArraySize,
                       const Twine &Name, Instruction *InsertBefore)
    : AllocaInst(Ty, AddrSpace, ArraySize,
                 computeAllocaDefaultAlign(Ty, InsertBefore), Name,
                 InsertBefore) {}

AllocaInst::AllocaInst(Type *Ty, unsigned AddrSpace, Value *ArraySize,
                       const Twine &Name, BasicBlock *InsertAtEnd)
    : AllocaInst(Ty, AddrSpace, ArraySize,
                 computeAllocaDefaultAlign(Ty, InsertAtEnd), Name,
                 InsertAtEnd) {}

AllocaInst::AllocaInst(Type *Ty, unsigned AddrSpace, Value *ArraySize,
                       Align Align, const Twine &Name,
                       Instruction *InsertBefore)
    : UnaryInstruction(PointerType::get(Ty, AddrSpace), Alloca,
                       getAISize(Ty->getContext(), ArraySize), InsertBefore),
      AllocatedType(Ty) {
  setAlignment(Align);
  assert(!Ty->isVoidTy() && "Cannot allocate void!");
  setName(Name);
}

AllocaInst::AllocaInst(Type *Ty, unsigned AddrSpace, Value *ArraySize,
                       Align Align, const Twine &Name, BasicBlock *InsertAtEnd)
    : UnaryInstruction(PointerType::get(Ty, AddrSpace), Alloca,
                       getAISize(Ty->getContext(), ArraySize), InsertAtEnd),
      AllocatedType(Ty) {
  setAlignment(Align);
  assert(!Ty->isVoidTy() && "Cannot allocate void!");
  setName(Name);
}


bool AllocaInst::isArrayAllocation() const {
  if (ConstantInt *CI = dyn_cast<ConstantInt>(getOperand(0)))
    return !CI->isOne();
  return true;
}

/// isStaticAlloca - Return true if this alloca is in the entry block of the
/// function and is a constant size.  If so, the code generator will fold it
/// into the prolog/epilog code, so it is basically free.
bool AllocaInst::isStaticAlloca() const {
  // Must be constant size.
  if (!isa<ConstantInt>(getArraySize())) return false;

  // Must be in the entry block.
  const BasicBlock *Parent = getParent();
  return Parent == &Parent->getParent()->front() && !isUsedWithInAlloca();
}

//===----------------------------------------------------------------------===//
//                           LoadInst Implementation
//===----------------------------------------------------------------------===//

void LoadInst::AssertOK() {
  assert(getOperand(0)->getType()->isPointerTy() &&
         "Ptr must have pointer type.");
  assert(!(isAtomic() && getAlignment() == 0) &&
         "Alignment required for atomic load");
}

static Align computeLoadStoreDefaultAlign(Type *Ty, BasicBlock *BB) {
  assert(BB && "Insertion BB cannot be null when alignment not provided!");
  assert(BB->getParent() &&
         "BB must be in a Function when alignment not provided!");
  const DataLayout &DL = BB->getModule()->getDataLayout();
  return DL.getABITypeAlign(Ty);
}

static Align computeLoadStoreDefaultAlign(Type *Ty, Instruction *I) {
  assert(I && "Insertion position cannot be null when alignment not provided!");
  return computeLoadStoreDefaultAlign(Ty, I->getParent());
}

LoadInst::LoadInst(Type *Ty, Value *Ptr, const Twine &Name,
                   Instruction *InsertBef)
    : LoadInst(Ty, Ptr, Name, /*isVolatile=*/false, InsertBef) {}

LoadInst::LoadInst(Type *Ty, Value *Ptr, const Twine &Name,
                   BasicBlock *InsertAE)
    : LoadInst(Ty, Ptr, Name, /*isVolatile=*/false, InsertAE) {}

LoadInst::LoadInst(Type *Ty, Value *Ptr, const Twine &Name, bool isVolatile,
                   Instruction *InsertBef)
    : LoadInst(Ty, Ptr, Name, isVolatile,
               computeLoadStoreDefaultAlign(Ty, InsertBef), InsertBef) {}

LoadInst::LoadInst(Type *Ty, Value *Ptr, const Twine &Name, bool isVolatile,
                   BasicBlock *InsertAE)
    : LoadInst(Ty, Ptr, Name, isVolatile,
               computeLoadStoreDefaultAlign(Ty, InsertAE), InsertAE) {}

LoadInst::LoadInst(Type *Ty, Value *Ptr, const Twine &Name, bool isVolatile,
                   Align Align, Instruction *InsertBef)
    : LoadInst(Ty, Ptr, Name, isVolatile, Align, AtomicOrdering::NotAtomic,
               SyncScope::System, InsertBef) {}

LoadInst::LoadInst(Type *Ty, Value *Ptr, const Twine &Name, bool isVolatile,
                   Align Align, BasicBlock *InsertAE)
    : LoadInst(Ty, Ptr, Name, isVolatile, Align, AtomicOrdering::NotAtomic,
               SyncScope::System, InsertAE) {}

LoadInst::LoadInst(Type *Ty, Value *Ptr, const Twine &Name, bool isVolatile,
                   Align Align, AtomicOrdering Order, SyncScope::ID SSID,
                   Instruction *InsertBef)
    : UnaryInstruction(Ty, Load, Ptr, InsertBef) {
  assert(cast<PointerType>(Ptr->getType())->isOpaqueOrPointeeTypeMatches(Ty));
  setVolatile(isVolatile);
  setAlignment(Align);
  setAtomic(Order, SSID);
  AssertOK();
  setName(Name);
}

LoadInst::LoadInst(Type *Ty, Value *Ptr, const Twine &Name, bool isVolatile,
                   Align Align, AtomicOrdering Order, SyncScope::ID SSID,
                   BasicBlock *InsertAE)
    : UnaryInstruction(Ty, Load, Ptr, InsertAE) {
  assert(cast<PointerType>(Ptr->getType())->isOpaqueOrPointeeTypeMatches(Ty));
  setVolatile(isVolatile);
  setAlignment(Align);
  setAtomic(Order, SSID);
  AssertOK();
  setName(Name);
}

//===----------------------------------------------------------------------===//
//                           StoreInst Implementation
//===----------------------------------------------------------------------===//

void StoreInst::AssertOK() {
  assert(getOperand(0) && getOperand(1) && "Both operands must be non-null!");
  assert(getOperand(1)->getType()->isPointerTy() &&
         "Ptr must have pointer type!");
  assert(cast<PointerType>(getOperand(1)->getType())
             ->isOpaqueOrPointeeTypeMatches(getOperand(0)->getType()) &&
         "Ptr must be a pointer to Val type!");
  assert(!(isAtomic() && getAlignment() == 0) &&
         "Alignment required for atomic store");
}

StoreInst::StoreInst(Value *val, Value *addr, Instruction *InsertBefore)
    : StoreInst(val, addr, /*isVolatile=*/false, InsertBefore) {}

StoreInst::StoreInst(Value *val, Value *addr, BasicBlock *InsertAtEnd)
    : StoreInst(val, addr, /*isVolatile=*/false, InsertAtEnd) {}

StoreInst::StoreInst(Value *val, Value *addr, bool isVolatile,
                     Instruction *InsertBefore)
    : StoreInst(val, addr, isVolatile,
                computeLoadStoreDefaultAlign(val->getType(), InsertBefore),
                InsertBefore) {}

StoreInst::StoreInst(Value *val, Value *addr, bool isVolatile,
                     BasicBlock *InsertAtEnd)
    : StoreInst(val, addr, isVolatile,
                computeLoadStoreDefaultAlign(val->getType(), InsertAtEnd),
                InsertAtEnd) {}

StoreInst::StoreInst(Value *val, Value *addr, bool isVolatile, Align Align,
                     Instruction *InsertBefore)
    : StoreInst(val, addr, isVolatile, Align, AtomicOrdering::NotAtomic,
                SyncScope::System, InsertBefore) {}

StoreInst::StoreInst(Value *val, Value *addr, bool isVolatile, Align Align,
                     BasicBlock *InsertAtEnd)
    : StoreInst(val, addr, isVolatile, Align, AtomicOrdering::NotAtomic,
                SyncScope::System, InsertAtEnd) {}

StoreInst::StoreInst(Value *val, Value *addr, bool isVolatile, Align Align,
                     AtomicOrdering Order, SyncScope::ID SSID,
                     Instruction *InsertBefore)
    : Instruction(Type::getVoidTy(val->getContext()), Store,
                  OperandTraits<StoreInst>::op_begin(this),
                  OperandTraits<StoreInst>::operands(this), InsertBefore) {
  Op<0>() = val;
  Op<1>() = addr;
  setVolatile(isVolatile);
  setAlignment(Align);
  setAtomic(Order, SSID);
  AssertOK();
}

StoreInst::StoreInst(Value *val, Value *addr, bool isVolatile, Align Align,
                     AtomicOrdering Order, SyncScope::ID SSID,
                     BasicBlock *InsertAtEnd)
    : Instruction(Type::getVoidTy(val->getContext()), Store,
                  OperandTraits<StoreInst>::op_begin(this),
                  OperandTraits<StoreInst>::operands(this), InsertAtEnd) {
  Op<0>() = val;
  Op<1>() = addr;
  setVolatile(isVolatile);
  setAlignment(Align);
  setAtomic(Order, SSID);
  AssertOK();
}


//===----------------------------------------------------------------------===//
//                       AtomicCmpXchgInst Implementation
//===----------------------------------------------------------------------===//

void AtomicCmpXchgInst::Init(Value *Ptr, Value *Cmp, Value *NewVal,
                             Align Alignment, AtomicOrdering SuccessOrdering,
                             AtomicOrdering FailureOrdering,
                             SyncScope::ID SSID) {
  Op<0>() = Ptr;
  Op<1>() = Cmp;
  Op<2>() = NewVal;
  setSuccessOrdering(SuccessOrdering);
  setFailureOrdering(FailureOrdering);
  setSyncScopeID(SSID);
  setAlignment(Alignment);

  assert(getOperand(0) && getOperand(1) && getOperand(2) &&
         "All operands must be non-null!");
  assert(getOperand(0)->getType()->isPointerTy() &&
         "Ptr must have pointer type!");
<<<<<<< HEAD
  assert(getOperand(1)->getType() ==
                 cast<PointerType>(getOperand(0)->getType())->getElementType()
         && "Ptr must be a pointer to Cmp type!");
  assert(getOperand(2)->getType() ==
                 cast<PointerType>(getOperand(0)->getType())->getElementType()
         && "Ptr must be a pointer to NewVal type!");
  assert(SuccessOrdering != AtomicOrdering::NotAtomic &&
         "AtomicCmpXchg instructions must be atomic!");
  assert(FailureOrdering != AtomicOrdering::NotAtomic &&
         "AtomicCmpXchg instructions must be atomic!");
  assert(FailureOrdering != AtomicOrdering::Release &&
         FailureOrdering != AtomicOrdering::AcquireRelease &&
         "AtomicCmpXchg failure ordering cannot include release semantics");
=======
  assert(cast<PointerType>(getOperand(0)->getType())
             ->isOpaqueOrPointeeTypeMatches(getOperand(1)->getType()) &&
         "Ptr must be a pointer to Cmp type!");
  assert(cast<PointerType>(getOperand(0)->getType())
             ->isOpaqueOrPointeeTypeMatches(getOperand(2)->getType()) &&
         "Ptr must be a pointer to NewVal type!");
  assert(getOperand(1)->getType() == getOperand(2)->getType() &&
         "Cmp type and NewVal type must be same!");
>>>>>>> 21f3f750
}

AtomicCmpXchgInst::AtomicCmpXchgInst(Value *Ptr, Value *Cmp, Value *NewVal,
                                     Align Alignment,
                                     AtomicOrdering SuccessOrdering,
                                     AtomicOrdering FailureOrdering,
                                     SyncScope::ID SSID,
                                     Instruction *InsertBefore)
    : Instruction(
          StructType::get(Cmp->getType(), Type::getInt1Ty(Cmp->getContext())),
          AtomicCmpXchg, OperandTraits<AtomicCmpXchgInst>::op_begin(this),
          OperandTraits<AtomicCmpXchgInst>::operands(this), InsertBefore) {
  Init(Ptr, Cmp, NewVal, Alignment, SuccessOrdering, FailureOrdering, SSID);
}

AtomicCmpXchgInst::AtomicCmpXchgInst(Value *Ptr, Value *Cmp, Value *NewVal,
                                     Align Alignment,
                                     AtomicOrdering SuccessOrdering,
                                     AtomicOrdering FailureOrdering,
                                     SyncScope::ID SSID,
                                     BasicBlock *InsertAtEnd)
    : Instruction(
          StructType::get(Cmp->getType(), Type::getInt1Ty(Cmp->getContext())),
          AtomicCmpXchg, OperandTraits<AtomicCmpXchgInst>::op_begin(this),
          OperandTraits<AtomicCmpXchgInst>::operands(this), InsertAtEnd) {
  Init(Ptr, Cmp, NewVal, Alignment, SuccessOrdering, FailureOrdering, SSID);
}

//===----------------------------------------------------------------------===//
//                       AtomicRMWInst Implementation
//===----------------------------------------------------------------------===//

void AtomicRMWInst::Init(BinOp Operation, Value *Ptr, Value *Val,
                         Align Alignment, AtomicOrdering Ordering,
                         SyncScope::ID SSID) {
  Op<0>() = Ptr;
  Op<1>() = Val;
  setOperation(Operation);
  setOrdering(Ordering);
  setSyncScopeID(SSID);
  setAlignment(Alignment);

  assert(getOperand(0) && getOperand(1) &&
         "All operands must be non-null!");
  assert(getOperand(0)->getType()->isPointerTy() &&
         "Ptr must have pointer type!");
  assert(cast<PointerType>(getOperand(0)->getType())
             ->isOpaqueOrPointeeTypeMatches(getOperand(1)->getType()) &&
         "Ptr must be a pointer to Val type!");
  assert(Ordering != AtomicOrdering::NotAtomic &&
         "AtomicRMW instructions must be atomic!");
}

AtomicRMWInst::AtomicRMWInst(BinOp Operation, Value *Ptr, Value *Val,
                             Align Alignment, AtomicOrdering Ordering,
                             SyncScope::ID SSID, Instruction *InsertBefore)
    : Instruction(Val->getType(), AtomicRMW,
                  OperandTraits<AtomicRMWInst>::op_begin(this),
                  OperandTraits<AtomicRMWInst>::operands(this), InsertBefore) {
  Init(Operation, Ptr, Val, Alignment, Ordering, SSID);
}

AtomicRMWInst::AtomicRMWInst(BinOp Operation, Value *Ptr, Value *Val,
                             Align Alignment, AtomicOrdering Ordering,
                             SyncScope::ID SSID, BasicBlock *InsertAtEnd)
    : Instruction(Val->getType(), AtomicRMW,
                  OperandTraits<AtomicRMWInst>::op_begin(this),
                  OperandTraits<AtomicRMWInst>::operands(this), InsertAtEnd) {
  Init(Operation, Ptr, Val, Alignment, Ordering, SSID);
}

StringRef AtomicRMWInst::getOperationName(BinOp Op) {
  switch (Op) {
  case AtomicRMWInst::Xchg:
    return "xchg";
  case AtomicRMWInst::Add:
    return "add";
  case AtomicRMWInst::Sub:
    return "sub";
  case AtomicRMWInst::And:
    return "and";
  case AtomicRMWInst::Nand:
    return "nand";
  case AtomicRMWInst::Or:
    return "or";
  case AtomicRMWInst::Xor:
    return "xor";
  case AtomicRMWInst::Max:
    return "max";
  case AtomicRMWInst::Min:
    return "min";
  case AtomicRMWInst::UMax:
    return "umax";
  case AtomicRMWInst::UMin:
    return "umin";
  case AtomicRMWInst::FAdd:
    return "fadd";
  case AtomicRMWInst::FSub:
    return "fsub";
  case AtomicRMWInst::BAD_BINOP:
    return "<invalid operation>";
  }

  llvm_unreachable("invalid atomicrmw operation");
}

//===----------------------------------------------------------------------===//
//                       FenceInst Implementation
//===----------------------------------------------------------------------===//

FenceInst::FenceInst(LLVMContext &C, AtomicOrdering Ordering,
                     SyncScope::ID SSID,
                     Instruction *InsertBefore)
  : Instruction(Type::getVoidTy(C), Fence, nullptr, 0, InsertBefore) {
  setOrdering(Ordering);
  setSyncScopeID(SSID);
}

FenceInst::FenceInst(LLVMContext &C, AtomicOrdering Ordering,
                     SyncScope::ID SSID,
                     BasicBlock *InsertAtEnd)
  : Instruction(Type::getVoidTy(C), Fence, nullptr, 0, InsertAtEnd) {
  setOrdering(Ordering);
  setSyncScopeID(SSID);
}

//===----------------------------------------------------------------------===//
//                       GetElementPtrInst Implementation
//===----------------------------------------------------------------------===//

void GetElementPtrInst::init(Value *Ptr, ArrayRef<Value *> IdxList,
                             const Twine &Name) {
  assert(getNumOperands() == 1 + IdxList.size() &&
         "NumOperands not initialized?");
  Op<0>() = Ptr;
  llvm::copy(IdxList, op_begin() + 1);
  setName(Name);
}

GetElementPtrInst::GetElementPtrInst(const GetElementPtrInst &GEPI)
    : Instruction(GEPI.getType(), GetElementPtr,
                  OperandTraits<GetElementPtrInst>::op_end(this) -
                      GEPI.getNumOperands(),
                  GEPI.getNumOperands()),
      SourceElementType(GEPI.SourceElementType),
      ResultElementType(GEPI.ResultElementType) {
  std::copy(GEPI.op_begin(), GEPI.op_end(), op_begin());
  SubclassOptionalData = GEPI.SubclassOptionalData;
}

Type *GetElementPtrInst::getTypeAtIndex(Type *Ty, Value *Idx) {
  if (auto *Struct = dyn_cast<StructType>(Ty)) {
    if (!Struct->indexValid(Idx))
      return nullptr;
    return Struct->getTypeAtIndex(Idx);
  }
  if (!Idx->getType()->isIntOrIntVectorTy())
    return nullptr;
  if (auto *Array = dyn_cast<ArrayType>(Ty))
    return Array->getElementType();
  if (auto *Vector = dyn_cast<VectorType>(Ty))
    return Vector->getElementType();
  return nullptr;
}

Type *GetElementPtrInst::getTypeAtIndex(Type *Ty, uint64_t Idx) {
  if (auto *Struct = dyn_cast<StructType>(Ty)) {
    if (Idx >= Struct->getNumElements())
      return nullptr;
    return Struct->getElementType(Idx);
  }
  if (auto *Array = dyn_cast<ArrayType>(Ty))
    return Array->getElementType();
  if (auto *Vector = dyn_cast<VectorType>(Ty))
    return Vector->getElementType();
  return nullptr;
}

template <typename IndexTy>
static Type *getIndexedTypeInternal(Type *Ty, ArrayRef<IndexTy> IdxList) {
  if (IdxList.empty())
    return Ty;
  for (IndexTy V : IdxList.slice(1)) {
    Ty = GetElementPtrInst::getTypeAtIndex(Ty, V);
    if (!Ty)
      return Ty;
  }
  return Ty;
}

Type *GetElementPtrInst::getIndexedType(Type *Ty, ArrayRef<Value *> IdxList) {
  return getIndexedTypeInternal(Ty, IdxList);
}

Type *GetElementPtrInst::getIndexedType(Type *Ty,
                                        ArrayRef<Constant *> IdxList) {
  return getIndexedTypeInternal(Ty, IdxList);
}

Type *GetElementPtrInst::getIndexedType(Type *Ty, ArrayRef<uint64_t> IdxList) {
  return getIndexedTypeInternal(Ty, IdxList);
}

/// hasAllZeroIndices - Return true if all of the indices of this GEP are
/// zeros.  If so, the result pointer and the first operand have the same
/// value, just potentially different types.
bool GetElementPtrInst::hasAllZeroIndices() const {
  for (unsigned i = 1, e = getNumOperands(); i != e; ++i) {
    if (ConstantInt *CI = dyn_cast<ConstantInt>(getOperand(i))) {
      if (!CI->isZero()) return false;
    } else {
      return false;
    }
  }
  return true;
}

/// hasAllConstantIndices - Return true if all of the indices of this GEP are
/// constant integers.  If so, the result pointer and the first operand have
/// a constant offset between them.
bool GetElementPtrInst::hasAllConstantIndices() const {
  for (unsigned i = 1, e = getNumOperands(); i != e; ++i) {
    if (!isa<ConstantInt>(getOperand(i)))
      return false;
  }
  return true;
}

void GetElementPtrInst::setIsInBounds(bool B) {
  cast<GEPOperator>(this)->setIsInBounds(B);
}

bool GetElementPtrInst::isInBounds() const {
  return cast<GEPOperator>(this)->isInBounds();
}

bool GetElementPtrInst::accumulateConstantOffset(const DataLayout &DL,
                                                 APInt &Offset) const {
  // Delegate to the generic GEPOperator implementation.
  return cast<GEPOperator>(this)->accumulateConstantOffset(DL, Offset);
}

bool GetElementPtrInst::collectOffset(
    const DataLayout &DL, unsigned BitWidth,
    SmallDenseMap<Value *, APInt, 8> &VariableOffsets,
    APInt &ConstantOffset) const {
  // Delegate to the generic GEPOperator implementation.
  return cast<GEPOperator>(this)->collectOffset(DL, BitWidth, VariableOffsets,
                                                ConstantOffset);
}

//===----------------------------------------------------------------------===//
//                           ExtractElementInst Implementation
//===----------------------------------------------------------------------===//

ExtractElementInst::ExtractElementInst(Value *Val, Value *Index,
                                       const Twine &Name,
                                       Instruction *InsertBef)
  : Instruction(cast<VectorType>(Val->getType())->getElementType(),
                ExtractElement,
                OperandTraits<ExtractElementInst>::op_begin(this),
                2, InsertBef) {
  assert(isValidOperands(Val, Index) &&
         "Invalid extractelement instruction operands!");
  Op<0>() = Val;
  Op<1>() = Index;
  setName(Name);
}

ExtractElementInst::ExtractElementInst(Value *Val, Value *Index,
                                       const Twine &Name,
                                       BasicBlock *InsertAE)
  : Instruction(cast<VectorType>(Val->getType())->getElementType(),
                ExtractElement,
                OperandTraits<ExtractElementInst>::op_begin(this),
                2, InsertAE) {
  assert(isValidOperands(Val, Index) &&
         "Invalid extractelement instruction operands!");

  Op<0>() = Val;
  Op<1>() = Index;
  setName(Name);
}

bool ExtractElementInst::isValidOperands(const Value *Val, const Value *Index) {
  if (!Val->getType()->isVectorTy() || !Index->getType()->isIntegerTy())
    return false;
  return true;
}

//===----------------------------------------------------------------------===//
//                           InsertElementInst Implementation
//===----------------------------------------------------------------------===//

InsertElementInst::InsertElementInst(Value *Vec, Value *Elt, Value *Index,
                                     const Twine &Name,
                                     Instruction *InsertBef)
  : Instruction(Vec->getType(), InsertElement,
                OperandTraits<InsertElementInst>::op_begin(this),
                3, InsertBef) {
  assert(isValidOperands(Vec, Elt, Index) &&
         "Invalid insertelement instruction operands!");
  Op<0>() = Vec;
  Op<1>() = Elt;
  Op<2>() = Index;
  setName(Name);
}

InsertElementInst::InsertElementInst(Value *Vec, Value *Elt, Value *Index,
                                     const Twine &Name,
                                     BasicBlock *InsertAE)
  : Instruction(Vec->getType(), InsertElement,
                OperandTraits<InsertElementInst>::op_begin(this),
                3, InsertAE) {
  assert(isValidOperands(Vec, Elt, Index) &&
         "Invalid insertelement instruction operands!");

  Op<0>() = Vec;
  Op<1>() = Elt;
  Op<2>() = Index;
  setName(Name);
}

bool InsertElementInst::isValidOperands(const Value *Vec, const Value *Elt,
                                        const Value *Index) {
  if (!Vec->getType()->isVectorTy())
    return false;   // First operand of insertelement must be vector type.

  if (Elt->getType() != cast<VectorType>(Vec->getType())->getElementType())
    return false;// Second operand of insertelement must be vector element type.

  if (!Index->getType()->isIntegerTy())
    return false;  // Third operand of insertelement must be i32.
  return true;
}

//===----------------------------------------------------------------------===//
//                      ShuffleVectorInst Implementation
//===----------------------------------------------------------------------===//

ShuffleVectorInst::ShuffleVectorInst(Value *V1, Value *V2, Value *Mask,
                                     const Twine &Name,
                                     Instruction *InsertBefore)
    : Instruction(
          VectorType::get(cast<VectorType>(V1->getType())->getElementType(),
                          cast<VectorType>(Mask->getType())->getElementCount()),
          ShuffleVector, OperandTraits<ShuffleVectorInst>::op_begin(this),
          OperandTraits<ShuffleVectorInst>::operands(this), InsertBefore) {
  assert(isValidOperands(V1, V2, Mask) &&
         "Invalid shuffle vector instruction operands!");

  Op<0>() = V1;
  Op<1>() = V2;
  SmallVector<int, 16> MaskArr;
  getShuffleMask(cast<Constant>(Mask), MaskArr);
  setShuffleMask(MaskArr);
  setName(Name);
}

ShuffleVectorInst::ShuffleVectorInst(Value *V1, Value *V2, Value *Mask,
                                     const Twine &Name, BasicBlock *InsertAtEnd)
    : Instruction(
          VectorType::get(cast<VectorType>(V1->getType())->getElementType(),
                          cast<VectorType>(Mask->getType())->getElementCount()),
          ShuffleVector, OperandTraits<ShuffleVectorInst>::op_begin(this),
          OperandTraits<ShuffleVectorInst>::operands(this), InsertAtEnd) {
  assert(isValidOperands(V1, V2, Mask) &&
         "Invalid shuffle vector instruction operands!");

  Op<0>() = V1;
  Op<1>() = V2;
  SmallVector<int, 16> MaskArr;
  getShuffleMask(cast<Constant>(Mask), MaskArr);
  setShuffleMask(MaskArr);
  setName(Name);
}

ShuffleVectorInst::ShuffleVectorInst(Value *V1, Value *V2, ArrayRef<int> Mask,
                                     const Twine &Name,
                                     Instruction *InsertBefore)
    : Instruction(
          VectorType::get(cast<VectorType>(V1->getType())->getElementType(),
                          Mask.size(), isa<ScalableVectorType>(V1->getType())),
          ShuffleVector, OperandTraits<ShuffleVectorInst>::op_begin(this),
          OperandTraits<ShuffleVectorInst>::operands(this), InsertBefore) {
  assert(isValidOperands(V1, V2, Mask) &&
         "Invalid shuffle vector instruction operands!");
  Op<0>() = V1;
  Op<1>() = V2;
  setShuffleMask(Mask);
  setName(Name);
}

ShuffleVectorInst::ShuffleVectorInst(Value *V1, Value *V2, ArrayRef<int> Mask,
                                     const Twine &Name, BasicBlock *InsertAtEnd)
    : Instruction(
          VectorType::get(cast<VectorType>(V1->getType())->getElementType(),
                          Mask.size(), isa<ScalableVectorType>(V1->getType())),
          ShuffleVector, OperandTraits<ShuffleVectorInst>::op_begin(this),
          OperandTraits<ShuffleVectorInst>::operands(this), InsertAtEnd) {
  assert(isValidOperands(V1, V2, Mask) &&
         "Invalid shuffle vector instruction operands!");

  Op<0>() = V1;
  Op<1>() = V2;
  setShuffleMask(Mask);
  setName(Name);
}

void ShuffleVectorInst::commute() {
  int NumOpElts = cast<FixedVectorType>(Op<0>()->getType())->getNumElements();
  int NumMaskElts = ShuffleMask.size();
  SmallVector<int, 16> NewMask(NumMaskElts);
  for (int i = 0; i != NumMaskElts; ++i) {
    int MaskElt = getMaskValue(i);
    if (MaskElt == UndefMaskElem) {
      NewMask[i] = UndefMaskElem;
      continue;
    }
    assert(MaskElt >= 0 && MaskElt < 2 * NumOpElts && "Out-of-range mask");
    MaskElt = (MaskElt < NumOpElts) ? MaskElt + NumOpElts : MaskElt - NumOpElts;
    NewMask[i] = MaskElt;
  }
  setShuffleMask(NewMask);
  Op<0>().swap(Op<1>());
}

bool ShuffleVectorInst::isValidOperands(const Value *V1, const Value *V2,
                                        ArrayRef<int> Mask) {
  // V1 and V2 must be vectors of the same type.
  if (!isa<VectorType>(V1->getType()) || V1->getType() != V2->getType())
    return false;

  // Make sure the mask elements make sense.
  int V1Size =
      cast<VectorType>(V1->getType())->getElementCount().getKnownMinValue();
  for (int Elem : Mask)
    if (Elem != UndefMaskElem && Elem >= V1Size * 2)
      return false;

  if (isa<ScalableVectorType>(V1->getType()))
    if ((Mask[0] != 0 && Mask[0] != UndefMaskElem) || !is_splat(Mask))
      return false;

  return true;
}

bool ShuffleVectorInst::isValidOperands(const Value *V1, const Value *V2,
                                        const Value *Mask) {
  // V1 and V2 must be vectors of the same type.
  if (!V1->getType()->isVectorTy() || V1->getType() != V2->getType())
    return false;

  // Mask must be vector of i32, and must be the same kind of vector as the
  // input vectors
  auto *MaskTy = dyn_cast<VectorType>(Mask->getType());
  if (!MaskTy || !MaskTy->getElementType()->isIntegerTy(32) ||
      isa<ScalableVectorType>(MaskTy) != isa<ScalableVectorType>(V1->getType()))
    return false;

  // Check to see if Mask is valid.
  if (isa<UndefValue>(Mask) || isa<ConstantAggregateZero>(Mask))
    return true;

  if (const auto *MV = dyn_cast<ConstantVector>(Mask)) {
    unsigned V1Size = cast<FixedVectorType>(V1->getType())->getNumElements();
    for (Value *Op : MV->operands()) {
      if (auto *CI = dyn_cast<ConstantInt>(Op)) {
        if (CI->uge(V1Size*2))
          return false;
      } else if (!isa<UndefValue>(Op)) {
        return false;
      }
    }
    return true;
  }

  if (const auto *CDS = dyn_cast<ConstantDataSequential>(Mask)) {
    unsigned V1Size = cast<FixedVectorType>(V1->getType())->getNumElements();
    for (unsigned i = 0, e = cast<FixedVectorType>(MaskTy)->getNumElements();
         i != e; ++i)
      if (CDS->getElementAsInteger(i) >= V1Size*2)
        return false;
    return true;
  }

  return false;
}

void ShuffleVectorInst::getShuffleMask(const Constant *Mask,
                                       SmallVectorImpl<int> &Result) {
  ElementCount EC = cast<VectorType>(Mask->getType())->getElementCount();

  if (isa<ConstantAggregateZero>(Mask)) {
    Result.resize(EC.getKnownMinValue(), 0);
    return;
  }

  Result.reserve(EC.getKnownMinValue());

  if (EC.isScalable()) {
    assert((isa<ConstantAggregateZero>(Mask) || isa<UndefValue>(Mask)) &&
           "Scalable vector shuffle mask must be undef or zeroinitializer");
    int MaskVal = isa<UndefValue>(Mask) ? -1 : 0;
    for (unsigned I = 0; I < EC.getKnownMinValue(); ++I)
      Result.emplace_back(MaskVal);
    return;
  }

  unsigned NumElts = EC.getKnownMinValue();

  if (auto *CDS = dyn_cast<ConstantDataSequential>(Mask)) {
    for (unsigned i = 0; i != NumElts; ++i)
      Result.push_back(CDS->getElementAsInteger(i));
    return;
  }
  for (unsigned i = 0; i != NumElts; ++i) {
    Constant *C = Mask->getAggregateElement(i);
    Result.push_back(isa<UndefValue>(C) ? -1 :
                     cast<ConstantInt>(C)->getZExtValue());
  }
}

void ShuffleVectorInst::setShuffleMask(ArrayRef<int> Mask) {
  ShuffleMask.assign(Mask.begin(), Mask.end());
  ShuffleMaskForBitcode = convertShuffleMaskForBitcode(Mask, getType());
}
Constant *ShuffleVectorInst::convertShuffleMaskForBitcode(ArrayRef<int> Mask,
                                                          Type *ResultTy) {
  Type *Int32Ty = Type::getInt32Ty(ResultTy->getContext());
  if (isa<ScalableVectorType>(ResultTy)) {
    assert(is_splat(Mask) && "Unexpected shuffle");
    Type *VecTy = VectorType::get(Int32Ty, Mask.size(), true);
    if (Mask[0] == 0)
      return Constant::getNullValue(VecTy);
    return UndefValue::get(VecTy);
  }
  SmallVector<Constant *, 16> MaskConst;
  for (int Elem : Mask) {
    if (Elem == UndefMaskElem)
      MaskConst.push_back(UndefValue::get(Int32Ty));
    else
      MaskConst.push_back(ConstantInt::get(Int32Ty, Elem));
  }
  return ConstantVector::get(MaskConst);
}

static bool isSingleSourceMaskImpl(ArrayRef<int> Mask, int NumOpElts) {
  assert(!Mask.empty() && "Shuffle mask must contain elements");
  bool UsesLHS = false;
  bool UsesRHS = false;
  for (int I : Mask) {
    if (I == -1)
      continue;
    assert(I >= 0 && I < (NumOpElts * 2) &&
           "Out-of-bounds shuffle mask element");
    UsesLHS |= (I < NumOpElts);
    UsesRHS |= (I >= NumOpElts);
    if (UsesLHS && UsesRHS)
      return false;
  }
  // Allow for degenerate case: completely undef mask means neither source is used.
  return UsesLHS || UsesRHS;
}

bool ShuffleVectorInst::isSingleSourceMask(ArrayRef<int> Mask) {
  // We don't have vector operand size information, so assume operands are the
  // same size as the mask.
  return isSingleSourceMaskImpl(Mask, Mask.size());
}

static bool isIdentityMaskImpl(ArrayRef<int> Mask, int NumOpElts) {
  if (!isSingleSourceMaskImpl(Mask, NumOpElts))
    return false;
  for (int i = 0, NumMaskElts = Mask.size(); i < NumMaskElts; ++i) {
    if (Mask[i] == -1)
      continue;
    if (Mask[i] != i && Mask[i] != (NumOpElts + i))
      return false;
  }
  return true;
}

bool ShuffleVectorInst::isIdentityMask(ArrayRef<int> Mask) {
  // We don't have vector operand size information, so assume operands are the
  // same size as the mask.
  return isIdentityMaskImpl(Mask, Mask.size());
}

bool ShuffleVectorInst::isReverseMask(ArrayRef<int> Mask) {
  if (!isSingleSourceMask(Mask))
    return false;
  for (int i = 0, NumElts = Mask.size(); i < NumElts; ++i) {
    if (Mask[i] == -1)
      continue;
    if (Mask[i] != (NumElts - 1 - i) && Mask[i] != (NumElts + NumElts - 1 - i))
      return false;
  }
  return true;
}

bool ShuffleVectorInst::isZeroEltSplatMask(ArrayRef<int> Mask) {
  if (!isSingleSourceMask(Mask))
    return false;
  for (int i = 0, NumElts = Mask.size(); i < NumElts; ++i) {
    if (Mask[i] == -1)
      continue;
    if (Mask[i] != 0 && Mask[i] != NumElts)
      return false;
  }
  return true;
}

bool ShuffleVectorInst::isSelectMask(ArrayRef<int> Mask) {
  // Select is differentiated from identity. It requires using both sources.
  if (isSingleSourceMask(Mask))
    return false;
  for (int i = 0, NumElts = Mask.size(); i < NumElts; ++i) {
    if (Mask[i] == -1)
      continue;
    if (Mask[i] != i && Mask[i] != (NumElts + i))
      return false;
  }
  return true;
}

bool ShuffleVectorInst::isTransposeMask(ArrayRef<int> Mask) {
  // Example masks that will return true:
  // v1 = <a, b, c, d>
  // v2 = <e, f, g, h>
  // trn1 = shufflevector v1, v2 <0, 4, 2, 6> = <a, e, c, g>
  // trn2 = shufflevector v1, v2 <1, 5, 3, 7> = <b, f, d, h>

  // 1. The number of elements in the mask must be a power-of-2 and at least 2.
  int NumElts = Mask.size();
  if (NumElts < 2 || !isPowerOf2_32(NumElts))
    return false;

  // 2. The first element of the mask must be either a 0 or a 1.
  if (Mask[0] != 0 && Mask[0] != 1)
    return false;

  // 3. The difference between the first 2 elements must be equal to the
  // number of elements in the mask.
  if ((Mask[1] - Mask[0]) != NumElts)
    return false;

  // 4. The difference between consecutive even-numbered and odd-numbered
  // elements must be equal to 2.
  for (int i = 2; i < NumElts; ++i) {
    int MaskEltVal = Mask[i];
    if (MaskEltVal == -1)
      return false;
    int MaskEltPrevVal = Mask[i - 2];
    if (MaskEltVal - MaskEltPrevVal != 2)
      return false;
  }
  return true;
}

bool ShuffleVectorInst::isExtractSubvectorMask(ArrayRef<int> Mask,
                                               int NumSrcElts, int &Index) {
  // Must extract from a single source.
  if (!isSingleSourceMaskImpl(Mask, NumSrcElts))
    return false;

  // Must be smaller (else this is an Identity shuffle).
  if (NumSrcElts <= (int)Mask.size())
    return false;

  // Find start of extraction, accounting that we may start with an UNDEF.
  int SubIndex = -1;
  for (int i = 0, e = Mask.size(); i != e; ++i) {
    int M = Mask[i];
    if (M < 0)
      continue;
    int Offset = (M % NumSrcElts) - i;
    if (0 <= SubIndex && SubIndex != Offset)
      return false;
    SubIndex = Offset;
  }

  if (0 <= SubIndex && SubIndex + (int)Mask.size() <= NumSrcElts) {
    Index = SubIndex;
    return true;
  }
  return false;
}

bool ShuffleVectorInst::isIdentityWithPadding() const {
  if (isa<UndefValue>(Op<2>()))
    return false;

  // FIXME: Not currently possible to express a shuffle mask for a scalable
  // vector for this case.
  if (isa<ScalableVectorType>(getType()))
    return false;

  int NumOpElts = cast<FixedVectorType>(Op<0>()->getType())->getNumElements();
  int NumMaskElts = cast<FixedVectorType>(getType())->getNumElements();
  if (NumMaskElts <= NumOpElts)
    return false;

  // The first part of the mask must choose elements from exactly 1 source op.
  ArrayRef<int> Mask = getShuffleMask();
  if (!isIdentityMaskImpl(Mask, NumOpElts))
    return false;

  // All extending must be with undef elements.
  for (int i = NumOpElts; i < NumMaskElts; ++i)
    if (Mask[i] != -1)
      return false;

  return true;
}

bool ShuffleVectorInst::isIdentityWithExtract() const {
  if (isa<UndefValue>(Op<2>()))
    return false;

  // FIXME: Not currently possible to express a shuffle mask for a scalable
  // vector for this case.
  if (isa<ScalableVectorType>(getType()))
    return false;

  int NumOpElts = cast<FixedVectorType>(Op<0>()->getType())->getNumElements();
  int NumMaskElts = cast<FixedVectorType>(getType())->getNumElements();
  if (NumMaskElts >= NumOpElts)
    return false;

  return isIdentityMaskImpl(getShuffleMask(), NumOpElts);
}

bool ShuffleVectorInst::isConcat() const {
  // Vector concatenation is differentiated from identity with padding.
  if (isa<UndefValue>(Op<0>()) || isa<UndefValue>(Op<1>()) ||
      isa<UndefValue>(Op<2>()))
    return false;

  // FIXME: Not currently possible to express a shuffle mask for a scalable
  // vector for this case.
  if (isa<ScalableVectorType>(getType()))
    return false;

  int NumOpElts = cast<FixedVectorType>(Op<0>()->getType())->getNumElements();
  int NumMaskElts = cast<FixedVectorType>(getType())->getNumElements();
  if (NumMaskElts != NumOpElts * 2)
    return false;

  // Use the mask length rather than the operands' vector lengths here. We
  // already know that the shuffle returns a vector twice as long as the inputs,
  // and neither of the inputs are undef vectors. If the mask picks consecutive
  // elements from both inputs, then this is a concatenation of the inputs.
  return isIdentityMaskImpl(getShuffleMask(), NumMaskElts);
}

//===----------------------------------------------------------------------===//
//                             InsertValueInst Class
//===----------------------------------------------------------------------===//

void InsertValueInst::init(Value *Agg, Value *Val, ArrayRef<unsigned> Idxs,
                           const Twine &Name) {
  assert(getNumOperands() == 2 && "NumOperands not initialized?");

  // There's no fundamental reason why we require at least one index
  // (other than weirdness with &*IdxBegin being invalid; see
  // getelementptr's init routine for example). But there's no
  // present need to support it.
  assert(!Idxs.empty() && "InsertValueInst must have at least one index");

  assert(ExtractValueInst::getIndexedType(Agg->getType(), Idxs) ==
         Val->getType() && "Inserted value must match indexed type!");
  Op<0>() = Agg;
  Op<1>() = Val;

  Indices.append(Idxs.begin(), Idxs.end());
  setName(Name);
}

InsertValueInst::InsertValueInst(const InsertValueInst &IVI)
  : Instruction(IVI.getType(), InsertValue,
                OperandTraits<InsertValueInst>::op_begin(this), 2),
    Indices(IVI.Indices) {
  Op<0>() = IVI.getOperand(0);
  Op<1>() = IVI.getOperand(1);
  SubclassOptionalData = IVI.SubclassOptionalData;
}

//===----------------------------------------------------------------------===//
//                             ExtractValueInst Class
//===----------------------------------------------------------------------===//

void ExtractValueInst::init(ArrayRef<unsigned> Idxs, const Twine &Name) {
  assert(getNumOperands() == 1 && "NumOperands not initialized?");

  // There's no fundamental reason why we require at least one index.
  // But there's no present need to support it.
  assert(!Idxs.empty() && "ExtractValueInst must have at least one index");

  Indices.append(Idxs.begin(), Idxs.end());
  setName(Name);
}

ExtractValueInst::ExtractValueInst(const ExtractValueInst &EVI)
  : UnaryInstruction(EVI.getType(), ExtractValue, EVI.getOperand(0)),
    Indices(EVI.Indices) {
  SubclassOptionalData = EVI.SubclassOptionalData;
}

// getIndexedType - Returns the type of the element that would be extracted
// with an extractvalue instruction with the specified parameters.
//
// A null type is returned if the indices are invalid for the specified
// pointer type.
//
Type *ExtractValueInst::getIndexedType(Type *Agg,
                                       ArrayRef<unsigned> Idxs) {
  for (unsigned Index : Idxs) {
    // We can't use CompositeType::indexValid(Index) here.
    // indexValid() always returns true for arrays because getelementptr allows
    // out-of-bounds indices. Since we don't allow those for extractvalue and
    // insertvalue we need to check array indexing manually.
    // Since the only other types we can index into are struct types it's just
    // as easy to check those manually as well.
    if (ArrayType *AT = dyn_cast<ArrayType>(Agg)) {
      if (Index >= AT->getNumElements())
        return nullptr;
      Agg = AT->getElementType();
    } else if (StructType *ST = dyn_cast<StructType>(Agg)) {
      if (Index >= ST->getNumElements())
        return nullptr;
      Agg = ST->getElementType(Index);
    } else {
      // Not a valid type to index into.
      return nullptr;
    }
  }
  return const_cast<Type*>(Agg);
}

//===----------------------------------------------------------------------===//
//                             UnaryOperator Class
//===----------------------------------------------------------------------===//

UnaryOperator::UnaryOperator(UnaryOps iType, Value *S,
                             Type *Ty, const Twine &Name,
                             Instruction *InsertBefore)
  : UnaryInstruction(Ty, iType, S, InsertBefore) {
  Op<0>() = S;
  setName(Name);
  AssertOK();
}

UnaryOperator::UnaryOperator(UnaryOps iType, Value *S,
                             Type *Ty, const Twine &Name,
                             BasicBlock *InsertAtEnd)
  : UnaryInstruction(Ty, iType, S, InsertAtEnd) {
  Op<0>() = S;
  setName(Name);
  AssertOK();
}

UnaryOperator *UnaryOperator::Create(UnaryOps Op, Value *S,
                                     const Twine &Name,
                                     Instruction *InsertBefore) {
  return new UnaryOperator(Op, S, S->getType(), Name, InsertBefore);
}

UnaryOperator *UnaryOperator::Create(UnaryOps Op, Value *S,
                                     const Twine &Name,
                                     BasicBlock *InsertAtEnd) {
  UnaryOperator *Res = Create(Op, S, Name);
  InsertAtEnd->getInstList().push_back(Res);
  return Res;
}

void UnaryOperator::AssertOK() {
  Value *LHS = getOperand(0);
  (void)LHS; // Silence warnings.
#ifndef NDEBUG
  switch (getOpcode()) {
  case FNeg:
    assert(getType() == LHS->getType() &&
           "Unary operation should return same type as operand!");
    assert(getType()->isFPOrFPVectorTy() &&
           "Tried to create a floating-point operation on a "
           "non-floating-point type!");
    break;
  default: llvm_unreachable("Invalid opcode provided");
  }
#endif
}

//===----------------------------------------------------------------------===//
//                             BinaryOperator Class
//===----------------------------------------------------------------------===//

BinaryOperator::BinaryOperator(BinaryOps iType, Value *S1, Value *S2,
                               Type *Ty, const Twine &Name,
                               Instruction *InsertBefore)
  : Instruction(Ty, iType,
                OperandTraits<BinaryOperator>::op_begin(this),
                OperandTraits<BinaryOperator>::operands(this),
                InsertBefore) {
  Op<0>() = S1;
  Op<1>() = S2;
  setName(Name);
  AssertOK();
}

BinaryOperator::BinaryOperator(BinaryOps iType, Value *S1, Value *S2,
                               Type *Ty, const Twine &Name,
                               BasicBlock *InsertAtEnd)
  : Instruction(Ty, iType,
                OperandTraits<BinaryOperator>::op_begin(this),
                OperandTraits<BinaryOperator>::operands(this),
                InsertAtEnd) {
  Op<0>() = S1;
  Op<1>() = S2;
  setName(Name);
  AssertOK();
}

void BinaryOperator::AssertOK() {
  Value *LHS = getOperand(0), *RHS = getOperand(1);
  (void)LHS; (void)RHS; // Silence warnings.
  assert(LHS->getType() == RHS->getType() &&
         "Binary operator operand types must match!");
#ifndef NDEBUG
  switch (getOpcode()) {
  case Add: case Sub:
  case Mul:
    assert(getType() == LHS->getType() &&
           "Arithmetic operation should return same type as operands!");
    assert(getType()->isIntOrIntVectorTy() &&
           "Tried to create an integer operation on a non-integer type!");
    break;
  case FAdd: case FSub:
  case FMul:
    assert(getType() == LHS->getType() &&
           "Arithmetic operation should return same type as operands!");
    assert(getType()->isFPOrFPVectorTy() &&
           "Tried to create a floating-point operation on a "
           "non-floating-point type!");
    break;
  case UDiv:
  case SDiv:
    assert(getType() == LHS->getType() &&
           "Arithmetic operation should return same type as operands!");
    assert(getType()->isIntOrIntVectorTy() &&
           "Incorrect operand type (not integer) for S/UDIV");
    break;
  case FDiv:
    assert(getType() == LHS->getType() &&
           "Arithmetic operation should return same type as operands!");
    assert(getType()->isFPOrFPVectorTy() &&
           "Incorrect operand type (not floating point) for FDIV");
    break;
  case URem:
  case SRem:
    assert(getType() == LHS->getType() &&
           "Arithmetic operation should return same type as operands!");
    assert(getType()->isIntOrIntVectorTy() &&
           "Incorrect operand type (not integer) for S/UREM");
    break;
  case FRem:
    assert(getType() == LHS->getType() &&
           "Arithmetic operation should return same type as operands!");
    assert(getType()->isFPOrFPVectorTy() &&
           "Incorrect operand type (not floating point) for FREM");
    break;
  case Shl:
  case LShr:
  case AShr:
    assert(getType() == LHS->getType() &&
           "Shift operation should return same type as operands!");
    assert(getType()->isIntOrIntVectorTy() &&
           "Tried to create a shift operation on a non-integral type!");
    break;
  case And: case Or:
  case Xor:
    assert(getType() == LHS->getType() &&
           "Logical operation should return same type as operands!");
    assert(getType()->isIntOrIntVectorTy() &&
           "Tried to create a logical operation on a non-integral type!");
    break;
  default: llvm_unreachable("Invalid opcode provided");
  }
#endif
}

BinaryOperator *BinaryOperator::Create(BinaryOps Op, Value *S1, Value *S2,
                                       const Twine &Name,
                                       Instruction *InsertBefore) {
  assert(S1->getType() == S2->getType() &&
         "Cannot create binary operator with two operands of differing type!");
  return new BinaryOperator(Op, S1, S2, S1->getType(), Name, InsertBefore);
}

BinaryOperator *BinaryOperator::Create(BinaryOps Op, Value *S1, Value *S2,
                                       const Twine &Name,
                                       BasicBlock *InsertAtEnd) {
  BinaryOperator *Res = Create(Op, S1, S2, Name);
  InsertAtEnd->getInstList().push_back(Res);
  return Res;
}

BinaryOperator *BinaryOperator::CreateNeg(Value *Op, const Twine &Name,
                                          Instruction *InsertBefore) {
  Value *zero = ConstantFP::getZeroValueForNegation(Op->getType());
  return new BinaryOperator(Instruction::Sub,
                            zero, Op,
                            Op->getType(), Name, InsertBefore);
}

BinaryOperator *BinaryOperator::CreateNeg(Value *Op, const Twine &Name,
                                          BasicBlock *InsertAtEnd) {
  Value *zero = ConstantFP::getZeroValueForNegation(Op->getType());
  return new BinaryOperator(Instruction::Sub,
                            zero, Op,
                            Op->getType(), Name, InsertAtEnd);
}

BinaryOperator *BinaryOperator::CreateNSWNeg(Value *Op, const Twine &Name,
                                             Instruction *InsertBefore) {
  Value *zero = ConstantFP::getZeroValueForNegation(Op->getType());
  return BinaryOperator::CreateNSWSub(zero, Op, Name, InsertBefore);
}

BinaryOperator *BinaryOperator::CreateNSWNeg(Value *Op, const Twine &Name,
                                             BasicBlock *InsertAtEnd) {
  Value *zero = ConstantFP::getZeroValueForNegation(Op->getType());
  return BinaryOperator::CreateNSWSub(zero, Op, Name, InsertAtEnd);
}

BinaryOperator *BinaryOperator::CreateNUWNeg(Value *Op, const Twine &Name,
                                             Instruction *InsertBefore) {
  Value *zero = ConstantFP::getZeroValueForNegation(Op->getType());
  return BinaryOperator::CreateNUWSub(zero, Op, Name, InsertBefore);
}

BinaryOperator *BinaryOperator::CreateNUWNeg(Value *Op, const Twine &Name,
                                             BasicBlock *InsertAtEnd) {
  Value *zero = ConstantFP::getZeroValueForNegation(Op->getType());
  return BinaryOperator::CreateNUWSub(zero, Op, Name, InsertAtEnd);
}

BinaryOperator *BinaryOperator::CreateNot(Value *Op, const Twine &Name,
                                          Instruction *InsertBefore) {
  Constant *C = Constant::getAllOnesValue(Op->getType());
  return new BinaryOperator(Instruction::Xor, Op, C,
                            Op->getType(), Name, InsertBefore);
}

BinaryOperator *BinaryOperator::CreateNot(Value *Op, const Twine &Name,
                                          BasicBlock *InsertAtEnd) {
  Constant *AllOnes = Constant::getAllOnesValue(Op->getType());
  return new BinaryOperator(Instruction::Xor, Op, AllOnes,
                            Op->getType(), Name, InsertAtEnd);
}

// Exchange the two operands to this instruction. This instruction is safe to
// use on any binary instruction and does not modify the semantics of the
// instruction. If the instruction is order-dependent (SetLT f.e.), the opcode
// is changed.
bool BinaryOperator::swapOperands() {
  if (!isCommutative())
    return true; // Can't commute operands
  Op<0>().swap(Op<1>());
  return false;
}

//===----------------------------------------------------------------------===//
//                             FPMathOperator Class
//===----------------------------------------------------------------------===//

float FPMathOperator::getFPAccuracy() const {
  const MDNode *MD =
      cast<Instruction>(this)->getMetadata(LLVMContext::MD_fpmath);
  if (!MD)
    return 0.0;
  ConstantFP *Accuracy = mdconst::extract<ConstantFP>(MD->getOperand(0));
  return Accuracy->getValueAPF().convertToFloat();
}

//===----------------------------------------------------------------------===//
//                                CastInst Class
//===----------------------------------------------------------------------===//

// Just determine if this cast only deals with integral->integral conversion.
bool CastInst::isIntegerCast() const {
  switch (getOpcode()) {
    default: return false;
    case Instruction::ZExt:
    case Instruction::SExt:
    case Instruction::Trunc:
      return true;
    case Instruction::BitCast:
      return getOperand(0)->getType()->isIntegerTy() &&
        getType()->isIntegerTy();
  }
}

bool CastInst::isLosslessCast() const {
  // Only BitCast can be lossless, exit fast if we're not BitCast
  if (getOpcode() != Instruction::BitCast)
    return false;

  // Identity cast is always lossless
  Type *SrcTy = getOperand(0)->getType();
  Type *DstTy = getType();
  if (SrcTy == DstTy)
    return true;

  // Pointer to pointer is always lossless.
  if (SrcTy->isPointerTy())
    return DstTy->isPointerTy();
  return false;  // Other types have no identity values
}

/// This function determines if the CastInst does not require any bits to be
/// changed in order to effect the cast. Essentially, it identifies cases where
/// no code gen is necessary for the cast, hence the name no-op cast.  For
/// example, the following are all no-op casts:
/// # bitcast i32* %x to i8*
/// # bitcast <2 x i32> %x to <4 x i16>
/// # ptrtoint i32* %x to i32     ; on 32-bit plaforms only
/// Determine if the described cast is a no-op.
bool CastInst::isNoopCast(Instruction::CastOps Opcode,
                          Type *SrcTy,
                          Type *DestTy,
                          const DataLayout &DL) {
  assert(castIsValid(Opcode, SrcTy, DestTy) && "method precondition");
  switch (Opcode) {
    default: llvm_unreachable("Invalid CastOp");
    case Instruction::Trunc:
    case Instruction::ZExt:
    case Instruction::SExt:
    case Instruction::FPTrunc:
    case Instruction::FPExt:
    case Instruction::UIToFP:
    case Instruction::SIToFP:
    case Instruction::FPToUI:
    case Instruction::FPToSI:
    case Instruction::AddrSpaceCast:
      // TODO: Target informations may give a more accurate answer here.
      return false;
    case Instruction::BitCast:
      return true;  // BitCast never modifies bits.
    case Instruction::PtrToInt:
      return DL.getIntPtrType(SrcTy)->getScalarSizeInBits() ==
             DestTy->getScalarSizeInBits();
    case Instruction::IntToPtr:
      return DL.getIntPtrType(DestTy)->getScalarSizeInBits() ==
             SrcTy->getScalarSizeInBits();
  }
}

bool CastInst::isNoopCast(const DataLayout &DL) const {
  return isNoopCast(getOpcode(), getOperand(0)->getType(), getType(), DL);
}

/// This function determines if a pair of casts can be eliminated and what
/// opcode should be used in the elimination. This assumes that there are two
/// instructions like this:
/// *  %F = firstOpcode SrcTy %x to MidTy
/// *  %S = secondOpcode MidTy %F to DstTy
/// The function returns a resultOpcode so these two casts can be replaced with:
/// *  %Replacement = resultOpcode %SrcTy %x to DstTy
/// If no such cast is permitted, the function returns 0.
unsigned CastInst::isEliminableCastPair(
  Instruction::CastOps firstOp, Instruction::CastOps secondOp,
  Type *SrcTy, Type *MidTy, Type *DstTy, Type *SrcIntPtrTy, Type *MidIntPtrTy,
  Type *DstIntPtrTy) {
  // Define the 144 possibilities for these two cast instructions. The values
  // in this matrix determine what to do in a given situation and select the
  // case in the switch below.  The rows correspond to firstOp, the columns
  // correspond to secondOp.  In looking at the table below, keep in mind
  // the following cast properties:
  //
  //          Size Compare       Source               Destination
  // Operator  Src ? Size   Type       Sign         Type       Sign
  // -------- ------------ -------------------   ---------------------
  // TRUNC         >       Integer      Any        Integral     Any
  // ZEXT          <       Integral   Unsigned     Integer      Any
  // SEXT          <       Integral    Signed      Integer      Any
  // FPTOUI       n/a      FloatPt      n/a        Integral   Unsigned
  // FPTOSI       n/a      FloatPt      n/a        Integral    Signed
  // UITOFP       n/a      Integral   Unsigned     FloatPt      n/a
  // SITOFP       n/a      Integral    Signed      FloatPt      n/a
  // FPTRUNC       >       FloatPt      n/a        FloatPt      n/a
  // FPEXT         <       FloatPt      n/a        FloatPt      n/a
  // PTRTOINT     n/a      Pointer      n/a        Integral   Unsigned
  // INTTOPTR     n/a      Integral   Unsigned     Pointer      n/a
  // BITCAST       =       FirstClass   n/a       FirstClass    n/a
  // ADDRSPCST    n/a      Pointer      n/a        Pointer      n/a
  //
  // NOTE: some transforms are safe, but we consider them to be non-profitable.
  // For example, we could merge "fptoui double to i32" + "zext i32 to i64",
  // into "fptoui double to i64", but this loses information about the range
  // of the produced value (we no longer know the top-part is all zeros).
  // Further this conversion is often much more expensive for typical hardware,
  // and causes issues when building libgcc.  We disallow fptosi+sext for the
  // same reason.
  const unsigned numCastOps =
    Instruction::CastOpsEnd - Instruction::CastOpsBegin;
  static const uint8_t CastResults[numCastOps][numCastOps] = {
    // T        F  F  U  S  F  F  P  I  B  A  -+
    // R  Z  S  P  P  I  I  T  P  2  N  T  S   |
    // U  E  E  2  2  2  2  R  E  I  T  C  C   +- secondOp
    // N  X  X  U  S  F  F  N  X  N  2  V  V   |
    // C  T  T  I  I  P  P  C  T  T  P  T  T  -+
    {  1, 0, 0,99,99, 0, 0,99,99,99, 0, 3, 0}, // Trunc         -+
    {  8, 1, 9,99,99, 2,17,99,99,99, 2, 3, 0}, // ZExt           |
    {  8, 0, 1,99,99, 0, 2,99,99,99, 0, 3, 0}, // SExt           |
    {  0, 0, 0,99,99, 0, 0,99,99,99, 0, 3, 0}, // FPToUI         |
    {  0, 0, 0,99,99, 0, 0,99,99,99, 0, 3, 0}, // FPToSI         |
    { 99,99,99, 0, 0,99,99, 0, 0,99,99, 4, 0}, // UIToFP         +- firstOp
    { 99,99,99, 0, 0,99,99, 0, 0,99,99, 4, 0}, // SIToFP         |
    { 99,99,99, 0, 0,99,99, 0, 0,99,99, 4, 0}, // FPTrunc        |
    { 99,99,99, 2, 2,99,99, 8, 2,99,99, 4, 0}, // FPExt          |
    {  1, 0, 0,99,99, 0, 0,99,99,99, 7, 3, 0}, // PtrToInt       |
    { 99,99,99,99,99,99,99,99,99,11,99,15, 0}, // IntToPtr       |
    {  5, 5, 5, 6, 6, 5, 5, 6, 6,16, 5, 1,14}, // BitCast        |
    {  0, 0, 0, 0, 0, 0, 0, 0, 0, 0, 0,13,12}, // AddrSpaceCast -+
  };

  // TODO: This logic could be encoded into the table above and handled in the
  // switch below.
  // If either of the casts are a bitcast from scalar to vector, disallow the
  // merging. However, any pair of bitcasts are allowed.
  bool IsFirstBitcast  = (firstOp == Instruction::BitCast);
  bool IsSecondBitcast = (secondOp == Instruction::BitCast);
  bool AreBothBitcasts = IsFirstBitcast && IsSecondBitcast;

  // Check if any of the casts convert scalars <-> vectors.
  if ((IsFirstBitcast  && isa<VectorType>(SrcTy) != isa<VectorType>(MidTy)) ||
      (IsSecondBitcast && isa<VectorType>(MidTy) != isa<VectorType>(DstTy)))
    if (!AreBothBitcasts)
      return 0;

  int ElimCase = CastResults[firstOp-Instruction::CastOpsBegin]
                            [secondOp-Instruction::CastOpsBegin];
  switch (ElimCase) {
    case 0:
      // Categorically disallowed.
      return 0;
    case 1:
      // Allowed, use first cast's opcode.
      return firstOp;
    case 2:
      // Allowed, use second cast's opcode.
      return secondOp;
    case 3:
      // No-op cast in second op implies firstOp as long as the DestTy
      // is integer and we are not converting between a vector and a
      // non-vector type.
      if (!SrcTy->isVectorTy() && DstTy->isIntegerTy())
        return firstOp;
      return 0;
    case 4:
      // No-op cast in second op implies firstOp as long as the DestTy
      // is floating point.
      if (DstTy->isFloatingPointTy())
        return firstOp;
      return 0;
    case 5:
      // No-op cast in first op implies secondOp as long as the SrcTy
      // is an integer.
      if (SrcTy->isIntegerTy())
        return secondOp;
      return 0;
    case 6:
      // No-op cast in first op implies secondOp as long as the SrcTy
      // is a floating point.
      if (SrcTy->isFloatingPointTy())
        return secondOp;
      return 0;
    case 7: {
      // Cannot simplify if address spaces are different!
      if (SrcTy->getPointerAddressSpace() != DstTy->getPointerAddressSpace())
        return 0;

      unsigned MidSize = MidTy->getScalarSizeInBits();
      // We can still fold this without knowing the actual sizes as long we
      // know that the intermediate pointer is the largest possible
      // pointer size.
      // FIXME: Is this always true?
      if (MidSize == 64)
        return Instruction::BitCast;

      // ptrtoint, inttoptr -> bitcast (ptr -> ptr) if int size is >= ptr size.
      if (!SrcIntPtrTy || DstIntPtrTy != SrcIntPtrTy)
        return 0;
      unsigned PtrSize = SrcIntPtrTy->getScalarSizeInBits();
      if (MidSize >= PtrSize)
        return Instruction::BitCast;
      return 0;
    }
    case 8: {
      // ext, trunc -> bitcast,    if the SrcTy and DstTy are same size
      // ext, trunc -> ext,        if sizeof(SrcTy) < sizeof(DstTy)
      // ext, trunc -> trunc,      if sizeof(SrcTy) > sizeof(DstTy)
      unsigned SrcSize = SrcTy->getScalarSizeInBits();
      unsigned DstSize = DstTy->getScalarSizeInBits();
      if (SrcSize == DstSize)
        return Instruction::BitCast;
      else if (SrcSize < DstSize)
        return firstOp;
      return secondOp;
    }
    case 9:
      // zext, sext -> zext, because sext can't sign extend after zext
      return Instruction::ZExt;
    case 11: {
      // inttoptr, ptrtoint -> bitcast if SrcSize<=PtrSize and SrcSize==DstSize
      if (!MidIntPtrTy)
        return 0;
      unsigned PtrSize = MidIntPtrTy->getScalarSizeInBits();
      unsigned SrcSize = SrcTy->getScalarSizeInBits();
      unsigned DstSize = DstTy->getScalarSizeInBits();
      if (SrcSize <= PtrSize && SrcSize == DstSize)
        return Instruction::BitCast;
      return 0;
    }
    case 12:
      // addrspacecast, addrspacecast -> bitcast,       if SrcAS == DstAS
      // addrspacecast, addrspacecast -> addrspacecast, if SrcAS != DstAS
      if (SrcTy->getPointerAddressSpace() != DstTy->getPointerAddressSpace())
        return Instruction::AddrSpaceCast;
      return Instruction::BitCast;
    case 13:
      // FIXME: this state can be merged with (1), but the following assert
      // is useful to check the correcteness of the sequence due to semantic
      // change of bitcast.
      assert(
        SrcTy->isPtrOrPtrVectorTy() &&
        MidTy->isPtrOrPtrVectorTy() &&
        DstTy->isPtrOrPtrVectorTy() &&
        SrcTy->getPointerAddressSpace() != MidTy->getPointerAddressSpace() &&
        MidTy->getPointerAddressSpace() == DstTy->getPointerAddressSpace() &&
        "Illegal addrspacecast, bitcast sequence!");
      // Allowed, use first cast's opcode
      return firstOp;
    case 14:
      // bitcast, addrspacecast -> addrspacecast if the element type of
      // bitcast's source is the same as that of addrspacecast's destination.
      if (SrcTy->getScalarType()->getPointerElementType() ==
          DstTy->getScalarType()->getPointerElementType())
        return Instruction::AddrSpaceCast;
      return 0;
    case 15:
      // FIXME: this state can be merged with (1), but the following assert
      // is useful to check the correcteness of the sequence due to semantic
      // change of bitcast.
      assert(
        SrcTy->isIntOrIntVectorTy() &&
        MidTy->isPtrOrPtrVectorTy() &&
        DstTy->isPtrOrPtrVectorTy() &&
        MidTy->getPointerAddressSpace() == DstTy->getPointerAddressSpace() &&
        "Illegal inttoptr, bitcast sequence!");
      // Allowed, use first cast's opcode
      return firstOp;
    case 16:
      // FIXME: this state can be merged with (2), but the following assert
      // is useful to check the correcteness of the sequence due to semantic
      // change of bitcast.
      assert(
        SrcTy->isPtrOrPtrVectorTy() &&
        MidTy->isPtrOrPtrVectorTy() &&
        DstTy->isIntOrIntVectorTy() &&
        SrcTy->getPointerAddressSpace() == MidTy->getPointerAddressSpace() &&
        "Illegal bitcast, ptrtoint sequence!");
      // Allowed, use second cast's opcode
      return secondOp;
    case 17:
      // (sitofp (zext x)) -> (uitofp x)
      return Instruction::UIToFP;
    case 99:
      // Cast combination can't happen (error in input). This is for all cases
      // where the MidTy is not the same for the two cast instructions.
      llvm_unreachable("Invalid Cast Combination");
    default:
      llvm_unreachable("Error in CastResults table!!!");
  }
}

CastInst *CastInst::Create(Instruction::CastOps op, Value *S, Type *Ty,
  const Twine &Name, Instruction *InsertBefore) {
  assert(castIsValid(op, S, Ty) && "Invalid cast!");
  // Construct and return the appropriate CastInst subclass
  switch (op) {
  case Trunc:         return new TruncInst         (S, Ty, Name, InsertBefore);
  case ZExt:          return new ZExtInst          (S, Ty, Name, InsertBefore);
  case SExt:          return new SExtInst          (S, Ty, Name, InsertBefore);
  case FPTrunc:       return new FPTruncInst       (S, Ty, Name, InsertBefore);
  case FPExt:         return new FPExtInst         (S, Ty, Name, InsertBefore);
  case UIToFP:        return new UIToFPInst        (S, Ty, Name, InsertBefore);
  case SIToFP:        return new SIToFPInst        (S, Ty, Name, InsertBefore);
  case FPToUI:        return new FPToUIInst        (S, Ty, Name, InsertBefore);
  case FPToSI:        return new FPToSIInst        (S, Ty, Name, InsertBefore);
  case PtrToInt:      return new PtrToIntInst      (S, Ty, Name, InsertBefore);
  case IntToPtr:      return new IntToPtrInst      (S, Ty, Name, InsertBefore);
  case BitCast:       return new BitCastInst       (S, Ty, Name, InsertBefore);
  case AddrSpaceCast: return new AddrSpaceCastInst (S, Ty, Name, InsertBefore);
  default: llvm_unreachable("Invalid opcode provided");
  }
}

CastInst *CastInst::Create(Instruction::CastOps op, Value *S, Type *Ty,
  const Twine &Name, BasicBlock *InsertAtEnd) {
  assert(castIsValid(op, S, Ty) && "Invalid cast!");
  // Construct and return the appropriate CastInst subclass
  switch (op) {
  case Trunc:         return new TruncInst         (S, Ty, Name, InsertAtEnd);
  case ZExt:          return new ZExtInst          (S, Ty, Name, InsertAtEnd);
  case SExt:          return new SExtInst          (S, Ty, Name, InsertAtEnd);
  case FPTrunc:       return new FPTruncInst       (S, Ty, Name, InsertAtEnd);
  case FPExt:         return new FPExtInst         (S, Ty, Name, InsertAtEnd);
  case UIToFP:        return new UIToFPInst        (S, Ty, Name, InsertAtEnd);
  case SIToFP:        return new SIToFPInst        (S, Ty, Name, InsertAtEnd);
  case FPToUI:        return new FPToUIInst        (S, Ty, Name, InsertAtEnd);
  case FPToSI:        return new FPToSIInst        (S, Ty, Name, InsertAtEnd);
  case PtrToInt:      return new PtrToIntInst      (S, Ty, Name, InsertAtEnd);
  case IntToPtr:      return new IntToPtrInst      (S, Ty, Name, InsertAtEnd);
  case BitCast:       return new BitCastInst       (S, Ty, Name, InsertAtEnd);
  case AddrSpaceCast: return new AddrSpaceCastInst (S, Ty, Name, InsertAtEnd);
  default: llvm_unreachable("Invalid opcode provided");
  }
}

CastInst *CastInst::CreateZExtOrBitCast(Value *S, Type *Ty,
                                        const Twine &Name,
                                        Instruction *InsertBefore) {
  if (S->getType()->getScalarSizeInBits() == Ty->getScalarSizeInBits())
    return Create(Instruction::BitCast, S, Ty, Name, InsertBefore);
  return Create(Instruction::ZExt, S, Ty, Name, InsertBefore);
}

CastInst *CastInst::CreateZExtOrBitCast(Value *S, Type *Ty,
                                        const Twine &Name,
                                        BasicBlock *InsertAtEnd) {
  if (S->getType()->getScalarSizeInBits() == Ty->getScalarSizeInBits())
    return Create(Instruction::BitCast, S, Ty, Name, InsertAtEnd);
  return Create(Instruction::ZExt, S, Ty, Name, InsertAtEnd);
}

CastInst *CastInst::CreateSExtOrBitCast(Value *S, Type *Ty,
                                        const Twine &Name,
                                        Instruction *InsertBefore) {
  if (S->getType()->getScalarSizeInBits() == Ty->getScalarSizeInBits())
    return Create(Instruction::BitCast, S, Ty, Name, InsertBefore);
  return Create(Instruction::SExt, S, Ty, Name, InsertBefore);
}

CastInst *CastInst::CreateSExtOrBitCast(Value *S, Type *Ty,
                                        const Twine &Name,
                                        BasicBlock *InsertAtEnd) {
  if (S->getType()->getScalarSizeInBits() == Ty->getScalarSizeInBits())
    return Create(Instruction::BitCast, S, Ty, Name, InsertAtEnd);
  return Create(Instruction::SExt, S, Ty, Name, InsertAtEnd);
}

CastInst *CastInst::CreateTruncOrBitCast(Value *S, Type *Ty,
                                         const Twine &Name,
                                         Instruction *InsertBefore) {
  if (S->getType()->getScalarSizeInBits() == Ty->getScalarSizeInBits())
    return Create(Instruction::BitCast, S, Ty, Name, InsertBefore);
  return Create(Instruction::Trunc, S, Ty, Name, InsertBefore);
}

CastInst *CastInst::CreateTruncOrBitCast(Value *S, Type *Ty,
                                         const Twine &Name,
                                         BasicBlock *InsertAtEnd) {
  if (S->getType()->getScalarSizeInBits() == Ty->getScalarSizeInBits())
    return Create(Instruction::BitCast, S, Ty, Name, InsertAtEnd);
  return Create(Instruction::Trunc, S, Ty, Name, InsertAtEnd);
}

CastInst *CastInst::CreatePointerCast(Value *S, Type *Ty,
                                      const Twine &Name,
                                      BasicBlock *InsertAtEnd) {
  assert(S->getType()->isPtrOrPtrVectorTy() && "Invalid cast");
  assert((Ty->isIntOrIntVectorTy() || Ty->isPtrOrPtrVectorTy()) &&
         "Invalid cast");
  assert(Ty->isVectorTy() == S->getType()->isVectorTy() && "Invalid cast");
  assert((!Ty->isVectorTy() ||
          cast<VectorType>(Ty)->getElementCount() ==
              cast<VectorType>(S->getType())->getElementCount()) &&
         "Invalid cast");

  if (Ty->isIntOrIntVectorTy())
    return Create(Instruction::PtrToInt, S, Ty, Name, InsertAtEnd);

  return CreatePointerBitCastOrAddrSpaceCast(S, Ty, Name, InsertAtEnd);
}

/// Create a BitCast or a PtrToInt cast instruction
CastInst *CastInst::CreatePointerCast(Value *S, Type *Ty,
                                      const Twine &Name,
                                      Instruction *InsertBefore) {
  assert(S->getType()->isPtrOrPtrVectorTy() && "Invalid cast");
  assert((Ty->isIntOrIntVectorTy() || Ty->isPtrOrPtrVectorTy()) &&
         "Invalid cast");
  assert(Ty->isVectorTy() == S->getType()->isVectorTy() && "Invalid cast");
  assert((!Ty->isVectorTy() ||
          cast<VectorType>(Ty)->getElementCount() ==
              cast<VectorType>(S->getType())->getElementCount()) &&
         "Invalid cast");

  if (Ty->isIntOrIntVectorTy())
    return Create(Instruction::PtrToInt, S, Ty, Name, InsertBefore);

  return CreatePointerBitCastOrAddrSpaceCast(S, Ty, Name, InsertBefore);
}

CastInst *CastInst::CreatePointerBitCastOrAddrSpaceCast(
  Value *S, Type *Ty,
  const Twine &Name,
  BasicBlock *InsertAtEnd) {
  assert(S->getType()->isPtrOrPtrVectorTy() && "Invalid cast");
  assert(Ty->isPtrOrPtrVectorTy() && "Invalid cast");

  if (S->getType()->getPointerAddressSpace() != Ty->getPointerAddressSpace())
    return Create(Instruction::AddrSpaceCast, S, Ty, Name, InsertAtEnd);

  return Create(Instruction::BitCast, S, Ty, Name, InsertAtEnd);
}

CastInst *CastInst::CreatePointerBitCastOrAddrSpaceCast(
  Value *S, Type *Ty,
  const Twine &Name,
  Instruction *InsertBefore) {
  assert(S->getType()->isPtrOrPtrVectorTy() && "Invalid cast");
  assert(Ty->isPtrOrPtrVectorTy() && "Invalid cast");

  if (S->getType()->getPointerAddressSpace() != Ty->getPointerAddressSpace())
    return Create(Instruction::AddrSpaceCast, S, Ty, Name, InsertBefore);

  return Create(Instruction::BitCast, S, Ty, Name, InsertBefore);
}

CastInst *CastInst::CreateBitOrPointerCast(Value *S, Type *Ty,
                                           const Twine &Name,
                                           Instruction *InsertBefore) {
  if (S->getType()->isPointerTy() && Ty->isIntegerTy())
    return Create(Instruction::PtrToInt, S, Ty, Name, InsertBefore);
  if (S->getType()->isIntegerTy() && Ty->isPointerTy())
    return Create(Instruction::IntToPtr, S, Ty, Name, InsertBefore);

  return Create(Instruction::BitCast, S, Ty, Name, InsertBefore);
}

CastInst *CastInst::CreateIntegerCast(Value *C, Type *Ty,
                                      bool isSigned, const Twine &Name,
                                      Instruction *InsertBefore) {
  assert(C->getType()->isIntOrIntVectorTy() && Ty->isIntOrIntVectorTy() &&
         "Invalid integer cast");
  unsigned SrcBits = C->getType()->getScalarSizeInBits();
  unsigned DstBits = Ty->getScalarSizeInBits();
  Instruction::CastOps opcode =
    (SrcBits == DstBits ? Instruction::BitCast :
     (SrcBits > DstBits ? Instruction::Trunc :
      (isSigned ? Instruction::SExt : Instruction::ZExt)));
  return Create(opcode, C, Ty, Name, InsertBefore);
}

CastInst *CastInst::CreateIntegerCast(Value *C, Type *Ty,
                                      bool isSigned, const Twine &Name,
                                      BasicBlock *InsertAtEnd) {
  assert(C->getType()->isIntOrIntVectorTy() && Ty->isIntOrIntVectorTy() &&
         "Invalid cast");
  unsigned SrcBits = C->getType()->getScalarSizeInBits();
  unsigned DstBits = Ty->getScalarSizeInBits();
  Instruction::CastOps opcode =
    (SrcBits == DstBits ? Instruction::BitCast :
     (SrcBits > DstBits ? Instruction::Trunc :
      (isSigned ? Instruction::SExt : Instruction::ZExt)));
  return Create(opcode, C, Ty, Name, InsertAtEnd);
}

CastInst *CastInst::CreateFPCast(Value *C, Type *Ty,
                                 const Twine &Name,
                                 Instruction *InsertBefore) {
  assert(C->getType()->isFPOrFPVectorTy() && Ty->isFPOrFPVectorTy() &&
         "Invalid cast");
  unsigned SrcBits = C->getType()->getScalarSizeInBits();
  unsigned DstBits = Ty->getScalarSizeInBits();
  Instruction::CastOps opcode =
    (SrcBits == DstBits ? Instruction::BitCast :
     (SrcBits > DstBits ? Instruction::FPTrunc : Instruction::FPExt));
  return Create(opcode, C, Ty, Name, InsertBefore);
}

CastInst *CastInst::CreateFPCast(Value *C, Type *Ty,
                                 const Twine &Name,
                                 BasicBlock *InsertAtEnd) {
  assert(C->getType()->isFPOrFPVectorTy() && Ty->isFPOrFPVectorTy() &&
         "Invalid cast");
  unsigned SrcBits = C->getType()->getScalarSizeInBits();
  unsigned DstBits = Ty->getScalarSizeInBits();
  Instruction::CastOps opcode =
    (SrcBits == DstBits ? Instruction::BitCast :
     (SrcBits > DstBits ? Instruction::FPTrunc : Instruction::FPExt));
  return Create(opcode, C, Ty, Name, InsertAtEnd);
}

bool CastInst::isBitCastable(Type *SrcTy, Type *DestTy) {
  if (!SrcTy->isFirstClassType() || !DestTy->isFirstClassType())
    return false;

  if (SrcTy == DestTy)
    return true;

  if (VectorType *SrcVecTy = dyn_cast<VectorType>(SrcTy)) {
    if (VectorType *DestVecTy = dyn_cast<VectorType>(DestTy)) {
      if (SrcVecTy->getElementCount() == DestVecTy->getElementCount()) {
        // An element by element cast. Valid if casting the elements is valid.
        SrcTy = SrcVecTy->getElementType();
        DestTy = DestVecTy->getElementType();
      }
    }
  }

  if (PointerType *DestPtrTy = dyn_cast<PointerType>(DestTy)) {
    if (PointerType *SrcPtrTy = dyn_cast<PointerType>(SrcTy)) {
      return SrcPtrTy->getAddressSpace() == DestPtrTy->getAddressSpace();
    }
  }

  TypeSize SrcBits = SrcTy->getPrimitiveSizeInBits();   // 0 for ptr
  TypeSize DestBits = DestTy->getPrimitiveSizeInBits(); // 0 for ptr

  // Could still have vectors of pointers if the number of elements doesn't
  // match
  if (SrcBits.getKnownMinSize() == 0 || DestBits.getKnownMinSize() == 0)
    return false;

  if (SrcBits != DestBits)
    return false;

  if (DestTy->isX86_MMXTy() || SrcTy->isX86_MMXTy())
    return false;

  return true;
}

bool CastInst::isBitOrNoopPointerCastable(Type *SrcTy, Type *DestTy,
                                          const DataLayout &DL) {
  // ptrtoint and inttoptr are not allowed on non-integral pointers
  if (auto *PtrTy = dyn_cast<PointerType>(SrcTy))
    if (auto *IntTy = dyn_cast<IntegerType>(DestTy))
      return (IntTy->getBitWidth() == DL.getPointerTypeSizeInBits(PtrTy) &&
              !DL.isNonIntegralPointerType(PtrTy));
  if (auto *PtrTy = dyn_cast<PointerType>(DestTy))
    if (auto *IntTy = dyn_cast<IntegerType>(SrcTy))
      return (IntTy->getBitWidth() == DL.getPointerTypeSizeInBits(PtrTy) &&
              !DL.isNonIntegralPointerType(PtrTy));

  return isBitCastable(SrcTy, DestTy);
}

// Provide a way to get a "cast" where the cast opcode is inferred from the
// types and size of the operand. This, basically, is a parallel of the
// logic in the castIsValid function below.  This axiom should hold:
//   castIsValid( getCastOpcode(Val, Ty), Val, Ty)
// should not assert in castIsValid. In other words, this produces a "correct"
// casting opcode for the arguments passed to it.
Instruction::CastOps
CastInst::getCastOpcode(
  const Value *Src, bool SrcIsSigned, Type *DestTy, bool DestIsSigned) {
  Type *SrcTy = Src->getType();

  assert(SrcTy->isFirstClassType() && DestTy->isFirstClassType() &&
         "Only first class types are castable!");

  if (SrcTy == DestTy)
    return BitCast;

  // FIXME: Check address space sizes here
  if (VectorType *SrcVecTy = dyn_cast<VectorType>(SrcTy))
    if (VectorType *DestVecTy = dyn_cast<VectorType>(DestTy))
      if (SrcVecTy->getElementCount() == DestVecTy->getElementCount()) {
        // An element by element cast.  Find the appropriate opcode based on the
        // element types.
        SrcTy = SrcVecTy->getElementType();
        DestTy = DestVecTy->getElementType();
      }

  // Get the bit sizes, we'll need these
  unsigned SrcBits = SrcTy->getPrimitiveSizeInBits();   // 0 for ptr
  unsigned DestBits = DestTy->getPrimitiveSizeInBits(); // 0 for ptr

  // Run through the possibilities ...
  if (DestTy->isIntegerTy()) {                      // Casting to integral
    if (SrcTy->isIntegerTy()) {                     // Casting from integral
      if (DestBits < SrcBits)
        return Trunc;                               // int -> smaller int
      else if (DestBits > SrcBits) {                // its an extension
        if (SrcIsSigned)
          return SExt;                              // signed -> SEXT
        else
          return ZExt;                              // unsigned -> ZEXT
      } else {
        return BitCast;                             // Same size, No-op cast
      }
    } else if (SrcTy->isFloatingPointTy()) {        // Casting from floating pt
      if (DestIsSigned)
        return FPToSI;                              // FP -> sint
      else
        return FPToUI;                              // FP -> uint
    } else if (SrcTy->isVectorTy()) {
      assert(DestBits == SrcBits &&
             "Casting vector to integer of different width");
      return BitCast;                             // Same size, no-op cast
    } else {
      assert(SrcTy->isPointerTy() &&
             "Casting from a value that is not first-class type");
      return PtrToInt;                              // ptr -> int
    }
  } else if (DestTy->isFloatingPointTy()) {         // Casting to floating pt
    if (SrcTy->isIntegerTy()) {                     // Casting from integral
      if (SrcIsSigned)
        return SIToFP;                              // sint -> FP
      else
        return UIToFP;                              // uint -> FP
    } else if (SrcTy->isFloatingPointTy()) {        // Casting from floating pt
      if (DestBits < SrcBits) {
        return FPTrunc;                             // FP -> smaller FP
      } else if (DestBits > SrcBits) {
        return FPExt;                               // FP -> larger FP
      } else  {
        return BitCast;                             // same size, no-op cast
      }
    } else if (SrcTy->isVectorTy()) {
      assert(DestBits == SrcBits &&
             "Casting vector to floating point of different width");
      return BitCast;                             // same size, no-op cast
    }
    llvm_unreachable("Casting pointer or non-first class to float");
  } else if (DestTy->isVectorTy()) {
    assert(DestBits == SrcBits &&
           "Illegal cast to vector (wrong type or size)");
    return BitCast;
  } else if (DestTy->isPointerTy()) {
    if (SrcTy->isPointerTy()) {
      if (DestTy->getPointerAddressSpace() != SrcTy->getPointerAddressSpace())
        return AddrSpaceCast;
      return BitCast;                               // ptr -> ptr
    } else if (SrcTy->isIntegerTy()) {
      return IntToPtr;                              // int -> ptr
    }
    llvm_unreachable("Casting pointer to other than pointer or int");
  } else if (DestTy->isX86_MMXTy()) {
    if (SrcTy->isVectorTy()) {
      assert(DestBits == SrcBits && "Casting vector of wrong width to X86_MMX");
      return BitCast;                               // 64-bit vector to MMX
    }
    llvm_unreachable("Illegal cast to X86_MMX");
  }
  llvm_unreachable("Casting to type that is not first-class");
}

//===----------------------------------------------------------------------===//
//                    CastInst SubClass Constructors
//===----------------------------------------------------------------------===//

/// Check that the construction parameters for a CastInst are correct. This
/// could be broken out into the separate constructors but it is useful to have
/// it in one place and to eliminate the redundant code for getting the sizes
/// of the types involved.
bool
CastInst::castIsValid(Instruction::CastOps op, Type *SrcTy, Type *DstTy) {
  if (!SrcTy->isFirstClassType() || !DstTy->isFirstClassType() ||
      SrcTy->isAggregateType() || DstTy->isAggregateType())
    return false;

  // Get the size of the types in bits, and whether we are dealing
  // with vector types, we'll need this later.
  bool SrcIsVec = isa<VectorType>(SrcTy);
  bool DstIsVec = isa<VectorType>(DstTy);
  unsigned SrcScalarBitSize = SrcTy->getScalarSizeInBits();
  unsigned DstScalarBitSize = DstTy->getScalarSizeInBits();

  // If these are vector types, get the lengths of the vectors (using zero for
  // scalar types means that checking that vector lengths match also checks that
  // scalars are not being converted to vectors or vectors to scalars).
  ElementCount SrcEC = SrcIsVec ? cast<VectorType>(SrcTy)->getElementCount()
                                : ElementCount::getFixed(0);
  ElementCount DstEC = DstIsVec ? cast<VectorType>(DstTy)->getElementCount()
                                : ElementCount::getFixed(0);

  // Switch on the opcode provided
  switch (op) {
  default: return false; // This is an input error
  case Instruction::Trunc:
    return SrcTy->isIntOrIntVectorTy() && DstTy->isIntOrIntVectorTy() &&
           SrcEC == DstEC && SrcScalarBitSize > DstScalarBitSize;
  case Instruction::ZExt:
    return SrcTy->isIntOrIntVectorTy() && DstTy->isIntOrIntVectorTy() &&
           SrcEC == DstEC && SrcScalarBitSize < DstScalarBitSize;
  case Instruction::SExt:
    return SrcTy->isIntOrIntVectorTy() && DstTy->isIntOrIntVectorTy() &&
           SrcEC == DstEC && SrcScalarBitSize < DstScalarBitSize;
  case Instruction::FPTrunc:
    return SrcTy->isFPOrFPVectorTy() && DstTy->isFPOrFPVectorTy() &&
           SrcEC == DstEC && SrcScalarBitSize > DstScalarBitSize;
  case Instruction::FPExt:
    return SrcTy->isFPOrFPVectorTy() && DstTy->isFPOrFPVectorTy() &&
           SrcEC == DstEC && SrcScalarBitSize < DstScalarBitSize;
  case Instruction::UIToFP:
  case Instruction::SIToFP:
    return SrcTy->isIntOrIntVectorTy() && DstTy->isFPOrFPVectorTy() &&
           SrcEC == DstEC;
  case Instruction::FPToUI:
  case Instruction::FPToSI:
    return SrcTy->isFPOrFPVectorTy() && DstTy->isIntOrIntVectorTy() &&
           SrcEC == DstEC;
  case Instruction::PtrToInt:
    if (SrcEC != DstEC)
      return false;
    return SrcTy->isPtrOrPtrVectorTy() && DstTy->isIntOrIntVectorTy();
  case Instruction::IntToPtr:
    if (SrcEC != DstEC)
      return false;
    return SrcTy->isIntOrIntVectorTy() && DstTy->isPtrOrPtrVectorTy();
  case Instruction::BitCast: {
    PointerType *SrcPtrTy = dyn_cast<PointerType>(SrcTy->getScalarType());
    PointerType *DstPtrTy = dyn_cast<PointerType>(DstTy->getScalarType());

    // BitCast implies a no-op cast of type only. No bits change.
    // However, you can't cast pointers to anything but pointers.
    if (!SrcPtrTy != !DstPtrTy)
      return false;

    // For non-pointer cases, the cast is okay if the source and destination bit
    // widths are identical.
    if (!SrcPtrTy)
      return SrcTy->getPrimitiveSizeInBits() == DstTy->getPrimitiveSizeInBits();

    // If both are pointers then the address spaces must match.
    if (SrcPtrTy->getAddressSpace() != DstPtrTy->getAddressSpace())
      return false;

    // A vector of pointers must have the same number of elements.
    if (SrcIsVec && DstIsVec)
      return SrcEC == DstEC;
    if (SrcIsVec)
      return SrcEC == ElementCount::getFixed(1);
    if (DstIsVec)
      return DstEC == ElementCount::getFixed(1);

    return true;
  }
  case Instruction::AddrSpaceCast: {
    PointerType *SrcPtrTy = dyn_cast<PointerType>(SrcTy->getScalarType());
    if (!SrcPtrTy)
      return false;

    PointerType *DstPtrTy = dyn_cast<PointerType>(DstTy->getScalarType());
    if (!DstPtrTy)
      return false;

    if (SrcPtrTy->getAddressSpace() == DstPtrTy->getAddressSpace())
      return false;

    return SrcEC == DstEC;
  }
  }
}

TruncInst::TruncInst(
  Value *S, Type *Ty, const Twine &Name, Instruction *InsertBefore
) : CastInst(Ty, Trunc, S, Name, InsertBefore) {
  assert(castIsValid(getOpcode(), S, Ty) && "Illegal Trunc");
}

TruncInst::TruncInst(
  Value *S, Type *Ty, const Twine &Name, BasicBlock *InsertAtEnd
) : CastInst(Ty, Trunc, S, Name, InsertAtEnd) {
  assert(castIsValid(getOpcode(), S, Ty) && "Illegal Trunc");
}

ZExtInst::ZExtInst(
  Value *S, Type *Ty, const Twine &Name, Instruction *InsertBefore
)  : CastInst(Ty, ZExt, S, Name, InsertBefore) {
  assert(castIsValid(getOpcode(), S, Ty) && "Illegal ZExt");
}

ZExtInst::ZExtInst(
  Value *S, Type *Ty, const Twine &Name, BasicBlock *InsertAtEnd
)  : CastInst(Ty, ZExt, S, Name, InsertAtEnd) {
  assert(castIsValid(getOpcode(), S, Ty) && "Illegal ZExt");
}
SExtInst::SExtInst(
  Value *S, Type *Ty, const Twine &Name, Instruction *InsertBefore
) : CastInst(Ty, SExt, S, Name, InsertBefore) {
  assert(castIsValid(getOpcode(), S, Ty) && "Illegal SExt");
}

SExtInst::SExtInst(
  Value *S, Type *Ty, const Twine &Name, BasicBlock *InsertAtEnd
)  : CastInst(Ty, SExt, S, Name, InsertAtEnd) {
  assert(castIsValid(getOpcode(), S, Ty) && "Illegal SExt");
}

FPTruncInst::FPTruncInst(
  Value *S, Type *Ty, const Twine &Name, Instruction *InsertBefore
) : CastInst(Ty, FPTrunc, S, Name, InsertBefore) {
  assert(castIsValid(getOpcode(), S, Ty) && "Illegal FPTrunc");
}

FPTruncInst::FPTruncInst(
  Value *S, Type *Ty, const Twine &Name, BasicBlock *InsertAtEnd
) : CastInst(Ty, FPTrunc, S, Name, InsertAtEnd) {
  assert(castIsValid(getOpcode(), S, Ty) && "Illegal FPTrunc");
}

FPExtInst::FPExtInst(
  Value *S, Type *Ty, const Twine &Name, Instruction *InsertBefore
) : CastInst(Ty, FPExt, S, Name, InsertBefore) {
  assert(castIsValid(getOpcode(), S, Ty) && "Illegal FPExt");
}

FPExtInst::FPExtInst(
  Value *S, Type *Ty, const Twine &Name, BasicBlock *InsertAtEnd
) : CastInst(Ty, FPExt, S, Name, InsertAtEnd) {
  assert(castIsValid(getOpcode(), S, Ty) && "Illegal FPExt");
}

UIToFPInst::UIToFPInst(
  Value *S, Type *Ty, const Twine &Name, Instruction *InsertBefore
) : CastInst(Ty, UIToFP, S, Name, InsertBefore) {
  assert(castIsValid(getOpcode(), S, Ty) && "Illegal UIToFP");
}

UIToFPInst::UIToFPInst(
  Value *S, Type *Ty, const Twine &Name, BasicBlock *InsertAtEnd
) : CastInst(Ty, UIToFP, S, Name, InsertAtEnd) {
  assert(castIsValid(getOpcode(), S, Ty) && "Illegal UIToFP");
}

SIToFPInst::SIToFPInst(
  Value *S, Type *Ty, const Twine &Name, Instruction *InsertBefore
) : CastInst(Ty, SIToFP, S, Name, InsertBefore) {
  assert(castIsValid(getOpcode(), S, Ty) && "Illegal SIToFP");
}

SIToFPInst::SIToFPInst(
  Value *S, Type *Ty, const Twine &Name, BasicBlock *InsertAtEnd
) : CastInst(Ty, SIToFP, S, Name, InsertAtEnd) {
  assert(castIsValid(getOpcode(), S, Ty) && "Illegal SIToFP");
}

FPToUIInst::FPToUIInst(
  Value *S, Type *Ty, const Twine &Name, Instruction *InsertBefore
) : CastInst(Ty, FPToUI, S, Name, InsertBefore) {
  assert(castIsValid(getOpcode(), S, Ty) && "Illegal FPToUI");
}

FPToUIInst::FPToUIInst(
  Value *S, Type *Ty, const Twine &Name, BasicBlock *InsertAtEnd
) : CastInst(Ty, FPToUI, S, Name, InsertAtEnd) {
  assert(castIsValid(getOpcode(), S, Ty) && "Illegal FPToUI");
}

FPToSIInst::FPToSIInst(
  Value *S, Type *Ty, const Twine &Name, Instruction *InsertBefore
) : CastInst(Ty, FPToSI, S, Name, InsertBefore) {
  assert(castIsValid(getOpcode(), S, Ty) && "Illegal FPToSI");
}

FPToSIInst::FPToSIInst(
  Value *S, Type *Ty, const Twine &Name, BasicBlock *InsertAtEnd
) : CastInst(Ty, FPToSI, S, Name, InsertAtEnd) {
  assert(castIsValid(getOpcode(), S, Ty) && "Illegal FPToSI");
}

PtrToIntInst::PtrToIntInst(
  Value *S, Type *Ty, const Twine &Name, Instruction *InsertBefore
) : CastInst(Ty, PtrToInt, S, Name, InsertBefore) {
  assert(castIsValid(getOpcode(), S, Ty) && "Illegal PtrToInt");
}

PtrToIntInst::PtrToIntInst(
  Value *S, Type *Ty, const Twine &Name, BasicBlock *InsertAtEnd
) : CastInst(Ty, PtrToInt, S, Name, InsertAtEnd) {
  assert(castIsValid(getOpcode(), S, Ty) && "Illegal PtrToInt");
}

IntToPtrInst::IntToPtrInst(
  Value *S, Type *Ty, const Twine &Name, Instruction *InsertBefore
) : CastInst(Ty, IntToPtr, S, Name, InsertBefore) {
  assert(castIsValid(getOpcode(), S, Ty) && "Illegal IntToPtr");
}

IntToPtrInst::IntToPtrInst(
  Value *S, Type *Ty, const Twine &Name, BasicBlock *InsertAtEnd
) : CastInst(Ty, IntToPtr, S, Name, InsertAtEnd) {
  assert(castIsValid(getOpcode(), S, Ty) && "Illegal IntToPtr");
}

BitCastInst::BitCastInst(
  Value *S, Type *Ty, const Twine &Name, Instruction *InsertBefore
) : CastInst(Ty, BitCast, S, Name, InsertBefore) {
  assert(castIsValid(getOpcode(), S, Ty) && "Illegal BitCast");
}

BitCastInst::BitCastInst(
  Value *S, Type *Ty, const Twine &Name, BasicBlock *InsertAtEnd
) : CastInst(Ty, BitCast, S, Name, InsertAtEnd) {
  assert(castIsValid(getOpcode(), S, Ty) && "Illegal BitCast");
}

AddrSpaceCastInst::AddrSpaceCastInst(
  Value *S, Type *Ty, const Twine &Name, Instruction *InsertBefore
) : CastInst(Ty, AddrSpaceCast, S, Name, InsertBefore) {
  assert(castIsValid(getOpcode(), S, Ty) && "Illegal AddrSpaceCast");
}

AddrSpaceCastInst::AddrSpaceCastInst(
  Value *S, Type *Ty, const Twine &Name, BasicBlock *InsertAtEnd
) : CastInst(Ty, AddrSpaceCast, S, Name, InsertAtEnd) {
  assert(castIsValid(getOpcode(), S, Ty) && "Illegal AddrSpaceCast");
}

//===----------------------------------------------------------------------===//
//                               CmpInst Classes
//===----------------------------------------------------------------------===//

CmpInst::CmpInst(Type *ty, OtherOps op, Predicate predicate, Value *LHS,
                 Value *RHS, const Twine &Name, Instruction *InsertBefore,
                 Instruction *FlagsSource)
  : Instruction(ty, op,
                OperandTraits<CmpInst>::op_begin(this),
                OperandTraits<CmpInst>::operands(this),
                InsertBefore) {
  Op<0>() = LHS;
  Op<1>() = RHS;
  setPredicate((Predicate)predicate);
  setName(Name);
  if (FlagsSource)
    copyIRFlags(FlagsSource);
}

CmpInst::CmpInst(Type *ty, OtherOps op, Predicate predicate, Value *LHS,
                 Value *RHS, const Twine &Name, BasicBlock *InsertAtEnd)
  : Instruction(ty, op,
                OperandTraits<CmpInst>::op_begin(this),
                OperandTraits<CmpInst>::operands(this),
                InsertAtEnd) {
  Op<0>() = LHS;
  Op<1>() = RHS;
  setPredicate((Predicate)predicate);
  setName(Name);
}

CmpInst *
CmpInst::Create(OtherOps Op, Predicate predicate, Value *S1, Value *S2,
                const Twine &Name, Instruction *InsertBefore) {
  if (Op == Instruction::ICmp) {
    if (InsertBefore)
      return new ICmpInst(InsertBefore, CmpInst::Predicate(predicate),
                          S1, S2, Name);
    else
      return new ICmpInst(CmpInst::Predicate(predicate),
                          S1, S2, Name);
  }

  if (InsertBefore)
    return new FCmpInst(InsertBefore, CmpInst::Predicate(predicate),
                        S1, S2, Name);
  else
    return new FCmpInst(CmpInst::Predicate(predicate),
                        S1, S2, Name);
}

CmpInst *
CmpInst::Create(OtherOps Op, Predicate predicate, Value *S1, Value *S2,
                const Twine &Name, BasicBlock *InsertAtEnd) {
  if (Op == Instruction::ICmp) {
    return new ICmpInst(*InsertAtEnd, CmpInst::Predicate(predicate),
                        S1, S2, Name);
  }
  return new FCmpInst(*InsertAtEnd, CmpInst::Predicate(predicate),
                      S1, S2, Name);
}

void CmpInst::swapOperands() {
  if (ICmpInst *IC = dyn_cast<ICmpInst>(this))
    IC->swapOperands();
  else
    cast<FCmpInst>(this)->swapOperands();
}

bool CmpInst::isCommutative() const {
  if (const ICmpInst *IC = dyn_cast<ICmpInst>(this))
    return IC->isCommutative();
  return cast<FCmpInst>(this)->isCommutative();
}

bool CmpInst::isEquality(Predicate P) {
  if (ICmpInst::isIntPredicate(P))
    return ICmpInst::isEquality(P);
  if (FCmpInst::isFPPredicate(P))
    return FCmpInst::isEquality(P);
  llvm_unreachable("Unsupported predicate kind");
}

CmpInst::Predicate CmpInst::getInversePredicate(Predicate pred) {
  switch (pred) {
    default: llvm_unreachable("Unknown cmp predicate!");
    case ICMP_EQ: return ICMP_NE;
    case ICMP_NE: return ICMP_EQ;
    case ICMP_UGT: return ICMP_ULE;
    case ICMP_ULT: return ICMP_UGE;
    case ICMP_UGE: return ICMP_ULT;
    case ICMP_ULE: return ICMP_UGT;
    case ICMP_SGT: return ICMP_SLE;
    case ICMP_SLT: return ICMP_SGE;
    case ICMP_SGE: return ICMP_SLT;
    case ICMP_SLE: return ICMP_SGT;

    case FCMP_OEQ: return FCMP_UNE;
    case FCMP_ONE: return FCMP_UEQ;
    case FCMP_OGT: return FCMP_ULE;
    case FCMP_OLT: return FCMP_UGE;
    case FCMP_OGE: return FCMP_ULT;
    case FCMP_OLE: return FCMP_UGT;
    case FCMP_UEQ: return FCMP_ONE;
    case FCMP_UNE: return FCMP_OEQ;
    case FCMP_UGT: return FCMP_OLE;
    case FCMP_ULT: return FCMP_OGE;
    case FCMP_UGE: return FCMP_OLT;
    case FCMP_ULE: return FCMP_OGT;
    case FCMP_ORD: return FCMP_UNO;
    case FCMP_UNO: return FCMP_ORD;
    case FCMP_TRUE: return FCMP_FALSE;
    case FCMP_FALSE: return FCMP_TRUE;
  }
}

StringRef CmpInst::getPredicateName(Predicate Pred) {
  switch (Pred) {
  default:                   return "unknown";
  case FCmpInst::FCMP_FALSE: return "false";
  case FCmpInst::FCMP_OEQ:   return "oeq";
  case FCmpInst::FCMP_OGT:   return "ogt";
  case FCmpInst::FCMP_OGE:   return "oge";
  case FCmpInst::FCMP_OLT:   return "olt";
  case FCmpInst::FCMP_OLE:   return "ole";
  case FCmpInst::FCMP_ONE:   return "one";
  case FCmpInst::FCMP_ORD:   return "ord";
  case FCmpInst::FCMP_UNO:   return "uno";
  case FCmpInst::FCMP_UEQ:   return "ueq";
  case FCmpInst::FCMP_UGT:   return "ugt";
  case FCmpInst::FCMP_UGE:   return "uge";
  case FCmpInst::FCMP_ULT:   return "ult";
  case FCmpInst::FCMP_ULE:   return "ule";
  case FCmpInst::FCMP_UNE:   return "une";
  case FCmpInst::FCMP_TRUE:  return "true";
  case ICmpInst::ICMP_EQ:    return "eq";
  case ICmpInst::ICMP_NE:    return "ne";
  case ICmpInst::ICMP_SGT:   return "sgt";
  case ICmpInst::ICMP_SGE:   return "sge";
  case ICmpInst::ICMP_SLT:   return "slt";
  case ICmpInst::ICMP_SLE:   return "sle";
  case ICmpInst::ICMP_UGT:   return "ugt";
  case ICmpInst::ICMP_UGE:   return "uge";
  case ICmpInst::ICMP_ULT:   return "ult";
  case ICmpInst::ICMP_ULE:   return "ule";
  }
}

ICmpInst::Predicate ICmpInst::getSignedPredicate(Predicate pred) {
  switch (pred) {
    default: llvm_unreachable("Unknown icmp predicate!");
    case ICMP_EQ: case ICMP_NE:
    case ICMP_SGT: case ICMP_SLT: case ICMP_SGE: case ICMP_SLE:
       return pred;
    case ICMP_UGT: return ICMP_SGT;
    case ICMP_ULT: return ICMP_SLT;
    case ICMP_UGE: return ICMP_SGE;
    case ICMP_ULE: return ICMP_SLE;
  }
}

ICmpInst::Predicate ICmpInst::getUnsignedPredicate(Predicate pred) {
  switch (pred) {
    default: llvm_unreachable("Unknown icmp predicate!");
    case ICMP_EQ: case ICMP_NE:
    case ICMP_UGT: case ICMP_ULT: case ICMP_UGE: case ICMP_ULE:
       return pred;
    case ICMP_SGT: return ICMP_UGT;
    case ICMP_SLT: return ICMP_ULT;
    case ICMP_SGE: return ICMP_UGE;
    case ICMP_SLE: return ICMP_ULE;
  }
}

CmpInst::Predicate CmpInst::getSwappedPredicate(Predicate pred) {
  switch (pred) {
    default: llvm_unreachable("Unknown cmp predicate!");
    case ICMP_EQ: case ICMP_NE:
      return pred;
    case ICMP_SGT: return ICMP_SLT;
    case ICMP_SLT: return ICMP_SGT;
    case ICMP_SGE: return ICMP_SLE;
    case ICMP_SLE: return ICMP_SGE;
    case ICMP_UGT: return ICMP_ULT;
    case ICMP_ULT: return ICMP_UGT;
    case ICMP_UGE: return ICMP_ULE;
    case ICMP_ULE: return ICMP_UGE;

    case FCMP_FALSE: case FCMP_TRUE:
    case FCMP_OEQ: case FCMP_ONE:
    case FCMP_UEQ: case FCMP_UNE:
    case FCMP_ORD: case FCMP_UNO:
      return pred;
    case FCMP_OGT: return FCMP_OLT;
    case FCMP_OLT: return FCMP_OGT;
    case FCMP_OGE: return FCMP_OLE;
    case FCMP_OLE: return FCMP_OGE;
    case FCMP_UGT: return FCMP_ULT;
    case FCMP_ULT: return FCMP_UGT;
    case FCMP_UGE: return FCMP_ULE;
    case FCMP_ULE: return FCMP_UGE;
  }
}

bool CmpInst::isNonStrictPredicate(Predicate pred) {
  switch (pred) {
  case ICMP_SGE:
  case ICMP_SLE:
  case ICMP_UGE:
  case ICMP_ULE:
  case FCMP_OGE:
  case FCMP_OLE:
  case FCMP_UGE:
  case FCMP_ULE:
    return true;
  default:
    return false;
  }
}

bool CmpInst::isStrictPredicate(Predicate pred) {
  switch (pred) {
  case ICMP_SGT:
  case ICMP_SLT:
  case ICMP_UGT:
  case ICMP_ULT:
  case FCMP_OGT:
  case FCMP_OLT:
  case FCMP_UGT:
  case FCMP_ULT:
    return true;
  default:
    return false;
  }
}

CmpInst::Predicate CmpInst::getStrictPredicate(Predicate pred) {
  switch (pred) {
  case ICMP_SGE:
    return ICMP_SGT;
  case ICMP_SLE:
    return ICMP_SLT;
  case ICMP_UGE:
    return ICMP_UGT;
  case ICMP_ULE:
    return ICMP_ULT;
  case FCMP_OGE:
    return FCMP_OGT;
  case FCMP_OLE:
    return FCMP_OLT;
  case FCMP_UGE:
    return FCMP_UGT;
  case FCMP_ULE:
    return FCMP_ULT;
  default:
    return pred;
  }
}

CmpInst::Predicate CmpInst::getNonStrictPredicate(Predicate pred) {
  switch (pred) {
  case ICMP_SGT:
    return ICMP_SGE;
  case ICMP_SLT:
    return ICMP_SLE;
  case ICMP_UGT:
    return ICMP_UGE;
  case ICMP_ULT:
    return ICMP_ULE;
  case FCMP_OGT:
    return FCMP_OGE;
  case FCMP_OLT:
    return FCMP_OLE;
  case FCMP_UGT:
    return FCMP_UGE;
  case FCMP_ULT:
    return FCMP_ULE;
  default:
    return pred;
  }
}

CmpInst::Predicate CmpInst::getFlippedStrictnessPredicate(Predicate pred) {
  assert(CmpInst::isRelational(pred) && "Call only with relational predicate!");

  if (isStrictPredicate(pred))
    return getNonStrictPredicate(pred);
  if (isNonStrictPredicate(pred))
    return getStrictPredicate(pred);

  llvm_unreachable("Unknown predicate!");
}

CmpInst::Predicate CmpInst::getSignedPredicate(Predicate pred) {
  assert(CmpInst::isUnsigned(pred) && "Call only with unsigned predicates!");

  switch (pred) {
  default:
    llvm_unreachable("Unknown predicate!");
  case CmpInst::ICMP_ULT:
    return CmpInst::ICMP_SLT;
  case CmpInst::ICMP_ULE:
    return CmpInst::ICMP_SLE;
  case CmpInst::ICMP_UGT:
    return CmpInst::ICMP_SGT;
  case CmpInst::ICMP_UGE:
    return CmpInst::ICMP_SGE;
  }
}

CmpInst::Predicate CmpInst::getUnsignedPredicate(Predicate pred) {
  assert(CmpInst::isSigned(pred) && "Call only with signed predicates!");

  switch (pred) {
  default:
    llvm_unreachable("Unknown predicate!");
  case CmpInst::ICMP_SLT:
    return CmpInst::ICMP_ULT;
  case CmpInst::ICMP_SLE:
    return CmpInst::ICMP_ULE;
  case CmpInst::ICMP_SGT:
    return CmpInst::ICMP_UGT;
  case CmpInst::ICMP_SGE:
    return CmpInst::ICMP_UGE;
  }
}

bool CmpInst::isUnsigned(Predicate predicate) {
  switch (predicate) {
    default: return false;
    case ICmpInst::ICMP_ULT: case ICmpInst::ICMP_ULE: case ICmpInst::ICMP_UGT:
    case ICmpInst::ICMP_UGE: return true;
  }
}

bool CmpInst::isSigned(Predicate predicate) {
  switch (predicate) {
    default: return false;
    case ICmpInst::ICMP_SLT: case ICmpInst::ICMP_SLE: case ICmpInst::ICMP_SGT:
    case ICmpInst::ICMP_SGE: return true;
  }
}

CmpInst::Predicate CmpInst::getFlippedSignednessPredicate(Predicate pred) {
  assert(CmpInst::isRelational(pred) &&
         "Call only with non-equality predicates!");

  if (isSigned(pred))
    return getUnsignedPredicate(pred);
  if (isUnsigned(pred))
    return getSignedPredicate(pred);

  llvm_unreachable("Unknown predicate!");
}

bool CmpInst::isOrdered(Predicate predicate) {
  switch (predicate) {
    default: return false;
    case FCmpInst::FCMP_OEQ: case FCmpInst::FCMP_ONE: case FCmpInst::FCMP_OGT:
    case FCmpInst::FCMP_OLT: case FCmpInst::FCMP_OGE: case FCmpInst::FCMP_OLE:
    case FCmpInst::FCMP_ORD: return true;
  }
}

bool CmpInst::isUnordered(Predicate predicate) {
  switch (predicate) {
    default: return false;
    case FCmpInst::FCMP_UEQ: case FCmpInst::FCMP_UNE: case FCmpInst::FCMP_UGT:
    case FCmpInst::FCMP_ULT: case FCmpInst::FCMP_UGE: case FCmpInst::FCMP_ULE:
    case FCmpInst::FCMP_UNO: return true;
  }
}

bool CmpInst::isTrueWhenEqual(Predicate predicate) {
  switch(predicate) {
    default: return false;
    case ICMP_EQ:   case ICMP_UGE: case ICMP_ULE: case ICMP_SGE: case ICMP_SLE:
    case FCMP_TRUE: case FCMP_UEQ: case FCMP_UGE: case FCMP_ULE: return true;
  }
}

bool CmpInst::isFalseWhenEqual(Predicate predicate) {
  switch(predicate) {
  case ICMP_NE:    case ICMP_UGT: case ICMP_ULT: case ICMP_SGT: case ICMP_SLT:
  case FCMP_FALSE: case FCMP_ONE: case FCMP_OGT: case FCMP_OLT: return true;
  default: return false;
  }
}

bool CmpInst::isImpliedTrueByMatchingCmp(Predicate Pred1, Predicate Pred2) {
  // If the predicates match, then we know the first condition implies the
  // second is true.
  if (Pred1 == Pred2)
    return true;

  switch (Pred1) {
  default:
    break;
  case ICMP_EQ:
    // A == B implies A >=u B, A <=u B, A >=s B, and A <=s B are true.
    return Pred2 == ICMP_UGE || Pred2 == ICMP_ULE || Pred2 == ICMP_SGE ||
           Pred2 == ICMP_SLE;
  case ICMP_UGT: // A >u B implies A != B and A >=u B are true.
    return Pred2 == ICMP_NE || Pred2 == ICMP_UGE;
  case ICMP_ULT: // A <u B implies A != B and A <=u B are true.
    return Pred2 == ICMP_NE || Pred2 == ICMP_ULE;
  case ICMP_SGT: // A >s B implies A != B and A >=s B are true.
    return Pred2 == ICMP_NE || Pred2 == ICMP_SGE;
  case ICMP_SLT: // A <s B implies A != B and A <=s B are true.
    return Pred2 == ICMP_NE || Pred2 == ICMP_SLE;
  }
  return false;
}

bool CmpInst::isImpliedFalseByMatchingCmp(Predicate Pred1, Predicate Pred2) {
  return isImpliedTrueByMatchingCmp(Pred1, getInversePredicate(Pred2));
}

//===----------------------------------------------------------------------===//
//                        SwitchInst Implementation
//===----------------------------------------------------------------------===//

void SwitchInst::init(Value *Value, BasicBlock *Default, unsigned NumReserved) {
  assert(Value && Default && NumReserved);
  ReservedSpace = NumReserved;
  setNumHungOffUseOperands(2);
  allocHungoffUses(ReservedSpace);

  Op<0>() = Value;
  Op<1>() = Default;
}

/// SwitchInst ctor - Create a new switch instruction, specifying a value to
/// switch on and a default destination.  The number of additional cases can
/// be specified here to make memory allocation more efficient.  This
/// constructor can also autoinsert before another instruction.
SwitchInst::SwitchInst(Value *Value, BasicBlock *Default, unsigned NumCases,
                       Instruction *InsertBefore)
    : Instruction(Type::getVoidTy(Value->getContext()), Instruction::Switch,
                  nullptr, 0, InsertBefore) {
  init(Value, Default, 2+NumCases*2);
}

/// SwitchInst ctor - Create a new switch instruction, specifying a value to
/// switch on and a default destination.  The number of additional cases can
/// be specified here to make memory allocation more efficient.  This
/// constructor also autoinserts at the end of the specified BasicBlock.
SwitchInst::SwitchInst(Value *Value, BasicBlock *Default, unsigned NumCases,
                       BasicBlock *InsertAtEnd)
    : Instruction(Type::getVoidTy(Value->getContext()), Instruction::Switch,
                  nullptr, 0, InsertAtEnd) {
  init(Value, Default, 2+NumCases*2);
}

SwitchInst::SwitchInst(const SwitchInst &SI)
    : Instruction(SI.getType(), Instruction::Switch, nullptr, 0) {
  init(SI.getCondition(), SI.getDefaultDest(), SI.getNumOperands());
  setNumHungOffUseOperands(SI.getNumOperands());
  Use *OL = getOperandList();
  const Use *InOL = SI.getOperandList();
  for (unsigned i = 2, E = SI.getNumOperands(); i != E; i += 2) {
    OL[i] = InOL[i];
    OL[i+1] = InOL[i+1];
  }
  SubclassOptionalData = SI.SubclassOptionalData;
}

/// addCase - Add an entry to the switch instruction...
///
void SwitchInst::addCase(ConstantInt *OnVal, BasicBlock *Dest) {
  unsigned NewCaseIdx = getNumCases();
  unsigned OpNo = getNumOperands();
  if (OpNo+2 > ReservedSpace)
    growOperands();  // Get more space!
  // Initialize some new operands.
  assert(OpNo+1 < ReservedSpace && "Growing didn't work!");
  setNumHungOffUseOperands(OpNo+2);
  CaseHandle Case(this, NewCaseIdx);
  Case.setValue(OnVal);
  Case.setSuccessor(Dest);
}

/// removeCase - This method removes the specified case and its successor
/// from the switch instruction.
SwitchInst::CaseIt SwitchInst::removeCase(CaseIt I) {
  unsigned idx = I->getCaseIndex();

  assert(2 + idx*2 < getNumOperands() && "Case index out of range!!!");

  unsigned NumOps = getNumOperands();
  Use *OL = getOperandList();

  // Overwrite this case with the end of the list.
  if (2 + (idx + 1) * 2 != NumOps) {
    OL[2 + idx * 2] = OL[NumOps - 2];
    OL[2 + idx * 2 + 1] = OL[NumOps - 1];
  }

  // Nuke the last value.
  OL[NumOps-2].set(nullptr);
  OL[NumOps-2+1].set(nullptr);
  setNumHungOffUseOperands(NumOps-2);

  return CaseIt(this, idx);
}

/// growOperands - grow operands - This grows the operand list in response
/// to a push_back style of operation.  This grows the number of ops by 3 times.
///
void SwitchInst::growOperands() {
  unsigned e = getNumOperands();
  unsigned NumOps = e*3;

  ReservedSpace = NumOps;
  growHungoffUses(ReservedSpace);
}

MDNode *
SwitchInstProfUpdateWrapper::getProfBranchWeightsMD(const SwitchInst &SI) {
  if (MDNode *ProfileData = SI.getMetadata(LLVMContext::MD_prof))
    if (auto *MDName = dyn_cast<MDString>(ProfileData->getOperand(0)))
      if (MDName->getString() == "branch_weights")
        return ProfileData;
  return nullptr;
}

MDNode *SwitchInstProfUpdateWrapper::buildProfBranchWeightsMD() {
  assert(Changed && "called only if metadata has changed");

  if (!Weights)
    return nullptr;

  assert(SI.getNumSuccessors() == Weights->size() &&
         "num of prof branch_weights must accord with num of successors");

  bool AllZeroes =
      all_of(Weights.getValue(), [](uint32_t W) { return W == 0; });

  if (AllZeroes || Weights.getValue().size() < 2)
    return nullptr;

  return MDBuilder(SI.getParent()->getContext()).createBranchWeights(*Weights);
}

void SwitchInstProfUpdateWrapper::init() {
  MDNode *ProfileData = getProfBranchWeightsMD(SI);
  if (!ProfileData)
    return;

  if (ProfileData->getNumOperands() != SI.getNumSuccessors() + 1) {
    llvm_unreachable("number of prof branch_weights metadata operands does "
                     "not correspond to number of succesors");
  }

  SmallVector<uint32_t, 8> Weights;
  for (unsigned CI = 1, CE = SI.getNumSuccessors(); CI <= CE; ++CI) {
    ConstantInt *C = mdconst::extract<ConstantInt>(ProfileData->getOperand(CI));
    uint32_t CW = C->getValue().getZExtValue();
    Weights.push_back(CW);
  }
  this->Weights = std::move(Weights);
}

SwitchInst::CaseIt
SwitchInstProfUpdateWrapper::removeCase(SwitchInst::CaseIt I) {
  if (Weights) {
    assert(SI.getNumSuccessors() == Weights->size() &&
           "num of prof branch_weights must accord with num of successors");
    Changed = true;
    // Copy the last case to the place of the removed one and shrink.
    // This is tightly coupled with the way SwitchInst::removeCase() removes
    // the cases in SwitchInst::removeCase(CaseIt).
    Weights.getValue()[I->getCaseIndex() + 1] = Weights.getValue().back();
    Weights.getValue().pop_back();
  }
  return SI.removeCase(I);
}

void SwitchInstProfUpdateWrapper::addCase(
    ConstantInt *OnVal, BasicBlock *Dest,
    SwitchInstProfUpdateWrapper::CaseWeightOpt W) {
  SI.addCase(OnVal, Dest);

  if (!Weights && W && *W) {
    Changed = true;
    Weights = SmallVector<uint32_t, 8>(SI.getNumSuccessors(), 0);
    Weights.getValue()[SI.getNumSuccessors() - 1] = *W;
  } else if (Weights) {
    Changed = true;
    Weights.getValue().push_back(W ? *W : 0);
  }
  if (Weights)
    assert(SI.getNumSuccessors() == Weights->size() &&
           "num of prof branch_weights must accord with num of successors");
}

SymbolTableList<Instruction>::iterator
SwitchInstProfUpdateWrapper::eraseFromParent() {
  // Instruction is erased. Mark as unchanged to not touch it in the destructor.
  Changed = false;
  if (Weights)
    Weights->resize(0);
  return SI.eraseFromParent();
}

SwitchInstProfUpdateWrapper::CaseWeightOpt
SwitchInstProfUpdateWrapper::getSuccessorWeight(unsigned idx) {
  if (!Weights)
    return None;
  return Weights.getValue()[idx];
}

void SwitchInstProfUpdateWrapper::setSuccessorWeight(
    unsigned idx, SwitchInstProfUpdateWrapper::CaseWeightOpt W) {
  if (!W)
    return;

  if (!Weights && *W)
    Weights = SmallVector<uint32_t, 8>(SI.getNumSuccessors(), 0);

  if (Weights) {
    auto &OldW = Weights.getValue()[idx];
    if (*W != OldW) {
      Changed = true;
      OldW = *W;
    }
  }
}

SwitchInstProfUpdateWrapper::CaseWeightOpt
SwitchInstProfUpdateWrapper::getSuccessorWeight(const SwitchInst &SI,
                                                unsigned idx) {
  if (MDNode *ProfileData = getProfBranchWeightsMD(SI))
    if (ProfileData->getNumOperands() == SI.getNumSuccessors() + 1)
      return mdconst::extract<ConstantInt>(ProfileData->getOperand(idx + 1))
          ->getValue()
          .getZExtValue();

  return None;
}

//===----------------------------------------------------------------------===//
//                        IndirectBrInst Implementation
//===----------------------------------------------------------------------===//

void IndirectBrInst::init(Value *Address, unsigned NumDests) {
  assert(Address && Address->getType()->isPointerTy() &&
         "Address of indirectbr must be a pointer");
  ReservedSpace = 1+NumDests;
  setNumHungOffUseOperands(1);
  allocHungoffUses(ReservedSpace);

  Op<0>() = Address;
}


/// growOperands - grow operands - This grows the operand list in response
/// to a push_back style of operation.  This grows the number of ops by 2 times.
///
void IndirectBrInst::growOperands() {
  unsigned e = getNumOperands();
  unsigned NumOps = e*2;

  ReservedSpace = NumOps;
  growHungoffUses(ReservedSpace);
}

IndirectBrInst::IndirectBrInst(Value *Address, unsigned NumCases,
                               Instruction *InsertBefore)
    : Instruction(Type::getVoidTy(Address->getContext()),
                  Instruction::IndirectBr, nullptr, 0, InsertBefore) {
  init(Address, NumCases);
}

IndirectBrInst::IndirectBrInst(Value *Address, unsigned NumCases,
                               BasicBlock *InsertAtEnd)
    : Instruction(Type::getVoidTy(Address->getContext()),
                  Instruction::IndirectBr, nullptr, 0, InsertAtEnd) {
  init(Address, NumCases);
}

IndirectBrInst::IndirectBrInst(const IndirectBrInst &IBI)
    : Instruction(Type::getVoidTy(IBI.getContext()), Instruction::IndirectBr,
                  nullptr, IBI.getNumOperands()) {
  allocHungoffUses(IBI.getNumOperands());
  Use *OL = getOperandList();
  const Use *InOL = IBI.getOperandList();
  for (unsigned i = 0, E = IBI.getNumOperands(); i != E; ++i)
    OL[i] = InOL[i];
  SubclassOptionalData = IBI.SubclassOptionalData;
}

/// addDestination - Add a destination.
///
void IndirectBrInst::addDestination(BasicBlock *DestBB) {
  unsigned OpNo = getNumOperands();
  if (OpNo+1 > ReservedSpace)
    growOperands();  // Get more space!
  // Initialize some new operands.
  assert(OpNo < ReservedSpace && "Growing didn't work!");
  setNumHungOffUseOperands(OpNo+1);
  getOperandList()[OpNo] = DestBB;
}

/// removeDestination - This method removes the specified successor from the
/// indirectbr instruction.
void IndirectBrInst::removeDestination(unsigned idx) {
  assert(idx < getNumOperands()-1 && "Successor index out of range!");

  unsigned NumOps = getNumOperands();
  Use *OL = getOperandList();

  // Replace this value with the last one.
  OL[idx+1] = OL[NumOps-1];

  // Nuke the last value.
  OL[NumOps-1].set(nullptr);
  setNumHungOffUseOperands(NumOps-1);
}

//===----------------------------------------------------------------------===//
//                            FreezeInst Implementation
//===----------------------------------------------------------------------===//

FreezeInst::FreezeInst(Value *S,
                       const Twine &Name, Instruction *InsertBefore)
    : UnaryInstruction(S->getType(), Freeze, S, InsertBefore) {
  setName(Name);
}

FreezeInst::FreezeInst(Value *S,
                       const Twine &Name, BasicBlock *InsertAtEnd)
    : UnaryInstruction(S->getType(), Freeze, S, InsertAtEnd) {
  setName(Name);
}

//===----------------------------------------------------------------------===//
//                           cloneImpl() implementations
//===----------------------------------------------------------------------===//

// Define these methods here so vtables don't get emitted into every translation
// unit that uses these classes.

GetElementPtrInst *GetElementPtrInst::cloneImpl() const {
  return new (getNumOperands()) GetElementPtrInst(*this);
}

UnaryOperator *UnaryOperator::cloneImpl() const {
  return Create(getOpcode(), Op<0>());
}

BinaryOperator *BinaryOperator::cloneImpl() const {
  return Create(getOpcode(), Op<0>(), Op<1>());
}

FCmpInst *FCmpInst::cloneImpl() const {
  return new FCmpInst(getPredicate(), Op<0>(), Op<1>());
}

ICmpInst *ICmpInst::cloneImpl() const {
  return new ICmpInst(getPredicate(), Op<0>(), Op<1>());
}

ExtractValueInst *ExtractValueInst::cloneImpl() const {
  return new ExtractValueInst(*this);
}

InsertValueInst *InsertValueInst::cloneImpl() const {
  return new InsertValueInst(*this);
}

AllocaInst *AllocaInst::cloneImpl() const {
  AllocaInst *Result =
      new AllocaInst(getAllocatedType(), getType()->getAddressSpace(),
                     getOperand(0), getAlign());
  Result->setUsedWithInAlloca(isUsedWithInAlloca());
  Result->setSwiftError(isSwiftError());
  return Result;
}

LoadInst *LoadInst::cloneImpl() const {
  return new LoadInst(getType(), getOperand(0), Twine(), isVolatile(),
                      getAlign(), getOrdering(), getSyncScopeID());
}

StoreInst *StoreInst::cloneImpl() const {
  return new StoreInst(getOperand(0), getOperand(1), isVolatile(), getAlign(),
                       getOrdering(), getSyncScopeID());
}

AtomicCmpXchgInst *AtomicCmpXchgInst::cloneImpl() const {
  AtomicCmpXchgInst *Result = new AtomicCmpXchgInst(
      getOperand(0), getOperand(1), getOperand(2), getAlign(),
      getSuccessOrdering(), getFailureOrdering(), getSyncScopeID());
  Result->setVolatile(isVolatile());
  Result->setWeak(isWeak());
  return Result;
}

AtomicRMWInst *AtomicRMWInst::cloneImpl() const {
  AtomicRMWInst *Result =
      new AtomicRMWInst(getOperation(), getOperand(0), getOperand(1),
                        getAlign(), getOrdering(), getSyncScopeID());
  Result->setVolatile(isVolatile());
  return Result;
}

FenceInst *FenceInst::cloneImpl() const {
  return new FenceInst(getContext(), getOrdering(), getSyncScopeID());
}

TruncInst *TruncInst::cloneImpl() const {
  return new TruncInst(getOperand(0), getType());
}

ZExtInst *ZExtInst::cloneImpl() const {
  return new ZExtInst(getOperand(0), getType());
}

SExtInst *SExtInst::cloneImpl() const {
  return new SExtInst(getOperand(0), getType());
}

FPTruncInst *FPTruncInst::cloneImpl() const {
  return new FPTruncInst(getOperand(0), getType());
}

FPExtInst *FPExtInst::cloneImpl() const {
  return new FPExtInst(getOperand(0), getType());
}

UIToFPInst *UIToFPInst::cloneImpl() const {
  return new UIToFPInst(getOperand(0), getType());
}

SIToFPInst *SIToFPInst::cloneImpl() const {
  return new SIToFPInst(getOperand(0), getType());
}

FPToUIInst *FPToUIInst::cloneImpl() const {
  return new FPToUIInst(getOperand(0), getType());
}

FPToSIInst *FPToSIInst::cloneImpl() const {
  return new FPToSIInst(getOperand(0), getType());
}

PtrToIntInst *PtrToIntInst::cloneImpl() const {
  return new PtrToIntInst(getOperand(0), getType());
}

IntToPtrInst *IntToPtrInst::cloneImpl() const {
  return new IntToPtrInst(getOperand(0), getType());
}

BitCastInst *BitCastInst::cloneImpl() const {
  return new BitCastInst(getOperand(0), getType());
}

AddrSpaceCastInst *AddrSpaceCastInst::cloneImpl() const {
  return new AddrSpaceCastInst(getOperand(0), getType());
}

CallInst *CallInst::cloneImpl() const {
  if (hasOperandBundles()) {
    unsigned DescriptorBytes = getNumOperandBundles() * sizeof(BundleOpInfo);
    return new(getNumOperands(), DescriptorBytes) CallInst(*this);
  }
  return  new(getNumOperands()) CallInst(*this);
}

SelectInst *SelectInst::cloneImpl() const {
  return SelectInst::Create(getOperand(0), getOperand(1), getOperand(2));
}

VAArgInst *VAArgInst::cloneImpl() const {
  return new VAArgInst(getOperand(0), getType());
}

ExtractElementInst *ExtractElementInst::cloneImpl() const {
  return ExtractElementInst::Create(getOperand(0), getOperand(1));
}

InsertElementInst *InsertElementInst::cloneImpl() const {
  return InsertElementInst::Create(getOperand(0), getOperand(1), getOperand(2));
}

ShuffleVectorInst *ShuffleVectorInst::cloneImpl() const {
  return new ShuffleVectorInst(getOperand(0), getOperand(1), getShuffleMask());
}

PHINode *PHINode::cloneImpl() const { return new PHINode(*this); }

LandingPadInst *LandingPadInst::cloneImpl() const {
  return new LandingPadInst(*this);
}

ReturnInst *ReturnInst::cloneImpl() const {
  return new(getNumOperands()) ReturnInst(*this);
}

BranchInst *BranchInst::cloneImpl() const {
  return new(getNumOperands()) BranchInst(*this);
}

SwitchInst *SwitchInst::cloneImpl() const { return new SwitchInst(*this); }

IndirectBrInst *IndirectBrInst::cloneImpl() const {
  return new IndirectBrInst(*this);
}

InvokeInst *InvokeInst::cloneImpl() const {
  if (hasOperandBundles()) {
    unsigned DescriptorBytes = getNumOperandBundles() * sizeof(BundleOpInfo);
    return new(getNumOperands(), DescriptorBytes) InvokeInst(*this);
  }
  return new(getNumOperands()) InvokeInst(*this);
}

CallBrInst *CallBrInst::cloneImpl() const {
  if (hasOperandBundles()) {
    unsigned DescriptorBytes = getNumOperandBundles() * sizeof(BundleOpInfo);
    return new (getNumOperands(), DescriptorBytes) CallBrInst(*this);
  }
  return new (getNumOperands()) CallBrInst(*this);
}

ResumeInst *ResumeInst::cloneImpl() const { return new (1) ResumeInst(*this); }

CleanupReturnInst *CleanupReturnInst::cloneImpl() const {
  return new (getNumOperands()) CleanupReturnInst(*this);
}

CatchReturnInst *CatchReturnInst::cloneImpl() const {
  return new (getNumOperands()) CatchReturnInst(*this);
}

CatchSwitchInst *CatchSwitchInst::cloneImpl() const {
  return new CatchSwitchInst(*this);
}

FuncletPadInst *FuncletPadInst::cloneImpl() const {
  return new (getNumOperands()) FuncletPadInst(*this);
}

UnreachableInst *UnreachableInst::cloneImpl() const {
  LLVMContext &Context = getContext();
  return new UnreachableInst(Context);
}

FreezeInst *FreezeInst::cloneImpl() const {
  return new FreezeInst(getOperand(0));
}<|MERGE_RESOLUTION|>--- conflicted
+++ resolved
@@ -1548,21 +1548,6 @@
          "All operands must be non-null!");
   assert(getOperand(0)->getType()->isPointerTy() &&
          "Ptr must have pointer type!");
-<<<<<<< HEAD
-  assert(getOperand(1)->getType() ==
-                 cast<PointerType>(getOperand(0)->getType())->getElementType()
-         && "Ptr must be a pointer to Cmp type!");
-  assert(getOperand(2)->getType() ==
-                 cast<PointerType>(getOperand(0)->getType())->getElementType()
-         && "Ptr must be a pointer to NewVal type!");
-  assert(SuccessOrdering != AtomicOrdering::NotAtomic &&
-         "AtomicCmpXchg instructions must be atomic!");
-  assert(FailureOrdering != AtomicOrdering::NotAtomic &&
-         "AtomicCmpXchg instructions must be atomic!");
-  assert(FailureOrdering != AtomicOrdering::Release &&
-         FailureOrdering != AtomicOrdering::AcquireRelease &&
-         "AtomicCmpXchg failure ordering cannot include release semantics");
-=======
   assert(cast<PointerType>(getOperand(0)->getType())
              ->isOpaqueOrPointeeTypeMatches(getOperand(1)->getType()) &&
          "Ptr must be a pointer to Cmp type!");
@@ -1571,7 +1556,6 @@
          "Ptr must be a pointer to NewVal type!");
   assert(getOperand(1)->getType() == getOperand(2)->getType() &&
          "Cmp type and NewVal type must be same!");
->>>>>>> 21f3f750
 }
 
 AtomicCmpXchgInst::AtomicCmpXchgInst(Value *Ptr, Value *Cmp, Value *NewVal,
