//===- LLVMContextImpl.h - The LLVMContextImpl opaque class -----*- C++ -*-===//
//
// Part of the LLVM Project, under the Apache License v2.0 with LLVM Exceptions.
// See https://llvm.org/LICENSE.txt for license information.
// SPDX-License-Identifier: Apache-2.0 WITH LLVM-exception
//
//===----------------------------------------------------------------------===//
//
//  This file declares LLVMContextImpl, the opaque implementation
//  of LLVMContext.
//
//===----------------------------------------------------------------------===//

#ifndef LLVM_LIB_IR_LLVMCONTEXTIMPL_H
#define LLVM_LIB_IR_LLVMCONTEXTIMPL_H

#include "ConstantsContext.h"
#include "llvm/ADT/APFloat.h"
#include "llvm/ADT/APInt.h"
#include "llvm/ADT/ArrayRef.h"
#include "llvm/ADT/DenseMap.h"
#include "llvm/ADT/DenseMapInfo.h"
#include "llvm/ADT/DenseSet.h"
#include "llvm/ADT/FoldingSet.h"
#include "llvm/ADT/Hashing.h"
#include "llvm/ADT/STLExtras.h"
#include "llvm/ADT/SmallPtrSet.h"
#include "llvm/ADT/SmallVector.h"
#include "llvm/ADT/StringMap.h"
#include "llvm/BinaryFormat/Dwarf.h"
#include "llvm/IR/Constants.h"
#include "llvm/IR/DebugInfoMetadata.h"
#include "llvm/IR/DerivedTypes.h"
#include "llvm/IR/LLVMContext.h"
#include "llvm/IR/Metadata.h"
#include "llvm/IR/Module.h"
#include "llvm/IR/TrackingMDRef.h"
#include "llvm/IR/Type.h"
#include "llvm/IR/Value.h"
#include "llvm/Support/Allocator.h"
#include "llvm/Support/Casting.h"
#include "llvm/Support/StringSaver.h"
#include <algorithm>
#include <cassert>
#include <cstddef>
#include <cstdint>
#include <memory>
#include <optional>
#include <string>
#include <utility>
#include <vector>

namespace llvm {

class AttributeImpl;
class AttributeListImpl;
class AttributeSetNode;
class BasicBlock;
struct DiagnosticHandler;
class ElementCount;
class Function;
class GlobalObject;
class GlobalValue;
class InlineAsm;
class LLVMRemarkStreamer;
class OptPassGate;
namespace remarks {
class RemarkStreamer;
}
template <typename T> class StringMapEntry;
class StringRef;
class TypedPointerType;
class ValueHandleBase;

using DenseMapAPIntKeyInfo = DenseMapInfo<APInt>;

struct DenseMapAPFloatKeyInfo {
  static inline APFloat getEmptyKey() { return APFloat(APFloat::Bogus(), 1); }
  static inline APFloat getTombstoneKey() {
    return APFloat(APFloat::Bogus(), 2);
  }

  static unsigned getHashValue(const APFloat &Key) {
    return static_cast<unsigned>(hash_value(Key));
  }

  static bool isEqual(const APFloat &LHS, const APFloat &RHS) {
    return LHS.bitwiseIsEqual(RHS);
  }
};

struct AnonStructTypeKeyInfo {
  struct KeyTy {
    ArrayRef<Type *> ETypes;
    bool isPacked;

    KeyTy(const ArrayRef<Type *> &E, bool P) : ETypes(E), isPacked(P) {}

    KeyTy(const StructType *ST)
        : ETypes(ST->elements()), isPacked(ST->isPacked()) {}

    bool operator==(const KeyTy &that) const {
      if (isPacked != that.isPacked)
        return false;
      if (ETypes != that.ETypes)
        return false;
      return true;
    }
    bool operator!=(const KeyTy &that) const { return !this->operator==(that); }
  };

  static inline StructType *getEmptyKey() {
    return DenseMapInfo<StructType *>::getEmptyKey();
  }

  static inline StructType *getTombstoneKey() {
    return DenseMapInfo<StructType *>::getTombstoneKey();
  }

  static unsigned getHashValue(const KeyTy &Key) {
    return hash_combine(
        hash_combine_range(Key.ETypes.begin(), Key.ETypes.end()), Key.isPacked);
  }

  static unsigned getHashValue(const StructType *ST) {
    return getHashValue(KeyTy(ST));
  }

  static bool isEqual(const KeyTy &LHS, const StructType *RHS) {
    if (RHS == getEmptyKey() || RHS == getTombstoneKey())
      return false;
    return LHS == KeyTy(RHS);
  }

  static bool isEqual(const StructType *LHS, const StructType *RHS) {
    return LHS == RHS;
  }
};

struct FunctionTypeKeyInfo {
  struct KeyTy {
    const Type *ReturnType;
    ArrayRef<Type *> Params;
    bool isVarArg;

    KeyTy(const Type *R, const ArrayRef<Type *> &P, bool V)
        : ReturnType(R), Params(P), isVarArg(V) {}
    KeyTy(const FunctionType *FT)
        : ReturnType(FT->getReturnType()), Params(FT->params()),
          isVarArg(FT->isVarArg()) {}

    bool operator==(const KeyTy &that) const {
      if (ReturnType != that.ReturnType)
        return false;
      if (isVarArg != that.isVarArg)
        return false;
      if (Params != that.Params)
        return false;
      return true;
    }
    bool operator!=(const KeyTy &that) const { return !this->operator==(that); }
  };

  static inline FunctionType *getEmptyKey() {
    return DenseMapInfo<FunctionType *>::getEmptyKey();
  }

  static inline FunctionType *getTombstoneKey() {
    return DenseMapInfo<FunctionType *>::getTombstoneKey();
  }

  static unsigned getHashValue(const KeyTy &Key) {
    return hash_combine(
        Key.ReturnType,
        hash_combine_range(Key.Params.begin(), Key.Params.end()), Key.isVarArg);
  }

  static unsigned getHashValue(const FunctionType *FT) {
    return getHashValue(KeyTy(FT));
  }

  static bool isEqual(const KeyTy &LHS, const FunctionType *RHS) {
    if (RHS == getEmptyKey() || RHS == getTombstoneKey())
      return false;
    return LHS == KeyTy(RHS);
  }

  static bool isEqual(const FunctionType *LHS, const FunctionType *RHS) {
    return LHS == RHS;
  }
};

struct TargetExtTypeKeyInfo {
  struct KeyTy {
    StringRef Name;
    ArrayRef<Type *> TypeParams;
    ArrayRef<unsigned> IntParams;

    KeyTy(StringRef N, const ArrayRef<Type *> &TP, const ArrayRef<unsigned> &IP)
        : Name(N), TypeParams(TP), IntParams(IP) {}
    KeyTy(const TargetExtType *TT)
        : Name(TT->getName()), TypeParams(TT->type_params()),
          IntParams(TT->int_params()) {}

    bool operator==(const KeyTy &that) const {
      return Name == that.Name && TypeParams == that.TypeParams &&
             IntParams == that.IntParams;
    }
    bool operator!=(const KeyTy &that) const { return !this->operator==(that); }
  };

  static inline TargetExtType *getEmptyKey() {
    return DenseMapInfo<TargetExtType *>::getEmptyKey();
  }

  static inline TargetExtType *getTombstoneKey() {
    return DenseMapInfo<TargetExtType *>::getTombstoneKey();
  }

  static unsigned getHashValue(const KeyTy &Key) {
    return hash_combine(
        Key.Name,
        hash_combine_range(Key.TypeParams.begin(), Key.TypeParams.end()),
        hash_combine_range(Key.IntParams.begin(), Key.IntParams.end()));
  }

  static unsigned getHashValue(const TargetExtType *FT) {
    return getHashValue(KeyTy(FT));
  }

  static bool isEqual(const KeyTy &LHS, const TargetExtType *RHS) {
    if (RHS == getEmptyKey() || RHS == getTombstoneKey())
      return false;
    return LHS == KeyTy(RHS);
  }

  static bool isEqual(const TargetExtType *LHS, const TargetExtType *RHS) {
    return LHS == RHS;
  }
};

/// Structure for hashing arbitrary MDNode operands.
class MDNodeOpsKey {
  ArrayRef<Metadata *> RawOps;
  ArrayRef<MDOperand> Ops;
  unsigned Hash;

protected:
  MDNodeOpsKey(ArrayRef<Metadata *> Ops)
      : RawOps(Ops), Hash(calculateHash(Ops)) {}

  template <class NodeTy>
  MDNodeOpsKey(const NodeTy *N, unsigned Offset = 0)
      : Ops(N->op_begin() + Offset, N->op_end()), Hash(N->getHash()) {}

  template <class NodeTy>
  bool compareOps(const NodeTy *RHS, unsigned Offset = 0) const {
    if (getHash() != RHS->getHash())
      return false;

    assert((RawOps.empty() || Ops.empty()) && "Two sets of operands?");
    return RawOps.empty() ? compareOps(Ops, RHS, Offset)
                          : compareOps(RawOps, RHS, Offset);
  }

  static unsigned calculateHash(MDNode *N, unsigned Offset = 0);

private:
  template <class T>
  static bool compareOps(ArrayRef<T> Ops, const MDNode *RHS, unsigned Offset) {
    if (Ops.size() != RHS->getNumOperands() - Offset)
      return false;
    return std::equal(Ops.begin(), Ops.end(), RHS->op_begin() + Offset);
  }

  static unsigned calculateHash(ArrayRef<Metadata *> Ops);

public:
  unsigned getHash() const { return Hash; }
};

template <class NodeTy> struct MDNodeKeyImpl;

/// Configuration point for MDNodeInfo::isEqual().
template <class NodeTy> struct MDNodeSubsetEqualImpl {
  using KeyTy = MDNodeKeyImpl<NodeTy>;

  static bool isSubsetEqual(const KeyTy &LHS, const NodeTy *RHS) {
    return false;
  }

  static bool isSubsetEqual(const NodeTy *LHS, const NodeTy *RHS) {
    return false;
  }
};

/// DenseMapInfo for MDTuple.
///
/// Note that we don't need the is-function-local bit, since that's implicit in
/// the operands.
template <> struct MDNodeKeyImpl<MDTuple> : MDNodeOpsKey {
  MDNodeKeyImpl(ArrayRef<Metadata *> Ops) : MDNodeOpsKey(Ops) {}
  MDNodeKeyImpl(const MDTuple *N) : MDNodeOpsKey(N) {}

  bool isKeyOf(const MDTuple *RHS) const { return compareOps(RHS); }

  unsigned getHashValue() const { return getHash(); }

  static unsigned calculateHash(MDTuple *N) {
    return MDNodeOpsKey::calculateHash(N);
  }
};

/// DenseMapInfo for DILocation.
template <> struct MDNodeKeyImpl<DILocation> {
  unsigned Line;
  unsigned Column;
  Metadata *Scope;
  Metadata *InlinedAt;
  bool ImplicitCode;

  MDNodeKeyImpl(unsigned Line, unsigned Column, Metadata *Scope,
                Metadata *InlinedAt, bool ImplicitCode)
      : Line(Line), Column(Column), Scope(Scope), InlinedAt(InlinedAt),
        ImplicitCode(ImplicitCode) {}
  MDNodeKeyImpl(const DILocation *L)
      : Line(L->getLine()), Column(L->getColumn()), Scope(L->getRawScope()),
        InlinedAt(L->getRawInlinedAt()), ImplicitCode(L->isImplicitCode()) {}

  bool isKeyOf(const DILocation *RHS) const {
    return Line == RHS->getLine() && Column == RHS->getColumn() &&
           Scope == RHS->getRawScope() && InlinedAt == RHS->getRawInlinedAt() &&
           ImplicitCode == RHS->isImplicitCode();
  }

  unsigned getHashValue() const {
    return hash_combine(Line, Column, Scope, InlinedAt, ImplicitCode);
  }
};

/// DenseMapInfo for GenericDINode.
template <> struct MDNodeKeyImpl<GenericDINode> : MDNodeOpsKey {
  unsigned Tag;
  MDString *Header;

  MDNodeKeyImpl(unsigned Tag, MDString *Header, ArrayRef<Metadata *> DwarfOps)
      : MDNodeOpsKey(DwarfOps), Tag(Tag), Header(Header) {}
  MDNodeKeyImpl(const GenericDINode *N)
      : MDNodeOpsKey(N, 1), Tag(N->getTag()), Header(N->getRawHeader()) {}

  bool isKeyOf(const GenericDINode *RHS) const {
    return Tag == RHS->getTag() && Header == RHS->getRawHeader() &&
           compareOps(RHS, 1);
  }

  unsigned getHashValue() const { return hash_combine(getHash(), Tag, Header); }

  static unsigned calculateHash(GenericDINode *N) {
    return MDNodeOpsKey::calculateHash(N, 1);
  }
};

template <> struct MDNodeKeyImpl<DISubrange> {
  Metadata *CountNode;
  Metadata *LowerBound;
  Metadata *UpperBound;
  Metadata *Stride;

  MDNodeKeyImpl(Metadata *CountNode, Metadata *LowerBound, Metadata *UpperBound,
                Metadata *Stride)
      : CountNode(CountNode), LowerBound(LowerBound), UpperBound(UpperBound),
        Stride(Stride) {}
  MDNodeKeyImpl(const DISubrange *N)
      : CountNode(N->getRawCountNode()), LowerBound(N->getRawLowerBound()),
        UpperBound(N->getRawUpperBound()), Stride(N->getRawStride()) {}

  bool isKeyOf(const DISubrange *RHS) const {
    auto BoundsEqual = [=](Metadata *Node1, Metadata *Node2) -> bool {
      if (Node1 == Node2)
        return true;

      ConstantAsMetadata *MD1 = dyn_cast_or_null<ConstantAsMetadata>(Node1);
      ConstantAsMetadata *MD2 = dyn_cast_or_null<ConstantAsMetadata>(Node2);
      if (MD1 && MD2) {
        ConstantInt *CV1 = cast<ConstantInt>(MD1->getValue());
        ConstantInt *CV2 = cast<ConstantInt>(MD2->getValue());
        if (CV1->getSExtValue() == CV2->getSExtValue())
          return true;
      }
      return false;
    };

    return BoundsEqual(CountNode, RHS->getRawCountNode()) &&
           BoundsEqual(LowerBound, RHS->getRawLowerBound()) &&
           BoundsEqual(UpperBound, RHS->getRawUpperBound()) &&
           BoundsEqual(Stride, RHS->getRawStride());
  }

  unsigned getHashValue() const {
    if (CountNode)
      if (auto *MD = dyn_cast<ConstantAsMetadata>(CountNode))
        return hash_combine(cast<ConstantInt>(MD->getValue())->getSExtValue(),
                            LowerBound, UpperBound, Stride);
    return hash_combine(CountNode, LowerBound, UpperBound, Stride);
  }
};

template <> struct MDNodeKeyImpl<DIGenericSubrange> {
  Metadata *CountNode;
  Metadata *LowerBound;
  Metadata *UpperBound;
  Metadata *Stride;

  MDNodeKeyImpl(Metadata *CountNode, Metadata *LowerBound, Metadata *UpperBound,
                Metadata *Stride)
      : CountNode(CountNode), LowerBound(LowerBound), UpperBound(UpperBound),
        Stride(Stride) {}
  MDNodeKeyImpl(const DIGenericSubrange *N)
      : CountNode(N->getRawCountNode()), LowerBound(N->getRawLowerBound()),
        UpperBound(N->getRawUpperBound()), Stride(N->getRawStride()) {}

  bool isKeyOf(const DIGenericSubrange *RHS) const {
    return (CountNode == RHS->getRawCountNode()) &&
           (LowerBound == RHS->getRawLowerBound()) &&
           (UpperBound == RHS->getRawUpperBound()) &&
           (Stride == RHS->getRawStride());
  }

  unsigned getHashValue() const {
    auto *MD = dyn_cast_or_null<ConstantAsMetadata>(CountNode);
    if (CountNode && MD)
      return hash_combine(cast<ConstantInt>(MD->getValue())->getSExtValue(),
                          LowerBound, UpperBound, Stride);
    return hash_combine(CountNode, LowerBound, UpperBound, Stride);
  }
};

template <> struct MDNodeKeyImpl<DIEnumerator> {
  APInt Value;
  MDString *Name;
  bool IsUnsigned;

  MDNodeKeyImpl(APInt Value, bool IsUnsigned, MDString *Name)
      : Value(Value), Name(Name), IsUnsigned(IsUnsigned) {}
  MDNodeKeyImpl(int64_t Value, bool IsUnsigned, MDString *Name)
      : Value(APInt(64, Value, !IsUnsigned)), Name(Name),
        IsUnsigned(IsUnsigned) {}
  MDNodeKeyImpl(const DIEnumerator *N)
      : Value(N->getValue()), Name(N->getRawName()),
        IsUnsigned(N->isUnsigned()) {}

  bool isKeyOf(const DIEnumerator *RHS) const {
    return Value.getBitWidth() == RHS->getValue().getBitWidth() &&
           Value == RHS->getValue() && IsUnsigned == RHS->isUnsigned() &&
           Name == RHS->getRawName();
  }

  unsigned getHashValue() const { return hash_combine(Value, Name); }
};

template <> struct MDNodeKeyImpl<DIBasicType> {
  unsigned Tag;
  MDString *Name;
  uint64_t SizeInBits;
  uint32_t AlignInBits;
  unsigned Encoding;
  unsigned Flags;

  MDNodeKeyImpl(unsigned Tag, MDString *Name, uint64_t SizeInBits,
                uint32_t AlignInBits, unsigned Encoding, unsigned Flags)
      : Tag(Tag), Name(Name), SizeInBits(SizeInBits), AlignInBits(AlignInBits),
        Encoding(Encoding), Flags(Flags) {}
  MDNodeKeyImpl(const DIBasicType *N)
      : Tag(N->getTag()), Name(N->getRawName()), SizeInBits(N->getSizeInBits()),
        AlignInBits(N->getAlignInBits()), Encoding(N->getEncoding()),
        Flags(N->getFlags()) {}

  bool isKeyOf(const DIBasicType *RHS) const {
    return Tag == RHS->getTag() && Name == RHS->getRawName() &&
           SizeInBits == RHS->getSizeInBits() &&
           AlignInBits == RHS->getAlignInBits() &&
           Encoding == RHS->getEncoding() && Flags == RHS->getFlags();
  }

  unsigned getHashValue() const {
    return hash_combine(Tag, Name, SizeInBits, AlignInBits, Encoding);
  }
};

template <> struct MDNodeKeyImpl<DIStringType> {
  unsigned Tag;
  MDString *Name;
  Metadata *StringLength;
  Metadata *StringLengthExp;
  Metadata *StringLocationExp;
  uint64_t SizeInBits;
  uint32_t AlignInBits;
  unsigned Encoding;

  MDNodeKeyImpl(unsigned Tag, MDString *Name, Metadata *StringLength,
                Metadata *StringLengthExp, Metadata *StringLocationExp,
                uint64_t SizeInBits, uint32_t AlignInBits, unsigned Encoding)
      : Tag(Tag), Name(Name), StringLength(StringLength),
        StringLengthExp(StringLengthExp), StringLocationExp(StringLocationExp),
        SizeInBits(SizeInBits), AlignInBits(AlignInBits), Encoding(Encoding) {}
  MDNodeKeyImpl(const DIStringType *N)
      : Tag(N->getTag()), Name(N->getRawName()),
        StringLength(N->getRawStringLength()),
        StringLengthExp(N->getRawStringLengthExp()),
        StringLocationExp(N->getRawStringLocationExp()),
        SizeInBits(N->getSizeInBits()), AlignInBits(N->getAlignInBits()),
        Encoding(N->getEncoding()) {}

  bool isKeyOf(const DIStringType *RHS) const {
    return Tag == RHS->getTag() && Name == RHS->getRawName() &&
           StringLength == RHS->getRawStringLength() &&
           StringLengthExp == RHS->getRawStringLengthExp() &&
           StringLocationExp == RHS->getRawStringLocationExp() &&
           SizeInBits == RHS->getSizeInBits() &&
           AlignInBits == RHS->getAlignInBits() &&
           Encoding == RHS->getEncoding();
  }
  unsigned getHashValue() const {
    // Intentionally computes the hash on a subset of the operands for
    // performance reason. The subset has to be significant enough to avoid
    // collision "most of the time". There is no correctness issue in case of
    // collision because of the full check above.
    return hash_combine(Tag, Name, StringLength, Encoding);
  }
};

template <> struct MDNodeKeyImpl<DIDerivedType> {
  unsigned Tag;
  MDString *Name;
  Metadata *File;
  unsigned Line;
  Metadata *Scope;
  Metadata *BaseType;
  uint64_t SizeInBits;
  uint64_t OffsetInBits;
  uint32_t AlignInBits;
  std::optional<unsigned> DWARFAddressSpace;
  unsigned Flags;
  Metadata *ExtraData;
  Metadata *Annotations;

  MDNodeKeyImpl(unsigned Tag, MDString *Name, Metadata *File, unsigned Line,
                Metadata *Scope, Metadata *BaseType, uint64_t SizeInBits,
                uint32_t AlignInBits, uint64_t OffsetInBits,
                std::optional<unsigned> DWARFAddressSpace, unsigned Flags,
                Metadata *ExtraData, Metadata *Annotations)
      : Tag(Tag), Name(Name), File(File), Line(Line), Scope(Scope),
        BaseType(BaseType), SizeInBits(SizeInBits), OffsetInBits(OffsetInBits),
        AlignInBits(AlignInBits), DWARFAddressSpace(DWARFAddressSpace),
        Flags(Flags), ExtraData(ExtraData), Annotations(Annotations) {}
  MDNodeKeyImpl(const DIDerivedType *N)
      : Tag(N->getTag()), Name(N->getRawName()), File(N->getRawFile()),
        Line(N->getLine()), Scope(N->getRawScope()),
        BaseType(N->getRawBaseType()), SizeInBits(N->getSizeInBits()),
        OffsetInBits(N->getOffsetInBits()), AlignInBits(N->getAlignInBits()),
        DWARFAddressSpace(N->getDWARFAddressSpace()), Flags(N->getFlags()),
        ExtraData(N->getRawExtraData()), Annotations(N->getRawAnnotations()) {}

  bool isKeyOf(const DIDerivedType *RHS) const {
    return Tag == RHS->getTag() && Name == RHS->getRawName() &&
           File == RHS->getRawFile() && Line == RHS->getLine() &&
           Scope == RHS->getRawScope() && BaseType == RHS->getRawBaseType() &&
           SizeInBits == RHS->getSizeInBits() &&
           AlignInBits == RHS->getAlignInBits() &&
           OffsetInBits == RHS->getOffsetInBits() &&
           DWARFAddressSpace == RHS->getDWARFAddressSpace() &&
           Flags == RHS->getFlags() && ExtraData == RHS->getRawExtraData() &&
           Annotations == RHS->getRawAnnotations();
  }

  unsigned getHashValue() const {
    // If this is a member inside an ODR type, only hash the type and the name.
    // Otherwise the hash will be stronger than
    // MDNodeSubsetEqualImpl::isODRMember().
    if (Tag == dwarf::DW_TAG_member && Name)
      if (auto *CT = dyn_cast_or_null<DICompositeType>(Scope))
        if (CT->getRawIdentifier())
          return hash_combine(Name, Scope);

    // Intentionally computes the hash on a subset of the operands for
    // performance reason. The subset has to be significant enough to avoid
    // collision "most of the time". There is no correctness issue in case of
    // collision because of the full check above.
    return hash_combine(Tag, Name, File, Line, Scope, BaseType, Flags);
  }
};

template <> struct MDNodeSubsetEqualImpl<DIDerivedType> {
  using KeyTy = MDNodeKeyImpl<DIDerivedType>;

  static bool isSubsetEqual(const KeyTy &LHS, const DIDerivedType *RHS) {
    return isODRMember(LHS.Tag, LHS.Scope, LHS.Name, RHS);
  }

  static bool isSubsetEqual(const DIDerivedType *LHS,
                            const DIDerivedType *RHS) {
    return isODRMember(LHS->getTag(), LHS->getRawScope(), LHS->getRawName(),
                       RHS);
  }

  /// Subprograms compare equal if they declare the same function in an ODR
  /// type.
  static bool isODRMember(unsigned Tag, const Metadata *Scope,
                          const MDString *Name, const DIDerivedType *RHS) {
    // Check whether the LHS is eligible.
    if (Tag != dwarf::DW_TAG_member || !Name)
      return false;

    auto *CT = dyn_cast_or_null<DICompositeType>(Scope);
    if (!CT || !CT->getRawIdentifier())
      return false;

    // Compare to the RHS.
    return Tag == RHS->getTag() && Name == RHS->getRawName() &&
           Scope == RHS->getRawScope();
  }
};

template <> struct MDNodeKeyImpl<DICompositeType> {
  unsigned Tag;
  MDString *Name;
  Metadata *File;
  unsigned Line;
  Metadata *Scope;
  Metadata *BaseType;
  uint64_t SizeInBits;
  uint64_t OffsetInBits;
  uint32_t AlignInBits;
  unsigned Flags;
  Metadata *Elements;
  unsigned RuntimeLang;
  Metadata *VTableHolder;
  Metadata *TemplateParams;
  MDString *Identifier;
  Metadata *Discriminator;
  Metadata *DataLocation;
  Metadata *Associated;
  Metadata *Allocated;
  Metadata *Rank;
  Metadata *Annotations;

  MDNodeKeyImpl(unsigned Tag, MDString *Name, Metadata *File, unsigned Line,
                Metadata *Scope, Metadata *BaseType, uint64_t SizeInBits,
                uint32_t AlignInBits, uint64_t OffsetInBits, unsigned Flags,
                Metadata *Elements, unsigned RuntimeLang,
                Metadata *VTableHolder, Metadata *TemplateParams,
                MDString *Identifier, Metadata *Discriminator,
                Metadata *DataLocation, Metadata *Associated,
                Metadata *Allocated, Metadata *Rank, Metadata *Annotations)
      : Tag(Tag), Name(Name), File(File), Line(Line), Scope(Scope),
        BaseType(BaseType), SizeInBits(SizeInBits), OffsetInBits(OffsetInBits),
        AlignInBits(AlignInBits), Flags(Flags), Elements(Elements),
        RuntimeLang(RuntimeLang), VTableHolder(VTableHolder),
        TemplateParams(TemplateParams), Identifier(Identifier),
        Discriminator(Discriminator), DataLocation(DataLocation),
        Associated(Associated), Allocated(Allocated), Rank(Rank),
        Annotations(Annotations) {}
  MDNodeKeyImpl(const DICompositeType *N)
      : Tag(N->getTag()), Name(N->getRawName()), File(N->getRawFile()),
        Line(N->getLine()), Scope(N->getRawScope()),
        BaseType(N->getRawBaseType()), SizeInBits(N->getSizeInBits()),
        OffsetInBits(N->getOffsetInBits()), AlignInBits(N->getAlignInBits()),
        Flags(N->getFlags()), Elements(N->getRawElements()),
        RuntimeLang(N->getRuntimeLang()), VTableHolder(N->getRawVTableHolder()),
        TemplateParams(N->getRawTemplateParams()),
        Identifier(N->getRawIdentifier()),
        Discriminator(N->getRawDiscriminator()),
        DataLocation(N->getRawDataLocation()),
        Associated(N->getRawAssociated()), Allocated(N->getRawAllocated()),
        Rank(N->getRawRank()), Annotations(N->getRawAnnotations()) {}

  bool isKeyOf(const DICompositeType *RHS) const {
    return Tag == RHS->getTag() && Name == RHS->getRawName() &&
           File == RHS->getRawFile() && Line == RHS->getLine() &&
           Scope == RHS->getRawScope() && BaseType == RHS->getRawBaseType() &&
           SizeInBits == RHS->getSizeInBits() &&
           AlignInBits == RHS->getAlignInBits() &&
           OffsetInBits == RHS->getOffsetInBits() && Flags == RHS->getFlags() &&
           Elements == RHS->getRawElements() &&
           RuntimeLang == RHS->getRuntimeLang() &&
           VTableHolder == RHS->getRawVTableHolder() &&
           TemplateParams == RHS->getRawTemplateParams() &&
           Identifier == RHS->getRawIdentifier() &&
           Discriminator == RHS->getRawDiscriminator() &&
           DataLocation == RHS->getRawDataLocation() &&
           Associated == RHS->getRawAssociated() &&
           Allocated == RHS->getRawAllocated() && Rank == RHS->getRawRank() &&
           Annotations == RHS->getRawAnnotations();
  }

  unsigned getHashValue() const {
    // Intentionally computes the hash on a subset of the operands for
    // performance reason. The subset has to be significant enough to avoid
    // collision "most of the time". There is no correctness issue in case of
    // collision because of the full check above.
    return hash_combine(Name, File, Line, BaseType, Scope, Elements,
                        TemplateParams, Annotations);
  }
};

template <> struct MDNodeKeyImpl<DISubroutineType> {
  unsigned Flags;
  uint8_t CC;
  Metadata *TypeArray;

  MDNodeKeyImpl(unsigned Flags, uint8_t CC, Metadata *TypeArray)
      : Flags(Flags), CC(CC), TypeArray(TypeArray) {}
  MDNodeKeyImpl(const DISubroutineType *N)
      : Flags(N->getFlags()), CC(N->getCC()), TypeArray(N->getRawTypeArray()) {}

  bool isKeyOf(const DISubroutineType *RHS) const {
    return Flags == RHS->getFlags() && CC == RHS->getCC() &&
           TypeArray == RHS->getRawTypeArray();
  }

  unsigned getHashValue() const { return hash_combine(Flags, CC, TypeArray); }
};

template <> struct MDNodeKeyImpl<DIFile> {
  MDString *Filename;
  MDString *Directory;
  std::optional<DIFile::ChecksumInfo<MDString *>> Checksum;
  MDString *Source;

  MDNodeKeyImpl(MDString *Filename, MDString *Directory,
                std::optional<DIFile::ChecksumInfo<MDString *>> Checksum,
                MDString *Source)
      : Filename(Filename), Directory(Directory), Checksum(Checksum),
        Source(Source) {}
  MDNodeKeyImpl(const DIFile *N)
      : Filename(N->getRawFilename()), Directory(N->getRawDirectory()),
        Checksum(N->getRawChecksum()), Source(N->getRawSource()) {}

  bool isKeyOf(const DIFile *RHS) const {
    return Filename == RHS->getRawFilename() &&
           Directory == RHS->getRawDirectory() &&
           Checksum == RHS->getRawChecksum() && Source == RHS->getRawSource();
  }

  unsigned getHashValue() const {
    return hash_combine(Filename, Directory, Checksum ? Checksum->Kind : 0,
                        Checksum ? Checksum->Value : nullptr, Source);
  }
};

template <> struct MDNodeKeyImpl<DISubprogram> {
  Metadata *Scope;
  MDString *Name;
  MDString *LinkageName;
  Metadata *File;
  unsigned Line;
  Metadata *Type;
  unsigned ScopeLine;
  Metadata *ContainingType;
  unsigned VirtualIndex;
  int ThisAdjustment;
  unsigned Flags;
  unsigned SPFlags;
  Metadata *Unit;
  Metadata *TemplateParams;
  Metadata *Declaration;
  Metadata *RetainedNodes;
  Metadata *ThrownTypes;
  Metadata *Annotations;
  MDString *TargetFuncName;

  MDNodeKeyImpl(Metadata *Scope, MDString *Name, MDString *LinkageName,
                Metadata *File, unsigned Line, Metadata *Type,
                unsigned ScopeLine, Metadata *ContainingType,
                unsigned VirtualIndex, int ThisAdjustment, unsigned Flags,
                unsigned SPFlags, Metadata *Unit, Metadata *TemplateParams,
                Metadata *Declaration, Metadata *RetainedNodes,
                Metadata *ThrownTypes, Metadata *Annotations,
                MDString *TargetFuncName)
      : Scope(Scope), Name(Name), LinkageName(LinkageName), File(File),
        Line(Line), Type(Type), ScopeLine(ScopeLine),
        ContainingType(ContainingType), VirtualIndex(VirtualIndex),
        ThisAdjustment(ThisAdjustment), Flags(Flags), SPFlags(SPFlags),
        Unit(Unit), TemplateParams(TemplateParams), Declaration(Declaration),
        RetainedNodes(RetainedNodes), ThrownTypes(ThrownTypes),
        Annotations(Annotations), TargetFuncName(TargetFuncName) {}
  MDNodeKeyImpl(const DISubprogram *N)
      : Scope(N->getRawScope()), Name(N->getRawName()),
        LinkageName(N->getRawLinkageName()), File(N->getRawFile()),
        Line(N->getLine()), Type(N->getRawType()), ScopeLine(N->getScopeLine()),
        ContainingType(N->getRawContainingType()),
        VirtualIndex(N->getVirtualIndex()),
        ThisAdjustment(N->getThisAdjustment()), Flags(N->getFlags()),
        SPFlags(N->getSPFlags()), Unit(N->getRawUnit()),
        TemplateParams(N->getRawTemplateParams()),
        Declaration(N->getRawDeclaration()),
        RetainedNodes(N->getRawRetainedNodes()),
        ThrownTypes(N->getRawThrownTypes()),
        Annotations(N->getRawAnnotations()),
        TargetFuncName(N->getRawTargetFuncName()) {}

  bool isKeyOf(const DISubprogram *RHS) const {
    return Scope == RHS->getRawScope() && Name == RHS->getRawName() &&
           LinkageName == RHS->getRawLinkageName() &&
           File == RHS->getRawFile() && Line == RHS->getLine() &&
           Type == RHS->getRawType() && ScopeLine == RHS->getScopeLine() &&
           ContainingType == RHS->getRawContainingType() &&
           VirtualIndex == RHS->getVirtualIndex() &&
           ThisAdjustment == RHS->getThisAdjustment() &&
           Flags == RHS->getFlags() && SPFlags == RHS->getSPFlags() &&
           Unit == RHS->getUnit() &&
           TemplateParams == RHS->getRawTemplateParams() &&
           Declaration == RHS->getRawDeclaration() &&
           RetainedNodes == RHS->getRawRetainedNodes() &&
           ThrownTypes == RHS->getRawThrownTypes() &&
           Annotations == RHS->getRawAnnotations() &&
           TargetFuncName == RHS->getRawTargetFuncName();
  }

  bool isDefinition() const { return SPFlags & DISubprogram::SPFlagDefinition; }

  unsigned getHashValue() const {
    // If this is a declaration inside an ODR type, only hash the type and the
    // name.  Otherwise the hash will be stronger than
    // MDNodeSubsetEqualImpl::isDeclarationOfODRMember().
    if (!isDefinition() && LinkageName)
      if (auto *CT = dyn_cast_or_null<DICompositeType>(Scope))
        if (CT->getRawIdentifier())
          return hash_combine(LinkageName, Scope);

    // Intentionally computes the hash on a subset of the operands for
    // performance reason. The subset has to be significant enough to avoid
    // collision "most of the time". There is no correctness issue in case of
    // collision because of the full check above.
    return hash_combine(Name, Scope, File, Type, Line);
  }
};

template <> struct MDNodeSubsetEqualImpl<DISubprogram> {
  using KeyTy = MDNodeKeyImpl<DISubprogram>;

  static bool isSubsetEqual(const KeyTy &LHS, const DISubprogram *RHS) {
    return isDeclarationOfODRMember(LHS.isDefinition(), LHS.Scope,
                                    LHS.LinkageName, LHS.TemplateParams, RHS);
  }

  static bool isSubsetEqual(const DISubprogram *LHS, const DISubprogram *RHS) {
    return isDeclarationOfODRMember(LHS->isDefinition(), LHS->getRawScope(),
                                    LHS->getRawLinkageName(),
                                    LHS->getRawTemplateParams(), RHS);
  }

  /// Subprograms compare equal if they declare the same function in an ODR
  /// type.
  static bool isDeclarationOfODRMember(bool IsDefinition, const Metadata *Scope,
                                       const MDString *LinkageName,
                                       const Metadata *TemplateParams,
                                       const DISubprogram *RHS) {
    // Check whether the LHS is eligible.
    if (IsDefinition || !Scope || !LinkageName)
      return false;

    auto *CT = dyn_cast_or_null<DICompositeType>(Scope);
    if (!CT || !CT->getRawIdentifier())
      return false;

    // Compare to the RHS.
    // FIXME: We need to compare template parameters here to avoid incorrect
    // collisions in mapMetadata when RF_ReuseAndMutateDistinctMDs and a
    // ODR-DISubprogram has a non-ODR template parameter (i.e., a
    // DICompositeType that does not have an identifier). Eventually we should
    // decouple ODR logic from uniquing logic.
    return IsDefinition == RHS->isDefinition() && Scope == RHS->getRawScope() &&
           LinkageName == RHS->getRawLinkageName() &&
           TemplateParams == RHS->getRawTemplateParams();
  }
};

template <> struct MDNodeKeyImpl<DILexicalBlock> {
  Metadata *Scope;
  Metadata *File;
  unsigned Line;
  unsigned Column;

  MDNodeKeyImpl(Metadata *Scope, Metadata *File, unsigned Line, unsigned Column)
      : Scope(Scope), File(File), Line(Line), Column(Column) {}
  MDNodeKeyImpl(const DILexicalBlock *N)
      : Scope(N->getRawScope()), File(N->getRawFile()), Line(N->getLine()),
        Column(N->getColumn()) {}

  bool isKeyOf(const DILexicalBlock *RHS) const {
    return Scope == RHS->getRawScope() && File == RHS->getRawFile() &&
           Line == RHS->getLine() && Column == RHS->getColumn();
  }

  unsigned getHashValue() const {
    return hash_combine(Scope, File, Line, Column);
  }
};

template <> struct MDNodeKeyImpl<DILexicalBlockFile> {
  Metadata *Scope;
  Metadata *File;
  unsigned Discriminator;

  MDNodeKeyImpl(Metadata *Scope, Metadata *File, unsigned Discriminator)
      : Scope(Scope), File(File), Discriminator(Discriminator) {}
  MDNodeKeyImpl(const DILexicalBlockFile *N)
      : Scope(N->getRawScope()), File(N->getRawFile()),
        Discriminator(N->getDiscriminator()) {}

  bool isKeyOf(const DILexicalBlockFile *RHS) const {
    return Scope == RHS->getRawScope() && File == RHS->getRawFile() &&
           Discriminator == RHS->getDiscriminator();
  }

  unsigned getHashValue() const {
    return hash_combine(Scope, File, Discriminator);
  }
};

template <> struct MDNodeKeyImpl<DINamespace> {
  Metadata *Scope;
  MDString *Name;
  bool ExportSymbols;

  MDNodeKeyImpl(Metadata *Scope, MDString *Name, bool ExportSymbols)
      : Scope(Scope), Name(Name), ExportSymbols(ExportSymbols) {}
  MDNodeKeyImpl(const DINamespace *N)
      : Scope(N->getRawScope()), Name(N->getRawName()),
        ExportSymbols(N->getExportSymbols()) {}

  bool isKeyOf(const DINamespace *RHS) const {
    return Scope == RHS->getRawScope() && Name == RHS->getRawName() &&
           ExportSymbols == RHS->getExportSymbols();
  }

  unsigned getHashValue() const { return hash_combine(Scope, Name); }
};

template <> struct MDNodeKeyImpl<DICommonBlock> {
  Metadata *Scope;
  Metadata *Decl;
  MDString *Name;
  Metadata *File;
  unsigned LineNo;

  MDNodeKeyImpl(Metadata *Scope, Metadata *Decl, MDString *Name, Metadata *File,
                unsigned LineNo)
      : Scope(Scope), Decl(Decl), Name(Name), File(File), LineNo(LineNo) {}
  MDNodeKeyImpl(const DICommonBlock *N)
      : Scope(N->getRawScope()), Decl(N->getRawDecl()), Name(N->getRawName()),
        File(N->getRawFile()), LineNo(N->getLineNo()) {}

  bool isKeyOf(const DICommonBlock *RHS) const {
    return Scope == RHS->getRawScope() && Decl == RHS->getRawDecl() &&
           Name == RHS->getRawName() && File == RHS->getRawFile() &&
           LineNo == RHS->getLineNo();
  }

  unsigned getHashValue() const {
    return hash_combine(Scope, Decl, Name, File, LineNo);
  }
};

template <> struct MDNodeKeyImpl<DIModule> {
  Metadata *File;
  Metadata *Scope;
  MDString *Name;
  MDString *ConfigurationMacros;
  MDString *IncludePath;
  MDString *APINotesFile;
  unsigned LineNo;
  bool IsDecl;

  MDNodeKeyImpl(Metadata *File, Metadata *Scope, MDString *Name,
                MDString *ConfigurationMacros, MDString *IncludePath,
                MDString *APINotesFile, unsigned LineNo, bool IsDecl)
      : File(File), Scope(Scope), Name(Name),
        ConfigurationMacros(ConfigurationMacros), IncludePath(IncludePath),
        APINotesFile(APINotesFile), LineNo(LineNo), IsDecl(IsDecl) {}
  MDNodeKeyImpl(const DIModule *N)
      : File(N->getRawFile()), Scope(N->getRawScope()), Name(N->getRawName()),
        ConfigurationMacros(N->getRawConfigurationMacros()),
        IncludePath(N->getRawIncludePath()),
        APINotesFile(N->getRawAPINotesFile()), LineNo(N->getLineNo()),
        IsDecl(N->getIsDecl()) {}

  bool isKeyOf(const DIModule *RHS) const {
    return Scope == RHS->getRawScope() && Name == RHS->getRawName() &&
           ConfigurationMacros == RHS->getRawConfigurationMacros() &&
           IncludePath == RHS->getRawIncludePath() &&
           APINotesFile == RHS->getRawAPINotesFile() &&
           File == RHS->getRawFile() && LineNo == RHS->getLineNo() &&
           IsDecl == RHS->getIsDecl();
  }

  unsigned getHashValue() const {
    return hash_combine(Scope, Name, ConfigurationMacros, IncludePath);
  }
};

template <> struct MDNodeKeyImpl<DITemplateTypeParameter> {
  MDString *Name;
  Metadata *Type;
  bool IsDefault;

  MDNodeKeyImpl(MDString *Name, Metadata *Type, bool IsDefault)
      : Name(Name), Type(Type), IsDefault(IsDefault) {}
  MDNodeKeyImpl(const DITemplateTypeParameter *N)
      : Name(N->getRawName()), Type(N->getRawType()),
        IsDefault(N->isDefault()) {}

  bool isKeyOf(const DITemplateTypeParameter *RHS) const {
    return Name == RHS->getRawName() && Type == RHS->getRawType() &&
           IsDefault == RHS->isDefault();
  }

  unsigned getHashValue() const { return hash_combine(Name, Type, IsDefault); }
};

template <> struct MDNodeKeyImpl<DITemplateValueParameter> {
  unsigned Tag;
  MDString *Name;
  Metadata *Type;
  bool IsDefault;
  Metadata *Value;

  MDNodeKeyImpl(unsigned Tag, MDString *Name, Metadata *Type, bool IsDefault,
                Metadata *Value)
      : Tag(Tag), Name(Name), Type(Type), IsDefault(IsDefault), Value(Value) {}
  MDNodeKeyImpl(const DITemplateValueParameter *N)
      : Tag(N->getTag()), Name(N->getRawName()), Type(N->getRawType()),
        IsDefault(N->isDefault()), Value(N->getValue()) {}

  bool isKeyOf(const DITemplateValueParameter *RHS) const {
    return Tag == RHS->getTag() && Name == RHS->getRawName() &&
           Type == RHS->getRawType() && IsDefault == RHS->isDefault() &&
           Value == RHS->getValue();
  }

  unsigned getHashValue() const {
    return hash_combine(Tag, Name, Type, IsDefault, Value);
  }
};

template <> struct MDNodeKeyImpl<DIGlobalVariable> {
  Metadata *Scope;
  MDString *Name;
  MDString *LinkageName;
  Metadata *File;
  unsigned Line;
  Metadata *Type;
  bool IsLocalToUnit;
  bool IsDefinition;
  Metadata *StaticDataMemberDeclaration;
  Metadata *TemplateParams;
  uint32_t AlignInBits;
  Metadata *Annotations;

  MDNodeKeyImpl(Metadata *Scope, MDString *Name, MDString *LinkageName,
                Metadata *File, unsigned Line, Metadata *Type,
                bool IsLocalToUnit, bool IsDefinition,
                Metadata *StaticDataMemberDeclaration, Metadata *TemplateParams,
                uint32_t AlignInBits, Metadata *Annotations)
      : Scope(Scope), Name(Name), LinkageName(LinkageName), File(File),
        Line(Line), Type(Type), IsLocalToUnit(IsLocalToUnit),
        IsDefinition(IsDefinition),
        StaticDataMemberDeclaration(StaticDataMemberDeclaration),
        TemplateParams(TemplateParams), AlignInBits(AlignInBits),
        Annotations(Annotations) {}
  MDNodeKeyImpl(const DIGlobalVariable *N)
      : Scope(N->getRawScope()), Name(N->getRawName()),
        LinkageName(N->getRawLinkageName()), File(N->getRawFile()),
        Line(N->getLine()), Type(N->getRawType()),
        IsLocalToUnit(N->isLocalToUnit()), IsDefinition(N->isDefinition()),
        StaticDataMemberDeclaration(N->getRawStaticDataMemberDeclaration()),
        TemplateParams(N->getRawTemplateParams()),
        AlignInBits(N->getAlignInBits()), Annotations(N->getRawAnnotations()) {}

  bool isKeyOf(const DIGlobalVariable *RHS) const {
    return Scope == RHS->getRawScope() && Name == RHS->getRawName() &&
           LinkageName == RHS->getRawLinkageName() &&
           File == RHS->getRawFile() && Line == RHS->getLine() &&
           Type == RHS->getRawType() && IsLocalToUnit == RHS->isLocalToUnit() &&
           IsDefinition == RHS->isDefinition() &&
           StaticDataMemberDeclaration ==
               RHS->getRawStaticDataMemberDeclaration() &&
           TemplateParams == RHS->getRawTemplateParams() &&
           AlignInBits == RHS->getAlignInBits() &&
           Annotations == RHS->getRawAnnotations();
  }

  unsigned getHashValue() const {
    // We do not use AlignInBits in hashing function here on purpose:
    // in most cases this param for local variable is zero (for function param
    // it is always zero). This leads to lots of hash collisions and errors on
    // cases with lots of similar variables.
    // clang/test/CodeGen/debug-info-257-args.c is an example of this problem,
    // generated IR is random for each run and test fails with Align included.
    // TODO: make hashing work fine with such situations
    return hash_combine(Scope, Name, LinkageName, File, Line, Type,
                        IsLocalToUnit, IsDefinition, /* AlignInBits, */
                        StaticDataMemberDeclaration, Annotations);
  }
};

template <> struct MDNodeKeyImpl<DILocalVariable> {
  Metadata *Scope;
  MDString *Name;
  Metadata *File;
  unsigned Line;
  Metadata *Type;
  unsigned Arg;
  unsigned Flags;
  uint32_t AlignInBits;
  Metadata *Annotations;

  MDNodeKeyImpl(Metadata *Scope, MDString *Name, Metadata *File, unsigned Line,
                Metadata *Type, unsigned Arg, unsigned Flags,
                uint32_t AlignInBits, Metadata *Annotations)
      : Scope(Scope), Name(Name), File(File), Line(Line), Type(Type), Arg(Arg),
        Flags(Flags), AlignInBits(AlignInBits), Annotations(Annotations) {}
  MDNodeKeyImpl(const DILocalVariable *N)
      : Scope(N->getRawScope()), Name(N->getRawName()), File(N->getRawFile()),
        Line(N->getLine()), Type(N->getRawType()), Arg(N->getArg()),
        Flags(N->getFlags()), AlignInBits(N->getAlignInBits()),
        Annotations(N->getRawAnnotations()) {}

  bool isKeyOf(const DILocalVariable *RHS) const {
    return Scope == RHS->getRawScope() && Name == RHS->getRawName() &&
           File == RHS->getRawFile() && Line == RHS->getLine() &&
           Type == RHS->getRawType() && Arg == RHS->getArg() &&
           Flags == RHS->getFlags() && AlignInBits == RHS->getAlignInBits() &&
           Annotations == RHS->getRawAnnotations();
  }

  unsigned getHashValue() const {
    // We do not use AlignInBits in hashing function here on purpose:
    // in most cases this param for local variable is zero (for function param
    // it is always zero). This leads to lots of hash collisions and errors on
    // cases with lots of similar variables.
    // clang/test/CodeGen/debug-info-257-args.c is an example of this problem,
    // generated IR is random for each run and test fails with Align included.
    // TODO: make hashing work fine with such situations
    return hash_combine(Scope, Name, File, Line, Type, Arg, Flags, Annotations);
  }
};

template <> struct MDNodeKeyImpl<DILabel> {
  Metadata *Scope;
  MDString *Name;
  Metadata *File;
  unsigned Line;

  MDNodeKeyImpl(Metadata *Scope, MDString *Name, Metadata *File, unsigned Line)
      : Scope(Scope), Name(Name), File(File), Line(Line) {}
  MDNodeKeyImpl(const DILabel *N)
      : Scope(N->getRawScope()), Name(N->getRawName()), File(N->getRawFile()),
        Line(N->getLine()) {}

  bool isKeyOf(const DILabel *RHS) const {
    return Scope == RHS->getRawScope() && Name == RHS->getRawName() &&
           File == RHS->getRawFile() && Line == RHS->getLine();
  }

  /// Using name and line to get hash value. It should already be mostly unique.
  unsigned getHashValue() const { return hash_combine(Scope, Name, Line); }
};

template <> struct MDNodeKeyImpl<DIExpression> {
  ArrayRef<uint64_t> Elements;

  MDNodeKeyImpl(ArrayRef<uint64_t> Elements) : Elements(Elements) {}
  MDNodeKeyImpl(const DIExpression *N) : Elements(N->getElements()) {}

  bool isKeyOf(const DIExpression *RHS) const {
    return Elements == RHS->getElements();
  }

  unsigned getHashValue() const {
    return hash_combine_range(Elements.begin(), Elements.end());
  }
};

template <> struct MDNodeKeyImpl<DIGlobalVariableExpression> {
  Metadata *Variable;
  Metadata *Expression;

  MDNodeKeyImpl(Metadata *Variable, Metadata *Expression)
      : Variable(Variable), Expression(Expression) {}
  MDNodeKeyImpl(const DIGlobalVariableExpression *N)
      : Variable(N->getRawVariable()), Expression(N->getRawExpression()) {}

  bool isKeyOf(const DIGlobalVariableExpression *RHS) const {
    return Variable == RHS->getRawVariable() &&
           Expression == RHS->getRawExpression();
  }

  unsigned getHashValue() const { return hash_combine(Variable, Expression); }
};

template <> struct MDNodeKeyImpl<DIObjCProperty> {
  MDString *Name;
  Metadata *File;
  unsigned Line;
  MDString *GetterName;
  MDString *SetterName;
  unsigned Attributes;
  Metadata *Type;

  MDNodeKeyImpl(MDString *Name, Metadata *File, unsigned Line,
                MDString *GetterName, MDString *SetterName, unsigned Attributes,
                Metadata *Type)
      : Name(Name), File(File), Line(Line), GetterName(GetterName),
        SetterName(SetterName), Attributes(Attributes), Type(Type) {}
  MDNodeKeyImpl(const DIObjCProperty *N)
      : Name(N->getRawName()), File(N->getRawFile()), Line(N->getLine()),
        GetterName(N->getRawGetterName()), SetterName(N->getRawSetterName()),
        Attributes(N->getAttributes()), Type(N->getRawType()) {}

  bool isKeyOf(const DIObjCProperty *RHS) const {
    return Name == RHS->getRawName() && File == RHS->getRawFile() &&
           Line == RHS->getLine() && GetterName == RHS->getRawGetterName() &&
           SetterName == RHS->getRawSetterName() &&
           Attributes == RHS->getAttributes() && Type == RHS->getRawType();
  }

  unsigned getHashValue() const {
    return hash_combine(Name, File, Line, GetterName, SetterName, Attributes,
                        Type);
  }
};

template <> struct MDNodeKeyImpl<DIImportedEntity> {
  unsigned Tag;
  Metadata *Scope;
  Metadata *Entity;
  Metadata *File;
  unsigned Line;
  MDString *Name;
  Metadata *Elements;

  MDNodeKeyImpl(unsigned Tag, Metadata *Scope, Metadata *Entity, Metadata *File,
                unsigned Line, MDString *Name, Metadata *Elements)
      : Tag(Tag), Scope(Scope), Entity(Entity), File(File), Line(Line),
        Name(Name), Elements(Elements) {}
  MDNodeKeyImpl(const DIImportedEntity *N)
      : Tag(N->getTag()), Scope(N->getRawScope()), Entity(N->getRawEntity()),
        File(N->getRawFile()), Line(N->getLine()), Name(N->getRawName()),
        Elements(N->getRawElements()) {}

  bool isKeyOf(const DIImportedEntity *RHS) const {
    return Tag == RHS->getTag() && Scope == RHS->getRawScope() &&
           Entity == RHS->getRawEntity() && File == RHS->getFile() &&
           Line == RHS->getLine() && Name == RHS->getRawName() &&
           Elements == RHS->getRawElements();
  }

  unsigned getHashValue() const {
    return hash_combine(Tag, Scope, Entity, File, Line, Name, Elements);
  }
};

template <> struct MDNodeKeyImpl<DIMacro> {
  unsigned MIType;
  unsigned Line;
  MDString *Name;
  MDString *Value;

  MDNodeKeyImpl(unsigned MIType, unsigned Line, MDString *Name, MDString *Value)
      : MIType(MIType), Line(Line), Name(Name), Value(Value) {}
  MDNodeKeyImpl(const DIMacro *N)
      : MIType(N->getMacinfoType()), Line(N->getLine()), Name(N->getRawName()),
        Value(N->getRawValue()) {}

  bool isKeyOf(const DIMacro *RHS) const {
    return MIType == RHS->getMacinfoType() && Line == RHS->getLine() &&
           Name == RHS->getRawName() && Value == RHS->getRawValue();
  }

  unsigned getHashValue() const {
    return hash_combine(MIType, Line, Name, Value);
  }
};

template <> struct MDNodeKeyImpl<DIMacroFile> {
  unsigned MIType;
  unsigned Line;
  Metadata *File;
  Metadata *Elements;

  MDNodeKeyImpl(unsigned MIType, unsigned Line, Metadata *File,
                Metadata *Elements)
      : MIType(MIType), Line(Line), File(File), Elements(Elements) {}
  MDNodeKeyImpl(const DIMacroFile *N)
      : MIType(N->getMacinfoType()), Line(N->getLine()), File(N->getRawFile()),
        Elements(N->getRawElements()) {}

  bool isKeyOf(const DIMacroFile *RHS) const {
    return MIType == RHS->getMacinfoType() && Line == RHS->getLine() &&
           File == RHS->getRawFile() && Elements == RHS->getRawElements();
  }

  unsigned getHashValue() const {
    return hash_combine(MIType, Line, File, Elements);
  }
};

template <> struct MDNodeKeyImpl<DIArgList> {
  ArrayRef<ValueAsMetadata *> Args;

  MDNodeKeyImpl(ArrayRef<ValueAsMetadata *> Args) : Args(Args) {}
  MDNodeKeyImpl(const DIArgList *N) : Args(N->getArgs()) {}

  bool isKeyOf(const DIArgList *RHS) const { return Args == RHS->getArgs(); }

  unsigned getHashValue() const {
    return hash_combine_range(Args.begin(), Args.end());
  }
};

/// DenseMapInfo for MDNode subclasses.
template <class NodeTy> struct MDNodeInfo {
  using KeyTy = MDNodeKeyImpl<NodeTy>;
  using SubsetEqualTy = MDNodeSubsetEqualImpl<NodeTy>;

  static inline NodeTy *getEmptyKey() {
    return DenseMapInfo<NodeTy *>::getEmptyKey();
  }

  static inline NodeTy *getTombstoneKey() {
    return DenseMapInfo<NodeTy *>::getTombstoneKey();
  }

  static unsigned getHashValue(const KeyTy &Key) { return Key.getHashValue(); }

  static unsigned getHashValue(const NodeTy *N) {
    return KeyTy(N).getHashValue();
  }

  static bool isEqual(const KeyTy &LHS, const NodeTy *RHS) {
    if (RHS == getEmptyKey() || RHS == getTombstoneKey())
      return false;
    return SubsetEqualTy::isSubsetEqual(LHS, RHS) || LHS.isKeyOf(RHS);
  }

  static bool isEqual(const NodeTy *LHS, const NodeTy *RHS) {
    if (LHS == RHS)
      return true;
    if (RHS == getEmptyKey() || RHS == getTombstoneKey())
      return false;
    return SubsetEqualTy::isSubsetEqual(LHS, RHS);
  }
};

#define HANDLE_MDNODE_LEAF(CLASS) using CLASS##Info = MDNodeInfo<CLASS>;
#include "llvm/IR/Metadata.def"

/// Multimap-like storage for metadata attachments.
class MDAttachments {
public:
  struct Attachment {
    unsigned MDKind;
    TrackingMDNodeRef Node;
  };

private:
  SmallVector<Attachment, 1> Attachments;

public:
  bool empty() const { return Attachments.empty(); }
  size_t size() const { return Attachments.size(); }

  /// Returns the first attachment with the given ID or nullptr if no such
  /// attachment exists.
  MDNode *lookup(unsigned ID) const;

  /// Appends all attachments with the given ID to \c Result in insertion order.
  /// If the global has no attachments with the given ID, or if ID is invalid,
  /// leaves Result unchanged.
  void get(unsigned ID, SmallVectorImpl<MDNode *> &Result) const;

  /// Appends all attachments for the global to \c Result, sorting by attachment
  /// ID. Attachments with the same ID appear in insertion order. This function
  /// does \em not clear \c Result.
  void getAll(SmallVectorImpl<std::pair<unsigned, MDNode *>> &Result) const;

  /// Set an attachment to a particular node.
  ///
  /// Set the \c ID attachment to \c MD, replacing the current attachments at \c
  /// ID (if anyway).
  void set(unsigned ID, MDNode *MD);

  /// Adds an attachment to a particular node.
  void insert(unsigned ID, MDNode &MD);

  /// Remove attachments with the given ID.
  ///
  /// Remove the attachments at \c ID, if any.
  bool erase(unsigned ID);

  /// Erase matching attachments.
  ///
  /// Erases all attachments matching the \c shouldRemove predicate.
  template <class PredTy> void remove_if(PredTy shouldRemove) {
    llvm::erase_if(Attachments, shouldRemove);
  }
};

class LLVMContextImpl {
public:
  /// OwnedModules - The set of modules instantiated in this context, and which
  /// will be automatically deleted if this context is deleted.
  SmallPtrSet<Module *, 4> OwnedModules;

  /// The main remark streamer used by all the other streamers (e.g. IR, MIR,
  /// frontends, etc.). This should only be used by the specific streamers, and
  /// never directly.
  std::unique_ptr<remarks::RemarkStreamer> MainRemarkStreamer;

  std::unique_ptr<DiagnosticHandler> DiagHandler;
  bool RespectDiagnosticFilters = false;
  bool DiagnosticsHotnessRequested = false;
  /// The minimum hotness value a diagnostic needs in order to be included in
  /// optimization diagnostics.
  ///
  /// The threshold is an Optional value, which maps to one of the 3 states:
  /// 1). 0            => threshold disabled. All emarks will be printed.
  /// 2). positive int => manual threshold by user. Remarks with hotness exceed
  ///                     threshold will be printed.
  /// 3). None         => 'auto' threshold by user. The actual value is not
  ///                     available at command line, but will be synced with
  ///                     hotness threhold from profile summary during
  ///                     compilation.
  ///
  /// State 1 and 2 are considered as terminal states. State transition is
  /// only allowed from 3 to 2, when the threshold is first synced with profile
  /// summary. This ensures that the threshold is set only once and stays
  /// constant.
  ///
  /// If threshold option is not specified, it is disabled (0) by default.
  std::optional<uint64_t> DiagnosticsHotnessThreshold = 0;

  /// The percentage of difference between profiling branch weights and
  /// llvm.expect branch weights to tolerate when emiting MisExpect diagnostics
  std::optional<uint32_t> DiagnosticsMisExpectTolerance = 0;
  bool MisExpectWarningRequested = false;

  /// The specialized remark streamer used by LLVM's OptimizationRemarkEmitter.
  std::unique_ptr<LLVMRemarkStreamer> LLVMRS;

  LLVMContext::YieldCallbackTy YieldCallback = nullptr;
  void *YieldOpaqueHandle = nullptr;

  DenseMap<const Value *, ValueName *> ValueNames;

  DenseMap<unsigned, std::unique_ptr<ConstantInt>> IntZeroConstants;
  DenseMap<unsigned, std::unique_ptr<ConstantInt>> IntOneConstants;
  DenseMap<APInt, std::unique_ptr<ConstantInt>, DenseMapAPIntKeyInfo>
      IntConstants;

  DenseMap<APFloat, std::unique_ptr<ConstantFP>, DenseMapAPFloatKeyInfo>
      FPConstants;

  FoldingSet<AttributeImpl> AttrsSet;
  FoldingSet<AttributeListImpl> AttrsLists;
  FoldingSet<AttributeSetNode> AttrsSetNodes;

  StringMap<MDString, BumpPtrAllocator> MDStringCache;
  DenseMap<Value *, ValueAsMetadata *> ValuesAsMetadata;
  DenseMap<Metadata *, MetadataAsValue *> MetadataAsValues;

#define HANDLE_MDNODE_LEAF_UNIQUABLE(CLASS)                                    \
  DenseSet<CLASS *, CLASS##Info> CLASS##s;
#include "llvm/IR/Metadata.def"

  // Optional map for looking up composite types by identifier.
  std::optional<DenseMap<const MDString *, DICompositeType *>> DITypeMap;

  // MDNodes may be uniqued or not uniqued.  When they're not uniqued, they
  // aren't in the MDNodeSet, but they're still shared between objects, so no
  // one object can destroy them.  Keep track of them here so we can delete
  // them on context teardown.
  std::vector<MDNode *> DistinctMDNodes;

  DenseMap<Type *, std::unique_ptr<ConstantAggregateZero>> CAZConstants;

  using ArrayConstantsTy = ConstantUniqueMap<ConstantArray>;
  ArrayConstantsTy ArrayConstants;

  using StructConstantsTy = ConstantUniqueMap<ConstantStruct>;
  StructConstantsTy StructConstants;

  using VectorConstantsTy = ConstantUniqueMap<ConstantVector>;
  VectorConstantsTy VectorConstants;

  DenseMap<PointerType *, std::unique_ptr<ConstantPointerNull>> CPNConstants;

  DenseMap<TargetExtType *, std::unique_ptr<ConstantTargetNone>> CTNConstants;

  DenseMap<Type *, std::unique_ptr<UndefValue>> UVConstants;

  DenseMap<Type *, std::unique_ptr<PoisonValue>> PVConstants;

  StringMap<std::unique_ptr<ConstantDataSequential>> CDSConstants;

  DenseMap<std::pair<const Function *, const BasicBlock *>, BlockAddress *>
      BlockAddresses;

  DenseMap<const GlobalValue *, DSOLocalEquivalent *> DSOLocalEquivalents;

  DenseMap<const GlobalValue *, NoCFIValue *> NoCFIValues;

  ConstantUniqueMap<ConstantExpr> ExprConstants;

  ConstantUniqueMap<InlineAsm> InlineAsms;

  ConstantInt *TheTrueVal = nullptr;
  ConstantInt *TheFalseVal = nullptr;

  // Basic type instances.
  Type VoidTy, LabelTy, HalfTy, BFloatTy, FloatTy, DoubleTy, MetadataTy,
      TokenTy;
  Type X86_FP80Ty, FP128Ty, PPC_FP128Ty, X86_MMXTy, X86_AMXTy;
  IntegerType Int1Ty, Int8Ty, Int16Ty, Int32Ty, Int64Ty, Int128Ty;

  std::unique_ptr<ConstantTokenNone> TheNoneToken;

  BumpPtrAllocator Alloc;
  UniqueStringSaver Saver{Alloc};

  DenseMap<unsigned, IntegerType *> IntegerTypes;

  using FunctionTypeSet = DenseSet<FunctionType *, FunctionTypeKeyInfo>;
  FunctionTypeSet FunctionTypes;
  using StructTypeSet = DenseSet<StructType *, AnonStructTypeKeyInfo>;
  StructTypeSet AnonStructTypes;
  StringMap<StructType *> NamedStructTypes;
  unsigned NamedStructTypesUniqueID = 0;

  using TargetExtTypeSet = DenseSet<TargetExtType *, TargetExtTypeKeyInfo>;
  TargetExtTypeSet TargetExtTypes;

  DenseMap<std::pair<Type *, uint64_t>, ArrayType *> ArrayTypes;
  DenseMap<std::pair<Type *, ElementCount>, VectorType *> VectorTypes;
  PointerType *AS0PointerType = nullptr; // AddrSpace = 0
  DenseMap<unsigned, PointerType *> PointerTypes;
  DenseMap<std::pair<Type *, unsigned>, PointerType *> LegacyPointerTypes;
  DenseMap<std::pair<Type *, unsigned>, TypedPointerType *> ASTypedPointerTypes;

  /// ValueHandles - This map keeps track of all of the value handles that are
  /// watching a Value*.  The Value::HasValueHandle bit is used to know
  /// whether or not a value has an entry in this map.
  using ValueHandlesTy = DenseMap<Value *, ValueHandleBase *>;
  ValueHandlesTy ValueHandles;

  /// CustomMDKindNames - Map to hold the metadata string to ID mapping.
  StringMap<unsigned> CustomMDKindNames;

  /// Collection of metadata used in this context.
  DenseMap<const Value *, MDAttachments> ValueMetadata;

  /// Map DIAssignID -> Instructions with that attachment.
  /// Managed by Instruction via Instruction::updateDIAssignIDMapping.
  /// Query using the at:: functions defined in DebugInfo.h.
  DenseMap<DIAssignID *, SmallVector<Instruction *, 1>> AssignmentIDToInstrs;

  /// Collection of per-GlobalObject sections used in this context.
  DenseMap<const GlobalObject *, StringRef> GlobalObjectSections;

  /// Collection of per-GlobalValue partitions used in this context.
  DenseMap<const GlobalValue *, StringRef> GlobalValuePartitions;

  DenseMap<const GlobalValue *, GlobalValue::SanitizerMetadata>
      GlobalValueSanitizerMetadata;

  /// DiscriminatorTable - This table maps file:line locations to an
  /// integer representing the next DWARF path discriminator to assign to
  /// instructions in different blocks at the same location.
  DenseMap<std::pair<const char *, unsigned>, unsigned> DiscriminatorTable;

  /// A set of interned tags for operand bundles.  The StringMap maps
  /// bundle tags to their IDs.
  ///
  /// \see LLVMContext::getOperandBundleTagID
  StringMap<uint32_t> BundleTagCache;

  StringMapEntry<uint32_t> *getOrInsertBundleTag(StringRef Tag);
  void getOperandBundleTags(SmallVectorImpl<StringRef> &Tags) const;
  uint32_t getOperandBundleTagID(StringRef Tag) const;

  /// A set of interned synchronization scopes.  The StringMap maps
  /// synchronization scope names to their respective synchronization scope IDs.
  StringMap<SyncScope::ID> SSC;

  /// getOrInsertSyncScopeID - Maps synchronization scope name to
  /// synchronization scope ID.  Every synchronization scope registered with
  /// LLVMContext has unique ID except pre-defined ones.
  SyncScope::ID getOrInsertSyncScopeID(StringRef SSN);

  /// getSyncScopeNames - Populates client supplied SmallVector with
  /// synchronization scope names registered with LLVMContext.  Synchronization
  /// scope names are ordered by increasing synchronization scope IDs.
  void getSyncScopeNames(SmallVectorImpl<StringRef> &SSNs) const;

  /// Maintain the GC name for each function.
  ///
  /// This saves allocating an additional word in Function for programs which
  /// do not use GC (i.e., most programs) at the cost of increased overhead for
  /// clients which do use GC.
  DenseMap<const Function *, std::string> GCNames;

  /// Flag to indicate if Value (other than GlobalValue) retains their name or
  /// not.
  bool DiscardValueNames = false;

  LLVMContextImpl(LLVMContext &C);
  ~LLVMContextImpl();

  /// Destroy the ConstantArrays if they are not used.
  void dropTriviallyDeadConstantArrays();

  mutable OptPassGate *OPG = nullptr;

  /// Access the object which can disable optional passes and individual
  /// optimizations at compile time.
  OptPassGate &getOptPassGate() const;

  /// Set the object which can disable optional passes and individual
  /// optimizations at compile time.
  ///
  /// The lifetime of the object must be guaranteed to extend as long as the
  /// LLVMContext is used by compilation.
  void setOptPassGate(OptPassGate &);
<<<<<<< HEAD

  // TODO: clean up the following after we no longer support non-opaque pointer
  // types.
  bool getOpaquePointers();
  bool hasOpaquePointersValue();
  void setOpaquePointers(bool OP);

private:
  std::optional<bool> OpaquePointers;
=======
>>>>>>> 53717cab
};

} // end namespace llvm

#endif // LLVM_LIB_IR_LLVMCONTEXTIMPL_H<|MERGE_RESOLUTION|>--- conflicted
+++ resolved
@@ -1633,8 +1633,8 @@
   /// The lifetime of the object must be guaranteed to extend as long as the
   /// LLVMContext is used by compilation.
   void setOptPassGate(OptPassGate &);
-<<<<<<< HEAD
-
+
+#ifndef INTEL_SYCL_OPAQUEPOINTER_READY
   // TODO: clean up the following after we no longer support non-opaque pointer
   // types.
   bool getOpaquePointers();
@@ -1643,8 +1643,7 @@
 
 private:
   std::optional<bool> OpaquePointers;
-=======
->>>>>>> 53717cab
+#endif // INTEL_SYCL_OPAQUEPOINTER_READY
 };
 
 } // end namespace llvm
