--- conflicted
+++ resolved
@@ -668,18 +668,9 @@
 
 void MCPseudoProbeDecoder::printProbeForAddress(raw_ostream &OS,
                                                 uint64_t Address) {
-<<<<<<< HEAD
-  auto It = Address2ProbesMap.find(Address);
-  if (It != Address2ProbesMap.end()) {
-    for (const MCDecodedPseudoProbe &Probe : It->second) {
-      OS << " [Probe]:\t";
-      Probe.print(OS, GUID2FuncDescMap, true);
-    }
-=======
   for (const MCDecodedPseudoProbe &Probe : Address2ProbesMap.find(Address)) {
     OS << " [Probe]:\t";
     Probe.print(OS, GUID2FuncDescMap, true);
->>>>>>> 1d22c955
   }
 }
 
@@ -699,11 +690,7 @@
 const MCDecodedPseudoProbe *
 MCPseudoProbeDecoder::getCallProbeForAddr(uint64_t Address) const {
   const MCDecodedPseudoProbe *CallProbe = nullptr;
-<<<<<<< HEAD
-  for (const MCDecodedPseudoProbe &Probe : Probes) {
-=======
   for (const MCDecodedPseudoProbe &Probe : Address2ProbesMap.find(Address)) {
->>>>>>> 1d22c955
     if (Probe.isCall()) {
       // Disabling the assert and returning first call probe seen so far.
       // Subsequent call probes, if any, are ignored. Due to the the way
