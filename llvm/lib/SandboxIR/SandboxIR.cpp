--- conflicted
+++ resolved
@@ -1362,15 +1362,9 @@
 PHINode *PHINode::create(Type *Ty, unsigned NumReservedValues,
                          Instruction *InsertBefore, Context &Ctx,
                          const Twine &Name) {
-<<<<<<< HEAD
-  llvm::PHINode *NewPHI =
-      llvm::PHINode::Create(Ty->LLVMTy, NumReservedValues, Name,
-                            InsertBefore->getTopmostLLVMInstruction());
-=======
   llvm::PHINode *NewPHI = llvm::PHINode::Create(
       Ty->LLVMTy, NumReservedValues, Name,
       InsertBefore->getTopmostLLVMInstruction()->getIterator());
->>>>>>> 4b409fa5
   return Ctx.createPHINode(NewPHI);
 }
 
@@ -2202,8 +2196,6 @@
       Ctx.getType(cast<llvm::ShuffleVectorInst>(Val)->getType()));
 }
 
-<<<<<<< HEAD
-=======
 void ShuffleVectorInst::commute() {
   Ctx.getTracker().emplaceIfTracking<ShuffleVectorSetMask>(this);
   Ctx.getTracker().emplaceIfTracking<UseSwap>(getOperandUse(0),
@@ -2211,7 +2203,6 @@
   cast<llvm::ShuffleVectorInst>(Val)->commute();
 }
 
->>>>>>> 4b409fa5
 Constant *ShuffleVectorInst::getShuffleMaskForBitcode() const {
   return Ctx.getOrCreateConstant(
       cast<llvm::ShuffleVectorInst>(Val)->getShuffleMaskForBitcode());
@@ -2270,68 +2261,9 @@
 }
 #endif // NDEBUG
 
-<<<<<<< HEAD
-ConstantInt *ConstantInt::get(Type *Ty, uint64_t V, bool IsSigned) {
-  auto *LLVMC = llvm::ConstantInt::get(Ty->LLVMTy, V, IsSigned);
-  return cast<ConstantInt>(Ty->getContext().getOrCreateConstant(LLVMC));
-}
-
-Constant *ConstantFP::get(Type *Ty, double V) {
-  auto *LLVMC = llvm::ConstantFP::get(Ty->LLVMTy, V);
-  return Ty->getContext().getOrCreateConstant(LLVMC);
-}
-
-Constant *ConstantFP::get(Type *Ty, const APFloat &V) {
-  auto *LLVMC = llvm::ConstantFP::get(Ty->LLVMTy, V);
-  return Ty->getContext().getOrCreateConstant(LLVMC);
-}
-
-Constant *ConstantFP::get(Type *Ty, StringRef Str) {
-  auto *LLVMC = llvm::ConstantFP::get(Ty->LLVMTy, Str);
-  return Ty->getContext().getOrCreateConstant(LLVMC);
-}
-
-ConstantFP *ConstantFP::get(const APFloat &V, Context &Ctx) {
-  auto *LLVMC = llvm::ConstantFP::get(Ctx.LLVMCtx, V);
-  return cast<ConstantFP>(Ctx.getOrCreateConstant(LLVMC));
-}
-
-Constant *ConstantFP::getNaN(Type *Ty, bool Negative, uint64_t Payload) {
-  auto *LLVMC = llvm::ConstantFP::getNaN(Ty->LLVMTy, Negative, Payload);
-  return cast<Constant>(Ty->getContext().getOrCreateConstant(LLVMC));
-}
-Constant *ConstantFP::getQNaN(Type *Ty, bool Negative, APInt *Payload) {
-  auto *LLVMC = llvm::ConstantFP::getQNaN(Ty->LLVMTy, Negative, Payload);
-  return cast<Constant>(Ty->getContext().getOrCreateConstant(LLVMC));
-}
-Constant *ConstantFP::getSNaN(Type *Ty, bool Negative, APInt *Payload) {
-  auto *LLVMC = llvm::ConstantFP::getSNaN(Ty->LLVMTy, Negative, Payload);
-  return cast<Constant>(Ty->getContext().getOrCreateConstant(LLVMC));
-}
-Constant *ConstantFP::getZero(Type *Ty, bool Negative) {
-  auto *LLVMC = llvm::ConstantFP::getZero(Ty->LLVMTy, Negative);
-  return cast<Constant>(Ty->getContext().getOrCreateConstant(LLVMC));
-}
-Constant *ConstantFP::getNegativeZero(Type *Ty) {
-  auto *LLVMC = llvm::ConstantFP::getNegativeZero(Ty->LLVMTy);
-  return cast<Constant>(Ty->getContext().getOrCreateConstant(LLVMC));
-}
-Constant *ConstantFP::getInfinity(Type *Ty, bool Negative) {
-  auto *LLVMC = llvm::ConstantFP::getInfinity(Ty->LLVMTy, Negative);
-  return cast<Constant>(Ty->getContext().getOrCreateConstant(LLVMC));
-}
-bool ConstantFP::isValueValidForType(Type *Ty, const APFloat &V) {
-  return llvm::ConstantFP::isValueValidForType(Ty->LLVMTy, V);
-}
-
-FunctionType *Function::getFunctionType() const {
-  return cast<FunctionType>(
-      Ctx.getType(cast<llvm::Function>(Val)->getFunctionType()));
-=======
 ConstantInt *ConstantInt::getTrue(Context &Ctx) {
   auto *LLVMC = llvm::ConstantInt::getTrue(Ctx.LLVMCtx);
   return cast<ConstantInt>(Ctx.getOrCreateConstant(LLVMC));
->>>>>>> 4b409fa5
 }
 ConstantInt *ConstantInt::getFalse(Context &Ctx) {
   auto *LLVMC = llvm::ConstantInt::getFalse(Ctx.LLVMCtx);
@@ -2886,15 +2818,6 @@
       getOrCreateValueInternal(DSOLE->getGlobalValue(), DSOLE);
       return Ret;
     }
-<<<<<<< HEAD
-    if (auto *CF = dyn_cast<llvm::ConstantFP>(C)) {
-      It->second = std::unique_ptr<ConstantFP>(new ConstantFP(CF, *this));
-      return It->second.get();
-    }
-    if (auto *F = dyn_cast<llvm::Function>(LLVMV))
-      It->second = std::unique_ptr<Function>(new Function(F, *this));
-    else
-=======
     case llvm::Value::ConstantArrayVal:
       It->second = std::unique_ptr<ConstantArray>(
           new ConstantArray(cast<llvm::ConstantArray>(C), *this));
@@ -2928,7 +2851,6 @@
           new NoCFIValue(cast<llvm::NoCFIValue>(C), *this));
       break;
     default:
->>>>>>> 4b409fa5
       It->second = std::unique_ptr<Constant>(new Constant(C, *this));
       break;
     }
