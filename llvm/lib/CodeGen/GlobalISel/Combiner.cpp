--- conflicted
+++ resolved
@@ -153,14 +153,8 @@
     MFChanged |= Changed;
   } while (Changed);
 
-<<<<<<< HEAD
-  assert(!CSEInfo || !errorToBool(CSEInfo->verify()) &&
-                         "CSEInfo is not consistent. Likely missing calls to "
-                         "observer on mutations");
-=======
   assert(!CSEInfo || (!errorToBool(CSEInfo->verify()) &&
                          "CSEInfo is not consistent. Likely missing calls to "
                          "observer on mutations"));
->>>>>>> b1169bdb
   return MFChanged;
 }