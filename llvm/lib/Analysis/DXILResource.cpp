//===- DXILResource.cpp - Representations of DXIL resources ---------------===//
//
// Part of the LLVM Project, under the Apache License v2.0 with LLVM Exceptions.
// See https://llvm.org/LICENSE.txt for license information.
// SPDX-License-Identifier: Apache-2.0 WITH LLVM-exception
//
//===----------------------------------------------------------------------===//

#include "llvm/Analysis/DXILResource.h"
#include "llvm/ADT/APInt.h"
#include "llvm/IR/Constants.h"
#include "llvm/IR/DerivedTypes.h"
#include "llvm/IR/DiagnosticInfo.h"
#include "llvm/IR/Instructions.h"
#include "llvm/IR/Intrinsics.h"
#include "llvm/IR/IntrinsicsDirectX.h"
#include "llvm/IR/Metadata.h"
#include "llvm/IR/Module.h"
#include "llvm/InitializePasses.h"

#define DEBUG_TYPE "dxil-resource"

using namespace llvm;
using namespace dxil;

static StringRef getResourceClassName(ResourceClass RC) {
  switch (RC) {
  case ResourceClass::SRV:
    return "SRV";
  case ResourceClass::UAV:
    return "UAV";
  case ResourceClass::CBuffer:
    return "CBuffer";
  case ResourceClass::Sampler:
    return "Sampler";
  }
  llvm_unreachable("Unhandled ResourceClass");
}

static StringRef getResourceKindName(ResourceKind RK) {
  switch (RK) {
  case ResourceKind::Texture1D:
    return "Texture1D";
  case ResourceKind::Texture2D:
    return "Texture2D";
  case ResourceKind::Texture2DMS:
    return "Texture2DMS";
  case ResourceKind::Texture3D:
    return "Texture3D";
  case ResourceKind::TextureCube:
    return "TextureCube";
  case ResourceKind::Texture1DArray:
    return "Texture1DArray";
  case ResourceKind::Texture2DArray:
    return "Texture2DArray";
  case ResourceKind::Texture2DMSArray:
    return "Texture2DMSArray";
  case ResourceKind::TextureCubeArray:
    return "TextureCubeArray";
  case ResourceKind::TypedBuffer:
    return "TypedBuffer";
  case ResourceKind::RawBuffer:
    return "RawBuffer";
  case ResourceKind::StructuredBuffer:
    return "StructuredBuffer";
  case ResourceKind::CBuffer:
    return "CBuffer";
  case ResourceKind::Sampler:
    return "Sampler";
  case ResourceKind::TBuffer:
    return "TBuffer";
  case ResourceKind::RTAccelerationStructure:
    return "RTAccelerationStructure";
  case ResourceKind::FeedbackTexture2D:
    return "FeedbackTexture2D";
  case ResourceKind::FeedbackTexture2DArray:
    return "FeedbackTexture2DArray";
  case ResourceKind::NumEntries:
  case ResourceKind::Invalid:
    return "<invalid>";
  }
  llvm_unreachable("Unhandled ResourceKind");
}

static StringRef getElementTypeName(ElementType ET) {
  switch (ET) {
  case ElementType::I1:
    return "i1";
  case ElementType::I16:
    return "i16";
  case ElementType::U16:
    return "u16";
  case ElementType::I32:
    return "i32";
  case ElementType::U32:
    return "u32";
  case ElementType::I64:
    return "i64";
  case ElementType::U64:
    return "u64";
  case ElementType::F16:
    return "f16";
  case ElementType::F32:
    return "f32";
  case ElementType::F64:
    return "f64";
  case ElementType::SNormF16:
    return "snorm_f16";
  case ElementType::UNormF16:
    return "unorm_f16";
  case ElementType::SNormF32:
    return "snorm_f32";
  case ElementType::UNormF32:
    return "unorm_f32";
  case ElementType::SNormF64:
    return "snorm_f64";
  case ElementType::UNormF64:
    return "unorm_f64";
  case ElementType::PackedS8x32:
    return "p32i8";
  case ElementType::PackedU8x32:
    return "p32u8";
  case ElementType::Invalid:
    return "<invalid>";
  }
  llvm_unreachable("Unhandled ElementType");
}

static StringRef getSamplerTypeName(SamplerType ST) {
  switch (ST) {
  case SamplerType::Default:
    return "Default";
  case SamplerType::Comparison:
    return "Comparison";
  case SamplerType::Mono:
    return "Mono";
  }
  llvm_unreachable("Unhandled SamplerType");
}

static StringRef getSamplerFeedbackTypeName(SamplerFeedbackType SFT) {
  switch (SFT) {
  case SamplerFeedbackType::MinMip:
    return "MinMip";
  case SamplerFeedbackType::MipRegionUsed:
    return "MipRegionUsed";
  }
  llvm_unreachable("Unhandled SamplerFeedbackType");
}

bool ResourceInfo::isUAV() const { return RC == ResourceClass::UAV; }

bool ResourceInfo::isCBuffer() const { return RC == ResourceClass::CBuffer; }

bool ResourceInfo::isSampler() const { return RC == ResourceClass::Sampler; }

bool ResourceInfo::isStruct() const {
  return Kind == ResourceKind::StructuredBuffer;
}

bool ResourceInfo::isTyped() const {
  switch (Kind) {
  case ResourceKind::Texture1D:
  case ResourceKind::Texture2D:
  case ResourceKind::Texture2DMS:
  case ResourceKind::Texture3D:
  case ResourceKind::TextureCube:
  case ResourceKind::Texture1DArray:
  case ResourceKind::Texture2DArray:
  case ResourceKind::Texture2DMSArray:
  case ResourceKind::TextureCubeArray:
  case ResourceKind::TypedBuffer:
    return true;
  case ResourceKind::RawBuffer:
  case ResourceKind::StructuredBuffer:
  case ResourceKind::FeedbackTexture2D:
  case ResourceKind::FeedbackTexture2DArray:
  case ResourceKind::CBuffer:
  case ResourceKind::Sampler:
  case ResourceKind::TBuffer:
  case ResourceKind::RTAccelerationStructure:
    return false;
  case ResourceKind::Invalid:
  case ResourceKind::NumEntries:
    llvm_unreachable("Invalid resource kind");
  }
  llvm_unreachable("Unhandled ResourceKind enum");
}

bool ResourceInfo::isFeedback() const {
  return Kind == ResourceKind::FeedbackTexture2D ||
         Kind == ResourceKind::FeedbackTexture2DArray;
}

bool ResourceInfo::isMultiSample() const {
  return Kind == ResourceKind::Texture2DMS ||
         Kind == ResourceKind::Texture2DMSArray;
}

ResourceInfo ResourceInfo::SRV(Value *Symbol, StringRef Name,
                               ElementType ElementTy, uint32_t ElementCount,
                               ResourceKind Kind) {
  ResourceInfo RI(ResourceClass::SRV, Kind, Symbol, Name);
  assert(RI.isTyped() && !(RI.isStruct() || RI.isMultiSample()) &&
         "Invalid ResourceKind for SRV constructor.");
  RI.setTyped(ElementTy, ElementCount);
  return RI;
}

ResourceInfo ResourceInfo::RawBuffer(Value *Symbol, StringRef Name) {
  ResourceInfo RI(ResourceClass::SRV, ResourceKind::RawBuffer, Symbol, Name);
  return RI;
}

ResourceInfo ResourceInfo::StructuredBuffer(Value *Symbol, StringRef Name,
                                            uint32_t Stride,
                                            MaybeAlign Alignment) {
  ResourceInfo RI(ResourceClass::SRV, ResourceKind::StructuredBuffer, Symbol,
                  Name);
  RI.setStruct(Stride, Alignment);
  return RI;
}

ResourceInfo ResourceInfo::Texture2DMS(Value *Symbol, StringRef Name,
                                       ElementType ElementTy,
                                       uint32_t ElementCount,
                                       uint32_t SampleCount) {
  ResourceInfo RI(ResourceClass::SRV, ResourceKind::Texture2DMS, Symbol, Name);
  RI.setTyped(ElementTy, ElementCount);
  RI.setMultiSample(SampleCount);
  return RI;
}

ResourceInfo ResourceInfo::Texture2DMSArray(Value *Symbol, StringRef Name,
                                            ElementType ElementTy,
                                            uint32_t ElementCount,
                                            uint32_t SampleCount) {
  ResourceInfo RI(ResourceClass::SRV, ResourceKind::Texture2DMSArray, Symbol,
                  Name);
  RI.setTyped(ElementTy, ElementCount);
  RI.setMultiSample(SampleCount);
  return RI;
}

ResourceInfo ResourceInfo::UAV(Value *Symbol, StringRef Name,
                               ElementType ElementTy, uint32_t ElementCount,
                               bool GloballyCoherent, bool IsROV,
                               ResourceKind Kind) {
  ResourceInfo RI(ResourceClass::UAV, Kind, Symbol, Name);
  assert(RI.isTyped() && !(RI.isStruct() || RI.isMultiSample()) &&
         "Invalid ResourceKind for UAV constructor.");
  RI.setTyped(ElementTy, ElementCount);
  RI.setUAV(GloballyCoherent, /*HasCounter=*/false, IsROV);
  return RI;
}

ResourceInfo ResourceInfo::RWRawBuffer(Value *Symbol, StringRef Name,
                                       bool GloballyCoherent, bool IsROV) {
  ResourceInfo RI(ResourceClass::UAV, ResourceKind::RawBuffer, Symbol, Name);
  RI.setUAV(GloballyCoherent, /*HasCounter=*/false, IsROV);
  return RI;
}

ResourceInfo ResourceInfo::RWStructuredBuffer(Value *Symbol, StringRef Name,
                                              uint32_t Stride,
                                              MaybeAlign Alignment,
                                              bool GloballyCoherent, bool IsROV,
                                              bool HasCounter) {
  ResourceInfo RI(ResourceClass::UAV, ResourceKind::StructuredBuffer, Symbol,
                  Name);
  RI.setStruct(Stride, Alignment);
  RI.setUAV(GloballyCoherent, HasCounter, IsROV);
  return RI;
}

ResourceInfo ResourceInfo::RWTexture2DMS(Value *Symbol, StringRef Name,
                                         ElementType ElementTy,
                                         uint32_t ElementCount,
                                         uint32_t SampleCount,
                                         bool GloballyCoherent) {
  ResourceInfo RI(ResourceClass::UAV, ResourceKind::Texture2DMS, Symbol, Name);
  RI.setTyped(ElementTy, ElementCount);
  RI.setUAV(GloballyCoherent, /*HasCounter=*/false, /*IsROV=*/false);
  RI.setMultiSample(SampleCount);
  return RI;
}

ResourceInfo ResourceInfo::RWTexture2DMSArray(Value *Symbol, StringRef Name,
                                              ElementType ElementTy,
                                              uint32_t ElementCount,
                                              uint32_t SampleCount,
                                              bool GloballyCoherent) {
  ResourceInfo RI(ResourceClass::UAV, ResourceKind::Texture2DMSArray, Symbol,
                  Name);
  RI.setTyped(ElementTy, ElementCount);
  RI.setUAV(GloballyCoherent, /*HasCounter=*/false, /*IsROV=*/false);
  RI.setMultiSample(SampleCount);
  return RI;
}

ResourceInfo ResourceInfo::FeedbackTexture2D(Value *Symbol, StringRef Name,
                                             SamplerFeedbackType FeedbackTy) {
  ResourceInfo RI(ResourceClass::UAV, ResourceKind::FeedbackTexture2D, Symbol,
                  Name);
  RI.setUAV(/*GloballyCoherent=*/false, /*HasCounter=*/false, /*IsROV=*/false);
  RI.setFeedback(FeedbackTy);
  return RI;
}

ResourceInfo
ResourceInfo::FeedbackTexture2DArray(Value *Symbol, StringRef Name,
                                     SamplerFeedbackType FeedbackTy) {
  ResourceInfo RI(ResourceClass::UAV, ResourceKind::FeedbackTexture2DArray,
                  Symbol, Name);
  RI.setUAV(/*GloballyCoherent=*/false, /*HasCounter=*/false, /*IsROV=*/false);
  RI.setFeedback(FeedbackTy);
  return RI;
}

ResourceInfo ResourceInfo::CBuffer(Value *Symbol, StringRef Name,
                                   uint32_t Size) {
  ResourceInfo RI(ResourceClass::CBuffer, ResourceKind::CBuffer, Symbol, Name);
  RI.setCBuffer(Size);
  return RI;
}

ResourceInfo ResourceInfo::Sampler(Value *Symbol, StringRef Name,
                                   SamplerType SamplerTy) {
  ResourceInfo RI(ResourceClass::Sampler, ResourceKind::Sampler, Symbol, Name);
  RI.setSampler(SamplerTy);
  return RI;
}

bool ResourceInfo::operator==(const ResourceInfo &RHS) const {
  if (std::tie(Symbol, Name, Binding, RC, Kind) !=
      std::tie(RHS.Symbol, RHS.Name, RHS.Binding, RHS.RC, RHS.Kind))
    return false;
  if (isCBuffer() && RHS.isCBuffer() && CBufferSize != RHS.CBufferSize)
    return false;
  if (isSampler() && RHS.isSampler() && SamplerTy != RHS.SamplerTy)
    return false;
  if (isUAV() && RHS.isUAV() && UAVFlags != RHS.UAVFlags)
    return false;
  if (isStruct() && RHS.isStruct() && Struct != RHS.Struct)
    return false;
  if (isFeedback() && RHS.isFeedback() && Feedback != RHS.Feedback)
    return false;
  if (isTyped() && RHS.isTyped() && Typed != RHS.Typed)
    return false;
  if (isMultiSample() && RHS.isMultiSample() && MultiSample != RHS.MultiSample)
    return false;
  return true;
}

bool ResourceInfo::operator<(const ResourceInfo &RHS) const {
  // Skip the symbol to avoid non-determinism, and the name to keep a consistent
  // ordering even when we strip reflection data.
  if (std::tie(Binding, RC, Kind) < std::tie(RHS.Binding, RHS.RC, RHS.Kind))
    return true;
  if (isCBuffer() && RHS.isCBuffer() && CBufferSize < RHS.CBufferSize)
    return true;
  if (isSampler() && RHS.isSampler() && SamplerTy < RHS.SamplerTy)
    return true;
  if (isUAV() && RHS.isUAV() && UAVFlags < RHS.UAVFlags)
    return true;
  if (isStruct() && RHS.isStruct() && Struct < RHS.Struct)
    return true;
  if (isFeedback() && RHS.isFeedback() && Feedback < RHS.Feedback)
    return true;
  if (isTyped() && RHS.isTyped() && Typed < RHS.Typed)
    return true;
  if (isMultiSample() && RHS.isMultiSample() && MultiSample < RHS.MultiSample)
    return true;
  return false;
}

MDTuple *ResourceInfo::getAsMetadata(LLVMContext &Ctx) const {
  SmallVector<Metadata *, 11> MDVals;

  Type *I32Ty = Type::getInt32Ty(Ctx);
  Type *I1Ty = Type::getInt1Ty(Ctx);
  auto getIntMD = [&I32Ty](uint32_t V) {
    return ConstantAsMetadata::get(
        Constant::getIntegerValue(I32Ty, APInt(32, V)));
  };
  auto getBoolMD = [&I1Ty](uint32_t V) {
    return ConstantAsMetadata::get(
        Constant::getIntegerValue(I1Ty, APInt(1, V)));
  };

  MDVals.push_back(getIntMD(Binding.RecordID));
  MDVals.push_back(ValueAsMetadata::get(Symbol));
  MDVals.push_back(MDString::get(Ctx, Name));
  MDVals.push_back(getIntMD(Binding.Space));
  MDVals.push_back(getIntMD(Binding.LowerBound));
  MDVals.push_back(getIntMD(Binding.Size));

  if (isCBuffer()) {
    MDVals.push_back(getIntMD(CBufferSize));
    MDVals.push_back(nullptr);
  } else if (isSampler()) {
    MDVals.push_back(getIntMD(llvm::to_underlying(SamplerTy)));
    MDVals.push_back(nullptr);
  } else {
    MDVals.push_back(getIntMD(llvm::to_underlying(Kind)));

    if (isUAV()) {
      MDVals.push_back(getBoolMD(UAVFlags.GloballyCoherent));
      MDVals.push_back(getBoolMD(UAVFlags.HasCounter));
      MDVals.push_back(getBoolMD(UAVFlags.IsROV));
    } else {
      // All SRVs include sample count in the metadata, but it's only meaningful
      // for multi-sampled textured. Also, UAVs can be multisampled in SM6.7+,
      // but this just isn't reflected in the metadata at all.
      uint32_t SampleCount = isMultiSample() ? MultiSample.Count : 0;
      MDVals.push_back(getIntMD(SampleCount));
    }

    // Further properties are attached to a metadata list of tag-value pairs.
    SmallVector<Metadata *> Tags;
    if (isStruct()) {
      Tags.push_back(
          getIntMD(llvm::to_underlying(ExtPropTags::StructuredBufferStride)));
      Tags.push_back(getIntMD(Struct.Stride));
    } else if (isTyped()) {
      Tags.push_back(getIntMD(llvm::to_underlying(ExtPropTags::ElementType)));
      Tags.push_back(getIntMD(llvm::to_underlying(Typed.ElementTy)));
    } else if (isFeedback()) {
      Tags.push_back(
          getIntMD(llvm::to_underlying(ExtPropTags::SamplerFeedbackKind)));
      Tags.push_back(getIntMD(llvm::to_underlying(Feedback.Type)));
    }
    MDVals.push_back(Tags.empty() ? nullptr : MDNode::get(Ctx, Tags));
  }

  return MDNode::get(Ctx, MDVals);
}

std::pair<uint32_t, uint32_t> ResourceInfo::getAnnotateProps() const {
  uint32_t ResourceKind = llvm::to_underlying(Kind);
  uint32_t AlignLog2 = isStruct() ? Struct.AlignLog2 : 0;
  bool IsUAV = isUAV();
  bool IsROV = IsUAV && UAVFlags.IsROV;
  bool IsGloballyCoherent = IsUAV && UAVFlags.GloballyCoherent;
  uint8_t SamplerCmpOrHasCounter = 0;
  if (IsUAV)
    SamplerCmpOrHasCounter = UAVFlags.HasCounter;
  else if (isSampler())
    SamplerCmpOrHasCounter = SamplerTy == SamplerType::Comparison;

  // TODO: Document this format. Currently the only reference is the
  // implementation of dxc's DxilResourceProperties struct.
  uint32_t Word0 = 0;
  Word0 |= ResourceKind & 0xFF;
  Word0 |= (AlignLog2 & 0xF) << 8;
  Word0 |= (IsUAV & 1) << 12;
  Word0 |= (IsROV & 1) << 13;
  Word0 |= (IsGloballyCoherent & 1) << 14;
  Word0 |= (SamplerCmpOrHasCounter & 1) << 15;

  uint32_t Word1 = 0;
  if (isStruct())
    Word1 = Struct.Stride;
  else if (isCBuffer())
    Word1 = CBufferSize;
  else if (isFeedback())
    Word1 = llvm::to_underlying(Feedback.Type);
  else if (isTyped()) {
    uint32_t CompType = llvm::to_underlying(Typed.ElementTy);
    uint32_t CompCount = Typed.ElementCount;
    uint32_t SampleCount = isMultiSample() ? MultiSample.Count : 0;

    Word1 |= (CompType & 0xFF) << 0;
    Word1 |= (CompCount & 0xFF) << 8;
    Word1 |= (SampleCount & 0xFF) << 16;
  }

  return {Word0, Word1};
}

void ResourceInfo::print(raw_ostream &OS) const {
  OS << "  Symbol: ";
  Symbol->printAsOperand(OS);
  OS << "\n";

  OS << "  Name: \"" << Name << "\"\n"
     << "  Binding:\n"
     << "    Record ID: " << Binding.RecordID << "\n"
     << "    Space: " << Binding.Space << "\n"
     << "    Lower Bound: " << Binding.LowerBound << "\n"
     << "    Size: " << Binding.Size << "\n"
     << "  Class: " << getResourceClassName(RC) << "\n"
     << "  Kind: " << getResourceKindName(Kind) << "\n";

  if (isCBuffer()) {
    OS << "  CBuffer size: " << CBufferSize << "\n";
  } else if (isSampler()) {
    OS << "  Sampler Type: " << getSamplerTypeName(SamplerTy) << "\n";
  } else {
    if (isUAV()) {
      OS << "  Globally Coherent: " << UAVFlags.GloballyCoherent << "\n"
         << "  HasCounter: " << UAVFlags.HasCounter << "\n"
         << "  IsROV: " << UAVFlags.IsROV << "\n";
    }
    if (isMultiSample())
      OS << "  Sample Count: " << MultiSample.Count << "\n";

    if (isStruct()) {
      OS << "  Buffer Stride: " << Struct.Stride << "\n";
      OS << "  Alignment: " << Struct.AlignLog2 << "\n";
    } else if (isTyped()) {
      OS << "  Element Type: " << getElementTypeName(Typed.ElementTy) << "\n"
         << "  Element Count: " << Typed.ElementCount << "\n";
    } else if (isFeedback())
      OS << "  Feedback Type: " << getSamplerFeedbackTypeName(Feedback.Type)
         << "\n";
  }
}

//===----------------------------------------------------------------------===//
// ResourceMapper

static dxil::ElementType toDXILElementType(Type *Ty, bool IsSigned) {
  // TODO: Handle unorm, snorm, and packed.
  Ty = Ty->getScalarType();

  if (Ty->isIntegerTy()) {
    switch (Ty->getIntegerBitWidth()) {
    case 16:
      return IsSigned ? ElementType::I16 : ElementType::U16;
    case 32:
      return IsSigned ? ElementType::I32 : ElementType::U32;
    case 64:
      return IsSigned ? ElementType::I64 : ElementType::U64;
    case 1:
    default:
      return ElementType::Invalid;
    }
  } else if (Ty->isFloatTy()) {
    return ElementType::F32;
  } else if (Ty->isDoubleTy()) {
    return ElementType::F64;
  } else if (Ty->isHalfTy()) {
    return ElementType::F16;
  }

  return ElementType::Invalid;
}

namespace {

class ResourceMapper {
  Module &M;
  LLVMContext &Context;
<<<<<<< HEAD
  DXILResourceMap &Resources;

  // In DXC, Record ID is unique per resource type. Match that.
  uint32_t NextUAV = 0;
  uint32_t NextSRV = 0;
  uint32_t NextCBuf = 0;
  uint32_t NextSmp = 0;

public:
  ResourceMapper(Module &M,
                 MapVector<CallInst *, dxil::ResourceInfo> &Resources)
      : M(M), Context(M.getContext()), Resources(Resources) {}
=======
  SmallVector<std::pair<CallInst *, dxil::ResourceInfo>> Resources;

public:
  ResourceMapper(Module &M) : M(M), Context(M.getContext()) {}
>>>>>>> 1d22c955

  void diagnoseHandle(CallInst *CI, const Twine &Msg,
                      DiagnosticSeverity Severity = DS_Error) {
    std::string S;
    raw_string_ostream SS(S);
    CI->printAsOperand(SS);
    DiagnosticInfoUnsupported Diag(*CI->getFunction(), Msg + ": " + SS.str(),
                                   CI->getDebugLoc(), Severity);
    Context.diagnose(Diag);
  }

  ResourceInfo *mapBufferType(CallInst *CI, TargetExtType *HandleTy,
                              bool IsTyped) {
    if (HandleTy->getNumTypeParameters() != 1 ||
        HandleTy->getNumIntParameters() != (IsTyped ? 3 : 2)) {
      diagnoseHandle(CI, Twine("Invalid buffer target type"));
      return nullptr;
    }

    Type *ElTy = HandleTy->getTypeParameter(0);
    unsigned IsWriteable = HandleTy->getIntParameter(0);
    unsigned IsROV = HandleTy->getIntParameter(1);
    bool IsSigned = IsTyped && HandleTy->getIntParameter(2);

    ResourceClass RC = IsWriteable ? ResourceClass::UAV : ResourceClass::SRV;
    ResourceKind Kind;
    if (IsTyped)
      Kind = ResourceKind::TypedBuffer;
    else if (ElTy->isIntegerTy(8))
      Kind = ResourceKind::RawBuffer;
    else
      Kind = ResourceKind::StructuredBuffer;

    // TODO: We need to lower to a typed pointer, can we smuggle the type
    // through?
    Value *Symbol = UndefValue::get(PointerType::getUnqual(Context));
    // TODO: We don't actually keep track of the name right now...
    StringRef Name = "";

<<<<<<< HEAD
    auto [It, Success] = Resources.try_emplace(CI, RC, Kind, Symbol, Name);
    assert(Success && "Mapping the same CallInst again?");
    (void)Success;
    // We grab a pointer into the map's storage, which isn't generally safe.
    // Since we're just using this to fill in the info the map won't mutate and
    // the pointer stays valid for as long as we need it to.
    ResourceInfo *RI = &(It->second);
=======
    // Note that we return a pointer into the vector's storage. This is okay as
    // long as we don't add more elements until we're done with the pointer.
    auto &Pair =
        Resources.emplace_back(CI, ResourceInfo{RC, Kind, Symbol, Name});
    ResourceInfo *RI = &Pair.second;
>>>>>>> 1d22c955

    if (RI->isUAV())
      // TODO: We need analysis for GloballyCoherent and HasCounter
      RI->setUAV(false, false, IsROV);

    if (RI->isTyped()) {
      dxil::ElementType ET = toDXILElementType(ElTy, IsSigned);
      uint32_t Count = 1;
      if (auto *VTy = dyn_cast<FixedVectorType>(ElTy))
        Count = VTy->getNumElements();
      RI->setTyped(ET, Count);
    } else if (RI->isStruct()) {
      const DataLayout &DL = M.getDataLayout();

      // This mimics what DXC does. Notably, we only ever set the alignment if
      // the type is actually a struct type.
      uint32_t Stride = DL.getTypeAllocSize(ElTy);
      MaybeAlign Alignment;
      if (auto *STy = dyn_cast<StructType>(ElTy))
        Alignment = DL.getStructLayout(STy)->getAlignment();
      RI->setStruct(Stride, Alignment);
    }

    return RI;
  }

  ResourceInfo *mapHandleIntrin(CallInst *CI) {
    FunctionType *FTy = CI->getFunctionType();
    Type *RetTy = FTy->getReturnType();
    auto *HandleTy = dyn_cast<TargetExtType>(RetTy);
    if (!HandleTy) {
      diagnoseHandle(CI, "dx.handle.fromBinding requires target type");
      return nullptr;
    }

    StringRef TypeName = HandleTy->getName();
    if (TypeName == "dx.TypedBuffer") {
      return mapBufferType(CI, HandleTy, /*IsTyped=*/true);
    } else if (TypeName == "dx.RawBuffer") {
      return mapBufferType(CI, HandleTy, /*IsTyped=*/false);
    } else if (TypeName == "dx.CBuffer") {
      // TODO: implement
      diagnoseHandle(CI, "dx.CBuffer handles are not implemented yet");
      return nullptr;
    } else if (TypeName == "dx.Sampler") {
      // TODO: implement
      diagnoseHandle(CI, "dx.Sampler handles are not implemented yet");
      return nullptr;
    } else if (TypeName == "dx.Texture") {
      // TODO: implement
      diagnoseHandle(CI, "dx.Texture handles are not implemented yet");
      return nullptr;
    }

    diagnoseHandle(CI, "Invalid target(dx) type");
    return nullptr;
  }

  ResourceInfo *mapHandleFromBinding(CallInst *CI) {
    assert(CI->getIntrinsicID() == Intrinsic::dx_handle_fromBinding &&
           "Must be dx.handle.fromBinding intrinsic");

    ResourceInfo *RI = mapHandleIntrin(CI);
    if (!RI)
      return nullptr;

<<<<<<< HEAD
    uint32_t NextID;
    if (RI->isCBuffer())
      NextID = NextCBuf++;
    else if (RI->isSampler())
      NextID = NextSmp++;
    else if (RI->isUAV())
      NextID = NextUAV++;
    else
      NextID = NextSRV++;

=======
>>>>>>> 1d22c955
    uint32_t Space = cast<ConstantInt>(CI->getArgOperand(0))->getZExtValue();
    uint32_t LowerBound =
        cast<ConstantInt>(CI->getArgOperand(1))->getZExtValue();
    uint32_t Size = cast<ConstantInt>(CI->getArgOperand(2))->getZExtValue();

<<<<<<< HEAD
    RI->bind(NextID, Space, LowerBound, Size);
=======
    // We use a binding ID of zero for now - these will be filled in later.
    RI->bind(0U, Space, LowerBound, Size);
>>>>>>> 1d22c955

    return RI;
  }

<<<<<<< HEAD
  void mapResources() {
=======
  DXILResourceMap mapResources() {
>>>>>>> 1d22c955
    for (Function &F : M.functions()) {
      if (!F.isDeclaration())
        continue;
      LLVM_DEBUG(dbgs() << "Function: " << F.getName() << "\n");
      Intrinsic::ID ID = F.getIntrinsicID();
      switch (ID) {
      default:
        // TODO: handle `dx.op` functions.
        continue;
      case Intrinsic::dx_handle_fromBinding:
        for (User *U : F.users()) {
          LLVM_DEBUG(dbgs() << "  Visiting: " << *U << "\n");
          if (CallInst *CI = dyn_cast<CallInst>(U))
            mapHandleFromBinding(CI);
        }
        break;
      }
    }
<<<<<<< HEAD
=======

    return DXILResourceMap(std::move(Resources));
>>>>>>> 1d22c955
  }
};

} // namespace

<<<<<<< HEAD
=======
DXILResourceMap::DXILResourceMap(
    SmallVectorImpl<std::pair<CallInst *, dxil::ResourceInfo>> &&CIToRI) {
  if (CIToRI.empty())
    return;

  llvm::stable_sort(CIToRI, [](auto &LHS, auto &RHS) {
    // Sort by resource class first for grouping purposes, and then by the rest
    // of the fields so that we can remove duplicates.
    ResourceClass LRC = LHS.second.getResourceClass();
    ResourceClass RRC = RHS.second.getResourceClass();
    return std::tie(LRC, LHS.second) < std::tie(RRC, RHS.second);
  });
  for (auto [CI, RI] : CIToRI) {
    if (Resources.empty() || RI != Resources.back())
      Resources.push_back(RI);
    CallMap[CI] = Resources.size() - 1;
  }

  unsigned Size = Resources.size();
  // In DXC, Record ID is unique per resource type. Match that.
  FirstUAV = FirstCBuffer = FirstSampler = Size;
  uint32_t NextID = 0;
  for (unsigned I = 0, E = Size; I != E; ++I) {
    ResourceInfo &RI = Resources[I];
    if (RI.isUAV() && FirstUAV == Size) {
      FirstUAV = I;
      NextID = 0;
    } else if (RI.isCBuffer() && FirstCBuffer == Size) {
      FirstCBuffer = I;
      NextID = 0;
    } else if (RI.isSampler() && FirstSampler == Size) {
      FirstSampler = I;
      NextID = 0;
    }

    // Adjust the resource binding to use the next ID.
    const ResourceInfo::ResourceBinding &Binding = RI.getBinding();
    RI.bind(NextID++, Binding.Space, Binding.LowerBound, Binding.Size);
  }
}

void DXILResourceMap::print(raw_ostream &OS) const {
  for (unsigned I = 0, E = Resources.size(); I != E; ++I) {
    OS << "Binding " << I << ":\n";
    Resources[I].print(OS);
    OS << "\n";
  }

  for (const auto &[CI, Index] : CallMap) {
    OS << "Call bound to " << Index << ":";
    CI->print(OS);
    OS << "\n";
  }
}

>>>>>>> 1d22c955
//===----------------------------------------------------------------------===//
// DXILResourceAnalysis and DXILResourcePrinterPass

// Provide an explicit template instantiation for the static ID.
AnalysisKey DXILResourceAnalysis::Key;

DXILResourceMap DXILResourceAnalysis::run(Module &M,
                                          ModuleAnalysisManager &AM) {
<<<<<<< HEAD
  DXILResourceMap Data;
  ResourceMapper(M, Data).mapResources();
=======
  DXILResourceMap Data = ResourceMapper(M).mapResources();
>>>>>>> 1d22c955
  return Data;
}

PreservedAnalyses DXILResourcePrinterPass::run(Module &M,
                                               ModuleAnalysisManager &AM) {
<<<<<<< HEAD
  DXILResourceMap &Data =
      AM.getResult<DXILResourceAnalysis>(M);

  for (const auto &[Handle, Info] : Data) {
    OS << "Binding for ";
    Handle->print(OS);
    OS << "\n";
    Info.print(OS);
    OS << "\n";
  }

=======
  DXILResourceMap &DRM = AM.getResult<DXILResourceAnalysis>(M);
  DRM.print(OS);
>>>>>>> 1d22c955
  return PreservedAnalyses::all();
}

//===----------------------------------------------------------------------===//
// DXILResourceWrapperPass

DXILResourceWrapperPass::DXILResourceWrapperPass() : ModulePass(ID) {
  initializeDXILResourceWrapperPassPass(*PassRegistry::getPassRegistry());
}

DXILResourceWrapperPass::~DXILResourceWrapperPass() = default;

void DXILResourceWrapperPass::getAnalysisUsage(AnalysisUsage &AU) const {
  AU.setPreservesAll();
}

bool DXILResourceWrapperPass::runOnModule(Module &M) {
<<<<<<< HEAD
  ResourceMap.reset(new DXILResourceMap());
  ResourceMapper(M, *ResourceMap).mapResources();
=======
  ResourceMap.reset(new DXILResourceMap(ResourceMapper(M).mapResources()));
>>>>>>> 1d22c955
  return false;
}

void DXILResourceWrapperPass::releaseMemory() { ResourceMap.reset(); }

void DXILResourceWrapperPass::print(raw_ostream &OS, const Module *) const {
  if (!ResourceMap) {
    OS << "No resource map has been built!\n";
    return;
  }
<<<<<<< HEAD
  for (const auto &[Handle, Info] : *ResourceMap) {
    OS << "Binding for ";
    Handle->print(OS);
    OS << "\n";
    Info.print(OS);
    OS << "\n";
  }
=======
  ResourceMap->print(OS);
>>>>>>> 1d22c955
}

#if !defined(NDEBUG) || defined(LLVM_ENABLE_DUMP)
LLVM_DUMP_METHOD
void DXILResourceWrapperPass::dump() const { print(dbgs(), nullptr); }
#endif

INITIALIZE_PASS(DXILResourceWrapperPass, DEBUG_TYPE, "DXIL Resource analysis",
                false, true)
char DXILResourceWrapperPass::ID = 0;

ModulePass *llvm::createDXILResourceWrapperPassPass() {
  return new DXILResourceWrapperPass();
}<|MERGE_RESOLUTION|>--- conflicted
+++ resolved
@@ -552,25 +552,10 @@
 class ResourceMapper {
   Module &M;
   LLVMContext &Context;
-<<<<<<< HEAD
-  DXILResourceMap &Resources;
-
-  // In DXC, Record ID is unique per resource type. Match that.
-  uint32_t NextUAV = 0;
-  uint32_t NextSRV = 0;
-  uint32_t NextCBuf = 0;
-  uint32_t NextSmp = 0;
-
-public:
-  ResourceMapper(Module &M,
-                 MapVector<CallInst *, dxil::ResourceInfo> &Resources)
-      : M(M), Context(M.getContext()), Resources(Resources) {}
-=======
   SmallVector<std::pair<CallInst *, dxil::ResourceInfo>> Resources;
 
 public:
   ResourceMapper(Module &M) : M(M), Context(M.getContext()) {}
->>>>>>> 1d22c955
 
   void diagnoseHandle(CallInst *CI, const Twine &Msg,
                       DiagnosticSeverity Severity = DS_Error) {
@@ -610,21 +595,11 @@
     // TODO: We don't actually keep track of the name right now...
     StringRef Name = "";
 
-<<<<<<< HEAD
-    auto [It, Success] = Resources.try_emplace(CI, RC, Kind, Symbol, Name);
-    assert(Success && "Mapping the same CallInst again?");
-    (void)Success;
-    // We grab a pointer into the map's storage, which isn't generally safe.
-    // Since we're just using this to fill in the info the map won't mutate and
-    // the pointer stays valid for as long as we need it to.
-    ResourceInfo *RI = &(It->second);
-=======
     // Note that we return a pointer into the vector's storage. This is okay as
     // long as we don't add more elements until we're done with the pointer.
     auto &Pair =
         Resources.emplace_back(CI, ResourceInfo{RC, Kind, Symbol, Name});
     ResourceInfo *RI = &Pair.second;
->>>>>>> 1d22c955
 
     if (RI->isUAV())
       // TODO: We need analysis for GloballyCoherent and HasCounter
@@ -691,39 +666,18 @@
     if (!RI)
       return nullptr;
 
-<<<<<<< HEAD
-    uint32_t NextID;
-    if (RI->isCBuffer())
-      NextID = NextCBuf++;
-    else if (RI->isSampler())
-      NextID = NextSmp++;
-    else if (RI->isUAV())
-      NextID = NextUAV++;
-    else
-      NextID = NextSRV++;
-
-=======
->>>>>>> 1d22c955
     uint32_t Space = cast<ConstantInt>(CI->getArgOperand(0))->getZExtValue();
     uint32_t LowerBound =
         cast<ConstantInt>(CI->getArgOperand(1))->getZExtValue();
     uint32_t Size = cast<ConstantInt>(CI->getArgOperand(2))->getZExtValue();
 
-<<<<<<< HEAD
-    RI->bind(NextID, Space, LowerBound, Size);
-=======
     // We use a binding ID of zero for now - these will be filled in later.
     RI->bind(0U, Space, LowerBound, Size);
->>>>>>> 1d22c955
 
     return RI;
   }
 
-<<<<<<< HEAD
-  void mapResources() {
-=======
   DXILResourceMap mapResources() {
->>>>>>> 1d22c955
     for (Function &F : M.functions()) {
       if (!F.isDeclaration())
         continue;
@@ -742,18 +696,13 @@
         break;
       }
     }
-<<<<<<< HEAD
-=======
 
     return DXILResourceMap(std::move(Resources));
->>>>>>> 1d22c955
   }
 };
 
 } // namespace
 
-<<<<<<< HEAD
-=======
 DXILResourceMap::DXILResourceMap(
     SmallVectorImpl<std::pair<CallInst *, dxil::ResourceInfo>> &&CIToRI) {
   if (CIToRI.empty())
@@ -809,7 +758,6 @@
   }
 }
 
->>>>>>> 1d22c955
 //===----------------------------------------------------------------------===//
 // DXILResourceAnalysis and DXILResourcePrinterPass
 
@@ -818,33 +766,14 @@
 
 DXILResourceMap DXILResourceAnalysis::run(Module &M,
                                           ModuleAnalysisManager &AM) {
-<<<<<<< HEAD
-  DXILResourceMap Data;
-  ResourceMapper(M, Data).mapResources();
-=======
   DXILResourceMap Data = ResourceMapper(M).mapResources();
->>>>>>> 1d22c955
   return Data;
 }
 
 PreservedAnalyses DXILResourcePrinterPass::run(Module &M,
                                                ModuleAnalysisManager &AM) {
-<<<<<<< HEAD
-  DXILResourceMap &Data =
-      AM.getResult<DXILResourceAnalysis>(M);
-
-  for (const auto &[Handle, Info] : Data) {
-    OS << "Binding for ";
-    Handle->print(OS);
-    OS << "\n";
-    Info.print(OS);
-    OS << "\n";
-  }
-
-=======
   DXILResourceMap &DRM = AM.getResult<DXILResourceAnalysis>(M);
   DRM.print(OS);
->>>>>>> 1d22c955
   return PreservedAnalyses::all();
 }
 
@@ -862,12 +791,7 @@
 }
 
 bool DXILResourceWrapperPass::runOnModule(Module &M) {
-<<<<<<< HEAD
-  ResourceMap.reset(new DXILResourceMap());
-  ResourceMapper(M, *ResourceMap).mapResources();
-=======
   ResourceMap.reset(new DXILResourceMap(ResourceMapper(M).mapResources()));
->>>>>>> 1d22c955
   return false;
 }
 
@@ -878,17 +802,7 @@
     OS << "No resource map has been built!\n";
     return;
   }
-<<<<<<< HEAD
-  for (const auto &[Handle, Info] : *ResourceMap) {
-    OS << "Binding for ";
-    Handle->print(OS);
-    OS << "\n";
-    Info.print(OS);
-    OS << "\n";
-  }
-=======
   ResourceMap->print(OS);
->>>>>>> 1d22c955
 }
 
 #if !defined(NDEBUG) || defined(LLVM_ENABLE_DUMP)
