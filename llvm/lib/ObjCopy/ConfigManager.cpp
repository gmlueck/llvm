--- conflicted
+++ resolved
@@ -26,12 +26,8 @@
       Common.DecompressDebugSections ||
       Common.DiscardMode == DiscardType::Locals ||
       !Common.SymbolsToAdd.empty() || Common.GapFill != 0 ||
-<<<<<<< HEAD
-      Common.PadTo != 0 || Common.ChangeSectionLMAValAll != 0)
-=======
       Common.PadTo != 0 || Common.ChangeSectionLMAValAll != 0 ||
       !Common.ChangeSectionAddress.empty())
->>>>>>> 9c4aab8c
     return createStringError(llvm::errc::invalid_argument,
                              "option is not supported for COFF");
 
@@ -53,12 +49,8 @@
       Common.DecompressDebugSections || Common.StripUnneeded ||
       Common.DiscardMode == DiscardType::Locals ||
       !Common.SymbolsToAdd.empty() || Common.GapFill != 0 ||
-<<<<<<< HEAD
-      Common.PadTo != 0 || Common.ChangeSectionLMAValAll != 0)
-=======
       Common.PadTo != 0 || Common.ChangeSectionLMAValAll != 0 ||
       !Common.ChangeSectionAddress.empty())
->>>>>>> 9c4aab8c
     return createStringError(llvm::errc::invalid_argument,
                              "option is not supported for MachO");
 
@@ -78,12 +70,8 @@
       !Common.SectionsToRename.empty() || !Common.SetSectionAlignment.empty() ||
       !Common.SetSectionFlags.empty() || !Common.SetSectionType.empty() ||
       !Common.SymbolsToRename.empty() || Common.GapFill != 0 ||
-<<<<<<< HEAD
-      Common.PadTo != 0 || Common.ChangeSectionLMAValAll != 0)
-=======
       Common.PadTo != 0 || Common.ChangeSectionLMAValAll != 0 ||
       !Common.ChangeSectionAddress.empty())
->>>>>>> 9c4aab8c
     return createStringError(llvm::errc::invalid_argument,
                              "only flags for section dumping, removal, and "
                              "addition are supported");
@@ -112,12 +100,8 @@
       Common.StripDebug || Common.StripNonAlloc || Common.StripSections ||
       Common.Weaken || Common.StripUnneeded || Common.DecompressDebugSections ||
       Common.GapFill != 0 || Common.PadTo != 0 ||
-<<<<<<< HEAD
-      Common.ChangeSectionLMAValAll != 0) {
-=======
       Common.ChangeSectionLMAValAll != 0 ||
       !Common.ChangeSectionAddress.empty()) {
->>>>>>> 9c4aab8c
     return createStringError(
         llvm::errc::invalid_argument,
         "no flags are supported yet, only basic copying is allowed");
