//===- PassManagerBuilder.cpp - Build Standard Pass -----------------------===//
//
// Part of the LLVM Project, under the Apache License v2.0 with LLVM Exceptions.
// See https://llvm.org/LICENSE.txt for license information.
// SPDX-License-Identifier: Apache-2.0 WITH LLVM-exception
//
//===----------------------------------------------------------------------===//
//
// This file defines the PassManagerBuilder class, which is used to set up a
// "standard" optimization sequence suitable for languages like C and C++.
//
//===----------------------------------------------------------------------===//

#include "llvm/Transforms/IPO/PassManagerBuilder.h"
#include "llvm-c/Transforms/PassManagerBuilder.h"
#include "llvm/ADT/STLExtras.h"
#include "llvm/ADT/SmallVector.h"
#include "llvm/Analysis/CFLAndersAliasAnalysis.h"
#include "llvm/Analysis/CFLSteensAliasAnalysis.h"
#include "llvm/Analysis/GlobalsModRef.h"
#include "llvm/Analysis/ScopedNoAliasAA.h"
#include "llvm/Analysis/TargetLibraryInfo.h"
#include "llvm/Analysis/TypeBasedAliasAnalysis.h"
#include "llvm/IR/LegacyPassManager.h"
#include "llvm/Support/CommandLine.h"
#include "llvm/Support/ManagedStatic.h"
#include "llvm/Target/CGPassBuilderOption.h"
#include "llvm/Transforms/AggressiveInstCombine/AggressiveInstCombine.h"
#include "llvm/Transforms/IPO.h"
#include "llvm/Transforms/IPO/Attributor.h"
#include "llvm/Transforms/IPO/ForceFunctionAttrs.h"
#include "llvm/Transforms/IPO/FunctionAttrs.h"
#include "llvm/Transforms/IPO/InferFunctionAttrs.h"
#include "llvm/Transforms/InstCombine/InstCombine.h"
#include "llvm/Transforms/Instrumentation.h"
#include "llvm/Transforms/Scalar.h"
#include "llvm/Transforms/Scalar/GVN.h"
#include "llvm/Transforms/Scalar/LICM.h"
#include "llvm/Transforms/Scalar/LoopUnrollPass.h"
#include "llvm/Transforms/Scalar/SimpleLoopUnswitch.h"
#include "llvm/Transforms/Utils.h"
#include "llvm/Transforms/Vectorize.h"

using namespace llvm;

namespace llvm {
cl::opt<bool> RunPartialInlining("enable-partial-inlining", cl::Hidden,
                                 cl::desc("Run Partial inlinining pass"));

static cl::opt<bool>
UseGVNAfterVectorization("use-gvn-after-vectorization",
  cl::init(false), cl::Hidden,
  cl::desc("Run GVN instead of Early CSE after vectorization passes"));

cl::opt<bool> ExtraVectorizerPasses(
    "extra-vectorizer-passes", cl::init(false), cl::Hidden,
    cl::desc("Run cleanup optimization passes after vectorization."));

static cl::opt<bool>
RunLoopRerolling("reroll-loops", cl::Hidden,
                 cl::desc("Run the loop rerolling pass"));

cl::opt<bool> SYCLOptimizationMode("sycl-opt", cl::init(false), cl::Hidden,
                                   cl::desc("Enable SYCL optimization mode."));

cl::opt<bool> RunNewGVN("enable-newgvn", cl::init(false), cl::Hidden,
                        cl::desc("Run the NewGVN pass"));

// Experimental option to use CFL-AA
static cl::opt<::CFLAAType>
    UseCFLAA("use-cfl-aa", cl::init(::CFLAAType::None), cl::Hidden,
             cl::desc("Enable the new, experimental CFL alias analysis"),
             cl::values(clEnumValN(::CFLAAType::None, "none", "Disable CFL-AA"),
                        clEnumValN(::CFLAAType::Steensgaard, "steens",
                                   "Enable unification-based CFL-AA"),
                        clEnumValN(::CFLAAType::Andersen, "anders",
                                   "Enable inclusion-based CFL-AA"),
                        clEnumValN(::CFLAAType::Both, "both",
                                   "Enable both variants of CFL-AA")));

cl::opt<bool> EnableLoopInterchange(
    "enable-loopinterchange", cl::init(false), cl::Hidden,
    cl::desc("Enable the experimental LoopInterchange Pass"));

cl::opt<bool> EnableUnrollAndJam("enable-unroll-and-jam", cl::init(false),
                                 cl::Hidden,
                                 cl::desc("Enable Unroll And Jam Pass"));

cl::opt<bool> EnableLoopFlatten("enable-loop-flatten", cl::init(false),
                                cl::Hidden,
                                cl::desc("Enable the LoopFlatten Pass"));

cl::opt<bool> EnableDFAJumpThreading("enable-dfa-jump-thread",
                                     cl::desc("Enable DFA jump threading."),
                                     cl::init(false), cl::Hidden);

cl::opt<bool> EnableHotColdSplit("hot-cold-split",
                                 cl::desc("Enable hot-cold splitting pass"));

cl::opt<bool> EnableIROutliner("ir-outliner", cl::init(false), cl::Hidden,
    cl::desc("Enable ir outliner pass"));

static cl::opt<bool> UseLoopVersioningLICM(
    "enable-loop-versioning-licm", cl::init(false), cl::Hidden,
    cl::desc("Enable the experimental Loop Versioning LICM pass"));

cl::opt<bool>
    DisablePreInliner("disable-preinline", cl::init(false), cl::Hidden,
                      cl::desc("Disable pre-instrumentation inliner"));

cl::opt<int> PreInlineThreshold(
    "preinline-threshold", cl::Hidden, cl::init(75),
    cl::desc("Control the amount of inlining in pre-instrumentation inliner "
             "(default = 75)"));

cl::opt<bool>
    EnableGVNHoist("enable-gvn-hoist",
                   cl::desc("Enable the GVN hoisting pass (default = off)"));

static cl::opt<bool>
    DisableLibCallsShrinkWrap("disable-libcalls-shrinkwrap", cl::init(false),
                              cl::Hidden,
                              cl::desc("Disable shrink-wrap library calls"));

cl::opt<bool>
    EnableGVNSink("enable-gvn-sink",
                  cl::desc("Enable the GVN sinking pass (default = off)"));

// This option is used in simplifying testing SampleFDO optimizations for
// profile loading.
cl::opt<bool>
    EnableCHR("enable-chr", cl::init(true), cl::Hidden,
              cl::desc("Enable control height reduction optimization (CHR)"));

cl::opt<bool> FlattenedProfileUsed(
    "flattened-profile-used", cl::init(false), cl::Hidden,
    cl::desc("Indicate the sample profile being used is flattened, i.e., "
             "no inline hierachy exists in the profile. "));

cl::opt<bool> EnableOrderFileInstrumentation(
    "enable-order-file-instrumentation", cl::init(false), cl::Hidden,
    cl::desc("Enable order file instrumentation (default = off)"));

cl::opt<bool> EnableMatrix(
    "enable-matrix", cl::init(false), cl::Hidden,
    cl::desc("Enable lowering of the matrix intrinsics"));

cl::opt<bool> EnableConstraintElimination(
    "enable-constraint-elimination", cl::init(false), cl::Hidden,
    cl::desc(
        "Enable pass to eliminate conditions based on linear constraints."));

cl::opt<bool> EnableFunctionSpecialization(
    "enable-function-specialization", cl::init(false), cl::Hidden,
    cl::desc("Enable Function Specialization pass"));

cl::opt<AttributorRunOption> AttributorRun(
    "attributor-enable", cl::Hidden, cl::init(AttributorRunOption::NONE),
    cl::desc("Enable the attributor inter-procedural deduction pass."),
    cl::values(clEnumValN(AttributorRunOption::ALL, "all",
                          "enable all attributor runs"),
               clEnumValN(AttributorRunOption::MODULE, "module",
                          "enable module-wide attributor runs"),
               clEnumValN(AttributorRunOption::CGSCC, "cgscc",
                          "enable call graph SCC attributor runs"),
               clEnumValN(AttributorRunOption::NONE, "none",
                          "disable attributor runs")));

extern cl::opt<bool> EnableKnowledgeRetention;
} // namespace llvm

PassManagerBuilder::PassManagerBuilder() {
    OptLevel = 2;
    SizeLevel = 0;
    LibraryInfo = nullptr;
    Inliner = nullptr;
    DisableUnrollLoops = false;
    SLPVectorize = false;
    LoopVectorize = true;
    LoopsInterleaved = true;
    RerollLoops = RunLoopRerolling;
    NewGVN = RunNewGVN;
    LicmMssaOptCap = SetLicmMssaOptCap;
    LicmMssaNoAccForPromotionCap = SetLicmMssaNoAccForPromotionCap;
    DisableGVNLoadPRE = false;
    ForgetAllSCEVInLoopUnroll = ForgetSCEVInLoopUnroll;
    VerifyInput = false;
    VerifyOutput = false;
    MergeFunctions = false;
    DivergentTarget = false;
    CallGraphProfile = true;
}

PassManagerBuilder::~PassManagerBuilder() {
  delete LibraryInfo;
  delete Inliner;
}

/// Set of global extensions, automatically added as part of the standard set.
static ManagedStatic<
    SmallVector<std::tuple<PassManagerBuilder::ExtensionPointTy,
                           PassManagerBuilder::ExtensionFn,
                           PassManagerBuilder::GlobalExtensionID>,
                8>>
    GlobalExtensions;
static PassManagerBuilder::GlobalExtensionID GlobalExtensionsCounter;

/// Check if GlobalExtensions is constructed and not empty.
/// Since GlobalExtensions is a managed static, calling 'empty()' will trigger
/// the construction of the object.
static bool GlobalExtensionsNotEmpty() {
  return GlobalExtensions.isConstructed() && !GlobalExtensions->empty();
}

PassManagerBuilder::GlobalExtensionID
PassManagerBuilder::addGlobalExtension(PassManagerBuilder::ExtensionPointTy Ty,
                                       PassManagerBuilder::ExtensionFn Fn) {
  auto ExtensionID = GlobalExtensionsCounter++;
  GlobalExtensions->push_back(std::make_tuple(Ty, std::move(Fn), ExtensionID));
  return ExtensionID;
}

void PassManagerBuilder::removeGlobalExtension(
    PassManagerBuilder::GlobalExtensionID ExtensionID) {
  // RegisterStandardPasses may try to call this function after GlobalExtensions
  // has already been destroyed; doing so should not generate an error.
  if (!GlobalExtensions.isConstructed())
    return;

  auto GlobalExtension =
      llvm::find_if(*GlobalExtensions, [ExtensionID](const auto &elem) {
        return std::get<2>(elem) == ExtensionID;
      });
  assert(GlobalExtension != GlobalExtensions->end() &&
         "The extension ID to be removed should always be valid.");

  GlobalExtensions->erase(GlobalExtension);
}

void PassManagerBuilder::addExtension(ExtensionPointTy Ty, ExtensionFn Fn) {
  Extensions.push_back(std::make_pair(Ty, std::move(Fn)));
}

void PassManagerBuilder::addExtensionsToPM(ExtensionPointTy ETy,
                                           legacy::PassManagerBase &PM) const {
  if (GlobalExtensionsNotEmpty()) {
    for (auto &Ext : *GlobalExtensions) {
      if (std::get<0>(Ext) == ETy)
        std::get<1>(Ext)(*this, PM);
    }
  }
  for (const auto &[PT, Fn] : Extensions)
    if (PT == ETy)
      Fn(*this, PM);
}

void PassManagerBuilder::addInitialAliasAnalysisPasses(
    legacy::PassManagerBase &PM) const {
  switch (UseCFLAA) {
  case ::CFLAAType::Steensgaard:
    PM.add(createCFLSteensAAWrapperPass());
    break;
  case ::CFLAAType::Andersen:
    PM.add(createCFLAndersAAWrapperPass());
    break;
  case ::CFLAAType::Both:
    PM.add(createCFLSteensAAWrapperPass());
    PM.add(createCFLAndersAAWrapperPass());
    break;
  default:
    break;
  }

  // Add TypeBasedAliasAnalysis before BasicAliasAnalysis so that
  // BasicAliasAnalysis wins if they disagree. This is intended to help
  // support "obvious" type-punning idioms.
  PM.add(createTypeBasedAAWrapperPass());
  PM.add(createScopedNoAliasAAWrapperPass());
}

void PassManagerBuilder::populateFunctionPassManager(
    legacy::FunctionPassManager &FPM) {
  addExtensionsToPM(EP_EarlyAsPossible, FPM);

  // Add LibraryInfo if we have some.
  if (LibraryInfo)
    FPM.add(new TargetLibraryInfoWrapperPass(*LibraryInfo));

  // The backends do not handle matrix intrinsics currently.
  // Make sure they are also lowered in O0.
  // FIXME: A lightweight version of the pass should run in the backend
  //        pipeline on demand.
  if (EnableMatrix && OptLevel == 0)
    FPM.add(createLowerMatrixIntrinsicsMinimalPass());

  if (OptLevel == 0) return;

  addInitialAliasAnalysisPasses(FPM);

  // Lower llvm.expect to metadata before attempting transforms.
  // Compare/branch metadata may alter the behavior of passes like SimplifyCFG.
  FPM.add(createLowerExpectIntrinsicPass());
  FPM.add(createCFGSimplificationPass());
  FPM.add(createSROAPass());
  FPM.add(createEarlyCSEPass());
}

void PassManagerBuilder::addFunctionSimplificationPasses(
    legacy::PassManagerBase &MPM) {
  // Start of function pass.
  // Break up aggregate allocas, using SSAUpdater.
  assert(OptLevel >= 1 && "Calling function optimizer with no optimization level!");
  MPM.add(createSROAPass());
  MPM.add(createEarlyCSEPass(true /* Enable mem-ssa. */)); // Catch trivial redundancies
  if (EnableKnowledgeRetention)
    MPM.add(createAssumeSimplifyPass());

  if (OptLevel > 1) {
    if (EnableGVNHoist)
      MPM.add(createGVNHoistPass());
    if (EnableGVNSink) {
      MPM.add(createGVNSinkPass());
      MPM.add(createCFGSimplificationPass(
          SimplifyCFGOptions().convertSwitchRangeToICmp(true)));
    }
  }

  if (EnableConstraintElimination)
    MPM.add(createConstraintEliminationPass());

  if (OptLevel > 1) {
    // Speculative execution if the target has divergent branches; otherwise nop.
    MPM.add(createSpeculativeExecutionIfHasBranchDivergencePass());

    MPM.add(createJumpThreadingPass());         // Thread jumps.
    MPM.add(createCorrelatedValuePropagationPass()); // Propagate conditionals
  }
  MPM.add(
      createCFGSimplificationPass(SimplifyCFGOptions().convertSwitchRangeToICmp(
          true))); // Merge & remove BBs
  // Combine silly seq's
  if (OptLevel > 2)
    MPM.add(createAggressiveInstCombinerPass());
  MPM.add(createInstructionCombiningPass());
  if (SizeLevel == 0 && !DisableLibCallsShrinkWrap)
    MPM.add(createLibCallsShrinkWrapPass());
  addExtensionsToPM(EP_Peephole, MPM);

  // TODO: Investigate the cost/benefit of tail call elimination on debugging.
  if (OptLevel > 1)
    MPM.add(createTailCallEliminationPass()); // Eliminate tail calls
  MPM.add(
      createCFGSimplificationPass(SimplifyCFGOptions().convertSwitchRangeToICmp(
          true)));                            // Merge & remove BBs
  // FIXME: re-association increases variables liveness and therefore register
  // pressure.
  if (!SYCLOptimizationMode)
    MPM.add(createReassociatePass()); // Reassociate expressions

  // The matrix extension can introduce large vector operations early, which can
  // benefit from running vector-combine early on.
  if (EnableMatrix)
    MPM.add(createVectorCombinePass());

// Do not run loop pass pipeline in "SYCL Optimization Mode". Loop
// optimizations rely on TTI, which is not accurate for SPIR target.
if (!SYCLOptimizationMode) { // broken formatting to simplify pulldown

  // The simple loop unswitch pass relies on separate cleanup passes. Schedule
  // them first so when we re-process a loop they run before other loop
  // passes.
  MPM.add(createLoopInstSimplifyPass());
  MPM.add(createLoopSimplifyCFGPass());

  // Try to remove as much code from the loop header as possible,
  // to reduce amount of IR that will have to be duplicated. However,
  // do not perform speculative hoisting the first time as LICM
  // will destroy metadata that may not need to be destroyed if run
  // after loop rotation.
  // TODO: Investigate promotion cap for O1.
  MPM.add(createLICMPass(LicmMssaOptCap, LicmMssaNoAccForPromotionCap,
                         /*AllowSpeculation=*/false));
  // Rotate Loop - disable header duplication at -Oz
  MPM.add(createLoopRotatePass(SizeLevel == 2 ? 0 : -1, false));
  // TODO: Investigate promotion cap for O1.
  MPM.add(createLICMPass(LicmMssaOptCap, LicmMssaNoAccForPromotionCap,
                         /*AllowSpeculation=*/true));
  MPM.add(createSimpleLoopUnswitchLegacyPass(OptLevel == 3));
  // FIXME: We break the loop pass pipeline here in order to do full
  // simplifycfg. Eventually loop-simplifycfg should be enhanced to replace
  // the need for this.
  MPM.add(createCFGSimplificationPass(
      SimplifyCFGOptions().convertSwitchRangeToICmp(true)));
  MPM.add(createInstructionCombiningPass());
  // We resume loop passes creating a second loop pipeline here.
  if (EnableLoopFlatten) {
    MPM.add(createLoopFlattenPass()); // Flatten loops
    MPM.add(createLoopSimplifyCFGPass());
  }
  MPM.add(createLoopIdiomPass());             // Recognize idioms like memset.
  MPM.add(createIndVarSimplifyPass());        // Canonicalize indvars
  addExtensionsToPM(EP_LateLoopOptimizations, MPM);
  MPM.add(createLoopDeletionPass());          // Delete dead loops

  if (EnableLoopInterchange)
    MPM.add(createLoopInterchangePass()); // Interchange loops

  // Unroll small loops and perform peeling.
  MPM.add(createSimpleLoopUnrollPass(OptLevel, DisableUnrollLoops,
                                     ForgetAllSCEVInLoopUnroll));
  addExtensionsToPM(EP_LoopOptimizerEnd, MPM);
  // This ends the loop pass pipelines.

} // broken formatting on this line to simplify pulldown

  // Break up allocas that may now be splittable after loop unrolling.
  MPM.add(createSROAPass());

  if (OptLevel > 1) {
    MPM.add(createMergedLoadStoreMotionPass()); // Merge ld/st in diamonds
    MPM.add(NewGVN ? createNewGVNPass()
                   : createGVNPass(DisableGVNLoadPRE)); // Remove redundancies
  }
  MPM.add(createSCCPPass());                  // Constant prop with SCCP

  if (EnableConstraintElimination)
    MPM.add(createConstraintEliminationPass());

  // Delete dead bit computations (instcombine runs after to fold away the dead
  // computations, and then ADCE will run later to exploit any new DCE
  // opportunities that creates).
  MPM.add(createBitTrackingDCEPass());        // Delete dead bit computations

  // Run instcombine after redundancy elimination to exploit opportunities
  // opened up by them.
  MPM.add(createInstructionCombiningPass());
  addExtensionsToPM(EP_Peephole, MPM);
  if (OptLevel > 1) {
    if (EnableDFAJumpThreading && SizeLevel == 0)
      MPM.add(createDFAJumpThreadingPass());

    MPM.add(createJumpThreadingPass());         // Thread jumps
    MPM.add(createCorrelatedValuePropagationPass());
  }
  MPM.add(createAggressiveDCEPass()); // Delete dead instructions

  MPM.add(createMemCpyOptPass());               // Remove memcpy / form memset
  // TODO: Investigate if this is too expensive at O1.
  if (OptLevel > 1) {
    MPM.add(createDeadStoreEliminationPass());  // Delete dead stores
    MPM.add(createLICMPass(LicmMssaOptCap, LicmMssaNoAccForPromotionCap,
                           /*AllowSpeculation=*/true));
  }

  addExtensionsToPM(EP_ScalarOptimizerLate, MPM);

  if (RerollLoops)
    MPM.add(createLoopRerollPass());

  // Merge & remove BBs and sink & hoist common instructions.
  if (SYCLOptimizationMode)
    MPM.add(createCFGSimplificationPass());
  else
    MPM.add(createCFGSimplificationPass(
        SimplifyCFGOptions().hoistCommonInsts(true).sinkCommonInsts(true)));

  // Clean up after everything.
  MPM.add(createInstructionCombiningPass());
  addExtensionsToPM(EP_Peephole, MPM);
}

/// FIXME: Should LTO cause any differences to this set of passes?
void PassManagerBuilder::addVectorPasses(legacy::PassManagerBase &PM,
                                         bool IsFullLTO) {
  PM.add(createLoopVectorizePass(!LoopsInterleaved, !LoopVectorize));

  if (IsFullLTO) {
    // The vectorizer may have significantly shortened a loop body; unroll
    // again. Unroll small loops to hide loop backedge latency and saturate any
    // parallel execution resources of an out-of-order processor. We also then
    // need to clean up redundancies and loop invariant code.
    // FIXME: It would be really good to use a loop-integrated instruction
    // combiner for cleanup here so that the unrolling and LICM can be pipelined
    // across the loop nests.
    // We do UnrollAndJam in a separate LPM to ensure it happens before unroll
    if (EnableUnrollAndJam && !DisableUnrollLoops)
      PM.add(createLoopUnrollAndJamPass(OptLevel));
    PM.add(createLoopUnrollPass(OptLevel, DisableUnrollLoops,
                                ForgetAllSCEVInLoopUnroll));
    PM.add(createWarnMissedTransformationsPass());
  }

  if (!IsFullLTO) {
    // Eliminate loads by forwarding stores from the previous iteration to loads
    // of the current iteration.
    PM.add(createLoopLoadEliminationPass());
  }
  // Cleanup after the loop optimization passes.
  PM.add(createInstructionCombiningPass());

  if (OptLevel > 1 && ExtraVectorizerPasses) {
    // At higher optimization levels, try to clean up any runtime overlap and
    // alignment checks inserted by the vectorizer. We want to track correlated
    // runtime checks for two inner loops in the same outer loop, fold any
    // common computations, hoist loop-invariant aspects out of any outer loop,
    // and unswitch the runtime checks if possible. Once hoisted, we may have
    // dead (or speculatable) control flows or more combining opportunities.
    PM.add(createEarlyCSEPass());
    PM.add(createCorrelatedValuePropagationPass());
    PM.add(createInstructionCombiningPass());
    PM.add(createLICMPass(LicmMssaOptCap, LicmMssaNoAccForPromotionCap,
                          /*AllowSpeculation=*/true));
    PM.add(createSimpleLoopUnswitchLegacyPass());
    PM.add(createCFGSimplificationPass(
        SimplifyCFGOptions().convertSwitchRangeToICmp(true)));
    PM.add(createInstructionCombiningPass());
  }

  // Now that we've formed fast to execute loop structures, we do further
  // optimizations. These are run afterward as they might block doing complex
  // analyses and transforms such as what are needed for loop vectorization.

  // Cleanup after loop vectorization, etc. Simplification passes like CVP and
  // GVN, loop transforms, and others have already run, so it's now better to
  // convert to more optimized IR using more aggressive simplify CFG options.
  // The extra sinking transform can create larger basic blocks, so do this
  // before SLP vectorization.
  PM.add(createCFGSimplificationPass(SimplifyCFGOptions()
                                         .forwardSwitchCondToPhi(true)
                                         .convertSwitchRangeToICmp(true)
                                         .convertSwitchToLookupTable(true)
                                         .needCanonicalLoops(false)
                                         .hoistCommonInsts(true)
                                         .sinkCommonInsts(true)));

  if (IsFullLTO) {
    PM.add(createSCCPPass());                 // Propagate exposed constants
    PM.add(createInstructionCombiningPass()); // Clean up again
    PM.add(createBitTrackingDCEPass());
  }

  // Optimize parallel scalar instruction chains into SIMD instructions.
  if (SLPVectorize) {
    PM.add(createSLPVectorizerPass());
    if (OptLevel > 1 && ExtraVectorizerPasses)
      PM.add(createEarlyCSEPass());
  }

  // Enhance/cleanup vector code.
  PM.add(createVectorCombinePass());

  if (!IsFullLTO) {
    addExtensionsToPM(EP_Peephole, PM);
    PM.add(createInstructionCombiningPass());

    if (EnableUnrollAndJam && !DisableUnrollLoops) {
      // Unroll and Jam. We do this before unroll but need to be in a separate
      // loop pass manager in order for the outer loop to be processed by
      // unroll and jam before the inner loop is unrolled.
      PM.add(createLoopUnrollAndJamPass(OptLevel));
    }

    // Unroll small loops
    PM.add(createLoopUnrollPass(OptLevel, DisableUnrollLoops,
                                ForgetAllSCEVInLoopUnroll));

    if (!DisableUnrollLoops) {
      // LoopUnroll may generate some redundency to cleanup.
      PM.add(createInstructionCombiningPass());

      // Runtime unrolling will introduce runtime check in loop prologue. If the
      // unrolled loop is a inner loop, then the prologue will be inside the
      // outer loop. LICM pass can help to promote the runtime check out if the
      // checked value is loop invariant.
      PM.add(createLICMPass(LicmMssaOptCap, LicmMssaNoAccForPromotionCap,
                            /*AllowSpeculation=*/true));
    }

    PM.add(createWarnMissedTransformationsPass());
  }

  // After vectorization and unrolling, assume intrinsics may tell us more
  // about pointer alignments.
  PM.add(createAlignmentFromAssumptionsPass());

  if (IsFullLTO)
    PM.add(createInstructionCombiningPass());
}

void PassManagerBuilder::populateModulePassManager(
    legacy::PassManagerBase &MPM) {
  MPM.add(createAnnotation2MetadataLegacyPass());

  // Allow forcing function attributes as a debugging and tuning aid.
  MPM.add(createForceFunctionAttrsLegacyPass());

  // If all optimizations are disabled, just run the always-inline pass and,
  // if enabled, the function merging pass.
  if (OptLevel == 0) {
    if (Inliner) {
      MPM.add(Inliner);
      Inliner = nullptr;
    }

    // FIXME: The BarrierNoopPass is a HACK! The inliner pass above implicitly
    // creates a CGSCC pass manager, but we don't want to add extensions into
    // that pass manager. To prevent this we insert a no-op module pass to reset
    // the pass manager to get the same behavior as EP_OptimizerLast in non-O0
    // builds. The function merging pass is
    if (MergeFunctions)
      MPM.add(createMergeFunctionsPass());
    else if (GlobalExtensionsNotEmpty() || !Extensions.empty())
      MPM.add(createBarrierNoopPass());

    addExtensionsToPM(EP_EnabledOnOptLevel0, MPM);

    MPM.add(createAnnotationRemarksLegacyPass());
    return;
  }

  // Add LibraryInfo if we have some.
  if (LibraryInfo)
    MPM.add(new TargetLibraryInfoWrapperPass(*LibraryInfo));

  addInitialAliasAnalysisPasses(MPM);

  // Infer attributes about declarations if possible.
  MPM.add(createInferFunctionAttrsLegacyPass());

  // Infer attributes on declarations, call sites, arguments, etc.
  if (AttributorRun & AttributorRunOption::MODULE)
    MPM.add(createAttributorLegacyPass());

  addExtensionsToPM(EP_ModuleOptimizerEarly, MPM);

  if (OptLevel > 2)
    MPM.add(createCallSiteSplittingPass());

  // Propage constant function arguments by specializing the functions.
  if (OptLevel > 2 && EnableFunctionSpecialization)
    MPM.add(createFunctionSpecializationPass());

  MPM.add(createIPSCCPPass());          // IP SCCP
  MPM.add(createCalledValuePropagationPass());

  MPM.add(createGlobalOptimizerPass()); // Optimize out global vars
  // Promote any localized global vars.
  MPM.add(createPromoteMemoryToRegisterPass());

  MPM.add(createDeadArgEliminationPass()); // Dead argument elimination

  MPM.add(createInstructionCombiningPass()); // Clean up after IPCP & DAE
  addExtensionsToPM(EP_Peephole, MPM);
  MPM.add(
      createCFGSimplificationPass(SimplifyCFGOptions().convertSwitchRangeToICmp(
          true))); // Clean up after IPCP & DAE

  // We add a module alias analysis pass here. In part due to bugs in the
  // analysis infrastructure this "works" in that the analysis stays alive
  // for the entire SCC pass run below.
  MPM.add(createGlobalsAAWrapperPass());

  // Start of CallGraph SCC passes.
  bool RunInliner = false;
  if (Inliner) {
    MPM.add(Inliner);
    Inliner = nullptr;
    RunInliner = true;
  }

  // Infer attributes on declarations, call sites, arguments, etc. for an SCC.
  if (AttributorRun & AttributorRunOption::CGSCC)
    MPM.add(createAttributorCGSCCLegacyPass());

  // Try to perform OpenMP specific optimizations. This is a (quick!) no-op if
  // there are no OpenMP runtime calls present in the module.
  if (OptLevel > 1)
    MPM.add(createOpenMPOptCGSCCLegacyPass());

  MPM.add(createPostOrderFunctionAttrsLegacyPass());

  addExtensionsToPM(EP_CGSCCOptimizerLate, MPM);
  addFunctionSimplificationPasses(MPM);

  // FIXME: This is a HACK! The inliner pass above implicitly creates a CGSCC
  // pass manager that we are specifically trying to avoid. To prevent this
  // we must insert a no-op module pass to reset the pass manager.
  MPM.add(createBarrierNoopPass());

  if (RunPartialInlining)
    MPM.add(createPartialInliningPass());

  if (OptLevel > 1)
    // Remove avail extern fns and globals definitions if we aren't
    // compiling an object file for later LTO. For LTO we want to preserve
    // these so they are eligible for inlining at link-time. Note if they
    // are unreferenced they will be removed by GlobalDCE later, so
    // this only impacts referenced available externally globals.
    // Eventually they will be suppressed during codegen, but eliminating
    // here enables more opportunity for GlobalDCE as it may make
    // globals referenced by available external functions dead
    // and saves running remaining passes on the eliminated functions.
    MPM.add(createEliminateAvailableExternallyPass());

  MPM.add(createReversePostOrderFunctionAttrsPass());

  // The inliner performs some kind of dead code elimination as it goes,
  // but there are cases that are not really caught by it. We might
  // at some point consider teaching the inliner about them, but it
  // is OK for now to run GlobalOpt + GlobalDCE in tandem as their
  // benefits generally outweight the cost, making the whole pipeline
  // faster.
  if (RunInliner) {
    MPM.add(createGlobalOptimizerPass());
    MPM.add(createGlobalDCEPass());
  }

  // Scheduling LoopVersioningLICM when inlining is over, because after that
  // we may see more accurate aliasing. Reason to run this late is that too
  // early versioning may prevent further inlining due to increase of code
  // size. By placing it just after inlining other optimizations which runs
  // later might get benefit of no-alias assumption in clone loop.
  if (UseLoopVersioningLICM) {
    MPM.add(createLoopVersioningLICMPass());    // Do LoopVersioningLICM
    MPM.add(createLICMPass(LicmMssaOptCap, LicmMssaNoAccForPromotionCap,
                           /*AllowSpeculation=*/true));
  }

  // We add a fresh GlobalsModRef run at this point. This is particularly
  // useful as the above will have inlined, DCE'ed, and function-attr
  // propagated everything. We should at this point have a reasonably minimal
  // and richly annotated call graph. By computing aliasing and mod/ref
  // information for all local globals here, the late loop passes and notably
  // the vectorizer will be able to use them to help recognize vectorizable
  // memory operations.
  //
  // Note that this relies on a bug in the pass manager which preserves
  // a module analysis into a function pass pipeline (and throughout it) so
  // long as the first function pass doesn't invalidate the module analysis.
  // Thus both Float2Int and LoopRotate have to preserve AliasAnalysis for
  // this to work. Fortunately, it is trivial to preserve AliasAnalysis
  // (doing nothing preserves it as it is required to be conservatively
  // correct in the face of IR changes).
  MPM.add(createGlobalsAAWrapperPass());

  MPM.add(createFloat2IntPass());
  MPM.add(createLowerConstantIntrinsicsPass());

  if (EnableMatrix) {
    MPM.add(createLowerMatrixIntrinsicsPass());
    // CSE the pointer arithmetic of the column vectors.  This allows alias
    // analysis to establish no-aliasing between loads and stores of different
    // columns of the same matrix.
    MPM.add(createEarlyCSEPass(false));
  }

<<<<<<< HEAD
  if (!SYCLOptimizationMode) {
    // Re-rotate loops in all our loop nests. These may have fallout out of
    // rotated form due to GVN or other transformations, and the vectorizer relies
    // on the rotated form. Disable header duplication at -Oz.
    MPM.add(createLoopRotatePass(SizeLevel == 2 ? 0 : -1, false));
=======
  addExtensionsToPM(EP_VectorizerStart, MPM);

  // Re-rotate loops in all our loop nests. These may have fallout out of
  // rotated form due to GVN or other transformations, and the vectorizer relies
  // on the rotated form. Disable header duplication at -Oz.
  MPM.add(createLoopRotatePass(SizeLevel == 2 ? 0 : -1, false));
>>>>>>> 5404fe34

    // Distribute loops to allow partial vectorization.  I.e. isolate dependences
    // into separate loop that would otherwise inhibit vectorization.  This is
    // currently only performed for loops marked with the metadata
    // llvm.loop.distribute=true or when -enable-loop-distribute is specified.
    MPM.add(createLoopDistributePass());

    addVectorPasses(MPM, /* IsFullLTO */ false);
  }

  // FIXME: We shouldn't bother with this anymore.
  MPM.add(createStripDeadPrototypesPass()); // Get rid of dead prototypes

  // GlobalOpt already deletes dead functions and globals, at -O2 try a
  // late pass of GlobalDCE.  It is capable of deleting dead cycles.
  if (OptLevel > 1) {
    MPM.add(createGlobalDCEPass());         // Remove dead fns and globals.
    MPM.add(createConstantMergePass());     // Merge dup global constants
  }

  // See comment in the new PM for justification of scheduling splitting at
  // this stage (\ref buildModuleSimplificationPipeline).
  if (EnableHotColdSplit)
    MPM.add(createHotColdSplittingPass());

  if (EnableIROutliner)
    MPM.add(createIROutlinerPass());

  if (MergeFunctions)
    MPM.add(createMergeFunctionsPass());

  // LoopSink pass sinks instructions hoisted by LICM, which serves as a
  // canonicalization pass that enables other optimizations. As a result,
  // LoopSink pass needs to be a very late IR pass to avoid undoing LICM
  // result too early.
  MPM.add(createLoopSinkPass());
  // Get rid of LCSSA nodes.
  MPM.add(createInstSimplifyLegacyPass());

  // This hoists/decomposes div/rem ops. It should run after other sink/hoist
  // passes to avoid re-sinking, but before SimplifyCFG because it can allow
  // flattening of blocks.
  MPM.add(createDivRemPairsPass());

  // LoopSink (and other loop passes since the last simplifyCFG) might have
  // resulted in single-entry-single-exit or empty blocks. Clean up the CFG.
  MPM.add(createCFGSimplificationPass(
      SimplifyCFGOptions().convertSwitchRangeToICmp(true)));

  addExtensionsToPM(EP_OptimizerLast, MPM);

  MPM.add(createAnnotationRemarksLegacyPass());
}

LLVMPassManagerBuilderRef LLVMPassManagerBuilderCreate() {
  PassManagerBuilder *PMB = new PassManagerBuilder();
  return wrap(PMB);
}

void LLVMPassManagerBuilderDispose(LLVMPassManagerBuilderRef PMB) {
  PassManagerBuilder *Builder = unwrap(PMB);
  delete Builder;
}

void
LLVMPassManagerBuilderSetOptLevel(LLVMPassManagerBuilderRef PMB,
                                  unsigned OptLevel) {
  PassManagerBuilder *Builder = unwrap(PMB);
  Builder->OptLevel = OptLevel;
}

void
LLVMPassManagerBuilderSetSizeLevel(LLVMPassManagerBuilderRef PMB,
                                   unsigned SizeLevel) {
  PassManagerBuilder *Builder = unwrap(PMB);
  Builder->SizeLevel = SizeLevel;
}

void
LLVMPassManagerBuilderSetDisableUnitAtATime(LLVMPassManagerBuilderRef PMB,
                                            LLVMBool Value) {
  // NOTE: The DisableUnitAtATime switch has been removed.
}

void
LLVMPassManagerBuilderSetDisableUnrollLoops(LLVMPassManagerBuilderRef PMB,
                                            LLVMBool Value) {
  PassManagerBuilder *Builder = unwrap(PMB);
  Builder->DisableUnrollLoops = Value;
}

void
LLVMPassManagerBuilderSetDisableSimplifyLibCalls(LLVMPassManagerBuilderRef PMB,
                                                 LLVMBool Value) {
  // NOTE: The simplify-libcalls pass has been removed.
}

void
LLVMPassManagerBuilderUseInlinerWithThreshold(LLVMPassManagerBuilderRef PMB,
                                              unsigned Threshold) {
  PassManagerBuilder *Builder = unwrap(PMB);
  Builder->Inliner = createFunctionInliningPass(Threshold);
}

void
LLVMPassManagerBuilderPopulateFunctionPassManager(LLVMPassManagerBuilderRef PMB,
                                                  LLVMPassManagerRef PM) {
  PassManagerBuilder *Builder = unwrap(PMB);
  legacy::FunctionPassManager *FPM = unwrap<legacy::FunctionPassManager>(PM);
  Builder->populateFunctionPassManager(*FPM);
}

void
LLVMPassManagerBuilderPopulateModulePassManager(LLVMPassManagerBuilderRef PMB,
                                                LLVMPassManagerRef PM) {
  PassManagerBuilder *Builder = unwrap(PMB);
  legacy::PassManagerBase *MPM = unwrap(PM);
  Builder->populateModulePassManager(*MPM);
}<|MERGE_RESOLUTION|>--- conflicted
+++ resolved
@@ -754,20 +754,13 @@
     MPM.add(createEarlyCSEPass(false));
   }
 
-<<<<<<< HEAD
+  addExtensionsToPM(EP_VectorizerStart, MPM);
+  
   if (!SYCLOptimizationMode) {
     // Re-rotate loops in all our loop nests. These may have fallout out of
     // rotated form due to GVN or other transformations, and the vectorizer relies
     // on the rotated form. Disable header duplication at -Oz.
     MPM.add(createLoopRotatePass(SizeLevel == 2 ? 0 : -1, false));
-=======
-  addExtensionsToPM(EP_VectorizerStart, MPM);
-
-  // Re-rotate loops in all our loop nests. These may have fallout out of
-  // rotated form due to GVN or other transformations, and the vectorizer relies
-  // on the rotated form. Disable header duplication at -Oz.
-  MPM.add(createLoopRotatePass(SizeLevel == 2 ? 0 : -1, false));
->>>>>>> 5404fe34
 
     // Distribute loops to allow partial vectorization.  I.e. isolate dependences
     // into separate loop that would otherwise inhibit vectorization.  This is
