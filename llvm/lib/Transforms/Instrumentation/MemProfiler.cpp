//===- MemProfiler.cpp - memory allocation and access profiler ------------===//
//
// Part of the LLVM Project, under the Apache License v2.0 with LLVM Exceptions.
// See https://llvm.org/LICENSE.txt for license information.
// SPDX-License-Identifier: Apache-2.0 WITH LLVM-exception
//
//===----------------------------------------------------------------------===//
//
// This file is a part of MemProfiler. Memory accesses are instrumented
// to increment the access count held in a shadow memory location, or
// alternatively to call into the runtime. Memory intrinsic calls (memmove,
// memcpy, memset) are changed to call the memory profiling runtime version
// instead.
//
//===----------------------------------------------------------------------===//

#include "llvm/Transforms/Instrumentation/MemProfiler.h"
#include "llvm/ADT/SmallVector.h"
#include "llvm/ADT/Statistic.h"
#include "llvm/ADT/StringRef.h"
#include "llvm/Analysis/MemoryBuiltins.h"
#include "llvm/Analysis/MemoryProfileInfo.h"
#include "llvm/Analysis/ValueTracking.h"
#include "llvm/IR/Constant.h"
#include "llvm/IR/DataLayout.h"
#include "llvm/IR/DiagnosticInfo.h"
#include "llvm/IR/Function.h"
#include "llvm/IR/GlobalValue.h"
#include "llvm/IR/IRBuilder.h"
#include "llvm/IR/Instruction.h"
#include "llvm/IR/IntrinsicInst.h"
#include "llvm/IR/Module.h"
#include "llvm/IR/Type.h"
#include "llvm/IR/Value.h"
#include "llvm/ProfileData/InstrProf.h"
#include "llvm/ProfileData/InstrProfReader.h"
#include "llvm/Support/BLAKE3.h"
#include "llvm/Support/CommandLine.h"
#include "llvm/Support/Debug.h"
#include "llvm/Support/HashBuilder.h"
#include "llvm/Support/VirtualFileSystem.h"
#include "llvm/TargetParser/Triple.h"
#include "llvm/Transforms/Utils/BasicBlockUtils.h"
#include "llvm/Transforms/Utils/ModuleUtils.h"
#include <map>
#include <set>

using namespace llvm;
using namespace llvm::memprof;

#define DEBUG_TYPE "memprof"

namespace llvm {
extern cl::opt<bool> PGOWarnMissing;
extern cl::opt<bool> NoPGOWarnMismatch;
extern cl::opt<bool> NoPGOWarnMismatchComdatWeak;
} // namespace llvm

constexpr int LLVM_MEM_PROFILER_VERSION = 1;

// Size of memory mapped to a single shadow location.
constexpr uint64_t DefaultMemGranularity = 64;

// Size of memory mapped to a single histogram bucket.
constexpr uint64_t HistogramGranularity = 8;

// Scale from granularity down to shadow size.
constexpr uint64_t DefaultShadowScale = 3;

constexpr char MemProfModuleCtorName[] = "memprof.module_ctor";
constexpr uint64_t MemProfCtorAndDtorPriority = 1;
// On Emscripten, the system needs more than one priorities for constructors.
constexpr uint64_t MemProfEmscriptenCtorAndDtorPriority = 50;
constexpr char MemProfInitName[] = "__memprof_init";
constexpr char MemProfVersionCheckNamePrefix[] =
    "__memprof_version_mismatch_check_v";

constexpr char MemProfShadowMemoryDynamicAddress[] =
    "__memprof_shadow_memory_dynamic_address";

constexpr char MemProfFilenameVar[] = "__memprof_profile_filename";

constexpr char MemProfHistogramFlagVar[] = "__memprof_histogram";

// Command-line flags.

static cl::opt<bool> ClInsertVersionCheck(
    "memprof-guard-against-version-mismatch",
    cl::desc("Guard against compiler/runtime version mismatch."), cl::Hidden,
    cl::init(true));

// This flag may need to be replaced with -f[no-]memprof-reads.
static cl::opt<bool> ClInstrumentReads("memprof-instrument-reads",
                                       cl::desc("instrument read instructions"),
                                       cl::Hidden, cl::init(true));

static cl::opt<bool>
    ClInstrumentWrites("memprof-instrument-writes",
                       cl::desc("instrument write instructions"), cl::Hidden,
                       cl::init(true));

static cl::opt<bool> ClInstrumentAtomics(
    "memprof-instrument-atomics",
    cl::desc("instrument atomic instructions (rmw, cmpxchg)"), cl::Hidden,
    cl::init(true));

static cl::opt<bool> ClUseCalls(
    "memprof-use-callbacks",
    cl::desc("Use callbacks instead of inline instrumentation sequences."),
    cl::Hidden, cl::init(false));

static cl::opt<std::string>
    ClMemoryAccessCallbackPrefix("memprof-memory-access-callback-prefix",
                                 cl::desc("Prefix for memory access callbacks"),
                                 cl::Hidden, cl::init("__memprof_"));

// These flags allow to change the shadow mapping.
// The shadow mapping looks like
//    Shadow = ((Mem & mask) >> scale) + offset

static cl::opt<int> ClMappingScale("memprof-mapping-scale",
                                   cl::desc("scale of memprof shadow mapping"),
                                   cl::Hidden, cl::init(DefaultShadowScale));

static cl::opt<int>
    ClMappingGranularity("memprof-mapping-granularity",
                         cl::desc("granularity of memprof shadow mapping"),
                         cl::Hidden, cl::init(DefaultMemGranularity));

static cl::opt<bool> ClStack("memprof-instrument-stack",
                             cl::desc("Instrument scalar stack variables"),
                             cl::Hidden, cl::init(false));

// Debug flags.

static cl::opt<int> ClDebug("memprof-debug", cl::desc("debug"), cl::Hidden,
                            cl::init(0));

static cl::opt<std::string> ClDebugFunc("memprof-debug-func", cl::Hidden,
                                        cl::desc("Debug func"));

static cl::opt<int> ClDebugMin("memprof-debug-min", cl::desc("Debug min inst"),
                               cl::Hidden, cl::init(-1));

static cl::opt<int> ClDebugMax("memprof-debug-max", cl::desc("Debug max inst"),
                               cl::Hidden, cl::init(-1));

// By default disable matching of allocation profiles onto operator new that
// already explicitly pass a hot/cold hint, since we don't currently
// override these hints anyway.
static cl::opt<bool> ClMemProfMatchHotColdNew(
    "memprof-match-hot-cold-new",
 cl::desc(
        "Match allocation profiles onto existing hot/cold operator new calls"),
    cl::Hidden, cl::init(false));

static cl::opt<bool> ClHistogram("memprof-histogram",
                                 cl::desc("Collect access count histograms"),
                                 cl::Hidden, cl::init(false));

static cl::opt<bool>
    ClPrintMemProfMatchInfo("memprof-print-match-info",
                            cl::desc("Print matching stats for each allocation "
                                     "context in this module's profiles"),
                            cl::Hidden, cl::init(false));

extern cl::opt<bool> MemProfReportHintedSizes;

// Instrumentation statistics
STATISTIC(NumInstrumentedReads, "Number of instrumented reads");
STATISTIC(NumInstrumentedWrites, "Number of instrumented writes");
STATISTIC(NumSkippedStackReads, "Number of non-instrumented stack reads");
STATISTIC(NumSkippedStackWrites, "Number of non-instrumented stack writes");

// Matching statistics
STATISTIC(NumOfMemProfMissing, "Number of functions without memory profile.");
STATISTIC(NumOfMemProfMismatch,
          "Number of functions having mismatched memory profile hash.");
STATISTIC(NumOfMemProfFunc, "Number of functions having valid memory profile.");
STATISTIC(NumOfMemProfAllocContextProfiles,
          "Number of alloc contexts in memory profile.");
STATISTIC(NumOfMemProfCallSiteProfiles,
          "Number of callsites in memory profile.");
STATISTIC(NumOfMemProfMatchedAllocContexts,
          "Number of matched memory profile alloc contexts.");
STATISTIC(NumOfMemProfMatchedAllocs,
          "Number of matched memory profile allocs.");
STATISTIC(NumOfMemProfMatchedCallSites,
          "Number of matched memory profile callsites.");

namespace {

/// This struct defines the shadow mapping using the rule:
///   shadow = ((mem & mask) >> Scale) ADD DynamicShadowOffset.
struct ShadowMapping {
  ShadowMapping() {
    Scale = ClMappingScale;
    Granularity = ClHistogram ? HistogramGranularity : ClMappingGranularity;
    Mask = ~(Granularity - 1);
  }

  int Scale;
  int Granularity;
  uint64_t Mask; // Computed as ~(Granularity-1)
};

static uint64_t getCtorAndDtorPriority(Triple &TargetTriple) {
  return TargetTriple.isOSEmscripten() ? MemProfEmscriptenCtorAndDtorPriority
                                       : MemProfCtorAndDtorPriority;
}

struct InterestingMemoryAccess {
  Value *Addr = nullptr;
  bool IsWrite;
  Type *AccessTy;
  Value *MaybeMask = nullptr;
};

/// Instrument the code in module to profile memory accesses.
class MemProfiler {
public:
  MemProfiler(Module &M) {
    C = &(M.getContext());
    LongSize = M.getDataLayout().getPointerSizeInBits();
    IntptrTy = Type::getIntNTy(*C, LongSize);
    PtrTy = PointerType::getUnqual(*C);
  }

  /// If it is an interesting memory access, populate information
  /// about the access and return a InterestingMemoryAccess struct.
  /// Otherwise return std::nullopt.
  std::optional<InterestingMemoryAccess>
  isInterestingMemoryAccess(Instruction *I) const;

  void instrumentMop(Instruction *I, const DataLayout &DL,
                     InterestingMemoryAccess &Access);
  void instrumentAddress(Instruction *OrigIns, Instruction *InsertBefore,
                         Value *Addr, bool IsWrite);
  void instrumentMaskedLoadOrStore(const DataLayout &DL, Value *Mask,
                                   Instruction *I, Value *Addr, Type *AccessTy,
                                   bool IsWrite);
  void instrumentMemIntrinsic(MemIntrinsic *MI);
  Value *memToShadow(Value *Shadow, IRBuilder<> &IRB);
  bool instrumentFunction(Function &F);
  bool maybeInsertMemProfInitAtFunctionEntry(Function &F);
  bool insertDynamicShadowAtFunctionEntry(Function &F);

private:
  void initializeCallbacks(Module &M);

  LLVMContext *C;
  int LongSize;
  Type *IntptrTy;
  PointerType *PtrTy;
  ShadowMapping Mapping;

  // These arrays is indexed by AccessIsWrite
  FunctionCallee MemProfMemoryAccessCallback[2];

  FunctionCallee MemProfMemmove, MemProfMemcpy, MemProfMemset;
  Value *DynamicShadowOffset = nullptr;
};

class ModuleMemProfiler {
public:
  ModuleMemProfiler(Module &M) { TargetTriple = Triple(M.getTargetTriple()); }

  bool instrumentModule(Module &);

private:
  Triple TargetTriple;
  ShadowMapping Mapping;
  Function *MemProfCtorFunction = nullptr;
};

} // end anonymous namespace

MemProfilerPass::MemProfilerPass() = default;

PreservedAnalyses MemProfilerPass::run(Function &F,
                                       AnalysisManager<Function> &AM) {
  assert((!ClHistogram || ClMappingGranularity == DefaultMemGranularity) &&
         "Memprof with histogram only supports default mapping granularity");
  Module &M = *F.getParent();
  MemProfiler Profiler(M);
  if (Profiler.instrumentFunction(F))
    return PreservedAnalyses::none();
  return PreservedAnalyses::all();
}

ModuleMemProfilerPass::ModuleMemProfilerPass() = default;

PreservedAnalyses ModuleMemProfilerPass::run(Module &M,
                                             AnalysisManager<Module> &AM) {

<<<<<<< HEAD
  assert((!ClHistogram || (ClHistogram && ClUseCalls)) &&
         "Cannot use -memprof-histogram without Callbacks. Set "
         "memprof-use-callbacks");

=======
>>>>>>> 9c4aab8c
  ModuleMemProfiler Profiler(M);
  if (Profiler.instrumentModule(M))
    return PreservedAnalyses::none();
  return PreservedAnalyses::all();
}

Value *MemProfiler::memToShadow(Value *Shadow, IRBuilder<> &IRB) {
  // (Shadow & mask) >> scale
  Shadow = IRB.CreateAnd(Shadow, Mapping.Mask);
  Shadow = IRB.CreateLShr(Shadow, Mapping.Scale);
  // (Shadow >> scale) | offset
  assert(DynamicShadowOffset);
  return IRB.CreateAdd(Shadow, DynamicShadowOffset);
}

// Instrument memset/memmove/memcpy
void MemProfiler::instrumentMemIntrinsic(MemIntrinsic *MI) {
  IRBuilder<> IRB(MI);
  if (isa<MemTransferInst>(MI)) {
    IRB.CreateCall(isa<MemMoveInst>(MI) ? MemProfMemmove : MemProfMemcpy,
                   {MI->getOperand(0), MI->getOperand(1),
                    IRB.CreateIntCast(MI->getOperand(2), IntptrTy, false)});
  } else if (isa<MemSetInst>(MI)) {
    IRB.CreateCall(
        MemProfMemset,
        {MI->getOperand(0),
         IRB.CreateIntCast(MI->getOperand(1), IRB.getInt32Ty(), false),
         IRB.CreateIntCast(MI->getOperand(2), IntptrTy, false)});
  }
  MI->eraseFromParent();
}

std::optional<InterestingMemoryAccess>
MemProfiler::isInterestingMemoryAccess(Instruction *I) const {
  // Do not instrument the load fetching the dynamic shadow address.
  if (DynamicShadowOffset == I)
    return std::nullopt;

  InterestingMemoryAccess Access;

  if (LoadInst *LI = dyn_cast<LoadInst>(I)) {
    if (!ClInstrumentReads)
      return std::nullopt;
    Access.IsWrite = false;
    Access.AccessTy = LI->getType();
    Access.Addr = LI->getPointerOperand();
  } else if (StoreInst *SI = dyn_cast<StoreInst>(I)) {
    if (!ClInstrumentWrites)
      return std::nullopt;
    Access.IsWrite = true;
    Access.AccessTy = SI->getValueOperand()->getType();
    Access.Addr = SI->getPointerOperand();
  } else if (AtomicRMWInst *RMW = dyn_cast<AtomicRMWInst>(I)) {
    if (!ClInstrumentAtomics)
      return std::nullopt;
    Access.IsWrite = true;
    Access.AccessTy = RMW->getValOperand()->getType();
    Access.Addr = RMW->getPointerOperand();
  } else if (AtomicCmpXchgInst *XCHG = dyn_cast<AtomicCmpXchgInst>(I)) {
    if (!ClInstrumentAtomics)
      return std::nullopt;
    Access.IsWrite = true;
    Access.AccessTy = XCHG->getCompareOperand()->getType();
    Access.Addr = XCHG->getPointerOperand();
  } else if (auto *CI = dyn_cast<CallInst>(I)) {
    auto *F = CI->getCalledFunction();
    if (F && (F->getIntrinsicID() == Intrinsic::masked_load ||
              F->getIntrinsicID() == Intrinsic::masked_store)) {
      unsigned OpOffset = 0;
      if (F->getIntrinsicID() == Intrinsic::masked_store) {
        if (!ClInstrumentWrites)
          return std::nullopt;
        // Masked store has an initial operand for the value.
        OpOffset = 1;
        Access.AccessTy = CI->getArgOperand(0)->getType();
        Access.IsWrite = true;
      } else {
        if (!ClInstrumentReads)
          return std::nullopt;
        Access.AccessTy = CI->getType();
        Access.IsWrite = false;
      }

      auto *BasePtr = CI->getOperand(0 + OpOffset);
      Access.MaybeMask = CI->getOperand(2 + OpOffset);
      Access.Addr = BasePtr;
    }
  }

  if (!Access.Addr)
    return std::nullopt;

  // Do not instrument accesses from different address spaces; we cannot deal
  // with them.
  Type *PtrTy = cast<PointerType>(Access.Addr->getType()->getScalarType());
  if (PtrTy->getPointerAddressSpace() != 0)
    return std::nullopt;

  // Ignore swifterror addresses.
  // swifterror memory addresses are mem2reg promoted by instruction
  // selection. As such they cannot have regular uses like an instrumentation
  // function and it makes no sense to track them as memory.
  if (Access.Addr->isSwiftError())
    return std::nullopt;

  // Peel off GEPs and BitCasts.
  auto *Addr = Access.Addr->stripInBoundsOffsets();

  if (GlobalVariable *GV = dyn_cast<GlobalVariable>(Addr)) {
    // Do not instrument PGO counter updates.
    if (GV->hasSection()) {
      StringRef SectionName = GV->getSection();
      // Check if the global is in the PGO counters section.
      auto OF = Triple(I->getModule()->getTargetTriple()).getObjectFormat();
      if (SectionName.ends_with(
              getInstrProfSectionName(IPSK_cnts, OF, /*AddSegmentInfo=*/false)))
        return std::nullopt;
    }

    // Do not instrument accesses to LLVM internal variables.
    if (GV->getName().starts_with("__llvm"))
      return std::nullopt;
  }

  return Access;
}

void MemProfiler::instrumentMaskedLoadOrStore(const DataLayout &DL, Value *Mask,
                                              Instruction *I, Value *Addr,
                                              Type *AccessTy, bool IsWrite) {
  auto *VTy = cast<FixedVectorType>(AccessTy);
  unsigned Num = VTy->getNumElements();
  auto *Zero = ConstantInt::get(IntptrTy, 0);
  for (unsigned Idx = 0; Idx < Num; ++Idx) {
    Value *InstrumentedAddress = nullptr;
    Instruction *InsertBefore = I;
    if (auto *Vector = dyn_cast<ConstantVector>(Mask)) {
      // dyn_cast as we might get UndefValue
      if (auto *Masked = dyn_cast<ConstantInt>(Vector->getOperand(Idx))) {
        if (Masked->isZero())
          // Mask is constant false, so no instrumentation needed.
          continue;
        // If we have a true or undef value, fall through to instrumentAddress.
        // with InsertBefore == I
      }
    } else {
      IRBuilder<> IRB(I);
      Value *MaskElem = IRB.CreateExtractElement(Mask, Idx);
      Instruction *ThenTerm = SplitBlockAndInsertIfThen(MaskElem, I, false);
      InsertBefore = ThenTerm;
    }

    IRBuilder<> IRB(InsertBefore);
    InstrumentedAddress =
        IRB.CreateGEP(VTy, Addr, {Zero, ConstantInt::get(IntptrTy, Idx)});
    instrumentAddress(I, InsertBefore, InstrumentedAddress, IsWrite);
  }
}

void MemProfiler::instrumentMop(Instruction *I, const DataLayout &DL,
                                InterestingMemoryAccess &Access) {
  // Skip instrumentation of stack accesses unless requested.
  if (!ClStack && isa<AllocaInst>(getUnderlyingObject(Access.Addr))) {
    if (Access.IsWrite)
      ++NumSkippedStackWrites;
    else
      ++NumSkippedStackReads;
    return;
  }

  if (Access.IsWrite)
    NumInstrumentedWrites++;
  else
    NumInstrumentedReads++;

  if (Access.MaybeMask) {
    instrumentMaskedLoadOrStore(DL, Access.MaybeMask, I, Access.Addr,
                                Access.AccessTy, Access.IsWrite);
  } else {
    // Since the access counts will be accumulated across the entire allocation,
    // we only update the shadow access count for the first location and thus
    // don't need to worry about alignment and type size.
    instrumentAddress(I, I, Access.Addr, Access.IsWrite);
  }
}

void MemProfiler::instrumentAddress(Instruction *OrigIns,
                                    Instruction *InsertBefore, Value *Addr,
                                    bool IsWrite) {
  IRBuilder<> IRB(InsertBefore);
  Value *AddrLong = IRB.CreatePointerCast(Addr, IntptrTy);

  if (ClUseCalls) {
    IRB.CreateCall(MemProfMemoryAccessCallback[IsWrite], AddrLong);
    return;
  }

  Type *ShadowTy = ClHistogram ? Type::getInt8Ty(*C) : Type::getInt64Ty(*C);
  Type *ShadowPtrTy = PointerType::get(ShadowTy, 0);

  Value *ShadowPtr = memToShadow(AddrLong, IRB);
  Value *ShadowAddr = IRB.CreateIntToPtr(ShadowPtr, ShadowPtrTy);
  Value *ShadowValue = IRB.CreateLoad(ShadowTy, ShadowAddr);
  // If we are profiling with histograms, add overflow protection at 255.
  if (ClHistogram) {
    Value *MaxCount = ConstantInt::get(Type::getInt8Ty(*C), 255);
    Value *Cmp = IRB.CreateICmpULT(ShadowValue, MaxCount);
    Instruction *IncBlock =
        SplitBlockAndInsertIfThen(Cmp, InsertBefore, /*Unreachable=*/false);
    IRB.SetInsertPoint(IncBlock);
  }
  Value *Inc = ConstantInt::get(ShadowTy, 1);
  ShadowValue = IRB.CreateAdd(ShadowValue, Inc);
  IRB.CreateStore(ShadowValue, ShadowAddr);
}

// Create the variable for the profile file name.
void createProfileFileNameVar(Module &M) {
  const MDString *MemProfFilename =
      dyn_cast_or_null<MDString>(M.getModuleFlag("MemProfProfileFilename"));
  if (!MemProfFilename)
    return;
  assert(!MemProfFilename->getString().empty() &&
         "Unexpected MemProfProfileFilename metadata with empty string");
  Constant *ProfileNameConst = ConstantDataArray::getString(
      M.getContext(), MemProfFilename->getString(), true);
  GlobalVariable *ProfileNameVar = new GlobalVariable(
      M, ProfileNameConst->getType(), /*isConstant=*/true,
      GlobalValue::WeakAnyLinkage, ProfileNameConst, MemProfFilenameVar);
  Triple TT(M.getTargetTriple());
  if (TT.supportsCOMDAT()) {
    ProfileNameVar->setLinkage(GlobalValue::ExternalLinkage);
    ProfileNameVar->setComdat(M.getOrInsertComdat(MemProfFilenameVar));
  }
}

// Set MemprofHistogramFlag as a Global veriable in IR. This makes it accessible
// to the runtime, changing shadow count behavior.
void createMemprofHistogramFlagVar(Module &M) {
  const StringRef VarName(MemProfHistogramFlagVar);
  Type *IntTy1 = Type::getInt1Ty(M.getContext());
  auto MemprofHistogramFlag = new GlobalVariable(
      M, IntTy1, true, GlobalValue::WeakAnyLinkage,
      Constant::getIntegerValue(IntTy1, APInt(1, ClHistogram)), VarName);
  Triple TT(M.getTargetTriple());
  if (TT.supportsCOMDAT()) {
    MemprofHistogramFlag->setLinkage(GlobalValue::ExternalLinkage);
    MemprofHistogramFlag->setComdat(M.getOrInsertComdat(VarName));
  }
  appendToCompilerUsed(M, MemprofHistogramFlag);
}

bool ModuleMemProfiler::instrumentModule(Module &M) {

  // Create a module constructor.
  std::string MemProfVersion = std::to_string(LLVM_MEM_PROFILER_VERSION);
  std::string VersionCheckName =
      ClInsertVersionCheck ? (MemProfVersionCheckNamePrefix + MemProfVersion)
                           : "";
  std::tie(MemProfCtorFunction, std::ignore) =
      createSanitizerCtorAndInitFunctions(M, MemProfModuleCtorName,
                                          MemProfInitName, /*InitArgTypes=*/{},
                                          /*InitArgs=*/{}, VersionCheckName);

  const uint64_t Priority = getCtorAndDtorPriority(TargetTriple);
  appendToGlobalCtors(M, MemProfCtorFunction, Priority);

  createProfileFileNameVar(M);

  createMemprofHistogramFlagVar(M);

  return true;
}

void MemProfiler::initializeCallbacks(Module &M) {
  IRBuilder<> IRB(*C);

  for (size_t AccessIsWrite = 0; AccessIsWrite <= 1; AccessIsWrite++) {
    const std::string TypeStr = AccessIsWrite ? "store" : "load";
    const std::string HistPrefix = ClHistogram ? "hist_" : "";

    SmallVector<Type *, 2> Args1{1, IntptrTy};
    MemProfMemoryAccessCallback[AccessIsWrite] = M.getOrInsertFunction(
        ClMemoryAccessCallbackPrefix + HistPrefix + TypeStr,
        FunctionType::get(IRB.getVoidTy(), Args1, false));
  }
  MemProfMemmove = M.getOrInsertFunction(
      ClMemoryAccessCallbackPrefix + "memmove", PtrTy, PtrTy, PtrTy, IntptrTy);
  MemProfMemcpy = M.getOrInsertFunction(ClMemoryAccessCallbackPrefix + "memcpy",
                                        PtrTy, PtrTy, PtrTy, IntptrTy);
  MemProfMemset =
      M.getOrInsertFunction(ClMemoryAccessCallbackPrefix + "memset", PtrTy,
                            PtrTy, IRB.getInt32Ty(), IntptrTy);
}

bool MemProfiler::maybeInsertMemProfInitAtFunctionEntry(Function &F) {
  // For each NSObject descendant having a +load method, this method is invoked
  // by the ObjC runtime before any of the static constructors is called.
  // Therefore we need to instrument such methods with a call to __memprof_init
  // at the beginning in order to initialize our runtime before any access to
  // the shadow memory.
  // We cannot just ignore these methods, because they may call other
  // instrumented functions.
  if (F.getName().contains(" load]")) {
    FunctionCallee MemProfInitFunction =
        declareSanitizerInitFunction(*F.getParent(), MemProfInitName, {});
    IRBuilder<> IRB(&F.front(), F.front().begin());
    IRB.CreateCall(MemProfInitFunction, {});
    return true;
  }
  return false;
}

bool MemProfiler::insertDynamicShadowAtFunctionEntry(Function &F) {
  IRBuilder<> IRB(&F.front().front());
  Value *GlobalDynamicAddress = F.getParent()->getOrInsertGlobal(
      MemProfShadowMemoryDynamicAddress, IntptrTy);
  if (F.getParent()->getPICLevel() == PICLevel::NotPIC)
    cast<GlobalVariable>(GlobalDynamicAddress)->setDSOLocal(true);
  DynamicShadowOffset = IRB.CreateLoad(IntptrTy, GlobalDynamicAddress);
  return true;
}

bool MemProfiler::instrumentFunction(Function &F) {
  if (F.getLinkage() == GlobalValue::AvailableExternallyLinkage)
    return false;
  if (ClDebugFunc == F.getName())
    return false;
  if (F.getName().starts_with("__memprof_"))
    return false;

  bool FunctionModified = false;

  // If needed, insert __memprof_init.
  // This function needs to be called even if the function body is not
  // instrumented.
  if (maybeInsertMemProfInitAtFunctionEntry(F))
    FunctionModified = true;

  LLVM_DEBUG(dbgs() << "MEMPROF instrumenting:\n" << F << "\n");

  initializeCallbacks(*F.getParent());

  SmallVector<Instruction *, 16> ToInstrument;

  // Fill the set of memory operations to instrument.
  for (auto &BB : F) {
    for (auto &Inst : BB) {
      if (isInterestingMemoryAccess(&Inst) || isa<MemIntrinsic>(Inst))
        ToInstrument.push_back(&Inst);
    }
  }

  if (ToInstrument.empty()) {
    LLVM_DEBUG(dbgs() << "MEMPROF done instrumenting: " << FunctionModified
                      << " " << F << "\n");

    return FunctionModified;
  }

  FunctionModified |= insertDynamicShadowAtFunctionEntry(F);

  int NumInstrumented = 0;
  for (auto *Inst : ToInstrument) {
    if (ClDebugMin < 0 || ClDebugMax < 0 ||
        (NumInstrumented >= ClDebugMin && NumInstrumented <= ClDebugMax)) {
      std::optional<InterestingMemoryAccess> Access =
          isInterestingMemoryAccess(Inst);
      if (Access)
        instrumentMop(Inst, F.getDataLayout(), *Access);
      else
        instrumentMemIntrinsic(cast<MemIntrinsic>(Inst));
    }
    NumInstrumented++;
  }

  if (NumInstrumented > 0)
    FunctionModified = true;

  LLVM_DEBUG(dbgs() << "MEMPROF done instrumenting: " << FunctionModified << " "
                    << F << "\n");

  return FunctionModified;
}

static void addCallsiteMetadata(Instruction &I,
                                std::vector<uint64_t> &InlinedCallStack,
                                LLVMContext &Ctx) {
  I.setMetadata(LLVMContext::MD_callsite,
                buildCallstackMetadata(InlinedCallStack, Ctx));
}

static uint64_t computeStackId(GlobalValue::GUID Function, uint32_t LineOffset,
                               uint32_t Column) {
  llvm::HashBuilder<llvm::TruncatedBLAKE3<8>, llvm::endianness::little>
      HashBuilder;
  HashBuilder.add(Function, LineOffset, Column);
  llvm::BLAKE3Result<8> Hash = HashBuilder.final();
  uint64_t Id;
  std::memcpy(&Id, Hash.data(), sizeof(Hash));
  return Id;
}

static uint64_t computeStackId(const memprof::Frame &Frame) {
  return computeStackId(Frame.Function, Frame.LineOffset, Frame.Column);
}

// Helper to generate a single hash id for a given callstack, used for emitting
// matching statistics and useful for uniquing such statistics across modules.
static uint64_t
computeFullStackId(const std::vector<memprof::Frame> &CallStack) {
  llvm::HashBuilder<llvm::TruncatedBLAKE3<8>, llvm::endianness::little>
      HashBuilder;
  for (auto &F : CallStack)
    HashBuilder.add(F.Function, F.LineOffset, F.Column);
  llvm::BLAKE3Result<8> Hash = HashBuilder.final();
  uint64_t Id;
  std::memcpy(&Id, Hash.data(), sizeof(Hash));
  return Id;
}

static AllocationType addCallStack(CallStackTrie &AllocTrie,
                                   const AllocationInfo *AllocInfo) {
  SmallVector<uint64_t> StackIds;
  for (const auto &StackFrame : AllocInfo->CallStack)
    StackIds.push_back(computeStackId(StackFrame));
  auto AllocType = getAllocType(AllocInfo->Info.getTotalLifetimeAccessDensity(),
                                AllocInfo->Info.getAllocCount(),
                                AllocInfo->Info.getTotalLifetime());
  uint64_t TotalSize = 0;
  if (MemProfReportHintedSizes) {
    TotalSize = AllocInfo->Info.getTotalSize();
    assert(TotalSize);
  }
  AllocTrie.addCallStack(AllocType, StackIds, TotalSize);
  return AllocType;
}

// Helper to compare the InlinedCallStack computed from an instruction's debug
// info to a list of Frames from profile data (either the allocation data or a
// callsite). For callsites, the StartIndex to use in the Frame array may be
// non-zero.
static bool
stackFrameIncludesInlinedCallStack(ArrayRef<Frame> ProfileCallStack,
                                   ArrayRef<uint64_t> InlinedCallStack,
                                   unsigned StartIndex = 0) {
  auto StackFrame = ProfileCallStack.begin() + StartIndex;
  auto InlCallStackIter = InlinedCallStack.begin();
  for (; StackFrame != ProfileCallStack.end() &&
         InlCallStackIter != InlinedCallStack.end();
       ++StackFrame, ++InlCallStackIter) {
    uint64_t StackId = computeStackId(*StackFrame);
    if (StackId != *InlCallStackIter)
      return false;
  }
  // Return true if we found and matched all stack ids from the call
  // instruction.
  return InlCallStackIter == InlinedCallStack.end();
}

static bool isNewWithHotColdVariant(Function *Callee,
                                    const TargetLibraryInfo &TLI) {
  if (!Callee)
    return false;
  LibFunc Func;
  if (!TLI.getLibFunc(*Callee, Func))
    return false;
  switch (Func) {
  case LibFunc_Znwm:
  case LibFunc_ZnwmRKSt9nothrow_t:
  case LibFunc_ZnwmSt11align_val_t:
  case LibFunc_ZnwmSt11align_val_tRKSt9nothrow_t:
  case LibFunc_Znam:
  case LibFunc_ZnamRKSt9nothrow_t:
  case LibFunc_ZnamSt11align_val_t:
  case LibFunc_ZnamSt11align_val_tRKSt9nothrow_t:
    return true;
  case LibFunc_Znwm12__hot_cold_t:
  case LibFunc_ZnwmRKSt9nothrow_t12__hot_cold_t:
  case LibFunc_ZnwmSt11align_val_t12__hot_cold_t:
  case LibFunc_ZnwmSt11align_val_tRKSt9nothrow_t12__hot_cold_t:
  case LibFunc_Znam12__hot_cold_t:
  case LibFunc_ZnamRKSt9nothrow_t12__hot_cold_t:
  case LibFunc_ZnamSt11align_val_t12__hot_cold_t:
  case LibFunc_ZnamSt11align_val_tRKSt9nothrow_t12__hot_cold_t:
    return ClMemProfMatchHotColdNew;
  default:
    return false;
  }
}

struct AllocMatchInfo {
  uint64_t TotalSize = 0;
  AllocationType AllocType = AllocationType::None;
  bool Matched = false;
};

static void
readMemprof(Module &M, Function &F, IndexedInstrProfReader *MemProfReader,
            const TargetLibraryInfo &TLI,
            std::map<uint64_t, AllocMatchInfo> &FullStackIdToAllocMatchInfo) {
  auto &Ctx = M.getContext();
  // Previously we used getIRPGOFuncName() here. If F is local linkage,
  // getIRPGOFuncName() returns FuncName with prefix 'FileName;'. But
  // llvm-profdata uses FuncName in dwarf to create GUID which doesn't
  // contain FileName's prefix. It caused local linkage function can't
  // find MemProfRecord. So we use getName() now.
  // 'unique-internal-linkage-names' can make MemProf work better for local
  // linkage function.
  auto FuncName = F.getName();
  auto FuncGUID = Function::getGUID(FuncName);
  std::optional<memprof::MemProfRecord> MemProfRec;
  auto Err = MemProfReader->getMemProfRecord(FuncGUID).moveInto(MemProfRec);
  if (Err) {
    handleAllErrors(std::move(Err), [&](const InstrProfError &IPE) {
      auto Err = IPE.get();
      bool SkipWarning = false;
      LLVM_DEBUG(dbgs() << "Error in reading profile for Func " << FuncName
                        << ": ");
      if (Err == instrprof_error::unknown_function) {
        NumOfMemProfMissing++;
        SkipWarning = !PGOWarnMissing;
        LLVM_DEBUG(dbgs() << "unknown function");
      } else if (Err == instrprof_error::hash_mismatch) {
        NumOfMemProfMismatch++;
        SkipWarning =
            NoPGOWarnMismatch ||
            (NoPGOWarnMismatchComdatWeak &&
             (F.hasComdat() ||
              F.getLinkage() == GlobalValue::AvailableExternallyLinkage));
        LLVM_DEBUG(dbgs() << "hash mismatch (skip=" << SkipWarning << ")");
      }

      if (SkipWarning)
        return;

      std::string Msg = (IPE.message() + Twine(" ") + F.getName().str() +
                         Twine(" Hash = ") + std::to_string(FuncGUID))
                            .str();

      Ctx.diagnose(
          DiagnosticInfoPGOProfile(M.getName().data(), Msg, DS_Warning));
    });
    return;
  }

  NumOfMemProfFunc++;

  // Detect if there are non-zero column numbers in the profile. If not,
  // treat all column numbers as 0 when matching (i.e. ignore any non-zero
  // columns in the IR). The profiled binary might have been built with
  // column numbers disabled, for example.
  bool ProfileHasColumns = false;

  // Build maps of the location hash to all profile data with that leaf location
  // (allocation info and the callsites).
  std::map<uint64_t, std::set<const AllocationInfo *>> LocHashToAllocInfo;
  // For the callsites we need to record the index of the associated frame in
  // the frame array (see comments below where the map entries are added).
  std::map<uint64_t, std::set<std::pair<const std::vector<Frame> *, unsigned>>>
      LocHashToCallSites;
  for (auto &AI : MemProfRec->AllocSites) {
    NumOfMemProfAllocContextProfiles++;
    // Associate the allocation info with the leaf frame. The later matching
    // code will match any inlined call sequences in the IR with a longer prefix
    // of call stack frames.
    uint64_t StackId = computeStackId(AI.CallStack[0]);
    LocHashToAllocInfo[StackId].insert(&AI);
    ProfileHasColumns |= AI.CallStack[0].Column;
  }
  for (auto &CS : MemProfRec->CallSites) {
    NumOfMemProfCallSiteProfiles++;
    // Need to record all frames from leaf up to and including this function,
    // as any of these may or may not have been inlined at this point.
    unsigned Idx = 0;
    for (auto &StackFrame : CS) {
      uint64_t StackId = computeStackId(StackFrame);
      LocHashToCallSites[StackId].insert(std::make_pair(&CS, Idx++));
      ProfileHasColumns |= StackFrame.Column;
      // Once we find this function, we can stop recording.
      if (StackFrame.Function == FuncGUID)
        break;
    }
    assert(Idx <= CS.size() && CS[Idx - 1].Function == FuncGUID);
  }

  auto GetOffset = [](const DILocation *DIL) {
    return (DIL->getLine() - DIL->getScope()->getSubprogram()->getLine()) &
           0xffff;
  };

  // Now walk the instructions, looking up the associated profile data using
  // debug locations.
  for (auto &BB : F) {
    for (auto &I : BB) {
      if (I.isDebugOrPseudoInst())
        continue;
      // We are only interested in calls (allocation or interior call stack
      // context calls).
      auto *CI = dyn_cast<CallBase>(&I);
      if (!CI)
        continue;
      auto *CalledFunction = CI->getCalledFunction();
      if (CalledFunction && CalledFunction->isIntrinsic())
        continue;
      // List of call stack ids computed from the location hashes on debug
      // locations (leaf to inlined at root).
      std::vector<uint64_t> InlinedCallStack;
      // Was the leaf location found in one of the profile maps?
      bool LeafFound = false;
      // If leaf was found in a map, iterators pointing to its location in both
      // of the maps. It might exist in neither, one, or both (the latter case
      // can happen because we don't currently have discriminators to
      // distinguish the case when a single line/col maps to both an allocation
      // and another callsite).
      std::map<uint64_t, std::set<const AllocationInfo *>>::iterator
          AllocInfoIter;
      std::map<uint64_t, std::set<std::pair<const std::vector<Frame> *,
                                            unsigned>>>::iterator CallSitesIter;
      for (const DILocation *DIL = I.getDebugLoc(); DIL != nullptr;
           DIL = DIL->getInlinedAt()) {
        // Use C++ linkage name if possible. Need to compile with
        // -fdebug-info-for-profiling to get linkage name.
        StringRef Name = DIL->getScope()->getSubprogram()->getLinkageName();
        if (Name.empty())
          Name = DIL->getScope()->getSubprogram()->getName();
        auto CalleeGUID = Function::getGUID(Name);
        auto StackId = computeStackId(CalleeGUID, GetOffset(DIL),
                                      ProfileHasColumns ? DIL->getColumn() : 0);
        // Check if we have found the profile's leaf frame. If yes, collect
        // the rest of the call's inlined context starting here. If not, see if
        // we find a match further up the inlined context (in case the profile
        // was missing debug frames at the leaf).
        if (!LeafFound) {
          AllocInfoIter = LocHashToAllocInfo.find(StackId);
          CallSitesIter = LocHashToCallSites.find(StackId);
          if (AllocInfoIter != LocHashToAllocInfo.end() ||
              CallSitesIter != LocHashToCallSites.end())
            LeafFound = true;
        }
        if (LeafFound)
          InlinedCallStack.push_back(StackId);
      }
      // If leaf not in either of the maps, skip inst.
      if (!LeafFound)
        continue;

      // First add !memprof metadata from allocation info, if we found the
      // instruction's leaf location in that map, and if the rest of the
      // instruction's locations match the prefix Frame locations on an
      // allocation context with the same leaf.
      if (AllocInfoIter != LocHashToAllocInfo.end()) {
        // Only consider allocations via new, to reduce unnecessary metadata,
        // since those are the only allocations that will be targeted initially.
        if (!isNewWithHotColdVariant(CI->getCalledFunction(), TLI))
          continue;
        // We may match this instruction's location list to multiple MIB
        // contexts. Add them to a Trie specialized for trimming the contexts to
        // the minimal needed to disambiguate contexts with unique behavior.
        CallStackTrie AllocTrie;
        for (auto *AllocInfo : AllocInfoIter->second) {
          // Check the full inlined call stack against this one.
          // If we found and thus matched all frames on the call, include
          // this MIB.
          if (stackFrameIncludesInlinedCallStack(AllocInfo->CallStack,
                                                 InlinedCallStack)) {
            NumOfMemProfMatchedAllocContexts++;
            auto AllocType = addCallStack(AllocTrie, AllocInfo);
            // Record information about the allocation if match info printing
            // was requested.
            if (ClPrintMemProfMatchInfo) {
              auto FullStackId = computeFullStackId(AllocInfo->CallStack);
              FullStackIdToAllocMatchInfo[FullStackId] = {
                  AllocInfo->Info.getTotalSize(), AllocType, /*Matched=*/true};
            }
          }
        }
        // We might not have matched any to the full inlined call stack.
        // But if we did, create and attach metadata, or a function attribute if
        // all contexts have identical profiled behavior.
        if (!AllocTrie.empty()) {
          NumOfMemProfMatchedAllocs++;
          // MemprofMDAttached will be false if a function attribute was
          // attached.
          bool MemprofMDAttached = AllocTrie.buildAndAttachMIBMetadata(CI);
          assert(MemprofMDAttached == I.hasMetadata(LLVMContext::MD_memprof));
          if (MemprofMDAttached) {
            // Add callsite metadata for the instruction's location list so that
            // it simpler later on to identify which part of the MIB contexts
            // are from this particular instruction (including during inlining,
            // when the callsite metadata will be updated appropriately).
            // FIXME: can this be changed to strip out the matching stack
            // context ids from the MIB contexts and not add any callsite
            // metadata here to save space?
            addCallsiteMetadata(I, InlinedCallStack, Ctx);
          }
        }
        continue;
      }

      // Otherwise, add callsite metadata. If we reach here then we found the
      // instruction's leaf location in the callsites map and not the allocation
      // map.
      assert(CallSitesIter != LocHashToCallSites.end());
      for (auto CallStackIdx : CallSitesIter->second) {
        // If we found and thus matched all frames on the call, create and
        // attach call stack metadata.
        if (stackFrameIncludesInlinedCallStack(
                *CallStackIdx.first, InlinedCallStack, CallStackIdx.second)) {
          NumOfMemProfMatchedCallSites++;
          addCallsiteMetadata(I, InlinedCallStack, Ctx);
          // Only need to find one with a matching call stack and add a single
          // callsite metadata.
          break;
        }
      }
    }
  }
}

MemProfUsePass::MemProfUsePass(std::string MemoryProfileFile,
                               IntrusiveRefCntPtr<vfs::FileSystem> FS)
    : MemoryProfileFileName(MemoryProfileFile), FS(FS) {
  if (!FS)
    this->FS = vfs::getRealFileSystem();
}

PreservedAnalyses MemProfUsePass::run(Module &M, ModuleAnalysisManager &AM) {
  LLVM_DEBUG(dbgs() << "Read in memory profile:");
  auto &Ctx = M.getContext();
  auto ReaderOrErr = IndexedInstrProfReader::create(MemoryProfileFileName, *FS);
  if (Error E = ReaderOrErr.takeError()) {
    handleAllErrors(std::move(E), [&](const ErrorInfoBase &EI) {
      Ctx.diagnose(
          DiagnosticInfoPGOProfile(MemoryProfileFileName.data(), EI.message()));
    });
    return PreservedAnalyses::all();
  }

  std::unique_ptr<IndexedInstrProfReader> MemProfReader =
      std::move(ReaderOrErr.get());
  if (!MemProfReader) {
    Ctx.diagnose(DiagnosticInfoPGOProfile(
        MemoryProfileFileName.data(), StringRef("Cannot get MemProfReader")));
    return PreservedAnalyses::all();
  }

  if (!MemProfReader->hasMemoryProfile()) {
    Ctx.diagnose(DiagnosticInfoPGOProfile(MemoryProfileFileName.data(),
                                          "Not a memory profile"));
    return PreservedAnalyses::all();
  }

  auto &FAM = AM.getResult<FunctionAnalysisManagerModuleProxy>(M).getManager();

  // Map from the stack has of each allocation context in the function profiles
  // to the total profiled size (bytes), allocation type, and whether we matched
  // it to an allocation in the IR.
  std::map<uint64_t, AllocMatchInfo> FullStackIdToAllocMatchInfo;

  for (auto &F : M) {
    if (F.isDeclaration())
      continue;

    const TargetLibraryInfo &TLI = FAM.getResult<TargetLibraryAnalysis>(F);
    readMemprof(M, F, MemProfReader.get(), TLI, FullStackIdToAllocMatchInfo);
  }

  if (ClPrintMemProfMatchInfo) {
    for (const auto &[Id, Info] : FullStackIdToAllocMatchInfo)
      errs() << "MemProf " << getAllocTypeAttributeString(Info.AllocType)
             << " context with id " << Id << " has total profiled size "
             << Info.TotalSize << (Info.Matched ? " is" : " not")
             << " matched\n";
  }

  return PreservedAnalyses::none();
}<|MERGE_RESOLUTION|>--- conflicted
+++ resolved
@@ -293,13 +293,6 @@
 PreservedAnalyses ModuleMemProfilerPass::run(Module &M,
                                              AnalysisManager<Module> &AM) {
 
-<<<<<<< HEAD
-  assert((!ClHistogram || (ClHistogram && ClUseCalls)) &&
-         "Cannot use -memprof-histogram without Callbacks. Set "
-         "memprof-use-callbacks");
-
-=======
->>>>>>> 9c4aab8c
   ModuleMemProfiler Profiler(M);
   if (Profiler.instrumentModule(M))
     return PreservedAnalyses::none();
