--- conflicted
+++ resolved
@@ -225,11 +225,8 @@
   SHA1.cpp
   SHA256.cpp
   Signposts.cpp
-<<<<<<< HEAD
   SimpleTable.cpp
-=======
   SipHash.cpp
->>>>>>> 577c3f11
   SlowDynamicAPInt.cpp
   SmallPtrSet.cpp
   SmallVector.cpp
