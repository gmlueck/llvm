--- conflicted
+++ resolved
@@ -3968,11 +3968,7 @@
                          VReg op2_reg_class,
                          bit isSEWAware = 0> :
   Pat<(result_type (!cast<Intrinsic>(intrinsic_name)
-<<<<<<< HEAD
-                   (result_type result_reg_class:$merge),
-=======
                    (result_type result_reg_class:$passthru),
->>>>>>> 9c4aab8c
                    (op2_type op2_reg_class:$rs2),
                    (XLenVT 0b001),
                    VLOpFrag)),
@@ -3980,11 +3976,7 @@
                       !if(isSEWAware,
                           inst#"_"#kind#"_"#vlmul.MX#"_E"#!shl(1, log2sew),
                           inst#"_"#kind#"_"#vlmul.MX))
-<<<<<<< HEAD
-                   (result_type result_reg_class:$merge),
-=======
                    (result_type result_reg_class:$passthru),
->>>>>>> 9c4aab8c
                    (op2_type op2_reg_class:$rs2),
                    GPR:$vl, log2sew, TU_MU)>;
 
@@ -4051,11 +4043,7 @@
                        VReg op2_reg_class,
                        bit isSEWAware = 0> :
   Pat<(result_type (!cast<Intrinsic>(intrinsic_name#"_mask")
-<<<<<<< HEAD
-                   (result_type result_reg_class:$merge),
-=======
                    (result_type result_reg_class:$passthru),
->>>>>>> 9c4aab8c
                    (op2_type op2_reg_class:$rs2),
                    (mask_type V0),
                    (XLenVT 0b001),
@@ -4064,11 +4052,7 @@
                       !if(isSEWAware,
                           inst#"_"#kind#"_"#vlmul.MX#"_E"#!shl(1, log2sew)#"_MASK",
                           inst#"_"#kind#"_"#vlmul.MX#"_MASK"))
-<<<<<<< HEAD
-                   (result_type result_reg_class:$merge),
-=======
                    (result_type result_reg_class:$passthru),
->>>>>>> 9c4aab8c
                    (op2_type op2_reg_class:$rs2),
                    (mask_type V0),
                    GPR:$vl, log2sew, (XLenVT timm:$policy))>;
