--- conflicted
+++ resolved
@@ -3191,15 +3191,9 @@
                                           bit Commutable = 0> {
   let VLMul = MInfo.value in {
     defvar mx = MInfo.MX;
-<<<<<<< HEAD
-      let isCommutable = Commutable in
-      def "_" # mx # "_E" # sew : VPseudoTernaryNoMaskWithPolicy<RetClass, Op1Class, Op2Class, Constraint>;
-      def "_" # mx # "_E" # sew # "_MASK" : VPseudoBinaryTailPolicy<RetClass, Op1Class, Op2Class, Constraint>;
-=======
     let isCommutable = Commutable in
     def "_" # mx # "_E" # sew : VPseudoTernaryNoMaskWithPolicy<RetClass, Op1Class, Op2Class, Constraint>;
     def "_" # mx # "_E" # sew # "_MASK" : VPseudoTernaryMaskPolicy<RetClass, Op1Class, Op2Class, Constraint>;
->>>>>>> cd92bbcb
   }
 }
 
@@ -3481,11 +3475,7 @@
 multiclass VPseudoVWRED_VS {
   foreach m = MxListWRed in {
     defvar mx = m.MX;
-<<<<<<< HEAD
-    foreach e = SchedSEWSet<mx, 1>.val in {
-=======
     foreach e = SchedSEWSet<mx, /*isF*/ 0, /*isWidening*/ 1>.val in {
->>>>>>> cd92bbcb
       defvar WriteVIWRedV_From_MX_E = !cast<SchedWrite>("WriteVIWRedV_From_" # mx # "_E" # e);
       defm _VS : VPseudoTernaryWithTailPolicy_E<V_M1.vrclass, m.vrclass, V_M1.vrclass, m, e>,
                  Sched<[WriteVIWRedV_From_MX_E, ReadVIWRedV, ReadVIWRedV,
@@ -3497,11 +3487,7 @@
 multiclass VPseudoVFRED_VS {
   foreach m = MxListF in {
     defvar mx = m.MX;
-<<<<<<< HEAD
-    foreach e = SchedSEWSetF<mx>.val in {
-=======
     foreach e = SchedSEWSet<mx, /*isF*/ 1>.val in {
->>>>>>> cd92bbcb
       defvar WriteVFRedV_From_MX_E = !cast<SchedWrite>("WriteVFRedV_From_" # mx # "_E" # e);
       defm _VS : VPseudoTernaryWithTailPolicy_E<V_M1.vrclass, m.vrclass, V_M1.vrclass, m, e>,
                  Sched<[WriteVFRedV_From_MX_E, ReadVFRedV, ReadVFRedV, ReadVFRedV,
@@ -3513,11 +3499,7 @@
 multiclass VPseudoVFREDO_VS {
   foreach m = MxListF in {
     defvar mx = m.MX;
-<<<<<<< HEAD
-    foreach e = SchedSEWSetF<mx>.val in {
-=======
     foreach e = SchedSEWSet<mx, /*isF*/ 1>.val in {
->>>>>>> cd92bbcb
       defvar WriteVFRedOV_From_MX_E = !cast<SchedWrite>("WriteVFRedOV_From_" # mx # "_E" # e);
       defm _VS : VPseudoTernaryWithTailPolicy_E<V_M1.vrclass, m.vrclass, V_M1.vrclass, m, e>,
                  Sched<[WriteVFRedOV_From_MX_E, ReadVFRedOV, ReadVFRedOV,
@@ -3529,11 +3511,7 @@
 multiclass VPseudoVFWRED_VS {
   foreach m = MxListFWRed in {
     defvar mx = m.MX;
-<<<<<<< HEAD
-    foreach e = SchedSEWSetF<mx, 1>.val in {
-=======
     foreach e = SchedSEWSet<mx, /*isF*/ 1, /*isWidening*/ 1>.val in {
->>>>>>> cd92bbcb
       defvar WriteVFWRedV_From_MX_E = !cast<SchedWrite>("WriteVFWRedV_From_" # mx # "_E" # e);
       defm _VS : VPseudoTernaryWithTailPolicy_E<V_M1.vrclass, m.vrclass, V_M1.vrclass, m, e>,
                  Sched<[WriteVFWRedV_From_MX_E, ReadVFWRedV, ReadVFWRedV,
