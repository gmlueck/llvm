--- conflicted
+++ resolved
@@ -1061,12 +1061,9 @@
                            DstLT.second.getSizeInBits()))
     return BaseT::getCastInstrCost(Opcode, Dst, Src, CCH, CostKind, I);
 
-<<<<<<< HEAD
-=======
   // The split cost is handled by the base getCastInstrCost
   assert((SrcLT.first == 1) && (DstLT.first == 1) && "Illegal type");
 
->>>>>>> 1d22c955
   int ISD = TLI->InstructionOpcodeToISD(Opcode);
   assert(ISD && "Invalid opcode");
 
