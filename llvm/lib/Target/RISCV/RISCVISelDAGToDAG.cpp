//===-- RISCVISelDAGToDAG.cpp - A dag to dag inst selector for RISC-V -----===//
//
// Part of the LLVM Project, under the Apache License v2.0 with LLVM Exceptions.
// See https://llvm.org/LICENSE.txt for license information.
// SPDX-License-Identifier: Apache-2.0 WITH LLVM-exception
//
//===----------------------------------------------------------------------===//
//
// This file defines an instruction selector for the RISC-V target.
//
//===----------------------------------------------------------------------===//

#include "RISCVISelDAGToDAG.h"
#include "MCTargetDesc/RISCVBaseInfo.h"
#include "MCTargetDesc/RISCVMCTargetDesc.h"
#include "MCTargetDesc/RISCVMatInt.h"
#include "RISCVISelLowering.h"
#include "RISCVMachineFunctionInfo.h"
#include "llvm/CodeGen/MachineFrameInfo.h"
#include "llvm/IR/IntrinsicsRISCV.h"
#include "llvm/Support/Alignment.h"
#include "llvm/Support/Debug.h"
#include "llvm/Support/MathExtras.h"
#include "llvm/Support/raw_ostream.h"

using namespace llvm;

#define DEBUG_TYPE "riscv-isel"
#define PASS_NAME "RISC-V DAG->DAG Pattern Instruction Selection"

static cl::opt<bool> UsePseudoMovImm(
    "riscv-use-rematerializable-movimm", cl::Hidden,
    cl::desc("Use a rematerializable pseudoinstruction for 2 instruction "
             "constant materialization"),
    cl::init(false));

namespace llvm::RISCV {
#define GET_RISCVVSSEGTable_IMPL
#define GET_RISCVVLSEGTable_IMPL
#define GET_RISCVVLXSEGTable_IMPL
#define GET_RISCVVSXSEGTable_IMPL
#define GET_RISCVVLETable_IMPL
#define GET_RISCVVSETable_IMPL
#define GET_RISCVVLXTable_IMPL
#define GET_RISCVVSXTable_IMPL
#include "RISCVGenSearchableTables.inc"
} // namespace llvm::RISCV

void RISCVDAGToDAGISel::PreprocessISelDAG() {
  SelectionDAG::allnodes_iterator Position = CurDAG->allnodes_end();

  bool MadeChange = false;
  while (Position != CurDAG->allnodes_begin()) {
    SDNode *N = &*--Position;
    if (N->use_empty())
      continue;

    SDValue Result;
    switch (N->getOpcode()) {
    case ISD::SPLAT_VECTOR: {
      // Convert integer SPLAT_VECTOR to VMV_V_X_VL and floating-point
      // SPLAT_VECTOR to VFMV_V_F_VL to reduce isel burden.
      MVT VT = N->getSimpleValueType(0);
      unsigned Opc =
          VT.isInteger() ? RISCVISD::VMV_V_X_VL : RISCVISD::VFMV_V_F_VL;
      SDLoc DL(N);
      SDValue VL = CurDAG->getRegister(RISCV::X0, Subtarget->getXLenVT());
      SDValue Src = N->getOperand(0);
      if (VT.isInteger())
        Src = CurDAG->getNode(ISD::ANY_EXTEND, DL, Subtarget->getXLenVT(),
                              N->getOperand(0));
      Result = CurDAG->getNode(Opc, DL, VT, CurDAG->getUNDEF(VT), Src, VL);
      break;
    }
    case RISCVISD::SPLAT_VECTOR_SPLIT_I64_VL: {
      // Lower SPLAT_VECTOR_SPLIT_I64 to two scalar stores and a stride 0 vector
      // load. Done after lowering and combining so that we have a chance to
      // optimize this to VMV_V_X_VL when the upper bits aren't needed.
      assert(N->getNumOperands() == 4 && "Unexpected number of operands");
      MVT VT = N->getSimpleValueType(0);
      SDValue Passthru = N->getOperand(0);
      SDValue Lo = N->getOperand(1);
      SDValue Hi = N->getOperand(2);
      SDValue VL = N->getOperand(3);
      assert(VT.getVectorElementType() == MVT::i64 && VT.isScalableVector() &&
             Lo.getValueType() == MVT::i32 && Hi.getValueType() == MVT::i32 &&
             "Unexpected VTs!");
      MachineFunction &MF = CurDAG->getMachineFunction();
      SDLoc DL(N);

      // Create temporary stack for each expanding node.
      SDValue StackSlot =
          CurDAG->CreateStackTemporary(TypeSize::getFixed(8), Align(8));
      int FI = cast<FrameIndexSDNode>(StackSlot.getNode())->getIndex();
      MachinePointerInfo MPI = MachinePointerInfo::getFixedStack(MF, FI);

      SDValue Chain = CurDAG->getEntryNode();
      Lo = CurDAG->getStore(Chain, DL, Lo, StackSlot, MPI, Align(8));

      SDValue OffsetSlot =
          CurDAG->getMemBasePlusOffset(StackSlot, TypeSize::getFixed(4), DL);
      Hi = CurDAG->getStore(Chain, DL, Hi, OffsetSlot, MPI.getWithOffset(4),
                            Align(8));

      Chain = CurDAG->getNode(ISD::TokenFactor, DL, MVT::Other, Lo, Hi);

      SDVTList VTs = CurDAG->getVTList({VT, MVT::Other});
      SDValue IntID =
          CurDAG->getTargetConstant(Intrinsic::riscv_vlse, DL, MVT::i64);
      SDValue Ops[] = {Chain,
                       IntID,
                       Passthru,
                       StackSlot,
                       CurDAG->getRegister(RISCV::X0, MVT::i64),
                       VL};

      Result = CurDAG->getMemIntrinsicNode(ISD::INTRINSIC_W_CHAIN, DL, VTs, Ops,
                                           MVT::i64, MPI, Align(8),
                                           MachineMemOperand::MOLoad);
      break;
    }
    }

    if (Result) {
      LLVM_DEBUG(dbgs() << "RISC-V DAG preprocessing replacing:\nOld:    ");
      LLVM_DEBUG(N->dump(CurDAG));
      LLVM_DEBUG(dbgs() << "\nNew: ");
      LLVM_DEBUG(Result->dump(CurDAG));
      LLVM_DEBUG(dbgs() << "\n");

      CurDAG->ReplaceAllUsesOfValueWith(SDValue(N, 0), Result);
      MadeChange = true;
    }
  }

  if (MadeChange)
    CurDAG->RemoveDeadNodes();
}

void RISCVDAGToDAGISel::PostprocessISelDAG() {
  HandleSDNode Dummy(CurDAG->getRoot());
  SelectionDAG::allnodes_iterator Position = CurDAG->allnodes_end();

  bool MadeChange = false;
  while (Position != CurDAG->allnodes_begin()) {
    SDNode *N = &*--Position;
    // Skip dead nodes and any non-machine opcodes.
    if (N->use_empty() || !N->isMachineOpcode())
      continue;

    MadeChange |= doPeepholeSExtW(N);

    // FIXME: This is here only because the VMerge transform doesn't
    // know how to handle masked true inputs.  Once that has been moved
    // to post-ISEL, this can be deleted as well.
    MadeChange |= doPeepholeMaskedRVV(cast<MachineSDNode>(N));
  }

  CurDAG->setRoot(Dummy.getValue());

  MadeChange |= doPeepholeMergeVVMFold();

  // After we're done with everything else, convert IMPLICIT_DEF
  // passthru operands to NoRegister.  This is required to workaround
  // an optimization deficiency in MachineCSE.  This really should
  // be merged back into each of the patterns (i.e. there's no good
  // reason not to go directly to NoReg), but is being done this way
  // to allow easy backporting.
  MadeChange |= doPeepholeNoRegPassThru();

  if (MadeChange)
    CurDAG->RemoveDeadNodes();
}

static SDValue selectImmSeq(SelectionDAG *CurDAG, const SDLoc &DL, const MVT VT,
                            RISCVMatInt::InstSeq &Seq) {
  SDValue SrcReg = CurDAG->getRegister(RISCV::X0, VT);
  for (const RISCVMatInt::Inst &Inst : Seq) {
    SDValue SDImm = CurDAG->getTargetConstant(Inst.getImm(), DL, VT);
    SDNode *Result = nullptr;
    switch (Inst.getOpndKind()) {
    case RISCVMatInt::Imm:
      Result = CurDAG->getMachineNode(Inst.getOpcode(), DL, VT, SDImm);
      break;
    case RISCVMatInt::RegX0:
      Result = CurDAG->getMachineNode(Inst.getOpcode(), DL, VT, SrcReg,
                                      CurDAG->getRegister(RISCV::X0, VT));
      break;
    case RISCVMatInt::RegReg:
      Result = CurDAG->getMachineNode(Inst.getOpcode(), DL, VT, SrcReg, SrcReg);
      break;
    case RISCVMatInt::RegImm:
      Result = CurDAG->getMachineNode(Inst.getOpcode(), DL, VT, SrcReg, SDImm);
      break;
    }

    // Only the first instruction has X0 as its source.
    SrcReg = SDValue(Result, 0);
  }

  return SrcReg;
}

static SDValue selectImm(SelectionDAG *CurDAG, const SDLoc &DL, const MVT VT,
                         int64_t Imm, const RISCVSubtarget &Subtarget) {
  RISCVMatInt::InstSeq Seq = RISCVMatInt::generateInstSeq(Imm, Subtarget);

  // Use a rematerializable pseudo instruction for short sequences if enabled.
  if (Seq.size() == 2 && UsePseudoMovImm)
    return SDValue(
        CurDAG->getMachineNode(RISCV::PseudoMovImm, DL, VT,
                               CurDAG->getTargetConstant(Imm, DL, VT)),
        0);

  // See if we can create this constant as (ADD (SLLI X, C), X) where X is at
  // worst an LUI+ADDIW. This will require an extra register, but avoids a
  // constant pool.
  // If we have Zba we can use (ADD_UW X, (SLLI X, 32)) to handle cases where
  // low and high 32 bits are the same and bit 31 and 63 are set.
  if (Seq.size() > 3) {
    unsigned ShiftAmt, AddOpc;
    RISCVMatInt::InstSeq SeqLo =
        RISCVMatInt::generateTwoRegInstSeq(Imm, Subtarget, ShiftAmt, AddOpc);
    if (!SeqLo.empty() && (SeqLo.size() + 2) < Seq.size()) {
      SDValue Lo = selectImmSeq(CurDAG, DL, VT, SeqLo);

      SDValue SLLI = SDValue(
          CurDAG->getMachineNode(RISCV::SLLI, DL, VT, Lo,
                                 CurDAG->getTargetConstant(ShiftAmt, DL, VT)),
          0);
      return SDValue(CurDAG->getMachineNode(AddOpc, DL, VT, Lo, SLLI), 0);
    }
  }

  // Otherwise, use the original sequence.
  return selectImmSeq(CurDAG, DL, VT, Seq);
}

static SDValue createTuple(SelectionDAG &CurDAG, ArrayRef<SDValue> Regs,
                           unsigned NF, RISCVII::VLMUL LMUL) {
  static const unsigned M1TupleRegClassIDs[] = {
      RISCV::VRN2M1RegClassID, RISCV::VRN3M1RegClassID, RISCV::VRN4M1RegClassID,
      RISCV::VRN5M1RegClassID, RISCV::VRN6M1RegClassID, RISCV::VRN7M1RegClassID,
      RISCV::VRN8M1RegClassID};
  static const unsigned M2TupleRegClassIDs[] = {RISCV::VRN2M2RegClassID,
                                                RISCV::VRN3M2RegClassID,
                                                RISCV::VRN4M2RegClassID};

  assert(Regs.size() >= 2 && Regs.size() <= 8);

  unsigned RegClassID;
  unsigned SubReg0;
  switch (LMUL) {
  default:
    llvm_unreachable("Invalid LMUL.");
  case RISCVII::VLMUL::LMUL_F8:
  case RISCVII::VLMUL::LMUL_F4:
  case RISCVII::VLMUL::LMUL_F2:
  case RISCVII::VLMUL::LMUL_1:
    static_assert(RISCV::sub_vrm1_7 == RISCV::sub_vrm1_0 + 7,
                  "Unexpected subreg numbering");
    SubReg0 = RISCV::sub_vrm1_0;
    RegClassID = M1TupleRegClassIDs[NF - 2];
    break;
  case RISCVII::VLMUL::LMUL_2:
    static_assert(RISCV::sub_vrm2_3 == RISCV::sub_vrm2_0 + 3,
                  "Unexpected subreg numbering");
    SubReg0 = RISCV::sub_vrm2_0;
    RegClassID = M2TupleRegClassIDs[NF - 2];
    break;
  case RISCVII::VLMUL::LMUL_4:
    static_assert(RISCV::sub_vrm4_1 == RISCV::sub_vrm4_0 + 1,
                  "Unexpected subreg numbering");
    SubReg0 = RISCV::sub_vrm4_0;
    RegClassID = RISCV::VRN2M4RegClassID;
    break;
  }

  SDLoc DL(Regs[0]);
  SmallVector<SDValue, 8> Ops;

  Ops.push_back(CurDAG.getTargetConstant(RegClassID, DL, MVT::i32));

  for (unsigned I = 0; I < Regs.size(); ++I) {
    Ops.push_back(Regs[I]);
    Ops.push_back(CurDAG.getTargetConstant(SubReg0 + I, DL, MVT::i32));
  }
  SDNode *N =
      CurDAG.getMachineNode(TargetOpcode::REG_SEQUENCE, DL, MVT::Untyped, Ops);
  return SDValue(N, 0);
}

void RISCVDAGToDAGISel::addVectorLoadStoreOperands(
    SDNode *Node, unsigned Log2SEW, const SDLoc &DL, unsigned CurOp,
    bool IsMasked, bool IsStridedOrIndexed, SmallVectorImpl<SDValue> &Operands,
    bool IsLoad, MVT *IndexVT) {
  SDValue Chain = Node->getOperand(0);
  SDValue Glue;

  Operands.push_back(Node->getOperand(CurOp++)); // Base pointer.

  if (IsStridedOrIndexed) {
    Operands.push_back(Node->getOperand(CurOp++)); // Index.
    if (IndexVT)
      *IndexVT = Operands.back()->getSimpleValueType(0);
  }

  if (IsMasked) {
    // Mask needs to be copied to V0.
    SDValue Mask = Node->getOperand(CurOp++);
    Chain = CurDAG->getCopyToReg(Chain, DL, RISCV::V0, Mask, SDValue());
    Glue = Chain.getValue(1);
    Operands.push_back(CurDAG->getRegister(RISCV::V0, Mask.getValueType()));
  }
  SDValue VL;
  selectVLOp(Node->getOperand(CurOp++), VL);
  Operands.push_back(VL);

  MVT XLenVT = Subtarget->getXLenVT();
  SDValue SEWOp = CurDAG->getTargetConstant(Log2SEW, DL, XLenVT);
  Operands.push_back(SEWOp);

  // At the IR layer, all the masked load intrinsics have policy operands,
  // none of the others do.  All have passthru operands.  For our pseudos,
  // all loads have policy operands.
  if (IsLoad) {
    uint64_t Policy = RISCVII::MASK_AGNOSTIC;
    if (IsMasked)
      Policy = Node->getConstantOperandVal(CurOp++);
    SDValue PolicyOp = CurDAG->getTargetConstant(Policy, DL, XLenVT);
    Operands.push_back(PolicyOp);
  }

  Operands.push_back(Chain); // Chain.
  if (Glue)
    Operands.push_back(Glue);
}

void RISCVDAGToDAGISel::selectVLSEG(SDNode *Node, bool IsMasked,
                                    bool IsStrided) {
  SDLoc DL(Node);
  unsigned NF = Node->getNumValues() - 1;
  MVT VT = Node->getSimpleValueType(0);
  unsigned Log2SEW = Log2_32(VT.getScalarSizeInBits());
  RISCVII::VLMUL LMUL = RISCVTargetLowering::getLMUL(VT);

  unsigned CurOp = 2;
  SmallVector<SDValue, 8> Operands;

  SmallVector<SDValue, 8> Regs(Node->op_begin() + CurOp,
                               Node->op_begin() + CurOp + NF);
  SDValue Merge = createTuple(*CurDAG, Regs, NF, LMUL);
  Operands.push_back(Merge);
  CurOp += NF;

  addVectorLoadStoreOperands(Node, Log2SEW, DL, CurOp, IsMasked, IsStrided,
                             Operands, /*IsLoad=*/true);

  const RISCV::VLSEGPseudo *P =
      RISCV::getVLSEGPseudo(NF, IsMasked, IsStrided, /*FF*/ false, Log2SEW,
                            static_cast<unsigned>(LMUL));
  MachineSDNode *Load =
      CurDAG->getMachineNode(P->Pseudo, DL, MVT::Untyped, MVT::Other, Operands);

  if (auto *MemOp = dyn_cast<MemSDNode>(Node))
    CurDAG->setNodeMemRefs(Load, {MemOp->getMemOperand()});

  SDValue SuperReg = SDValue(Load, 0);
  for (unsigned I = 0; I < NF; ++I) {
    unsigned SubRegIdx = RISCVTargetLowering::getSubregIndexByMVT(VT, I);
    ReplaceUses(SDValue(Node, I),
                CurDAG->getTargetExtractSubreg(SubRegIdx, DL, VT, SuperReg));
  }

  ReplaceUses(SDValue(Node, NF), SDValue(Load, 1));
  CurDAG->RemoveDeadNode(Node);
}

void RISCVDAGToDAGISel::selectVLSEGFF(SDNode *Node, bool IsMasked) {
  SDLoc DL(Node);
  unsigned NF = Node->getNumValues() - 2; // Do not count VL and Chain.
  MVT VT = Node->getSimpleValueType(0);
  MVT XLenVT = Subtarget->getXLenVT();
  unsigned Log2SEW = Log2_32(VT.getScalarSizeInBits());
  RISCVII::VLMUL LMUL = RISCVTargetLowering::getLMUL(VT);

  unsigned CurOp = 2;
  SmallVector<SDValue, 7> Operands;

  SmallVector<SDValue, 8> Regs(Node->op_begin() + CurOp,
                               Node->op_begin() + CurOp + NF);
  SDValue MaskedOff = createTuple(*CurDAG, Regs, NF, LMUL);
  Operands.push_back(MaskedOff);
  CurOp += NF;

  addVectorLoadStoreOperands(Node, Log2SEW, DL, CurOp, IsMasked,
                             /*IsStridedOrIndexed*/ false, Operands,
                             /*IsLoad=*/true);

  const RISCV::VLSEGPseudo *P =
      RISCV::getVLSEGPseudo(NF, IsMasked, /*Strided*/ false, /*FF*/ true,
                            Log2SEW, static_cast<unsigned>(LMUL));
  MachineSDNode *Load = CurDAG->getMachineNode(P->Pseudo, DL, MVT::Untyped,
                                               XLenVT, MVT::Other, Operands);

  if (auto *MemOp = dyn_cast<MemSDNode>(Node))
    CurDAG->setNodeMemRefs(Load, {MemOp->getMemOperand()});

  SDValue SuperReg = SDValue(Load, 0);
  for (unsigned I = 0; I < NF; ++I) {
    unsigned SubRegIdx = RISCVTargetLowering::getSubregIndexByMVT(VT, I);
    ReplaceUses(SDValue(Node, I),
                CurDAG->getTargetExtractSubreg(SubRegIdx, DL, VT, SuperReg));
  }

  ReplaceUses(SDValue(Node, NF), SDValue(Load, 1));     // VL
  ReplaceUses(SDValue(Node, NF + 1), SDValue(Load, 2)); // Chain
  CurDAG->RemoveDeadNode(Node);
}

void RISCVDAGToDAGISel::selectVLXSEG(SDNode *Node, bool IsMasked,
                                     bool IsOrdered) {
  SDLoc DL(Node);
  unsigned NF = Node->getNumValues() - 1;
  MVT VT = Node->getSimpleValueType(0);
  unsigned Log2SEW = Log2_32(VT.getScalarSizeInBits());
  RISCVII::VLMUL LMUL = RISCVTargetLowering::getLMUL(VT);

  unsigned CurOp = 2;
  SmallVector<SDValue, 8> Operands;

  SmallVector<SDValue, 8> Regs(Node->op_begin() + CurOp,
                               Node->op_begin() + CurOp + NF);
  SDValue MaskedOff = createTuple(*CurDAG, Regs, NF, LMUL);
  Operands.push_back(MaskedOff);
  CurOp += NF;

  MVT IndexVT;
  addVectorLoadStoreOperands(Node, Log2SEW, DL, CurOp, IsMasked,
                             /*IsStridedOrIndexed*/ true, Operands,
                             /*IsLoad=*/true, &IndexVT);

  assert(VT.getVectorElementCount() == IndexVT.getVectorElementCount() &&
         "Element count mismatch");

  RISCVII::VLMUL IndexLMUL = RISCVTargetLowering::getLMUL(IndexVT);
  unsigned IndexLog2EEW = Log2_32(IndexVT.getScalarSizeInBits());
  if (IndexLog2EEW == 6 && !Subtarget->is64Bit()) {
    report_fatal_error("The V extension does not support EEW=64 for index "
                       "values when XLEN=32");
  }
  const RISCV::VLXSEGPseudo *P = RISCV::getVLXSEGPseudo(
      NF, IsMasked, IsOrdered, IndexLog2EEW, static_cast<unsigned>(LMUL),
      static_cast<unsigned>(IndexLMUL));
  MachineSDNode *Load =
      CurDAG->getMachineNode(P->Pseudo, DL, MVT::Untyped, MVT::Other, Operands);

  if (auto *MemOp = dyn_cast<MemSDNode>(Node))
    CurDAG->setNodeMemRefs(Load, {MemOp->getMemOperand()});

  SDValue SuperReg = SDValue(Load, 0);
  for (unsigned I = 0; I < NF; ++I) {
    unsigned SubRegIdx = RISCVTargetLowering::getSubregIndexByMVT(VT, I);
    ReplaceUses(SDValue(Node, I),
                CurDAG->getTargetExtractSubreg(SubRegIdx, DL, VT, SuperReg));
  }

  ReplaceUses(SDValue(Node, NF), SDValue(Load, 1));
  CurDAG->RemoveDeadNode(Node);
}

void RISCVDAGToDAGISel::selectVSSEG(SDNode *Node, bool IsMasked,
                                    bool IsStrided) {
  SDLoc DL(Node);
  unsigned NF = Node->getNumOperands() - 4;
  if (IsStrided)
    NF--;
  if (IsMasked)
    NF--;
  MVT VT = Node->getOperand(2)->getSimpleValueType(0);
  unsigned Log2SEW = Log2_32(VT.getScalarSizeInBits());
  RISCVII::VLMUL LMUL = RISCVTargetLowering::getLMUL(VT);
  SmallVector<SDValue, 8> Regs(Node->op_begin() + 2, Node->op_begin() + 2 + NF);
  SDValue StoreVal = createTuple(*CurDAG, Regs, NF, LMUL);

  SmallVector<SDValue, 8> Operands;
  Operands.push_back(StoreVal);
  unsigned CurOp = 2 + NF;

  addVectorLoadStoreOperands(Node, Log2SEW, DL, CurOp, IsMasked, IsStrided,
                             Operands);

  const RISCV::VSSEGPseudo *P = RISCV::getVSSEGPseudo(
      NF, IsMasked, IsStrided, Log2SEW, static_cast<unsigned>(LMUL));
  MachineSDNode *Store =
      CurDAG->getMachineNode(P->Pseudo, DL, Node->getValueType(0), Operands);

  if (auto *MemOp = dyn_cast<MemSDNode>(Node))
    CurDAG->setNodeMemRefs(Store, {MemOp->getMemOperand()});

  ReplaceNode(Node, Store);
}

void RISCVDAGToDAGISel::selectVSXSEG(SDNode *Node, bool IsMasked,
                                     bool IsOrdered) {
  SDLoc DL(Node);
  unsigned NF = Node->getNumOperands() - 5;
  if (IsMasked)
    --NF;
  MVT VT = Node->getOperand(2)->getSimpleValueType(0);
  unsigned Log2SEW = Log2_32(VT.getScalarSizeInBits());
  RISCVII::VLMUL LMUL = RISCVTargetLowering::getLMUL(VT);
  SmallVector<SDValue, 8> Regs(Node->op_begin() + 2, Node->op_begin() + 2 + NF);
  SDValue StoreVal = createTuple(*CurDAG, Regs, NF, LMUL);

  SmallVector<SDValue, 8> Operands;
  Operands.push_back(StoreVal);
  unsigned CurOp = 2 + NF;

  MVT IndexVT;
  addVectorLoadStoreOperands(Node, Log2SEW, DL, CurOp, IsMasked,
                             /*IsStridedOrIndexed*/ true, Operands,
                             /*IsLoad=*/false, &IndexVT);

  assert(VT.getVectorElementCount() == IndexVT.getVectorElementCount() &&
         "Element count mismatch");

  RISCVII::VLMUL IndexLMUL = RISCVTargetLowering::getLMUL(IndexVT);
  unsigned IndexLog2EEW = Log2_32(IndexVT.getScalarSizeInBits());
  if (IndexLog2EEW == 6 && !Subtarget->is64Bit()) {
    report_fatal_error("The V extension does not support EEW=64 for index "
                       "values when XLEN=32");
  }
  const RISCV::VSXSEGPseudo *P = RISCV::getVSXSEGPseudo(
      NF, IsMasked, IsOrdered, IndexLog2EEW, static_cast<unsigned>(LMUL),
      static_cast<unsigned>(IndexLMUL));
  MachineSDNode *Store =
      CurDAG->getMachineNode(P->Pseudo, DL, Node->getValueType(0), Operands);

  if (auto *MemOp = dyn_cast<MemSDNode>(Node))
    CurDAG->setNodeMemRefs(Store, {MemOp->getMemOperand()});

  ReplaceNode(Node, Store);
}

void RISCVDAGToDAGISel::selectVSETVLI(SDNode *Node) {
  if (!Subtarget->hasVInstructions())
    return;

  assert(Node->getOpcode() == ISD::INTRINSIC_WO_CHAIN && "Unexpected opcode");

  SDLoc DL(Node);
  MVT XLenVT = Subtarget->getXLenVT();

  unsigned IntNo = Node->getConstantOperandVal(0);

  assert((IntNo == Intrinsic::riscv_vsetvli ||
          IntNo == Intrinsic::riscv_vsetvlimax) &&
         "Unexpected vsetvli intrinsic");

  bool VLMax = IntNo == Intrinsic::riscv_vsetvlimax;
  unsigned Offset = (VLMax ? 1 : 2);

  assert(Node->getNumOperands() == Offset + 2 &&
         "Unexpected number of operands");

  unsigned SEW =
      RISCVVType::decodeVSEW(Node->getConstantOperandVal(Offset) & 0x7);
  RISCVII::VLMUL VLMul = static_cast<RISCVII::VLMUL>(
      Node->getConstantOperandVal(Offset + 1) & 0x7);

  unsigned VTypeI = RISCVVType::encodeVTYPE(VLMul, SEW, /*TailAgnostic*/ true,
                                            /*MaskAgnostic*/ true);
  SDValue VTypeIOp = CurDAG->getTargetConstant(VTypeI, DL, XLenVT);

  SDValue VLOperand;
  unsigned Opcode = RISCV::PseudoVSETVLI;
  if (auto *C = dyn_cast<ConstantSDNode>(Node->getOperand(1))) {
    if (auto VLEN = Subtarget->getRealVLen())
      if (*VLEN / RISCVVType::getSEWLMULRatio(SEW, VLMul) == C->getZExtValue())
        VLMax = true;
  }
  if (VLMax || isAllOnesConstant(Node->getOperand(1))) {
    VLOperand = CurDAG->getRegister(RISCV::X0, XLenVT);
    Opcode = RISCV::PseudoVSETVLIX0;
  } else {
    VLOperand = Node->getOperand(1);

    if (auto *C = dyn_cast<ConstantSDNode>(VLOperand)) {
      uint64_t AVL = C->getZExtValue();
      if (isUInt<5>(AVL)) {
        SDValue VLImm = CurDAG->getTargetConstant(AVL, DL, XLenVT);
        ReplaceNode(Node, CurDAG->getMachineNode(RISCV::PseudoVSETIVLI, DL,
                                                 XLenVT, VLImm, VTypeIOp));
        return;
      }
    }
  }

  ReplaceNode(Node,
              CurDAG->getMachineNode(Opcode, DL, XLenVT, VLOperand, VTypeIOp));
}

bool RISCVDAGToDAGISel::tryShrinkShlLogicImm(SDNode *Node) {
  MVT VT = Node->getSimpleValueType(0);
  unsigned Opcode = Node->getOpcode();
  assert((Opcode == ISD::AND || Opcode == ISD::OR || Opcode == ISD::XOR) &&
         "Unexpected opcode");
  SDLoc DL(Node);

  // For operations of the form (x << C1) op C2, check if we can use
  // ANDI/ORI/XORI by transforming it into (x op (C2>>C1)) << C1.
  SDValue N0 = Node->getOperand(0);
  SDValue N1 = Node->getOperand(1);

  ConstantSDNode *Cst = dyn_cast<ConstantSDNode>(N1);
  if (!Cst)
    return false;

  int64_t Val = Cst->getSExtValue();

  // Check if immediate can already use ANDI/ORI/XORI.
  if (isInt<12>(Val))
    return false;

  SDValue Shift = N0;

  // If Val is simm32 and we have a sext_inreg from i32, then the binop
  // produces at least 33 sign bits. We can peek through the sext_inreg and use
  // a SLLIW at the end.
  bool SignExt = false;
  if (isInt<32>(Val) && N0.getOpcode() == ISD::SIGN_EXTEND_INREG &&
      N0.hasOneUse() && cast<VTSDNode>(N0.getOperand(1))->getVT() == MVT::i32) {
    SignExt = true;
    Shift = N0.getOperand(0);
  }

  if (Shift.getOpcode() != ISD::SHL || !Shift.hasOneUse())
    return false;

  ConstantSDNode *ShlCst = dyn_cast<ConstantSDNode>(Shift.getOperand(1));
  if (!ShlCst)
    return false;

  uint64_t ShAmt = ShlCst->getZExtValue();

  // Make sure that we don't change the operation by removing bits.
  // This only matters for OR and XOR, AND is unaffected.
  uint64_t RemovedBitsMask = maskTrailingOnes<uint64_t>(ShAmt);
  if (Opcode != ISD::AND && (Val & RemovedBitsMask) != 0)
    return false;

  int64_t ShiftedVal = Val >> ShAmt;
  if (!isInt<12>(ShiftedVal))
    return false;

  // If we peeked through a sext_inreg, make sure the shift is valid for SLLIW.
  if (SignExt && ShAmt >= 32)
    return false;

  // Ok, we can reorder to get a smaller immediate.
  unsigned BinOpc;
  switch (Opcode) {
  default: llvm_unreachable("Unexpected opcode");
  case ISD::AND: BinOpc = RISCV::ANDI; break;
  case ISD::OR:  BinOpc = RISCV::ORI;  break;
  case ISD::XOR: BinOpc = RISCV::XORI; break;
  }

  unsigned ShOpc = SignExt ? RISCV::SLLIW : RISCV::SLLI;

  SDNode *BinOp =
      CurDAG->getMachineNode(BinOpc, DL, VT, Shift.getOperand(0),
                             CurDAG->getTargetConstant(ShiftedVal, DL, VT));
  SDNode *SLLI =
      CurDAG->getMachineNode(ShOpc, DL, VT, SDValue(BinOp, 0),
                             CurDAG->getTargetConstant(ShAmt, DL, VT));
  ReplaceNode(Node, SLLI);
  return true;
}

bool RISCVDAGToDAGISel::trySignedBitfieldExtract(SDNode *Node) {
  // Only supported with XTHeadBb at the moment.
  if (!Subtarget->hasVendorXTHeadBb())
    return false;

  auto *N1C = dyn_cast<ConstantSDNode>(Node->getOperand(1));
  if (!N1C)
    return false;

  SDValue N0 = Node->getOperand(0);
  if (!N0.hasOneUse())
    return false;

  auto BitfieldExtract = [&](SDValue N0, unsigned Msb, unsigned Lsb, SDLoc DL,
                             MVT VT) {
    return CurDAG->getMachineNode(RISCV::TH_EXT, DL, VT, N0.getOperand(0),
                                  CurDAG->getTargetConstant(Msb, DL, VT),
                                  CurDAG->getTargetConstant(Lsb, DL, VT));
  };

  SDLoc DL(Node);
  MVT VT = Node->getSimpleValueType(0);
  const unsigned RightShAmt = N1C->getZExtValue();

  // Transform (sra (shl X, C1) C2) with C1 < C2
  //        -> (TH.EXT X, msb, lsb)
  if (N0.getOpcode() == ISD::SHL) {
    auto *N01C = dyn_cast<ConstantSDNode>(N0->getOperand(1));
    if (!N01C)
      return false;

    const unsigned LeftShAmt = N01C->getZExtValue();
    // Make sure that this is a bitfield extraction (i.e., the shift-right
    // amount can not be less than the left-shift).
    if (LeftShAmt > RightShAmt)
      return false;

    const unsigned MsbPlusOne = VT.getSizeInBits() - LeftShAmt;
    const unsigned Msb = MsbPlusOne - 1;
    const unsigned Lsb = RightShAmt - LeftShAmt;

    SDNode *TH_EXT = BitfieldExtract(N0, Msb, Lsb, DL, VT);
    ReplaceNode(Node, TH_EXT);
    return true;
  }

  // Transform (sra (sext_inreg X, _), C) ->
  //           (TH.EXT X, msb, lsb)
  if (N0.getOpcode() == ISD::SIGN_EXTEND_INREG) {
    unsigned ExtSize =
        cast<VTSDNode>(N0.getOperand(1))->getVT().getSizeInBits();

    // ExtSize of 32 should use sraiw via tablegen pattern.
    if (ExtSize == 32)
      return false;

    const unsigned Msb = ExtSize - 1;
    const unsigned Lsb = RightShAmt;

    SDNode *TH_EXT = BitfieldExtract(N0, Msb, Lsb, DL, VT);
    ReplaceNode(Node, TH_EXT);
    return true;
  }

  return false;
}

bool RISCVDAGToDAGISel::tryIndexedLoad(SDNode *Node) {
  // Target does not support indexed loads.
  if (!Subtarget->hasVendorXTHeadMemIdx())
    return false;

  LoadSDNode *Ld = cast<LoadSDNode>(Node);
  ISD::MemIndexedMode AM = Ld->getAddressingMode();
  if (AM == ISD::UNINDEXED)
    return false;

  const ConstantSDNode *C = dyn_cast<ConstantSDNode>(Ld->getOffset());
  if (!C)
    return false;

  EVT LoadVT = Ld->getMemoryVT();
  assert((AM == ISD::PRE_INC || AM == ISD::POST_INC) &&
         "Unexpected addressing mode");
  bool IsPre = AM == ISD::PRE_INC;
  bool IsPost = AM == ISD::POST_INC;
  int64_t Offset = C->getSExtValue();

  // The constants that can be encoded in the THeadMemIdx instructions
  // are of the form (sign_extend(imm5) << imm2).
  int64_t Shift;
  for (Shift = 0; Shift < 4; Shift++)
    if (isInt<5>(Offset >> Shift) && ((Offset % (1LL << Shift)) == 0))
      break;

  // Constant cannot be encoded.
  if (Shift == 4)
    return false;

  bool IsZExt = (Ld->getExtensionType() == ISD::ZEXTLOAD);
  unsigned Opcode;
  if (LoadVT == MVT::i8 && IsPre)
    Opcode = IsZExt ? RISCV::TH_LBUIB : RISCV::TH_LBIB;
  else if (LoadVT == MVT::i8 && IsPost)
    Opcode = IsZExt ? RISCV::TH_LBUIA : RISCV::TH_LBIA;
  else if (LoadVT == MVT::i16 && IsPre)
    Opcode = IsZExt ? RISCV::TH_LHUIB : RISCV::TH_LHIB;
  else if (LoadVT == MVT::i16 && IsPost)
    Opcode = IsZExt ? RISCV::TH_LHUIA : RISCV::TH_LHIA;
  else if (LoadVT == MVT::i32 && IsPre)
    Opcode = IsZExt ? RISCV::TH_LWUIB : RISCV::TH_LWIB;
  else if (LoadVT == MVT::i32 && IsPost)
    Opcode = IsZExt ? RISCV::TH_LWUIA : RISCV::TH_LWIA;
  else if (LoadVT == MVT::i64 && IsPre)
    Opcode = RISCV::TH_LDIB;
  else if (LoadVT == MVT::i64 && IsPost)
    Opcode = RISCV::TH_LDIA;
  else
    return false;

  EVT Ty = Ld->getOffset().getValueType();
  SDValue Ops[] = {Ld->getBasePtr(),
                   CurDAG->getTargetConstant(Offset >> Shift, SDLoc(Node), Ty),
                   CurDAG->getTargetConstant(Shift, SDLoc(Node), Ty),
                   Ld->getChain()};
  SDNode *New = CurDAG->getMachineNode(Opcode, SDLoc(Node), Ld->getValueType(0),
                                       Ld->getValueType(1), MVT::Other, Ops);

  MachineMemOperand *MemOp = cast<MemSDNode>(Node)->getMemOperand();
  CurDAG->setNodeMemRefs(cast<MachineSDNode>(New), {MemOp});

  ReplaceNode(Node, New);

  return true;
}

void RISCVDAGToDAGISel::selectSF_VC_X_SE(SDNode *Node) {
  if (!Subtarget->hasVInstructions())
    return;

  assert(Node->getOpcode() == ISD::INTRINSIC_VOID && "Unexpected opcode");

  SDLoc DL(Node);
  unsigned IntNo = Node->getConstantOperandVal(1);

  assert((IntNo == Intrinsic::riscv_sf_vc_x_se ||
          IntNo == Intrinsic::riscv_sf_vc_i_se) &&
         "Unexpected vsetvli intrinsic");

  // imm, imm, imm, simm5/scalar, sew, log2lmul, vl
  unsigned Log2SEW = Log2_32(Node->getConstantOperandVal(6));
  SDValue SEWOp =
      CurDAG->getTargetConstant(Log2SEW, DL, Subtarget->getXLenVT());
  SmallVector<SDValue, 8> Operands = {Node->getOperand(2), Node->getOperand(3),
                                      Node->getOperand(4), Node->getOperand(5),
                                      Node->getOperand(8), SEWOp,
                                      Node->getOperand(0)};

  unsigned Opcode;
  auto *LMulSDNode = cast<ConstantSDNode>(Node->getOperand(7));
  switch (LMulSDNode->getSExtValue()) {
  case 5:
    Opcode = IntNo == Intrinsic::riscv_sf_vc_x_se ? RISCV::PseudoVC_X_SE_MF8
                                                  : RISCV::PseudoVC_I_SE_MF8;
    break;
  case 6:
    Opcode = IntNo == Intrinsic::riscv_sf_vc_x_se ? RISCV::PseudoVC_X_SE_MF4
                                                  : RISCV::PseudoVC_I_SE_MF4;
    break;
  case 7:
    Opcode = IntNo == Intrinsic::riscv_sf_vc_x_se ? RISCV::PseudoVC_X_SE_MF2
                                                  : RISCV::PseudoVC_I_SE_MF2;
    break;
  case 0:
    Opcode = IntNo == Intrinsic::riscv_sf_vc_x_se ? RISCV::PseudoVC_X_SE_M1
                                                  : RISCV::PseudoVC_I_SE_M1;
    break;
  case 1:
    Opcode = IntNo == Intrinsic::riscv_sf_vc_x_se ? RISCV::PseudoVC_X_SE_M2
                                                  : RISCV::PseudoVC_I_SE_M2;
    break;
  case 2:
    Opcode = IntNo == Intrinsic::riscv_sf_vc_x_se ? RISCV::PseudoVC_X_SE_M4
                                                  : RISCV::PseudoVC_I_SE_M4;
    break;
  case 3:
    Opcode = IntNo == Intrinsic::riscv_sf_vc_x_se ? RISCV::PseudoVC_X_SE_M8
                                                  : RISCV::PseudoVC_I_SE_M8;
    break;
  }

  ReplaceNode(Node, CurDAG->getMachineNode(
                        Opcode, DL, Node->getSimpleValueType(0), Operands));
}

void RISCVDAGToDAGISel::Select(SDNode *Node) {
  // If we have a custom node, we have already selected.
  if (Node->isMachineOpcode()) {
    LLVM_DEBUG(dbgs() << "== "; Node->dump(CurDAG); dbgs() << "\n");
    Node->setNodeId(-1);
    return;
  }

  // Instruction Selection not handled by the auto-generated tablegen selection
  // should be handled here.
  unsigned Opcode = Node->getOpcode();
  MVT XLenVT = Subtarget->getXLenVT();
  SDLoc DL(Node);
  MVT VT = Node->getSimpleValueType(0);

  bool HasBitTest = Subtarget->hasStdExtZbs() || Subtarget->hasVendorXTHeadBs();

  switch (Opcode) {
  case ISD::Constant: {
    assert((VT == Subtarget->getXLenVT() || VT == MVT::i32) && "Unexpected VT");
    auto *ConstNode = cast<ConstantSDNode>(Node);
    if (ConstNode->isZero()) {
      SDValue New =
          CurDAG->getCopyFromReg(CurDAG->getEntryNode(), DL, RISCV::X0, VT);
      ReplaceNode(Node, New.getNode());
      return;
    }
    int64_t Imm = ConstNode->getSExtValue();
    // If only the lower 8 bits are used, try to convert this to a simm6 by
    // sign-extending bit 7. This is neutral without the C extension, and
    // allows C.LI to be used if C is present.
    if (isUInt<8>(Imm) && isInt<6>(SignExtend64<8>(Imm)) && hasAllBUsers(Node))
      Imm = SignExtend64<8>(Imm);
    // If the upper XLen-16 bits are not used, try to convert this to a simm12
    // by sign extending bit 15.
    if (isUInt<16>(Imm) && isInt<12>(SignExtend64<16>(Imm)) &&
        hasAllHUsers(Node))
      Imm = SignExtend64<16>(Imm);
    // If the upper 32-bits are not used try to convert this into a simm32 by
    // sign extending bit 32.
    if (!isInt<32>(Imm) && isUInt<32>(Imm) && hasAllWUsers(Node))
      Imm = SignExtend64<32>(Imm);

    ReplaceNode(Node, selectImm(CurDAG, DL, VT, Imm, *Subtarget).getNode());
    return;
  }
  case ISD::ConstantFP: {
    const APFloat &APF = cast<ConstantFPSDNode>(Node)->getValueAPF();
    auto [FPImm, NeedsFNeg] =
        static_cast<const RISCVTargetLowering *>(TLI)->getLegalZfaFPImm(APF,
                                                                        VT);
    if (FPImm >= 0) {
      unsigned Opc;
      unsigned FNegOpc;
      switch (VT.SimpleTy) {
      default:
        llvm_unreachable("Unexpected size");
      case MVT::f16:
        Opc = RISCV::FLI_H;
        FNegOpc = RISCV::FSGNJN_H;
        break;
      case MVT::f32:
        Opc = RISCV::FLI_S;
        FNegOpc = RISCV::FSGNJN_S;
        break;
      case MVT::f64:
        Opc = RISCV::FLI_D;
        FNegOpc = RISCV::FSGNJN_D;
        break;
      }
      SDNode *Res = CurDAG->getMachineNode(
          Opc, DL, VT, CurDAG->getTargetConstant(FPImm, DL, XLenVT));
      if (NeedsFNeg)
        Res = CurDAG->getMachineNode(FNegOpc, DL, VT, SDValue(Res, 0),
                                     SDValue(Res, 0));

      ReplaceNode(Node, Res);
      return;
    }

    bool NegZeroF64 = APF.isNegZero() && VT == MVT::f64;
    SDValue Imm;
    // For +0.0 or f64 -0.0 we need to start from X0. For all others, we will
    // create an integer immediate.
    if (APF.isPosZero() || NegZeroF64)
      Imm = CurDAG->getRegister(RISCV::X0, XLenVT);
    else
      Imm = selectImm(CurDAG, DL, XLenVT, APF.bitcastToAPInt().getSExtValue(),
                      *Subtarget);

    bool HasZdinx = Subtarget->hasStdExtZdinx();
    bool Is64Bit = Subtarget->is64Bit();
    unsigned Opc;
    switch (VT.SimpleTy) {
    default:
      llvm_unreachable("Unexpected size");
    case MVT::bf16:
      assert(Subtarget->hasStdExtZfbfmin());
      Opc = RISCV::FMV_H_X;
      break;
    case MVT::f16:
      Opc = Subtarget->hasStdExtZhinxmin() ? RISCV::COPY : RISCV::FMV_H_X;
      break;
    case MVT::f32:
      Opc = Subtarget->hasStdExtZfinx() ? RISCV::COPY : RISCV::FMV_W_X;
      break;
    case MVT::f64:
      // For RV32, we can't move from a GPR, we need to convert instead. This
      // should only happen for +0.0 and -0.0.
      assert((Subtarget->is64Bit() || APF.isZero()) && "Unexpected constant");
      if (Is64Bit)
        Opc = HasZdinx ? RISCV::COPY : RISCV::FMV_D_X;
      else
        Opc = HasZdinx ? RISCV::FCVT_D_W_IN32X : RISCV::FCVT_D_W;
      break;
    }

    SDNode *Res;
    if (Opc == RISCV::FCVT_D_W_IN32X || Opc == RISCV::FCVT_D_W)
      Res = CurDAG->getMachineNode(
          Opc, DL, VT, Imm,
          CurDAG->getTargetConstant(RISCVFPRndMode::RNE, DL, XLenVT));
    else
      Res = CurDAG->getMachineNode(Opc, DL, VT, Imm);

    // For f64 -0.0, we need to insert a fneg.d idiom.
    if (NegZeroF64) {
      Opc = RISCV::FSGNJN_D;
      if (HasZdinx)
        Opc = Is64Bit ? RISCV::FSGNJN_D_INX : RISCV::FSGNJN_D_IN32X;
      Res =
          CurDAG->getMachineNode(Opc, DL, VT, SDValue(Res, 0), SDValue(Res, 0));
    }

    ReplaceNode(Node, Res);
    return;
  }
  case RISCVISD::BuildPairF64: {
    if (!Subtarget->hasStdExtZdinx())
      break;

    assert(!Subtarget->is64Bit() && "Unexpected subtarget");

    SDValue Ops[] = {
        CurDAG->getTargetConstant(RISCV::GPRPairRegClassID, DL, MVT::i32),
        Node->getOperand(0),
        CurDAG->getTargetConstant(RISCV::sub_gpr_even, DL, MVT::i32),
        Node->getOperand(1),
        CurDAG->getTargetConstant(RISCV::sub_gpr_odd, DL, MVT::i32)};

    SDNode *N =
        CurDAG->getMachineNode(TargetOpcode::REG_SEQUENCE, DL, MVT::f64, Ops);
    ReplaceNode(Node, N);
    return;
  }
  case RISCVISD::SplitF64: {
    if (Subtarget->hasStdExtZdinx()) {
      assert(!Subtarget->is64Bit() && "Unexpected subtarget");

      if (!SDValue(Node, 0).use_empty()) {
        SDValue Lo = CurDAG->getTargetExtractSubreg(RISCV::sub_gpr_even, DL, VT,
                                                    Node->getOperand(0));
        ReplaceUses(SDValue(Node, 0), Lo);
      }

      if (!SDValue(Node, 1).use_empty()) {
        SDValue Hi = CurDAG->getTargetExtractSubreg(RISCV::sub_gpr_odd, DL, VT,
                                                    Node->getOperand(0));
        ReplaceUses(SDValue(Node, 1), Hi);
      }

      CurDAG->RemoveDeadNode(Node);
      return;
    }

    if (!Subtarget->hasStdExtZfa())
      break;
    assert(Subtarget->hasStdExtD() && !Subtarget->is64Bit() &&
           "Unexpected subtarget");

    // With Zfa, lower to fmv.x.w and fmvh.x.d.
    if (!SDValue(Node, 0).use_empty()) {
      SDNode *Lo = CurDAG->getMachineNode(RISCV::FMV_X_W_FPR64, DL, VT,
                                          Node->getOperand(0));
      ReplaceUses(SDValue(Node, 0), SDValue(Lo, 0));
    }
    if (!SDValue(Node, 1).use_empty()) {
      SDNode *Hi = CurDAG->getMachineNode(RISCV::FMVH_X_D, DL, VT,
                                          Node->getOperand(0));
      ReplaceUses(SDValue(Node, 1), SDValue(Hi, 0));
    }

    CurDAG->RemoveDeadNode(Node);
    return;
  }
  case ISD::SHL: {
    auto *N1C = dyn_cast<ConstantSDNode>(Node->getOperand(1));
    if (!N1C)
      break;
    SDValue N0 = Node->getOperand(0);
    if (N0.getOpcode() != ISD::AND || !N0.hasOneUse() ||
        !isa<ConstantSDNode>(N0.getOperand(1)))
      break;
    unsigned ShAmt = N1C->getZExtValue();
    uint64_t Mask = N0.getConstantOperandVal(1);

    // Optimize (shl (and X, C2), C) -> (slli (srliw X, C3), C3+C) where C2 has
    // 32 leading zeros and C3 trailing zeros.
    if (ShAmt <= 32 && isShiftedMask_64(Mask)) {
      unsigned XLen = Subtarget->getXLen();
      unsigned LeadingZeros = XLen - llvm::bit_width(Mask);
      unsigned TrailingZeros = llvm::countr_zero(Mask);
      if (TrailingZeros > 0 && LeadingZeros == 32) {
        SDNode *SRLIW = CurDAG->getMachineNode(
            RISCV::SRLIW, DL, VT, N0->getOperand(0),
            CurDAG->getTargetConstant(TrailingZeros, DL, VT));
        SDNode *SLLI = CurDAG->getMachineNode(
            RISCV::SLLI, DL, VT, SDValue(SRLIW, 0),
            CurDAG->getTargetConstant(TrailingZeros + ShAmt, DL, VT));
        ReplaceNode(Node, SLLI);
        return;
      }
    }
    break;
  }
  case ISD::SRL: {
    auto *N1C = dyn_cast<ConstantSDNode>(Node->getOperand(1));
    if (!N1C)
      break;
    SDValue N0 = Node->getOperand(0);
    if (N0.getOpcode() != ISD::AND || !isa<ConstantSDNode>(N0.getOperand(1)))
      break;
    unsigned ShAmt = N1C->getZExtValue();
    uint64_t Mask = N0.getConstantOperandVal(1);

    // Optimize (srl (and X, C2), C) -> (slli (srliw X, C3), C3-C) where C2 has
    // 32 leading zeros and C3 trailing zeros.
    if (isShiftedMask_64(Mask) && N0.hasOneUse()) {
      unsigned XLen = Subtarget->getXLen();
      unsigned LeadingZeros = XLen - llvm::bit_width(Mask);
      unsigned TrailingZeros = llvm::countr_zero(Mask);
      if (LeadingZeros == 32 && TrailingZeros > ShAmt) {
        SDNode *SRLIW = CurDAG->getMachineNode(
            RISCV::SRLIW, DL, VT, N0->getOperand(0),
            CurDAG->getTargetConstant(TrailingZeros, DL, VT));
        SDNode *SLLI = CurDAG->getMachineNode(
            RISCV::SLLI, DL, VT, SDValue(SRLIW, 0),
            CurDAG->getTargetConstant(TrailingZeros - ShAmt, DL, VT));
        ReplaceNode(Node, SLLI);
        return;
      }
    }

    // Optimize (srl (and X, C2), C) ->
    //          (srli (slli X, (XLen-C3), (XLen-C3) + C)
    // Where C2 is a mask with C3 trailing ones.
    // Taking into account that the C2 may have had lower bits unset by
    // SimplifyDemandedBits. This avoids materializing the C2 immediate.
    // This pattern occurs when type legalizing right shifts for types with
    // less than XLen bits.
    Mask |= maskTrailingOnes<uint64_t>(ShAmt);
    if (!isMask_64(Mask))
      break;
    unsigned TrailingOnes = llvm::countr_one(Mask);
    if (ShAmt >= TrailingOnes)
      break;
    // If the mask has 32 trailing ones, use SRLI on RV32 or SRLIW on RV64.
    if (TrailingOnes == 32) {
      SDNode *SRLI = CurDAG->getMachineNode(
          Subtarget->is64Bit() ? RISCV::SRLIW : RISCV::SRLI, DL, VT,
          N0->getOperand(0), CurDAG->getTargetConstant(ShAmt, DL, VT));
      ReplaceNode(Node, SRLI);
      return;
    }

    // Only do the remaining transforms if the AND has one use.
    if (!N0.hasOneUse())
      break;

    // If C2 is (1 << ShAmt) use bexti or th.tst if possible.
    if (HasBitTest && ShAmt + 1 == TrailingOnes) {
      SDNode *BEXTI = CurDAG->getMachineNode(
          Subtarget->hasStdExtZbs() ? RISCV::BEXTI : RISCV::TH_TST, DL, VT,
          N0->getOperand(0), CurDAG->getTargetConstant(ShAmt, DL, VT));
      ReplaceNode(Node, BEXTI);
      return;
    }

    unsigned LShAmt = Subtarget->getXLen() - TrailingOnes;
    SDNode *SLLI =
        CurDAG->getMachineNode(RISCV::SLLI, DL, VT, N0->getOperand(0),
                               CurDAG->getTargetConstant(LShAmt, DL, VT));
    SDNode *SRLI = CurDAG->getMachineNode(
        RISCV::SRLI, DL, VT, SDValue(SLLI, 0),
        CurDAG->getTargetConstant(LShAmt + ShAmt, DL, VT));
    ReplaceNode(Node, SRLI);
    return;
  }
  case ISD::SRA: {
    if (trySignedBitfieldExtract(Node))
      return;

    // Optimize (sra (sext_inreg X, i16), C) ->
    //          (srai (slli X, (XLen-16), (XLen-16) + C)
    // And      (sra (sext_inreg X, i8), C) ->
    //          (srai (slli X, (XLen-8), (XLen-8) + C)
    // This can occur when Zbb is enabled, which makes sext_inreg i16/i8 legal.
    // This transform matches the code we get without Zbb. The shifts are more
    // compressible, and this can help expose CSE opportunities in the sdiv by
    // constant optimization.
    auto *N1C = dyn_cast<ConstantSDNode>(Node->getOperand(1));
    if (!N1C)
      break;
    SDValue N0 = Node->getOperand(0);
    if (N0.getOpcode() != ISD::SIGN_EXTEND_INREG || !N0.hasOneUse())
      break;
    unsigned ShAmt = N1C->getZExtValue();
    unsigned ExtSize =
        cast<VTSDNode>(N0.getOperand(1))->getVT().getSizeInBits();
    // ExtSize of 32 should use sraiw via tablegen pattern.
    if (ExtSize >= 32 || ShAmt >= ExtSize)
      break;
    unsigned LShAmt = Subtarget->getXLen() - ExtSize;
    SDNode *SLLI =
        CurDAG->getMachineNode(RISCV::SLLI, DL, VT, N0->getOperand(0),
                               CurDAG->getTargetConstant(LShAmt, DL, VT));
    SDNode *SRAI = CurDAG->getMachineNode(
        RISCV::SRAI, DL, VT, SDValue(SLLI, 0),
        CurDAG->getTargetConstant(LShAmt + ShAmt, DL, VT));
    ReplaceNode(Node, SRAI);
    return;
  }
  case ISD::OR:
  case ISD::XOR:
    if (tryShrinkShlLogicImm(Node))
      return;

    break;
  case ISD::AND: {
    auto *N1C = dyn_cast<ConstantSDNode>(Node->getOperand(1));
    if (!N1C)
      break;
    uint64_t C1 = N1C->getZExtValue();
    const bool isC1Mask = isMask_64(C1);
    const bool isC1ANDI = isInt<12>(C1);

    SDValue N0 = Node->getOperand(0);

    auto tryUnsignedBitfieldExtract = [&](SDNode *Node, SDLoc DL, MVT VT,
                                          SDValue X, unsigned Msb,
                                          unsigned Lsb) {
      if (!Subtarget->hasVendorXTHeadBb())
        return false;

      SDNode *TH_EXTU = CurDAG->getMachineNode(
          RISCV::TH_EXTU, DL, VT, X, CurDAG->getTargetConstant(Msb, DL, VT),
          CurDAG->getTargetConstant(Lsb, DL, VT));
      ReplaceNode(Node, TH_EXTU);
      return true;
    };

    bool LeftShift = N0.getOpcode() == ISD::SHL;
    if (LeftShift || N0.getOpcode() == ISD::SRL) {
      auto *C = dyn_cast<ConstantSDNode>(N0.getOperand(1));
      if (!C)
        break;
      unsigned C2 = C->getZExtValue();
      unsigned XLen = Subtarget->getXLen();
      assert((C2 > 0 && C2 < XLen) && "Unexpected shift amount!");

      // Keep track of whether this is a c.andi. If we can't use c.andi, the
      // shift pair might offer more compression opportunities.
      // TODO: We could check for C extension here, but we don't have many lit
      // tests with the C extension enabled so not checking gets better
      // coverage.
      // TODO: What if ANDI faster than shift?
      bool IsCANDI = isInt<6>(N1C->getSExtValue());

      // Clear irrelevant bits in the mask.
      if (LeftShift)
        C1 &= maskTrailingZeros<uint64_t>(C2);
      else
        C1 &= maskTrailingOnes<uint64_t>(XLen - C2);

      // Some transforms should only be done if the shift has a single use or
      // the AND would become (srli (slli X, 32), 32)
      bool OneUseOrZExtW = N0.hasOneUse() || C1 == UINT64_C(0xFFFFFFFF);

      SDValue X = N0.getOperand(0);

      // Turn (and (srl x, c2) c1) -> (srli (slli x, c3-c2), c3) if c1 is a mask
      // with c3 leading zeros.
      if (!LeftShift && isC1Mask) {
        unsigned Leading = XLen - llvm::bit_width(C1);
        if (C2 < Leading) {
          // If the number of leading zeros is C2+32 this can be SRLIW.
          if (C2 + 32 == Leading) {
            SDNode *SRLIW = CurDAG->getMachineNode(
                RISCV::SRLIW, DL, VT, X, CurDAG->getTargetConstant(C2, DL, VT));
            ReplaceNode(Node, SRLIW);
            return;
          }

          // (and (srl (sexti32 Y), c2), c1) -> (srliw (sraiw Y, 31), c3 - 32)
          // if c1 is a mask with c3 leading zeros and c2 >= 32 and c3-c2==1.
          //
          // This pattern occurs when (i32 (srl (sra 31), c3 - 32)) is type
          // legalized and goes through DAG combine.
          if (C2 >= 32 && (Leading - C2) == 1 && N0.hasOneUse() &&
              X.getOpcode() == ISD::SIGN_EXTEND_INREG &&
              cast<VTSDNode>(X.getOperand(1))->getVT() == MVT::i32) {
            SDNode *SRAIW =
                CurDAG->getMachineNode(RISCV::SRAIW, DL, VT, X.getOperand(0),
                                       CurDAG->getTargetConstant(31, DL, VT));
            SDNode *SRLIW = CurDAG->getMachineNode(
                RISCV::SRLIW, DL, VT, SDValue(SRAIW, 0),
                CurDAG->getTargetConstant(Leading - 32, DL, VT));
            ReplaceNode(Node, SRLIW);
            return;
          }

          // Try to use an unsigned bitfield extract (e.g., th.extu) if
          // available.
          // Transform (and (srl x, C2), C1)
          //        -> (<bfextract> x, msb, lsb)
          //
          // Make sure to keep this below the SRLIW cases, as we always want to
          // prefer the more common instruction.
          const unsigned Msb = llvm::bit_width(C1) + C2 - 1;
          const unsigned Lsb = C2;
          if (tryUnsignedBitfieldExtract(Node, DL, VT, X, Msb, Lsb))
            return;

          // (srli (slli x, c3-c2), c3).
          // Skip if we could use (zext.w (sraiw X, C2)).
          bool Skip = Subtarget->hasStdExtZba() && Leading == 32 &&
                      X.getOpcode() == ISD::SIGN_EXTEND_INREG &&
                      cast<VTSDNode>(X.getOperand(1))->getVT() == MVT::i32;
          // Also Skip if we can use bexti or th.tst.
          Skip |= HasBitTest && Leading == XLen - 1;
          if (OneUseOrZExtW && !Skip) {
            SDNode *SLLI = CurDAG->getMachineNode(
                RISCV::SLLI, DL, VT, X,
                CurDAG->getTargetConstant(Leading - C2, DL, VT));
            SDNode *SRLI = CurDAG->getMachineNode(
                RISCV::SRLI, DL, VT, SDValue(SLLI, 0),
                CurDAG->getTargetConstant(Leading, DL, VT));
            ReplaceNode(Node, SRLI);
            return;
          }
        }
      }

      // Turn (and (shl x, c2), c1) -> (srli (slli c2+c3), c3) if c1 is a mask
      // shifted by c2 bits with c3 leading zeros.
      if (LeftShift && isShiftedMask_64(C1)) {
        unsigned Leading = XLen - llvm::bit_width(C1);

        if (C2 + Leading < XLen &&
            C1 == (maskTrailingOnes<uint64_t>(XLen - (C2 + Leading)) << C2)) {
          // Use slli.uw when possible.
          if ((XLen - (C2 + Leading)) == 32 && Subtarget->hasStdExtZba()) {
            SDNode *SLLI_UW =
                CurDAG->getMachineNode(RISCV::SLLI_UW, DL, VT, X,
                                       CurDAG->getTargetConstant(C2, DL, VT));
            ReplaceNode(Node, SLLI_UW);
            return;
          }

          // (srli (slli c2+c3), c3)
          if (OneUseOrZExtW && !IsCANDI) {
            SDNode *SLLI = CurDAG->getMachineNode(
                RISCV::SLLI, DL, VT, X,
                CurDAG->getTargetConstant(C2 + Leading, DL, VT));
            SDNode *SRLI = CurDAG->getMachineNode(
                RISCV::SRLI, DL, VT, SDValue(SLLI, 0),
                CurDAG->getTargetConstant(Leading, DL, VT));
            ReplaceNode(Node, SRLI);
            return;
          }
        }
      }

      // Turn (and (shr x, c2), c1) -> (slli (srli x, c2+c3), c3) if c1 is a
      // shifted mask with c2 leading zeros and c3 trailing zeros.
      if (!LeftShift && isShiftedMask_64(C1)) {
        unsigned Leading = XLen - llvm::bit_width(C1);
        unsigned Trailing = llvm::countr_zero(C1);
        if (Leading == C2 && C2 + Trailing < XLen && OneUseOrZExtW &&
            !IsCANDI) {
          unsigned SrliOpc = RISCV::SRLI;
          // If the input is zexti32 we should use SRLIW.
          if (X.getOpcode() == ISD::AND &&
              isa<ConstantSDNode>(X.getOperand(1)) &&
              X.getConstantOperandVal(1) == UINT64_C(0xFFFFFFFF)) {
            SrliOpc = RISCV::SRLIW;
            X = X.getOperand(0);
          }
          SDNode *SRLI = CurDAG->getMachineNode(
              SrliOpc, DL, VT, X,
              CurDAG->getTargetConstant(C2 + Trailing, DL, VT));
          SDNode *SLLI = CurDAG->getMachineNode(
              RISCV::SLLI, DL, VT, SDValue(SRLI, 0),
              CurDAG->getTargetConstant(Trailing, DL, VT));
          ReplaceNode(Node, SLLI);
          return;
        }
        // If the leading zero count is C2+32, we can use SRLIW instead of SRLI.
        if (Leading > 32 && (Leading - 32) == C2 && C2 + Trailing < 32 &&
            OneUseOrZExtW && !IsCANDI) {
          SDNode *SRLIW = CurDAG->getMachineNode(
              RISCV::SRLIW, DL, VT, X,
              CurDAG->getTargetConstant(C2 + Trailing, DL, VT));
          SDNode *SLLI = CurDAG->getMachineNode(
              RISCV::SLLI, DL, VT, SDValue(SRLIW, 0),
              CurDAG->getTargetConstant(Trailing, DL, VT));
          ReplaceNode(Node, SLLI);
          return;
        }
        // If we have 32 bits in the mask, we can use SLLI_UW instead of SLLI.
        if (Trailing > 0 && Leading + Trailing == 32 && C2 + Trailing < XLen &&
            OneUseOrZExtW && Subtarget->hasStdExtZba()) {
          SDNode *SRLI = CurDAG->getMachineNode(
              RISCV::SRLI, DL, VT, X,
              CurDAG->getTargetConstant(C2 + Trailing, DL, VT));
          SDNode *SLLI_UW = CurDAG->getMachineNode(
              RISCV::SLLI_UW, DL, VT, SDValue(SRLI, 0),
              CurDAG->getTargetConstant(Trailing, DL, VT));
          ReplaceNode(Node, SLLI_UW);
          return;
        }
      }

      // Turn (and (shl x, c2), c1) -> (slli (srli x, c3-c2), c3) if c1 is a
      // shifted mask with no leading zeros and c3 trailing zeros.
      if (LeftShift && isShiftedMask_64(C1)) {
        unsigned Leading = XLen - llvm::bit_width(C1);
        unsigned Trailing = llvm::countr_zero(C1);
        if (Leading == 0 && C2 < Trailing && OneUseOrZExtW && !IsCANDI) {
          SDNode *SRLI = CurDAG->getMachineNode(
              RISCV::SRLI, DL, VT, X,
              CurDAG->getTargetConstant(Trailing - C2, DL, VT));
          SDNode *SLLI = CurDAG->getMachineNode(
              RISCV::SLLI, DL, VT, SDValue(SRLI, 0),
              CurDAG->getTargetConstant(Trailing, DL, VT));
          ReplaceNode(Node, SLLI);
          return;
        }
        // If we have (32-C2) leading zeros, we can use SRLIW instead of SRLI.
        if (C2 < Trailing && Leading + C2 == 32 && OneUseOrZExtW && !IsCANDI) {
          SDNode *SRLIW = CurDAG->getMachineNode(
              RISCV::SRLIW, DL, VT, X,
              CurDAG->getTargetConstant(Trailing - C2, DL, VT));
          SDNode *SLLI = CurDAG->getMachineNode(
              RISCV::SLLI, DL, VT, SDValue(SRLIW, 0),
              CurDAG->getTargetConstant(Trailing, DL, VT));
          ReplaceNode(Node, SLLI);
          return;
        }

        // If we have 32 bits in the mask, we can use SLLI_UW instead of SLLI.
        if (C2 < Trailing && Leading + Trailing == 32 && OneUseOrZExtW &&
            Subtarget->hasStdExtZba()) {
          SDNode *SRLI = CurDAG->getMachineNode(
              RISCV::SRLI, DL, VT, X,
              CurDAG->getTargetConstant(Trailing - C2, DL, VT));
          SDNode *SLLI_UW = CurDAG->getMachineNode(
              RISCV::SLLI_UW, DL, VT, SDValue(SRLI, 0),
              CurDAG->getTargetConstant(Trailing, DL, VT));
          ReplaceNode(Node, SLLI_UW);
          return;
        }
      }
    }

    // If C1 masks off the upper bits only (but can't be formed as an
    // ANDI), use an unsigned bitfield extract (e.g., th.extu), if
    // available.
    // Transform (and x, C1)
    //        -> (<bfextract> x, msb, lsb)
    if (isC1Mask && !isC1ANDI) {
      const unsigned Msb = llvm::bit_width(C1) - 1;
      if (tryUnsignedBitfieldExtract(Node, DL, VT, N0, Msb, 0))
        return;
    }

    if (tryShrinkShlLogicImm(Node))
      return;

    break;
  }
  case ISD::MUL: {
    // Special case for calculating (mul (and X, C2), C1) where the full product
    // fits in XLen bits. We can shift X left by the number of leading zeros in
    // C2 and shift C1 left by XLen-lzcnt(C2). This will ensure the final
    // product has XLen trailing zeros, putting it in the output of MULHU. This
    // can avoid materializing a constant in a register for C2.

    // RHS should be a constant.
    auto *N1C = dyn_cast<ConstantSDNode>(Node->getOperand(1));
    if (!N1C || !N1C->hasOneUse())
      break;

    // LHS should be an AND with constant.
    SDValue N0 = Node->getOperand(0);
    if (N0.getOpcode() != ISD::AND || !isa<ConstantSDNode>(N0.getOperand(1)))
      break;

    uint64_t C2 = N0.getConstantOperandVal(1);

    // Constant should be a mask.
    if (!isMask_64(C2))
      break;

    // If this can be an ANDI or ZEXT.H, don't do this if the ANDI/ZEXT has
    // multiple users or the constant is a simm12. This prevents inserting a
    // shift and still have uses of the AND/ZEXT. Shifting a simm12 will likely
    // make it more costly to materialize. Otherwise, using a SLLI might allow
    // it to be compressed.
    bool IsANDIOrZExt =
        isInt<12>(C2) ||
        (C2 == UINT64_C(0xFFFF) && Subtarget->hasStdExtZbb());
    // With XTHeadBb, we can use TH.EXTU.
    IsANDIOrZExt |= C2 == UINT64_C(0xFFFF) && Subtarget->hasVendorXTHeadBb();
    if (IsANDIOrZExt && (isInt<12>(N1C->getSExtValue()) || !N0.hasOneUse()))
      break;
    // If this can be a ZEXT.w, don't do this if the ZEXT has multiple users or
    // the constant is a simm32.
    bool IsZExtW = C2 == UINT64_C(0xFFFFFFFF) && Subtarget->hasStdExtZba();
    // With XTHeadBb, we can use TH.EXTU.
    IsZExtW |= C2 == UINT64_C(0xFFFFFFFF) && Subtarget->hasVendorXTHeadBb();
    if (IsZExtW && (isInt<32>(N1C->getSExtValue()) || !N0.hasOneUse()))
      break;

    // We need to shift left the AND input and C1 by a total of XLen bits.

    // How far left do we need to shift the AND input?
    unsigned XLen = Subtarget->getXLen();
    unsigned LeadingZeros = XLen - llvm::bit_width(C2);

    // The constant gets shifted by the remaining amount unless that would
    // shift bits out.
    uint64_t C1 = N1C->getZExtValue();
    unsigned ConstantShift = XLen - LeadingZeros;
    if (ConstantShift > (XLen - llvm::bit_width(C1)))
      break;

    uint64_t ShiftedC1 = C1 << ConstantShift;
    // If this RV32, we need to sign extend the constant.
    if (XLen == 32)
      ShiftedC1 = SignExtend64<32>(ShiftedC1);

    // Create (mulhu (slli X, lzcnt(C2)), C1 << (XLen - lzcnt(C2))).
    SDNode *Imm = selectImm(CurDAG, DL, VT, ShiftedC1, *Subtarget).getNode();
    SDNode *SLLI =
        CurDAG->getMachineNode(RISCV::SLLI, DL, VT, N0.getOperand(0),
                               CurDAG->getTargetConstant(LeadingZeros, DL, VT));
    SDNode *MULHU = CurDAG->getMachineNode(RISCV::MULHU, DL, VT,
                                           SDValue(SLLI, 0), SDValue(Imm, 0));
    ReplaceNode(Node, MULHU);
    return;
  }
  case ISD::LOAD: {
    if (tryIndexedLoad(Node))
      return;

    if (Subtarget->hasVendorXCVmem() && !Subtarget->is64Bit()) {
      // We match post-incrementing load here
      LoadSDNode *Load = cast<LoadSDNode>(Node);
      if (Load->getAddressingMode() != ISD::POST_INC)
        break;

      SDValue Chain = Node->getOperand(0);
      SDValue Base = Node->getOperand(1);
      SDValue Offset = Node->getOperand(2);

      bool Simm12 = false;
      bool SignExtend = Load->getExtensionType() == ISD::SEXTLOAD;

      if (auto ConstantOffset = dyn_cast<ConstantSDNode>(Offset)) {
        int ConstantVal = ConstantOffset->getSExtValue();
        Simm12 = isInt<12>(ConstantVal);
        if (Simm12)
          Offset = CurDAG->getTargetConstant(ConstantVal, SDLoc(Offset),
                                             Offset.getValueType());
      }

      unsigned Opcode = 0;
      switch (Load->getMemoryVT().getSimpleVT().SimpleTy) {
      case MVT::i8:
        if (Simm12 && SignExtend)
          Opcode = RISCV::CV_LB_ri_inc;
        else if (Simm12 && !SignExtend)
          Opcode = RISCV::CV_LBU_ri_inc;
        else if (!Simm12 && SignExtend)
          Opcode = RISCV::CV_LB_rr_inc;
        else
          Opcode = RISCV::CV_LBU_rr_inc;
        break;
      case MVT::i16:
        if (Simm12 && SignExtend)
          Opcode = RISCV::CV_LH_ri_inc;
        else if (Simm12 && !SignExtend)
          Opcode = RISCV::CV_LHU_ri_inc;
        else if (!Simm12 && SignExtend)
          Opcode = RISCV::CV_LH_rr_inc;
        else
          Opcode = RISCV::CV_LHU_rr_inc;
        break;
      case MVT::i32:
        if (Simm12)
          Opcode = RISCV::CV_LW_ri_inc;
        else
          Opcode = RISCV::CV_LW_rr_inc;
        break;
      default:
        break;
      }
      if (!Opcode)
        break;

      ReplaceNode(Node, CurDAG->getMachineNode(Opcode, DL, XLenVT, XLenVT,
                                               Chain.getSimpleValueType(), Base,
                                               Offset, Chain));
      return;
    }
    break;
  }
  case ISD::INTRINSIC_WO_CHAIN: {
    unsigned IntNo = Node->getConstantOperandVal(0);
    switch (IntNo) {
      // By default we do not custom select any intrinsic.
    default:
      break;
    case Intrinsic::riscv_vmsgeu:
    case Intrinsic::riscv_vmsge: {
      SDValue Src1 = Node->getOperand(1);
      SDValue Src2 = Node->getOperand(2);
      bool IsUnsigned = IntNo == Intrinsic::riscv_vmsgeu;
      bool IsCmpUnsignedZero = false;
      // Only custom select scalar second operand.
      if (Src2.getValueType() != XLenVT)
        break;
      // Small constants are handled with patterns.
      if (auto *C = dyn_cast<ConstantSDNode>(Src2)) {
        int64_t CVal = C->getSExtValue();
        if (CVal >= -15 && CVal <= 16) {
          if (!IsUnsigned || CVal != 0)
            break;
          IsCmpUnsignedZero = true;
        }
      }
      MVT Src1VT = Src1.getSimpleValueType();
      unsigned VMSLTOpcode, VMNANDOpcode, VMSetOpcode;
      switch (RISCVTargetLowering::getLMUL(Src1VT)) {
      default:
        llvm_unreachable("Unexpected LMUL!");
#define CASE_VMSLT_VMNAND_VMSET_OPCODES(lmulenum, suffix, suffix_b)            \
  case RISCVII::VLMUL::lmulenum:                                               \
    VMSLTOpcode = IsUnsigned ? RISCV::PseudoVMSLTU_VX_##suffix                 \
                             : RISCV::PseudoVMSLT_VX_##suffix;                 \
    VMNANDOpcode = RISCV::PseudoVMNAND_MM_##suffix;                            \
    VMSetOpcode = RISCV::PseudoVMSET_M_##suffix_b;                             \
    break;
        CASE_VMSLT_VMNAND_VMSET_OPCODES(LMUL_F8, MF8, B1)
        CASE_VMSLT_VMNAND_VMSET_OPCODES(LMUL_F4, MF4, B2)
        CASE_VMSLT_VMNAND_VMSET_OPCODES(LMUL_F2, MF2, B4)
        CASE_VMSLT_VMNAND_VMSET_OPCODES(LMUL_1, M1, B8)
        CASE_VMSLT_VMNAND_VMSET_OPCODES(LMUL_2, M2, B16)
        CASE_VMSLT_VMNAND_VMSET_OPCODES(LMUL_4, M4, B32)
        CASE_VMSLT_VMNAND_VMSET_OPCODES(LMUL_8, M8, B64)
#undef CASE_VMSLT_VMNAND_VMSET_OPCODES
      }
      SDValue SEW = CurDAG->getTargetConstant(
          Log2_32(Src1VT.getScalarSizeInBits()), DL, XLenVT);
      SDValue VL;
      selectVLOp(Node->getOperand(3), VL);

      // If vmsgeu with 0 immediate, expand it to vmset.
      if (IsCmpUnsignedZero) {
        ReplaceNode(Node, CurDAG->getMachineNode(VMSetOpcode, DL, VT, VL, SEW));
        return;
      }

      // Expand to
      // vmslt{u}.vx vd, va, x; vmnand.mm vd, vd, vd
      SDValue Cmp = SDValue(
          CurDAG->getMachineNode(VMSLTOpcode, DL, VT, {Src1, Src2, VL, SEW}),
          0);
      ReplaceNode(Node, CurDAG->getMachineNode(VMNANDOpcode, DL, VT,
                                               {Cmp, Cmp, VL, SEW}));
      return;
    }
    case Intrinsic::riscv_vmsgeu_mask:
    case Intrinsic::riscv_vmsge_mask: {
      SDValue Src1 = Node->getOperand(2);
      SDValue Src2 = Node->getOperand(3);
      bool IsUnsigned = IntNo == Intrinsic::riscv_vmsgeu_mask;
      bool IsCmpUnsignedZero = false;
      // Only custom select scalar second operand.
      if (Src2.getValueType() != XLenVT)
        break;
      // Small constants are handled with patterns.
      if (auto *C = dyn_cast<ConstantSDNode>(Src2)) {
        int64_t CVal = C->getSExtValue();
        if (CVal >= -15 && CVal <= 16) {
          if (!IsUnsigned || CVal != 0)
            break;
          IsCmpUnsignedZero = true;
        }
      }
      MVT Src1VT = Src1.getSimpleValueType();
      unsigned VMSLTOpcode, VMSLTMaskOpcode, VMXOROpcode, VMANDNOpcode,
          VMOROpcode;
      switch (RISCVTargetLowering::getLMUL(Src1VT)) {
      default:
        llvm_unreachable("Unexpected LMUL!");
#define CASE_VMSLT_OPCODES(lmulenum, suffix, suffix_b)                         \
  case RISCVII::VLMUL::lmulenum:                                               \
    VMSLTOpcode = IsUnsigned ? RISCV::PseudoVMSLTU_VX_##suffix                 \
                             : RISCV::PseudoVMSLT_VX_##suffix;                 \
    VMSLTMaskOpcode = IsUnsigned ? RISCV::PseudoVMSLTU_VX_##suffix##_MASK      \
                                 : RISCV::PseudoVMSLT_VX_##suffix##_MASK;      \
    break;
        CASE_VMSLT_OPCODES(LMUL_F8, MF8, B1)
        CASE_VMSLT_OPCODES(LMUL_F4, MF4, B2)
        CASE_VMSLT_OPCODES(LMUL_F2, MF2, B4)
        CASE_VMSLT_OPCODES(LMUL_1, M1, B8)
        CASE_VMSLT_OPCODES(LMUL_2, M2, B16)
        CASE_VMSLT_OPCODES(LMUL_4, M4, B32)
        CASE_VMSLT_OPCODES(LMUL_8, M8, B64)
#undef CASE_VMSLT_OPCODES
      }
      // Mask operations use the LMUL from the mask type.
      switch (RISCVTargetLowering::getLMUL(VT)) {
      default:
        llvm_unreachable("Unexpected LMUL!");
#define CASE_VMXOR_VMANDN_VMOR_OPCODES(lmulenum, suffix)                       \
  case RISCVII::VLMUL::lmulenum:                                               \
    VMXOROpcode = RISCV::PseudoVMXOR_MM_##suffix;                              \
    VMANDNOpcode = RISCV::PseudoVMANDN_MM_##suffix;                            \
    VMOROpcode = RISCV::PseudoVMOR_MM_##suffix;                                \
    break;
        CASE_VMXOR_VMANDN_VMOR_OPCODES(LMUL_F8, MF8)
        CASE_VMXOR_VMANDN_VMOR_OPCODES(LMUL_F4, MF4)
        CASE_VMXOR_VMANDN_VMOR_OPCODES(LMUL_F2, MF2)
        CASE_VMXOR_VMANDN_VMOR_OPCODES(LMUL_1, M1)
        CASE_VMXOR_VMANDN_VMOR_OPCODES(LMUL_2, M2)
        CASE_VMXOR_VMANDN_VMOR_OPCODES(LMUL_4, M4)
        CASE_VMXOR_VMANDN_VMOR_OPCODES(LMUL_8, M8)
#undef CASE_VMXOR_VMANDN_VMOR_OPCODES
      }
      SDValue SEW = CurDAG->getTargetConstant(
          Log2_32(Src1VT.getScalarSizeInBits()), DL, XLenVT);
      SDValue MaskSEW = CurDAG->getTargetConstant(0, DL, XLenVT);
      SDValue VL;
      selectVLOp(Node->getOperand(5), VL);
      SDValue MaskedOff = Node->getOperand(1);
      SDValue Mask = Node->getOperand(4);

      // If vmsgeu_mask with 0 immediate, expand it to vmor mask, maskedoff.
      if (IsCmpUnsignedZero) {
        // We don't need vmor if the MaskedOff and the Mask are the same
        // value.
        if (Mask == MaskedOff) {
          ReplaceUses(Node, Mask.getNode());
          return;
        }
        ReplaceNode(Node,
                    CurDAG->getMachineNode(VMOROpcode, DL, VT,
                                           {Mask, MaskedOff, VL, MaskSEW}));
        return;
      }

      // If the MaskedOff value and the Mask are the same value use
      // vmslt{u}.vx vt, va, x;  vmandn.mm vd, vd, vt
      // This avoids needing to copy v0 to vd before starting the next sequence.
      if (Mask == MaskedOff) {
        SDValue Cmp = SDValue(
            CurDAG->getMachineNode(VMSLTOpcode, DL, VT, {Src1, Src2, VL, SEW}),
            0);
        ReplaceNode(Node, CurDAG->getMachineNode(VMANDNOpcode, DL, VT,
                                                 {Mask, Cmp, VL, MaskSEW}));
        return;
      }

      // Mask needs to be copied to V0.
      SDValue Chain = CurDAG->getCopyToReg(CurDAG->getEntryNode(), DL,
                                           RISCV::V0, Mask, SDValue());
      SDValue Glue = Chain.getValue(1);
      SDValue V0 = CurDAG->getRegister(RISCV::V0, VT);

      // Otherwise use
      // vmslt{u}.vx vd, va, x, v0.t; vmxor.mm vd, vd, v0
      // The result is mask undisturbed.
      // We use the same instructions to emulate mask agnostic behavior, because
      // the agnostic result can be either undisturbed or all 1.
      SDValue Cmp = SDValue(
          CurDAG->getMachineNode(VMSLTMaskOpcode, DL, VT,
                                 {MaskedOff, Src1, Src2, V0, VL, SEW, Glue}),
          0);
      // vmxor.mm vd, vd, v0 is used to update active value.
      ReplaceNode(Node, CurDAG->getMachineNode(VMXOROpcode, DL, VT,
                                               {Cmp, Mask, VL, MaskSEW}));
      return;
    }
    case Intrinsic::riscv_vsetvli:
    case Intrinsic::riscv_vsetvlimax:
      return selectVSETVLI(Node);
    }
    break;
  }
  case ISD::INTRINSIC_W_CHAIN: {
    unsigned IntNo = Node->getConstantOperandVal(1);
    switch (IntNo) {
      // By default we do not custom select any intrinsic.
    default:
      break;
    case Intrinsic::riscv_vlseg2:
    case Intrinsic::riscv_vlseg3:
    case Intrinsic::riscv_vlseg4:
    case Intrinsic::riscv_vlseg5:
    case Intrinsic::riscv_vlseg6:
    case Intrinsic::riscv_vlseg7:
    case Intrinsic::riscv_vlseg8: {
      selectVLSEG(Node, /*IsMasked*/ false, /*IsStrided*/ false);
      return;
    }
    case Intrinsic::riscv_vlseg2_mask:
    case Intrinsic::riscv_vlseg3_mask:
    case Intrinsic::riscv_vlseg4_mask:
    case Intrinsic::riscv_vlseg5_mask:
    case Intrinsic::riscv_vlseg6_mask:
    case Intrinsic::riscv_vlseg7_mask:
    case Intrinsic::riscv_vlseg8_mask: {
      selectVLSEG(Node, /*IsMasked*/ true, /*IsStrided*/ false);
      return;
    }
    case Intrinsic::riscv_vlsseg2:
    case Intrinsic::riscv_vlsseg3:
    case Intrinsic::riscv_vlsseg4:
    case Intrinsic::riscv_vlsseg5:
    case Intrinsic::riscv_vlsseg6:
    case Intrinsic::riscv_vlsseg7:
    case Intrinsic::riscv_vlsseg8: {
      selectVLSEG(Node, /*IsMasked*/ false, /*IsStrided*/ true);
      return;
    }
    case Intrinsic::riscv_vlsseg2_mask:
    case Intrinsic::riscv_vlsseg3_mask:
    case Intrinsic::riscv_vlsseg4_mask:
    case Intrinsic::riscv_vlsseg5_mask:
    case Intrinsic::riscv_vlsseg6_mask:
    case Intrinsic::riscv_vlsseg7_mask:
    case Intrinsic::riscv_vlsseg8_mask: {
      selectVLSEG(Node, /*IsMasked*/ true, /*IsStrided*/ true);
      return;
    }
    case Intrinsic::riscv_vloxseg2:
    case Intrinsic::riscv_vloxseg3:
    case Intrinsic::riscv_vloxseg4:
    case Intrinsic::riscv_vloxseg5:
    case Intrinsic::riscv_vloxseg6:
    case Intrinsic::riscv_vloxseg7:
    case Intrinsic::riscv_vloxseg8:
      selectVLXSEG(Node, /*IsMasked*/ false, /*IsOrdered*/ true);
      return;
    case Intrinsic::riscv_vluxseg2:
    case Intrinsic::riscv_vluxseg3:
    case Intrinsic::riscv_vluxseg4:
    case Intrinsic::riscv_vluxseg5:
    case Intrinsic::riscv_vluxseg6:
    case Intrinsic::riscv_vluxseg7:
    case Intrinsic::riscv_vluxseg8:
      selectVLXSEG(Node, /*IsMasked*/ false, /*IsOrdered*/ false);
      return;
    case Intrinsic::riscv_vloxseg2_mask:
    case Intrinsic::riscv_vloxseg3_mask:
    case Intrinsic::riscv_vloxseg4_mask:
    case Intrinsic::riscv_vloxseg5_mask:
    case Intrinsic::riscv_vloxseg6_mask:
    case Intrinsic::riscv_vloxseg7_mask:
    case Intrinsic::riscv_vloxseg8_mask:
      selectVLXSEG(Node, /*IsMasked*/ true, /*IsOrdered*/ true);
      return;
    case Intrinsic::riscv_vluxseg2_mask:
    case Intrinsic::riscv_vluxseg3_mask:
    case Intrinsic::riscv_vluxseg4_mask:
    case Intrinsic::riscv_vluxseg5_mask:
    case Intrinsic::riscv_vluxseg6_mask:
    case Intrinsic::riscv_vluxseg7_mask:
    case Intrinsic::riscv_vluxseg8_mask:
      selectVLXSEG(Node, /*IsMasked*/ true, /*IsOrdered*/ false);
      return;
    case Intrinsic::riscv_vlseg8ff:
    case Intrinsic::riscv_vlseg7ff:
    case Intrinsic::riscv_vlseg6ff:
    case Intrinsic::riscv_vlseg5ff:
    case Intrinsic::riscv_vlseg4ff:
    case Intrinsic::riscv_vlseg3ff:
    case Intrinsic::riscv_vlseg2ff: {
      selectVLSEGFF(Node, /*IsMasked*/ false);
      return;
    }
    case Intrinsic::riscv_vlseg8ff_mask:
    case Intrinsic::riscv_vlseg7ff_mask:
    case Intrinsic::riscv_vlseg6ff_mask:
    case Intrinsic::riscv_vlseg5ff_mask:
    case Intrinsic::riscv_vlseg4ff_mask:
    case Intrinsic::riscv_vlseg3ff_mask:
    case Intrinsic::riscv_vlseg2ff_mask: {
      selectVLSEGFF(Node, /*IsMasked*/ true);
      return;
    }
    case Intrinsic::riscv_vloxei:
    case Intrinsic::riscv_vloxei_mask:
    case Intrinsic::riscv_vluxei:
    case Intrinsic::riscv_vluxei_mask: {
      bool IsMasked = IntNo == Intrinsic::riscv_vloxei_mask ||
                      IntNo == Intrinsic::riscv_vluxei_mask;
      bool IsOrdered = IntNo == Intrinsic::riscv_vloxei ||
                       IntNo == Intrinsic::riscv_vloxei_mask;

      MVT VT = Node->getSimpleValueType(0);
      unsigned Log2SEW = Log2_32(VT.getScalarSizeInBits());

      unsigned CurOp = 2;
      SmallVector<SDValue, 8> Operands;
      Operands.push_back(Node->getOperand(CurOp++));

      MVT IndexVT;
      addVectorLoadStoreOperands(Node, Log2SEW, DL, CurOp, IsMasked,
                                 /*IsStridedOrIndexed*/ true, Operands,
                                 /*IsLoad=*/true, &IndexVT);

      assert(VT.getVectorElementCount() == IndexVT.getVectorElementCount() &&
             "Element count mismatch");

      RISCVII::VLMUL LMUL = RISCVTargetLowering::getLMUL(VT);
      RISCVII::VLMUL IndexLMUL = RISCVTargetLowering::getLMUL(IndexVT);
      unsigned IndexLog2EEW = Log2_32(IndexVT.getScalarSizeInBits());
      if (IndexLog2EEW == 6 && !Subtarget->is64Bit()) {
        report_fatal_error("The V extension does not support EEW=64 for index "
                           "values when XLEN=32");
      }
      const RISCV::VLX_VSXPseudo *P = RISCV::getVLXPseudo(
          IsMasked, IsOrdered, IndexLog2EEW, static_cast<unsigned>(LMUL),
          static_cast<unsigned>(IndexLMUL));
      MachineSDNode *Load =
          CurDAG->getMachineNode(P->Pseudo, DL, Node->getVTList(), Operands);

      if (auto *MemOp = dyn_cast<MemSDNode>(Node))
        CurDAG->setNodeMemRefs(Load, {MemOp->getMemOperand()});

      ReplaceNode(Node, Load);
      return;
    }
    case Intrinsic::riscv_vlm:
    case Intrinsic::riscv_vle:
    case Intrinsic::riscv_vle_mask:
    case Intrinsic::riscv_vlse:
    case Intrinsic::riscv_vlse_mask: {
      bool IsMasked = IntNo == Intrinsic::riscv_vle_mask ||
                      IntNo == Intrinsic::riscv_vlse_mask;
      bool IsStrided =
          IntNo == Intrinsic::riscv_vlse || IntNo == Intrinsic::riscv_vlse_mask;

      MVT VT = Node->getSimpleValueType(0);
      unsigned Log2SEW = Log2_32(VT.getScalarSizeInBits());

      // The riscv_vlm intrinsic are always tail agnostic and no passthru
      // operand at the IR level.  In pseudos, they have both policy and
      // passthru operand. The passthru operand is needed to track the
      // "tail undefined" state, and the policy is there just for
      // for consistency - it will always be "don't care" for the
      // unmasked form.
      bool HasPassthruOperand = IntNo != Intrinsic::riscv_vlm;
      unsigned CurOp = 2;
      SmallVector<SDValue, 8> Operands;
      if (HasPassthruOperand)
        Operands.push_back(Node->getOperand(CurOp++));
      else {
        // We eagerly lower to implicit_def (instead of undef), as we
        // otherwise fail to select nodes such as: nxv1i1 = undef
        SDNode *Passthru =
          CurDAG->getMachineNode(TargetOpcode::IMPLICIT_DEF, DL, VT);
        Operands.push_back(SDValue(Passthru, 0));
      }
      addVectorLoadStoreOperands(Node, Log2SEW, DL, CurOp, IsMasked, IsStrided,
                                 Operands, /*IsLoad=*/true);

      RISCVII::VLMUL LMUL = RISCVTargetLowering::getLMUL(VT);
      const RISCV::VLEPseudo *P =
          RISCV::getVLEPseudo(IsMasked, IsStrided, /*FF*/ false, Log2SEW,
                              static_cast<unsigned>(LMUL));
      MachineSDNode *Load =
          CurDAG->getMachineNode(P->Pseudo, DL, Node->getVTList(), Operands);

      if (auto *MemOp = dyn_cast<MemSDNode>(Node))
        CurDAG->setNodeMemRefs(Load, {MemOp->getMemOperand()});

      ReplaceNode(Node, Load);
      return;
    }
    case Intrinsic::riscv_vleff:
    case Intrinsic::riscv_vleff_mask: {
      bool IsMasked = IntNo == Intrinsic::riscv_vleff_mask;

      MVT VT = Node->getSimpleValueType(0);
      unsigned Log2SEW = Log2_32(VT.getScalarSizeInBits());

      unsigned CurOp = 2;
      SmallVector<SDValue, 7> Operands;
      Operands.push_back(Node->getOperand(CurOp++));
      addVectorLoadStoreOperands(Node, Log2SEW, DL, CurOp, IsMasked,
                                 /*IsStridedOrIndexed*/ false, Operands,
                                 /*IsLoad=*/true);

      RISCVII::VLMUL LMUL = RISCVTargetLowering::getLMUL(VT);
      const RISCV::VLEPseudo *P =
          RISCV::getVLEPseudo(IsMasked, /*Strided*/ false, /*FF*/ true,
                              Log2SEW, static_cast<unsigned>(LMUL));
      MachineSDNode *Load = CurDAG->getMachineNode(
          P->Pseudo, DL, Node->getVTList(), Operands);
      if (auto *MemOp = dyn_cast<MemSDNode>(Node))
        CurDAG->setNodeMemRefs(Load, {MemOp->getMemOperand()});

      ReplaceNode(Node, Load);
      return;
    }
    }
    break;
  }
  case ISD::INTRINSIC_VOID: {
    unsigned IntNo = Node->getConstantOperandVal(1);
    switch (IntNo) {
    case Intrinsic::riscv_vsseg2:
    case Intrinsic::riscv_vsseg3:
    case Intrinsic::riscv_vsseg4:
    case Intrinsic::riscv_vsseg5:
    case Intrinsic::riscv_vsseg6:
    case Intrinsic::riscv_vsseg7:
    case Intrinsic::riscv_vsseg8: {
      selectVSSEG(Node, /*IsMasked*/ false, /*IsStrided*/ false);
      return;
    }
    case Intrinsic::riscv_vsseg2_mask:
    case Intrinsic::riscv_vsseg3_mask:
    case Intrinsic::riscv_vsseg4_mask:
    case Intrinsic::riscv_vsseg5_mask:
    case Intrinsic::riscv_vsseg6_mask:
    case Intrinsic::riscv_vsseg7_mask:
    case Intrinsic::riscv_vsseg8_mask: {
      selectVSSEG(Node, /*IsMasked*/ true, /*IsStrided*/ false);
      return;
    }
    case Intrinsic::riscv_vssseg2:
    case Intrinsic::riscv_vssseg3:
    case Intrinsic::riscv_vssseg4:
    case Intrinsic::riscv_vssseg5:
    case Intrinsic::riscv_vssseg6:
    case Intrinsic::riscv_vssseg7:
    case Intrinsic::riscv_vssseg8: {
      selectVSSEG(Node, /*IsMasked*/ false, /*IsStrided*/ true);
      return;
    }
    case Intrinsic::riscv_vssseg2_mask:
    case Intrinsic::riscv_vssseg3_mask:
    case Intrinsic::riscv_vssseg4_mask:
    case Intrinsic::riscv_vssseg5_mask:
    case Intrinsic::riscv_vssseg6_mask:
    case Intrinsic::riscv_vssseg7_mask:
    case Intrinsic::riscv_vssseg8_mask: {
      selectVSSEG(Node, /*IsMasked*/ true, /*IsStrided*/ true);
      return;
    }
    case Intrinsic::riscv_vsoxseg2:
    case Intrinsic::riscv_vsoxseg3:
    case Intrinsic::riscv_vsoxseg4:
    case Intrinsic::riscv_vsoxseg5:
    case Intrinsic::riscv_vsoxseg6:
    case Intrinsic::riscv_vsoxseg7:
    case Intrinsic::riscv_vsoxseg8:
      selectVSXSEG(Node, /*IsMasked*/ false, /*IsOrdered*/ true);
      return;
    case Intrinsic::riscv_vsuxseg2:
    case Intrinsic::riscv_vsuxseg3:
    case Intrinsic::riscv_vsuxseg4:
    case Intrinsic::riscv_vsuxseg5:
    case Intrinsic::riscv_vsuxseg6:
    case Intrinsic::riscv_vsuxseg7:
    case Intrinsic::riscv_vsuxseg8:
      selectVSXSEG(Node, /*IsMasked*/ false, /*IsOrdered*/ false);
      return;
    case Intrinsic::riscv_vsoxseg2_mask:
    case Intrinsic::riscv_vsoxseg3_mask:
    case Intrinsic::riscv_vsoxseg4_mask:
    case Intrinsic::riscv_vsoxseg5_mask:
    case Intrinsic::riscv_vsoxseg6_mask:
    case Intrinsic::riscv_vsoxseg7_mask:
    case Intrinsic::riscv_vsoxseg8_mask:
      selectVSXSEG(Node, /*IsMasked*/ true, /*IsOrdered*/ true);
      return;
    case Intrinsic::riscv_vsuxseg2_mask:
    case Intrinsic::riscv_vsuxseg3_mask:
    case Intrinsic::riscv_vsuxseg4_mask:
    case Intrinsic::riscv_vsuxseg5_mask:
    case Intrinsic::riscv_vsuxseg6_mask:
    case Intrinsic::riscv_vsuxseg7_mask:
    case Intrinsic::riscv_vsuxseg8_mask:
      selectVSXSEG(Node, /*IsMasked*/ true, /*IsOrdered*/ false);
      return;
    case Intrinsic::riscv_vsoxei:
    case Intrinsic::riscv_vsoxei_mask:
    case Intrinsic::riscv_vsuxei:
    case Intrinsic::riscv_vsuxei_mask: {
      bool IsMasked = IntNo == Intrinsic::riscv_vsoxei_mask ||
                      IntNo == Intrinsic::riscv_vsuxei_mask;
      bool IsOrdered = IntNo == Intrinsic::riscv_vsoxei ||
                       IntNo == Intrinsic::riscv_vsoxei_mask;

      MVT VT = Node->getOperand(2)->getSimpleValueType(0);
      unsigned Log2SEW = Log2_32(VT.getScalarSizeInBits());

      unsigned CurOp = 2;
      SmallVector<SDValue, 8> Operands;
      Operands.push_back(Node->getOperand(CurOp++)); // Store value.

      MVT IndexVT;
      addVectorLoadStoreOperands(Node, Log2SEW, DL, CurOp, IsMasked,
                                 /*IsStridedOrIndexed*/ true, Operands,
                                 /*IsLoad=*/false, &IndexVT);

      assert(VT.getVectorElementCount() == IndexVT.getVectorElementCount() &&
             "Element count mismatch");

      RISCVII::VLMUL LMUL = RISCVTargetLowering::getLMUL(VT);
      RISCVII::VLMUL IndexLMUL = RISCVTargetLowering::getLMUL(IndexVT);
      unsigned IndexLog2EEW = Log2_32(IndexVT.getScalarSizeInBits());
      if (IndexLog2EEW == 6 && !Subtarget->is64Bit()) {
        report_fatal_error("The V extension does not support EEW=64 for index "
                           "values when XLEN=32");
      }
      const RISCV::VLX_VSXPseudo *P = RISCV::getVSXPseudo(
          IsMasked, IsOrdered, IndexLog2EEW,
          static_cast<unsigned>(LMUL), static_cast<unsigned>(IndexLMUL));
      MachineSDNode *Store =
          CurDAG->getMachineNode(P->Pseudo, DL, Node->getVTList(), Operands);

      if (auto *MemOp = dyn_cast<MemSDNode>(Node))
        CurDAG->setNodeMemRefs(Store, {MemOp->getMemOperand()});

      ReplaceNode(Node, Store);
      return;
    }
    case Intrinsic::riscv_vsm:
    case Intrinsic::riscv_vse:
    case Intrinsic::riscv_vse_mask:
    case Intrinsic::riscv_vsse:
    case Intrinsic::riscv_vsse_mask: {
      bool IsMasked = IntNo == Intrinsic::riscv_vse_mask ||
                      IntNo == Intrinsic::riscv_vsse_mask;
      bool IsStrided =
          IntNo == Intrinsic::riscv_vsse || IntNo == Intrinsic::riscv_vsse_mask;

      MVT VT = Node->getOperand(2)->getSimpleValueType(0);
      unsigned Log2SEW = Log2_32(VT.getScalarSizeInBits());

      unsigned CurOp = 2;
      SmallVector<SDValue, 8> Operands;
      Operands.push_back(Node->getOperand(CurOp++)); // Store value.

      addVectorLoadStoreOperands(Node, Log2SEW, DL, CurOp, IsMasked, IsStrided,
                                 Operands);

      RISCVII::VLMUL LMUL = RISCVTargetLowering::getLMUL(VT);
      const RISCV::VSEPseudo *P = RISCV::getVSEPseudo(
          IsMasked, IsStrided, Log2SEW, static_cast<unsigned>(LMUL));
      MachineSDNode *Store =
          CurDAG->getMachineNode(P->Pseudo, DL, Node->getVTList(), Operands);
      if (auto *MemOp = dyn_cast<MemSDNode>(Node))
        CurDAG->setNodeMemRefs(Store, {MemOp->getMemOperand()});

      ReplaceNode(Node, Store);
      return;
    }
    case Intrinsic::riscv_sf_vc_x_se:
    case Intrinsic::riscv_sf_vc_i_se:
      selectSF_VC_X_SE(Node);
      return;
    }
    break;
  }
  case ISD::BITCAST: {
    MVT SrcVT = Node->getOperand(0).getSimpleValueType();
    // Just drop bitcasts between vectors if both are fixed or both are
    // scalable.
    if ((VT.isScalableVector() && SrcVT.isScalableVector()) ||
        (VT.isFixedLengthVector() && SrcVT.isFixedLengthVector())) {
      ReplaceUses(SDValue(Node, 0), Node->getOperand(0));
      CurDAG->RemoveDeadNode(Node);
      return;
    }
    break;
  }
  case ISD::INSERT_SUBVECTOR: {
    SDValue V = Node->getOperand(0);
    SDValue SubV = Node->getOperand(1);
    SDLoc DL(SubV);
    auto Idx = Node->getConstantOperandVal(2);
    MVT SubVecVT = SubV.getSimpleValueType();

    const RISCVTargetLowering &TLI = *Subtarget->getTargetLowering();
    MVT SubVecContainerVT = SubVecVT;
    // Establish the correct scalable-vector types for any fixed-length type.
    if (SubVecVT.isFixedLengthVector()) {
      SubVecContainerVT = TLI.getContainerForFixedLengthVector(SubVecVT);
      TypeSize VecRegSize = TypeSize::getScalable(RISCV::RVVBitsPerBlock);
      [[maybe_unused]] bool ExactlyVecRegSized =
          Subtarget->expandVScale(SubVecVT.getSizeInBits())
              .isKnownMultipleOf(Subtarget->expandVScale(VecRegSize));
      assert(isPowerOf2_64(Subtarget->expandVScale(SubVecVT.getSizeInBits())
                               .getKnownMinValue()));
      assert(Idx == 0 && (ExactlyVecRegSized || V.isUndef()));
    }
    MVT ContainerVT = VT;
    if (VT.isFixedLengthVector())
      ContainerVT = TLI.getContainerForFixedLengthVector(VT);

    const auto *TRI = Subtarget->getRegisterInfo();
    unsigned SubRegIdx;
    std::tie(SubRegIdx, Idx) =
        RISCVTargetLowering::decomposeSubvectorInsertExtractToSubRegs(
            ContainerVT, SubVecContainerVT, Idx, TRI);

    // If the Idx hasn't been completely eliminated then this is a subvector
    // insert which doesn't naturally align to a vector register. These must
    // be handled using instructions to manipulate the vector registers.
    if (Idx != 0)
      break;

    RISCVII::VLMUL SubVecLMUL = RISCVTargetLowering::getLMUL(SubVecContainerVT);
    [[maybe_unused]] bool IsSubVecPartReg =
        SubVecLMUL == RISCVII::VLMUL::LMUL_F2 ||
        SubVecLMUL == RISCVII::VLMUL::LMUL_F4 ||
        SubVecLMUL == RISCVII::VLMUL::LMUL_F8;
    assert((!IsSubVecPartReg || V.isUndef()) &&
           "Expecting lowering to have created legal INSERT_SUBVECTORs when "
           "the subvector is smaller than a full-sized register");

    // If we haven't set a SubRegIdx, then we must be going between
    // equally-sized LMUL groups (e.g. VR -> VR). This can be done as a copy.
    if (SubRegIdx == RISCV::NoSubRegister) {
      unsigned InRegClassID =
          RISCVTargetLowering::getRegClassIDForVecVT(ContainerVT);
      assert(RISCVTargetLowering::getRegClassIDForVecVT(SubVecContainerVT) ==
                 InRegClassID &&
             "Unexpected subvector extraction");
      SDValue RC = CurDAG->getTargetConstant(InRegClassID, DL, XLenVT);
      SDNode *NewNode = CurDAG->getMachineNode(TargetOpcode::COPY_TO_REGCLASS,
                                               DL, VT, SubV, RC);
      ReplaceNode(Node, NewNode);
      return;
    }

    SDValue Insert = CurDAG->getTargetInsertSubreg(SubRegIdx, DL, VT, V, SubV);
    ReplaceNode(Node, Insert.getNode());
    return;
  }
  case ISD::EXTRACT_SUBVECTOR: {
    SDValue V = Node->getOperand(0);
    auto Idx = Node->getConstantOperandVal(1);
    MVT InVT = V.getSimpleValueType();
    SDLoc DL(V);

    const RISCVTargetLowering &TLI = *Subtarget->getTargetLowering();
    MVT SubVecContainerVT = VT;
    // Establish the correct scalable-vector types for any fixed-length type.
    if (VT.isFixedLengthVector()) {
      assert(Idx == 0);
      SubVecContainerVT = TLI.getContainerForFixedLengthVector(VT);
    }
    if (InVT.isFixedLengthVector())
      InVT = TLI.getContainerForFixedLengthVector(InVT);

    const auto *TRI = Subtarget->getRegisterInfo();
    unsigned SubRegIdx;
    std::tie(SubRegIdx, Idx) =
        RISCVTargetLowering::decomposeSubvectorInsertExtractToSubRegs(
            InVT, SubVecContainerVT, Idx, TRI);

    // If the Idx hasn't been completely eliminated then this is a subvector
    // extract which doesn't naturally align to a vector register. These must
    // be handled using instructions to manipulate the vector registers.
    if (Idx != 0)
      break;

    // If we haven't set a SubRegIdx, then we must be going between
    // equally-sized LMUL types (e.g. VR -> VR). This can be done as a copy.
    if (SubRegIdx == RISCV::NoSubRegister) {
      unsigned InRegClassID = RISCVTargetLowering::getRegClassIDForVecVT(InVT);
      assert(RISCVTargetLowering::getRegClassIDForVecVT(SubVecContainerVT) ==
                 InRegClassID &&
             "Unexpected subvector extraction");
      SDValue RC = CurDAG->getTargetConstant(InRegClassID, DL, XLenVT);
      SDNode *NewNode =
          CurDAG->getMachineNode(TargetOpcode::COPY_TO_REGCLASS, DL, VT, V, RC);
      ReplaceNode(Node, NewNode);
      return;
    }

    SDValue Extract = CurDAG->getTargetExtractSubreg(SubRegIdx, DL, VT, V);
    ReplaceNode(Node, Extract.getNode());
    return;
  }
  case RISCVISD::VMV_S_X_VL:
  case RISCVISD::VFMV_S_F_VL:
  case RISCVISD::VMV_V_X_VL:
  case RISCVISD::VFMV_V_F_VL: {
    // Try to match splat of a scalar load to a strided load with stride of x0.
    bool IsScalarMove = Node->getOpcode() == RISCVISD::VMV_S_X_VL ||
                        Node->getOpcode() == RISCVISD::VFMV_S_F_VL;
    if (!Node->getOperand(0).isUndef())
      break;
    SDValue Src = Node->getOperand(1);
    auto *Ld = dyn_cast<LoadSDNode>(Src);
    // Can't fold load update node because the second
    // output is used so that load update node can't be removed.
    if (!Ld || Ld->isIndexed())
      break;
    EVT MemVT = Ld->getMemoryVT();
    // The memory VT should be the same size as the element type.
    if (MemVT.getStoreSize() != VT.getVectorElementType().getStoreSize())
      break;
    if (!IsProfitableToFold(Src, Node, Node) ||
        !IsLegalToFold(Src, Node, Node, TM.getOptLevel()))
      break;

    SDValue VL;
    if (IsScalarMove) {
      // We could deal with more VL if we update the VSETVLI insert pass to
      // avoid introducing more VSETVLI.
      if (!isOneConstant(Node->getOperand(2)))
        break;
      selectVLOp(Node->getOperand(2), VL);
    } else
      selectVLOp(Node->getOperand(2), VL);

    unsigned Log2SEW = Log2_32(VT.getScalarSizeInBits());
    SDValue SEW = CurDAG->getTargetConstant(Log2SEW, DL, XLenVT);

    // If VL=1, then we don't need to do a strided load and can just do a
    // regular load.
    bool IsStrided = !isOneConstant(VL);

    // Only do a strided load if we have optimized zero-stride vector load.
    if (IsStrided && !Subtarget->hasOptimizedZeroStrideLoad())
      break;

    SmallVector<SDValue> Operands = {
        SDValue(CurDAG->getMachineNode(TargetOpcode::IMPLICIT_DEF, DL, VT), 0),
        Ld->getBasePtr()};
    if (IsStrided)
      Operands.push_back(CurDAG->getRegister(RISCV::X0, XLenVT));
    uint64_t Policy = RISCVII::MASK_AGNOSTIC | RISCVII::TAIL_AGNOSTIC;
    SDValue PolicyOp = CurDAG->getTargetConstant(Policy, DL, XLenVT);
    Operands.append({VL, SEW, PolicyOp, Ld->getChain()});

    RISCVII::VLMUL LMUL = RISCVTargetLowering::getLMUL(VT);
    const RISCV::VLEPseudo *P = RISCV::getVLEPseudo(
        /*IsMasked*/ false, IsStrided, /*FF*/ false,
        Log2SEW, static_cast<unsigned>(LMUL));
    MachineSDNode *Load =
        CurDAG->getMachineNode(P->Pseudo, DL, {VT, MVT::Other}, Operands);
    // Update the chain.
    ReplaceUses(Src.getValue(1), SDValue(Load, 1));
    // Record the mem-refs
    CurDAG->setNodeMemRefs(Load, {Ld->getMemOperand()});
    // Replace the splat with the vlse.
    ReplaceNode(Node, Load);
    return;
  }
  case ISD::PREFETCH:
    unsigned Locality = Node->getConstantOperandVal(3);
    if (Locality > 2)
      break;

    if (auto *LoadStoreMem = dyn_cast<MemSDNode>(Node)) {
      MachineMemOperand *MMO = LoadStoreMem->getMemOperand();
      MMO->setFlags(MachineMemOperand::MONonTemporal);

      int NontemporalLevel = 0;
      switch (Locality) {
      case 0:
        NontemporalLevel = 3; // NTL.ALL
        break;
      case 1:
        NontemporalLevel = 1; // NTL.PALL
        break;
      case 2:
        NontemporalLevel = 0; // NTL.P1
        break;
      default:
        llvm_unreachable("unexpected locality value.");
      }

      if (NontemporalLevel & 0b1)
        MMO->setFlags(MONontemporalBit0);
      if (NontemporalLevel & 0b10)
        MMO->setFlags(MONontemporalBit1);
    }
    break;
  }

  // Select the default instruction.
  SelectCode(Node);
}

bool RISCVDAGToDAGISel::SelectInlineAsmMemoryOperand(
    const SDValue &Op, InlineAsm::ConstraintCode ConstraintID,
    std::vector<SDValue> &OutOps) {
  // Always produce a register and immediate operand, as expected by
  // RISCVAsmPrinter::PrintAsmMemoryOperand.
  switch (ConstraintID) {
  case InlineAsm::ConstraintCode::o:
  case InlineAsm::ConstraintCode::m: {
    SDValue Op0, Op1;
    [[maybe_unused]] bool Found = SelectAddrRegImm(Op, Op0, Op1);
    assert(Found && "SelectAddrRegImm should always succeed");
    OutOps.push_back(Op0);
    OutOps.push_back(Op1);
    return false;
  }
  case InlineAsm::ConstraintCode::A:
    OutOps.push_back(Op);
    OutOps.push_back(
        CurDAG->getTargetConstant(0, SDLoc(Op), Subtarget->getXLenVT()));
    return false;
  default:
    report_fatal_error("Unexpected asm memory constraint " +
                       InlineAsm::getMemConstraintName(ConstraintID));
  }

  return true;
}

bool RISCVDAGToDAGISel::SelectAddrFrameIndex(SDValue Addr, SDValue &Base,
                                             SDValue &Offset) {
  if (auto *FIN = dyn_cast<FrameIndexSDNode>(Addr)) {
    Base = CurDAG->getTargetFrameIndex(FIN->getIndex(), Subtarget->getXLenVT());
    Offset = CurDAG->getTargetConstant(0, SDLoc(Addr), Subtarget->getXLenVT());
    return true;
  }

  return false;
}

// Select a frame index and an optional immediate offset from an ADD or OR.
bool RISCVDAGToDAGISel::SelectFrameAddrRegImm(SDValue Addr, SDValue &Base,
                                              SDValue &Offset) {
  if (SelectAddrFrameIndex(Addr, Base, Offset))
    return true;

  if (!CurDAG->isBaseWithConstantOffset(Addr))
    return false;

  if (auto *FIN = dyn_cast<FrameIndexSDNode>(Addr.getOperand(0))) {
    int64_t CVal = cast<ConstantSDNode>(Addr.getOperand(1))->getSExtValue();
    if (isInt<12>(CVal)) {
      Base = CurDAG->getTargetFrameIndex(FIN->getIndex(),
                                         Subtarget->getXLenVT());
      Offset = CurDAG->getTargetConstant(CVal, SDLoc(Addr),
                                         Subtarget->getXLenVT());
      return true;
    }
  }

  return false;
}

// Fold constant addresses.
static bool selectConstantAddr(SelectionDAG *CurDAG, const SDLoc &DL,
                               const MVT VT, const RISCVSubtarget *Subtarget,
                               SDValue Addr, SDValue &Base, SDValue &Offset,
                               bool IsPrefetch = false) {
  if (!isa<ConstantSDNode>(Addr))
    return false;

  int64_t CVal = cast<ConstantSDNode>(Addr)->getSExtValue();

  // If the constant is a simm12, we can fold the whole constant and use X0 as
  // the base. If the constant can be materialized with LUI+simm12, use LUI as
  // the base. We can't use generateInstSeq because it favors LUI+ADDIW.
  int64_t Lo12 = SignExtend64<12>(CVal);
  int64_t Hi = (uint64_t)CVal - (uint64_t)Lo12;
  if (!Subtarget->is64Bit() || isInt<32>(Hi)) {
    if (IsPrefetch && (Lo12 & 0b11111) != 0)
      return false;

    if (Hi) {
      int64_t Hi20 = (Hi >> 12) & 0xfffff;
      Base = SDValue(
          CurDAG->getMachineNode(RISCV::LUI, DL, VT,
                                 CurDAG->getTargetConstant(Hi20, DL, VT)),
          0);
    } else {
      Base = CurDAG->getRegister(RISCV::X0, VT);
    }
    Offset = CurDAG->getTargetConstant(Lo12, DL, VT);
    return true;
  }

  // Ask how constant materialization would handle this constant.
  RISCVMatInt::InstSeq Seq = RISCVMatInt::generateInstSeq(CVal, *Subtarget);

  // If the last instruction would be an ADDI, we can fold its immediate and
  // emit the rest of the sequence as the base.
  if (Seq.back().getOpcode() != RISCV::ADDI)
    return false;
  Lo12 = Seq.back().getImm();
  if (IsPrefetch && (Lo12 & 0b11111) != 0)
    return false;

  // Drop the last instruction.
  Seq.pop_back();
  assert(!Seq.empty() && "Expected more instructions in sequence");

  Base = selectImmSeq(CurDAG, DL, VT, Seq);
  Offset = CurDAG->getTargetConstant(Lo12, DL, VT);
  return true;
}

// Is this ADD instruction only used as the base pointer of scalar loads and
// stores?
static bool isWorthFoldingAdd(SDValue Add) {
  for (auto *Use : Add->uses()) {
    if (Use->getOpcode() != ISD::LOAD && Use->getOpcode() != ISD::STORE &&
        Use->getOpcode() != ISD::ATOMIC_LOAD &&
        Use->getOpcode() != ISD::ATOMIC_STORE)
      return false;
    EVT VT = cast<MemSDNode>(Use)->getMemoryVT();
    if (!VT.isScalarInteger() && VT != MVT::f16 && VT != MVT::f32 &&
        VT != MVT::f64)
      return false;
    // Don't allow stores of the value. It must be used as the address.
    if (Use->getOpcode() == ISD::STORE &&
        cast<StoreSDNode>(Use)->getValue() == Add)
      return false;
    if (Use->getOpcode() == ISD::ATOMIC_STORE &&
        cast<AtomicSDNode>(Use)->getVal() == Add)
      return false;
  }

  return true;
}

bool RISCVDAGToDAGISel::SelectAddrRegRegScale(SDValue Addr,
                                              unsigned MaxShiftAmount,
                                              SDValue &Base, SDValue &Index,
                                              SDValue &Scale) {
  EVT VT = Addr.getSimpleValueType();
  auto UnwrapShl = [this, VT, MaxShiftAmount](SDValue N, SDValue &Index,
                                              SDValue &Shift) {
    uint64_t ShiftAmt = 0;
    Index = N;

    if (N.getOpcode() == ISD::SHL && isa<ConstantSDNode>(N.getOperand(1))) {
      // Only match shifts by a value in range [0, MaxShiftAmount].
      if (N.getConstantOperandVal(1) <= MaxShiftAmount) {
        Index = N.getOperand(0);
        ShiftAmt = N.getConstantOperandVal(1);
      }
    }

    Shift = CurDAG->getTargetConstant(ShiftAmt, SDLoc(N), VT);
    return ShiftAmt != 0;
  };

  if (Addr.getOpcode() == ISD::ADD) {
    if (auto *C1 = dyn_cast<ConstantSDNode>(Addr.getOperand(1))) {
      SDValue AddrB = Addr.getOperand(0);
      if (AddrB.getOpcode() == ISD::ADD &&
          UnwrapShl(AddrB.getOperand(0), Index, Scale) &&
          !isa<ConstantSDNode>(AddrB.getOperand(1)) &&
          isInt<12>(C1->getSExtValue())) {
        // (add (add (shl A C2) B) C1) -> (add (add B C1) (shl A C2))
        SDValue C1Val =
            CurDAG->getTargetConstant(C1->getZExtValue(), SDLoc(Addr), VT);
        Base = SDValue(CurDAG->getMachineNode(RISCV::ADDI, SDLoc(Addr), VT,
                                              AddrB.getOperand(1), C1Val),
                       0);
        return true;
      }
    } else if (UnwrapShl(Addr.getOperand(0), Index, Scale)) {
      Base = Addr.getOperand(1);
      return true;
    } else {
      UnwrapShl(Addr.getOperand(1), Index, Scale);
      Base = Addr.getOperand(0);
      return true;
    }
  } else if (UnwrapShl(Addr, Index, Scale)) {
    EVT VT = Addr.getValueType();
    Base = CurDAG->getRegister(RISCV::X0, VT);
    return true;
  }

  return false;
}

bool RISCVDAGToDAGISel::SelectAddrRegImm(SDValue Addr, SDValue &Base,
                                         SDValue &Offset, bool IsINX) {
  if (SelectAddrFrameIndex(Addr, Base, Offset))
    return true;

  SDLoc DL(Addr);
  MVT VT = Addr.getSimpleValueType();

  if (Addr.getOpcode() == RISCVISD::ADD_LO) {
    Base = Addr.getOperand(0);
    Offset = Addr.getOperand(1);
    return true;
  }

  int64_t RV32ZdinxRange = IsINX ? 4 : 0;
  if (CurDAG->isBaseWithConstantOffset(Addr)) {
    int64_t CVal = cast<ConstantSDNode>(Addr.getOperand(1))->getSExtValue();
    if (isInt<12>(CVal) && isInt<12>(CVal + RV32ZdinxRange)) {
      Base = Addr.getOperand(0);
      if (Base.getOpcode() == RISCVISD::ADD_LO) {
        SDValue LoOperand = Base.getOperand(1);
        if (auto *GA = dyn_cast<GlobalAddressSDNode>(LoOperand)) {
          // If the Lo in (ADD_LO hi, lo) is a global variable's address
          // (its low part, really), then we can rely on the alignment of that
          // variable to provide a margin of safety before low part can overflow
          // the 12 bits of the load/store offset. Check if CVal falls within
          // that margin; if so (low part + CVal) can't overflow.
          const DataLayout &DL = CurDAG->getDataLayout();
          Align Alignment = commonAlignment(
              GA->getGlobal()->getPointerAlignment(DL), GA->getOffset());
          if (CVal == 0 || Alignment > CVal) {
            int64_t CombinedOffset = CVal + GA->getOffset();
            Base = Base.getOperand(0);
            Offset = CurDAG->getTargetGlobalAddress(
                GA->getGlobal(), SDLoc(LoOperand), LoOperand.getValueType(),
                CombinedOffset, GA->getTargetFlags());
            return true;
          }
        }
      }

      if (auto *FIN = dyn_cast<FrameIndexSDNode>(Base))
        Base = CurDAG->getTargetFrameIndex(FIN->getIndex(), VT);
      Offset = CurDAG->getTargetConstant(CVal, DL, VT);
      return true;
    }
  }

  // Handle ADD with large immediates.
  if (Addr.getOpcode() == ISD::ADD && isa<ConstantSDNode>(Addr.getOperand(1))) {
    int64_t CVal = cast<ConstantSDNode>(Addr.getOperand(1))->getSExtValue();
    assert(!(isInt<12>(CVal) && isInt<12>(CVal + RV32ZdinxRange)) &&
           "simm12 not already handled?");

    // Handle immediates in the range [-4096,-2049] or [2048, 4094]. We can use
    // an ADDI for part of the offset and fold the rest into the load/store.
    // This mirrors the AddiPair PatFrag in RISCVInstrInfo.td.
    if (isInt<12>(CVal / 2) && isInt<12>(CVal - CVal / 2)) {
      int64_t Adj = CVal < 0 ? -2048 : 2047;
      Base = SDValue(
          CurDAG->getMachineNode(RISCV::ADDI, DL, VT, Addr.getOperand(0),
                                 CurDAG->getTargetConstant(Adj, DL, VT)),
          0);
      Offset = CurDAG->getTargetConstant(CVal - Adj, DL, VT);
      return true;
    }

    // For larger immediates, we might be able to save one instruction from
    // constant materialization by folding the Lo12 bits of the immediate into
    // the address. We should only do this if the ADD is only used by loads and
    // stores that can fold the lo12 bits. Otherwise, the ADD will get iseled
    // separately with the full materialized immediate creating extra
    // instructions.
    if (isWorthFoldingAdd(Addr) &&
        selectConstantAddr(CurDAG, DL, VT, Subtarget, Addr.getOperand(1), Base,
                           Offset)) {
      // Insert an ADD instruction with the materialized Hi52 bits.
      Base = SDValue(
          CurDAG->getMachineNode(RISCV::ADD, DL, VT, Addr.getOperand(0), Base),
          0);
      return true;
    }
  }

  if (selectConstantAddr(CurDAG, DL, VT, Subtarget, Addr, Base, Offset))
    return true;

  Base = Addr;
  Offset = CurDAG->getTargetConstant(0, DL, VT);
  return true;
}

/// Similar to SelectAddrRegImm, except that the least significant 5 bits of
/// Offset shoule be all zeros.
bool RISCVDAGToDAGISel::SelectAddrRegImmLsb00000(SDValue Addr, SDValue &Base,
                                                 SDValue &Offset) {
  if (SelectAddrFrameIndex(Addr, Base, Offset))
    return true;

  SDLoc DL(Addr);
  MVT VT = Addr.getSimpleValueType();

  if (CurDAG->isBaseWithConstantOffset(Addr)) {
    int64_t CVal = cast<ConstantSDNode>(Addr.getOperand(1))->getSExtValue();
    if (isInt<12>(CVal)) {
      Base = Addr.getOperand(0);

      // Early-out if not a valid offset.
      if ((CVal & 0b11111) != 0) {
        Base = Addr;
        Offset = CurDAG->getTargetConstant(0, DL, VT);
        return true;
      }

      if (auto *FIN = dyn_cast<FrameIndexSDNode>(Base))
        Base = CurDAG->getTargetFrameIndex(FIN->getIndex(), VT);
      Offset = CurDAG->getTargetConstant(CVal, DL, VT);
      return true;
    }
  }

  // Handle ADD with large immediates.
  if (Addr.getOpcode() == ISD::ADD && isa<ConstantSDNode>(Addr.getOperand(1))) {
    int64_t CVal = cast<ConstantSDNode>(Addr.getOperand(1))->getSExtValue();
    assert(!(isInt<12>(CVal) && isInt<12>(CVal)) &&
           "simm12 not already handled?");

    // Handle immediates in the range [-4096,-2049] or [2017, 4065]. We can save
    // one instruction by folding adjustment (-2048 or 2016) into the address.
    if ((-2049 >= CVal && CVal >= -4096) || (4065 >= CVal && CVal >= 2017)) {
      int64_t Adj = CVal < 0 ? -2048 : 2016;
      int64_t AdjustedOffset = CVal - Adj;
      Base = SDValue(CurDAG->getMachineNode(
                         RISCV::ADDI, DL, VT, Addr.getOperand(0),
                         CurDAG->getTargetConstant(AdjustedOffset, DL, VT)),
                     0);
      Offset = CurDAG->getTargetConstant(Adj, DL, VT);
      return true;
    }

    if (selectConstantAddr(CurDAG, DL, VT, Subtarget, Addr.getOperand(1), Base,
                           Offset, true)) {
      // Insert an ADD instruction with the materialized Hi52 bits.
      Base = SDValue(
          CurDAG->getMachineNode(RISCV::ADD, DL, VT, Addr.getOperand(0), Base),
          0);
      return true;
    }
  }

  if (selectConstantAddr(CurDAG, DL, VT, Subtarget, Addr, Base, Offset, true))
    return true;

  Base = Addr;
  Offset = CurDAG->getTargetConstant(0, DL, VT);
  return true;
}

bool RISCVDAGToDAGISel::SelectAddrRegReg(SDValue Addr, SDValue &Base,
                                         SDValue &Offset) {
  if (Addr.getOpcode() != ISD::ADD)
    return false;

  if (isa<ConstantSDNode>(Addr.getOperand(1)))
    return false;

  Base = Addr.getOperand(1);
  Offset = Addr.getOperand(0);
  return true;
}

bool RISCVDAGToDAGISel::selectShiftMask(SDValue N, unsigned ShiftWidth,
                                        SDValue &ShAmt) {
  ShAmt = N;

  // Peek through zext.
  if (ShAmt->getOpcode() == ISD::ZERO_EXTEND)
    ShAmt = ShAmt.getOperand(0);

  // Shift instructions on RISC-V only read the lower 5 or 6 bits of the shift
  // amount. If there is an AND on the shift amount, we can bypass it if it
  // doesn't affect any of those bits.
  if (ShAmt.getOpcode() == ISD::AND &&
      isa<ConstantSDNode>(ShAmt.getOperand(1))) {
    const APInt &AndMask = ShAmt.getConstantOperandAPInt(1);

    // Since the max shift amount is a power of 2 we can subtract 1 to make a
    // mask that covers the bits needed to represent all shift amounts.
    assert(isPowerOf2_32(ShiftWidth) && "Unexpected max shift amount!");
    APInt ShMask(AndMask.getBitWidth(), ShiftWidth - 1);

    if (ShMask.isSubsetOf(AndMask)) {
      ShAmt = ShAmt.getOperand(0);
    } else {
      // SimplifyDemandedBits may have optimized the mask so try restoring any
      // bits that are known zero.
      KnownBits Known = CurDAG->computeKnownBits(ShAmt.getOperand(0));
      if (!ShMask.isSubsetOf(AndMask | Known.Zero))
        return true;
      ShAmt = ShAmt.getOperand(0);
    }
  }

  if (ShAmt.getOpcode() == ISD::ADD &&
      isa<ConstantSDNode>(ShAmt.getOperand(1))) {
    uint64_t Imm = ShAmt.getConstantOperandVal(1);
    // If we are shifting by X+N where N == 0 mod Size, then just shift by X
    // to avoid the ADD.
    if (Imm != 0 && Imm % ShiftWidth == 0) {
      ShAmt = ShAmt.getOperand(0);
      return true;
    }
  } else if (ShAmt.getOpcode() == ISD::SUB &&
             isa<ConstantSDNode>(ShAmt.getOperand(0))) {
    uint64_t Imm = ShAmt.getConstantOperandVal(0);
    // If we are shifting by N-X where N == 0 mod Size, then just shift by -X to
    // generate a NEG instead of a SUB of a constant.
    if (Imm != 0 && Imm % ShiftWidth == 0) {
      SDLoc DL(ShAmt);
      EVT VT = ShAmt.getValueType();
      SDValue Zero = CurDAG->getRegister(RISCV::X0, VT);
      unsigned NegOpc = VT == MVT::i64 ? RISCV::SUBW : RISCV::SUB;
      MachineSDNode *Neg = CurDAG->getMachineNode(NegOpc, DL, VT, Zero,
                                                  ShAmt.getOperand(1));
      ShAmt = SDValue(Neg, 0);
      return true;
    }
    // If we are shifting by N-X where N == -1 mod Size, then just shift by ~X
    // to generate a NOT instead of a SUB of a constant.
    if (Imm % ShiftWidth == ShiftWidth - 1) {
      SDLoc DL(ShAmt);
      EVT VT = ShAmt.getValueType();
      MachineSDNode *Not =
          CurDAG->getMachineNode(RISCV::XORI, DL, VT, ShAmt.getOperand(1),
                                 CurDAG->getTargetConstant(-1, DL, VT));
      ShAmt = SDValue(Not, 0);
      return true;
    }
  }

  return true;
}

/// RISC-V doesn't have general instructions for integer setne/seteq, but we can
/// check for equality with 0. This function emits instructions that convert the
/// seteq/setne into something that can be compared with 0.
/// \p ExpectedCCVal indicates the condition code to attempt to match (e.g.
/// ISD::SETNE).
bool RISCVDAGToDAGISel::selectSETCC(SDValue N, ISD::CondCode ExpectedCCVal,
                                    SDValue &Val) {
  assert(ISD::isIntEqualitySetCC(ExpectedCCVal) &&
         "Unexpected condition code!");

  // We're looking for a setcc.
  if (N->getOpcode() != ISD::SETCC)
    return false;

  // Must be an equality comparison.
  ISD::CondCode CCVal = cast<CondCodeSDNode>(N->getOperand(2))->get();
  if (CCVal != ExpectedCCVal)
    return false;

  SDValue LHS = N->getOperand(0);
  SDValue RHS = N->getOperand(1);

  if (!LHS.getValueType().isScalarInteger())
    return false;

  // If the RHS side is 0, we don't need any extra instructions, return the LHS.
  if (isNullConstant(RHS)) {
    Val = LHS;
    return true;
  }

  SDLoc DL(N);

  if (auto *C = dyn_cast<ConstantSDNode>(RHS)) {
    int64_t CVal = C->getSExtValue();
    // If the RHS is -2048, we can use xori to produce 0 if the LHS is -2048 and
    // non-zero otherwise.
    if (CVal == -2048) {
      Val =
          SDValue(CurDAG->getMachineNode(
                      RISCV::XORI, DL, N->getValueType(0), LHS,
                      CurDAG->getTargetConstant(CVal, DL, N->getValueType(0))),
                  0);
      return true;
    }
    // If the RHS is [-2047,2048], we can use addi with -RHS to produce 0 if the
    // LHS is equal to the RHS and non-zero otherwise.
    if (isInt<12>(CVal) || CVal == 2048) {
      Val =
          SDValue(CurDAG->getMachineNode(
                      RISCV::ADDI, DL, N->getValueType(0), LHS,
                      CurDAG->getTargetConstant(-CVal, DL, N->getValueType(0))),
                  0);
      return true;
    }
  }

  // If nothing else we can XOR the LHS and RHS to produce zero if they are
  // equal and a non-zero value if they aren't.
  Val = SDValue(
      CurDAG->getMachineNode(RISCV::XOR, DL, N->getValueType(0), LHS, RHS), 0);
  return true;
}

bool RISCVDAGToDAGISel::selectSExtBits(SDValue N, unsigned Bits, SDValue &Val) {
  if (N.getOpcode() == ISD::SIGN_EXTEND_INREG &&
      cast<VTSDNode>(N.getOperand(1))->getVT().getSizeInBits() == Bits) {
    Val = N.getOperand(0);
    return true;
  }

  auto UnwrapShlSra = [](SDValue N, unsigned ShiftAmt) {
    if (N.getOpcode() != ISD::SRA || !isa<ConstantSDNode>(N.getOperand(1)))
      return N;

    SDValue N0 = N.getOperand(0);
    if (N0.getOpcode() == ISD::SHL && isa<ConstantSDNode>(N0.getOperand(1)) &&
        N.getConstantOperandVal(1) == ShiftAmt &&
        N0.getConstantOperandVal(1) == ShiftAmt)
      return N0.getOperand(0);

    return N;
  };

  MVT VT = N.getSimpleValueType();
  if (CurDAG->ComputeNumSignBits(N) > (VT.getSizeInBits() - Bits)) {
    Val = UnwrapShlSra(N, VT.getSizeInBits() - Bits);
    return true;
  }

  return false;
}

bool RISCVDAGToDAGISel::selectZExtBits(SDValue N, unsigned Bits, SDValue &Val) {
  if (N.getOpcode() == ISD::AND) {
    auto *C = dyn_cast<ConstantSDNode>(N.getOperand(1));
    if (C && C->getZExtValue() == maskTrailingOnes<uint64_t>(Bits)) {
      Val = N.getOperand(0);
      return true;
    }
  }
  MVT VT = N.getSimpleValueType();
  APInt Mask = APInt::getBitsSetFrom(VT.getSizeInBits(), Bits);
  if (CurDAG->MaskedValueIsZero(N, Mask)) {
    Val = N;
    return true;
  }

  return false;
}

/// Look for various patterns that can be done with a SHL that can be folded
/// into a SHXADD. \p ShAmt contains 1, 2, or 3 and is set based on which
/// SHXADD we are trying to match.
bool RISCVDAGToDAGISel::selectSHXADDOp(SDValue N, unsigned ShAmt,
                                       SDValue &Val) {
  if (N.getOpcode() == ISD::AND && isa<ConstantSDNode>(N.getOperand(1))) {
    SDValue N0 = N.getOperand(0);

    bool LeftShift = N0.getOpcode() == ISD::SHL;
    if ((LeftShift || N0.getOpcode() == ISD::SRL) &&
        isa<ConstantSDNode>(N0.getOperand(1))) {
      uint64_t Mask = N.getConstantOperandVal(1);
      unsigned C2 = N0.getConstantOperandVal(1);

      unsigned XLen = Subtarget->getXLen();
      if (LeftShift)
        Mask &= maskTrailingZeros<uint64_t>(C2);
      else
        Mask &= maskTrailingOnes<uint64_t>(XLen - C2);

      // Look for (and (shl y, c2), c1) where c1 is a shifted mask with no
      // leading zeros and c3 trailing zeros. We can use an SRLI by c2+c3
      // followed by a SHXADD with c3 for the X amount.
      if (isShiftedMask_64(Mask)) {
        unsigned Leading = XLen - llvm::bit_width(Mask);
        unsigned Trailing = llvm::countr_zero(Mask);
        if (LeftShift && Leading == 0 && C2 < Trailing && Trailing == ShAmt) {
          SDLoc DL(N);
          EVT VT = N.getValueType();
          Val = SDValue(CurDAG->getMachineNode(
                            RISCV::SRLI, DL, VT, N0.getOperand(0),
                            CurDAG->getTargetConstant(Trailing - C2, DL, VT)),
                        0);
          return true;
        }
        // Look for (and (shr y, c2), c1) where c1 is a shifted mask with c2
        // leading zeros and c3 trailing zeros. We can use an SRLI by C3
        // followed by a SHXADD using c3 for the X amount.
        if (!LeftShift && Leading == C2 && Trailing == ShAmt) {
          SDLoc DL(N);
          EVT VT = N.getValueType();
          Val = SDValue(
              CurDAG->getMachineNode(
                  RISCV::SRLI, DL, VT, N0.getOperand(0),
                  CurDAG->getTargetConstant(Leading + Trailing, DL, VT)),
              0);
          return true;
        }
      }
    }
  }

  bool LeftShift = N.getOpcode() == ISD::SHL;
  if ((LeftShift || N.getOpcode() == ISD::SRL) &&
      isa<ConstantSDNode>(N.getOperand(1))) {
    SDValue N0 = N.getOperand(0);
    if (N0.getOpcode() == ISD::AND && N0.hasOneUse() &&
        isa<ConstantSDNode>(N0.getOperand(1))) {
      uint64_t Mask = N0.getConstantOperandVal(1);
      if (isShiftedMask_64(Mask)) {
        unsigned C1 = N.getConstantOperandVal(1);
        unsigned XLen = Subtarget->getXLen();
        unsigned Leading = XLen - llvm::bit_width(Mask);
        unsigned Trailing = llvm::countr_zero(Mask);
        // Look for (shl (and X, Mask), C1) where Mask has 32 leading zeros and
        // C3 trailing zeros. If C1+C3==ShAmt we can use SRLIW+SHXADD.
        if (LeftShift && Leading == 32 && Trailing > 0 &&
            (Trailing + C1) == ShAmt) {
          SDLoc DL(N);
          EVT VT = N.getValueType();
          Val = SDValue(CurDAG->getMachineNode(
                            RISCV::SRLIW, DL, VT, N0.getOperand(0),
                            CurDAG->getTargetConstant(Trailing, DL, VT)),
                        0);
          return true;
        }
        // Look for (srl (and X, Mask), C1) where Mask has 32 leading zeros and
        // C3 trailing zeros. If C3-C1==ShAmt we can use SRLIW+SHXADD.
        if (!LeftShift && Leading == 32 && Trailing > C1 &&
            (Trailing - C1) == ShAmt) {
          SDLoc DL(N);
          EVT VT = N.getValueType();
          Val = SDValue(CurDAG->getMachineNode(
                            RISCV::SRLIW, DL, VT, N0.getOperand(0),
                            CurDAG->getTargetConstant(Trailing, DL, VT)),
                        0);
          return true;
        }
      }
    }
  }

  return false;
}

/// Look for various patterns that can be done with a SHL that can be folded
/// into a SHXADD_UW. \p ShAmt contains 1, 2, or 3 and is set based on which
/// SHXADD_UW we are trying to match.
bool RISCVDAGToDAGISel::selectSHXADD_UWOp(SDValue N, unsigned ShAmt,
                                          SDValue &Val) {
  if (N.getOpcode() == ISD::AND && isa<ConstantSDNode>(N.getOperand(1)) &&
      N.hasOneUse()) {
    SDValue N0 = N.getOperand(0);
    if (N0.getOpcode() == ISD::SHL && isa<ConstantSDNode>(N0.getOperand(1)) &&
        N0.hasOneUse()) {
      uint64_t Mask = N.getConstantOperandVal(1);
      unsigned C2 = N0.getConstantOperandVal(1);

      Mask &= maskTrailingZeros<uint64_t>(C2);

      // Look for (and (shl y, c2), c1) where c1 is a shifted mask with
      // 32-ShAmt leading zeros and c2 trailing zeros. We can use SLLI by
      // c2-ShAmt followed by SHXADD_UW with ShAmt for the X amount.
      if (isShiftedMask_64(Mask)) {
        unsigned Leading = llvm::countl_zero(Mask);
        unsigned Trailing = llvm::countr_zero(Mask);
        if (Leading == 32 - ShAmt && Trailing == C2 && Trailing > ShAmt) {
          SDLoc DL(N);
          EVT VT = N.getValueType();
          Val = SDValue(CurDAG->getMachineNode(
                            RISCV::SLLI, DL, VT, N0.getOperand(0),
                            CurDAG->getTargetConstant(C2 - ShAmt, DL, VT)),
                        0);
          return true;
        }
      }
    }
  }

  return false;
}

static bool vectorPseudoHasAllNBitUsers(SDNode *User, unsigned UserOpNo,
                                        unsigned Bits,
                                        const TargetInstrInfo *TII) {
  unsigned MCOpcode = RISCV::getRVVMCOpcode(User->getMachineOpcode());

  if (!MCOpcode)
    return false;

  const MCInstrDesc &MCID = TII->get(User->getMachineOpcode());
  const uint64_t TSFlags = MCID.TSFlags;
  if (!RISCVII::hasSEWOp(TSFlags))
    return false;
  assert(RISCVII::hasVLOp(TSFlags));

  bool HasGlueOp = User->getGluedNode() != nullptr;
  unsigned ChainOpIdx = User->getNumOperands() - HasGlueOp - 1;
  bool HasChainOp = User->getOperand(ChainOpIdx).getValueType() == MVT::Other;
  bool HasVecPolicyOp = RISCVII::hasVecPolicyOp(TSFlags);
  unsigned VLIdx =
      User->getNumOperands() - HasVecPolicyOp - HasChainOp - HasGlueOp - 2;
  const unsigned Log2SEW = User->getConstantOperandVal(VLIdx + 1);

  if (UserOpNo == VLIdx)
    return false;

  auto NumDemandedBits =
      RISCV::getVectorLowDemandedScalarBits(MCOpcode, Log2SEW);
  return NumDemandedBits && Bits >= *NumDemandedBits;
}

// Return true if all users of this SDNode* only consume the lower \p Bits.
// This can be used to form W instructions for add/sub/mul/shl even when the
// root isn't a sext_inreg. This can allow the ADDW/SUBW/MULW/SLLIW to CSE if
// SimplifyDemandedBits has made it so some users see a sext_inreg and some
// don't. The sext_inreg+add/sub/mul/shl will get selected, but still leave
// the add/sub/mul/shl to become non-W instructions. By checking the users we
// may be able to use a W instruction and CSE with the other instruction if
// this has happened. We could try to detect that the CSE opportunity exists
// before doing this, but that would be more complicated.
bool RISCVDAGToDAGISel::hasAllNBitUsers(SDNode *Node, unsigned Bits,
                                        const unsigned Depth) const {
  assert((Node->getOpcode() == ISD::ADD || Node->getOpcode() == ISD::SUB ||
          Node->getOpcode() == ISD::MUL || Node->getOpcode() == ISD::SHL ||
          Node->getOpcode() == ISD::SRL || Node->getOpcode() == ISD::AND ||
          Node->getOpcode() == ISD::OR || Node->getOpcode() == ISD::XOR ||
          Node->getOpcode() == ISD::SIGN_EXTEND_INREG ||
          isa<ConstantSDNode>(Node) || Depth != 0) &&
         "Unexpected opcode");

  if (Depth >= SelectionDAG::MaxRecursionDepth)
    return false;

  // The PatFrags that call this may run before RISCVGenDAGISel.inc has checked
  // the VT. Ensure the type is scalar to avoid wasting time on vectors.
  if (Depth == 0 && !Node->getValueType(0).isScalarInteger())
    return false;

  for (auto UI = Node->use_begin(), UE = Node->use_end(); UI != UE; ++UI) {
    SDNode *User = *UI;
    // Users of this node should have already been instruction selected
    if (!User->isMachineOpcode())
      return false;

    // TODO: Add more opcodes?
    switch (User->getMachineOpcode()) {
    default:
      if (vectorPseudoHasAllNBitUsers(User, UI.getOperandNo(), Bits, TII))
        break;
      return false;
    case RISCV::ADDW:
    case RISCV::ADDIW:
    case RISCV::SUBW:
    case RISCV::MULW:
    case RISCV::SLLW:
    case RISCV::SLLIW:
    case RISCV::SRAW:
    case RISCV::SRAIW:
    case RISCV::SRLW:
    case RISCV::SRLIW:
    case RISCV::DIVW:
    case RISCV::DIVUW:
    case RISCV::REMW:
    case RISCV::REMUW:
    case RISCV::ROLW:
    case RISCV::RORW:
    case RISCV::RORIW:
    case RISCV::CLZW:
    case RISCV::CTZW:
    case RISCV::CPOPW:
    case RISCV::SLLI_UW:
    case RISCV::FMV_W_X:
    case RISCV::FCVT_H_W:
    case RISCV::FCVT_H_WU:
    case RISCV::FCVT_S_W:
    case RISCV::FCVT_S_WU:
    case RISCV::FCVT_D_W:
    case RISCV::FCVT_D_WU:
    case RISCV::TH_REVW:
    case RISCV::TH_SRRIW:
      if (Bits < 32)
        return false;
      break;
    case RISCV::SLL:
    case RISCV::SRA:
    case RISCV::SRL:
    case RISCV::ROL:
    case RISCV::ROR:
    case RISCV::BSET:
    case RISCV::BCLR:
    case RISCV::BINV:
      // Shift amount operands only use log2(Xlen) bits.
      if (UI.getOperandNo() != 1 || Bits < Log2_32(Subtarget->getXLen()))
        return false;
      break;
    case RISCV::SLLI:
      // SLLI only uses the lower (XLen - ShAmt) bits.
      if (Bits < Subtarget->getXLen() - User->getConstantOperandVal(1))
        return false;
      break;
    case RISCV::ANDI:
      if (Bits >= (unsigned)llvm::bit_width(User->getConstantOperandVal(1)))
        break;
      goto RecCheck;
    case RISCV::ORI: {
      uint64_t Imm = cast<ConstantSDNode>(User->getOperand(1))->getSExtValue();
      if (Bits >= (unsigned)llvm::bit_width<uint64_t>(~Imm))
        break;
      [[fallthrough]];
    }
    case RISCV::AND:
    case RISCV::OR:
    case RISCV::XOR:
    case RISCV::XORI:
    case RISCV::ANDN:
    case RISCV::ORN:
    case RISCV::XNOR:
    case RISCV::SH1ADD:
    case RISCV::SH2ADD:
    case RISCV::SH3ADD:
    RecCheck:
      if (hasAllNBitUsers(User, Bits, Depth + 1))
        break;
      return false;
    case RISCV::SRLI: {
      unsigned ShAmt = User->getConstantOperandVal(1);
      // If we are shifting right by less than Bits, and users don't demand any
      // bits that were shifted into [Bits-1:0], then we can consider this as an
      // N-Bit user.
      if (Bits > ShAmt && hasAllNBitUsers(User, Bits - ShAmt, Depth + 1))
        break;
      return false;
    }
    case RISCV::SEXT_B:
    case RISCV::PACKH:
      if (Bits < 8)
        return false;
      break;
    case RISCV::SEXT_H:
    case RISCV::FMV_H_X:
    case RISCV::ZEXT_H_RV32:
    case RISCV::ZEXT_H_RV64:
    case RISCV::PACKW:
      if (Bits < 16)
        return false;
      break;
    case RISCV::PACK:
      if (Bits < (Subtarget->getXLen() / 2))
        return false;
      break;
    case RISCV::ADD_UW:
    case RISCV::SH1ADD_UW:
    case RISCV::SH2ADD_UW:
    case RISCV::SH3ADD_UW:
      // The first operand to add.uw/shXadd.uw is implicitly zero extended from
      // 32 bits.
      if (UI.getOperandNo() != 0 || Bits < 32)
        return false;
      break;
    case RISCV::SB:
      if (UI.getOperandNo() != 0 || Bits < 8)
        return false;
      break;
    case RISCV::SH:
      if (UI.getOperandNo() != 0 || Bits < 16)
        return false;
      break;
    case RISCV::SW:
      if (UI.getOperandNo() != 0 || Bits < 32)
        return false;
      break;
    }
  }

  return true;
}

// Select a constant that can be represented as (sign_extend(imm5) << imm2).
bool RISCVDAGToDAGISel::selectSimm5Shl2(SDValue N, SDValue &Simm5,
                                        SDValue &Shl2) {
  if (auto *C = dyn_cast<ConstantSDNode>(N)) {
    int64_t Offset = C->getSExtValue();
    int64_t Shift;
    for (Shift = 0; Shift < 4; Shift++)
      if (isInt<5>(Offset >> Shift) && ((Offset % (1LL << Shift)) == 0))
        break;

    // Constant cannot be encoded.
    if (Shift == 4)
      return false;

    EVT Ty = N->getValueType(0);
    Simm5 = CurDAG->getTargetConstant(Offset >> Shift, SDLoc(N), Ty);
    Shl2 = CurDAG->getTargetConstant(Shift, SDLoc(N), Ty);
    return true;
  }

  return false;
}

// Select VL as a 5 bit immediate or a value that will become a register. This
// allows us to choose betwen VSETIVLI or VSETVLI later.
bool RISCVDAGToDAGISel::selectVLOp(SDValue N, SDValue &VL) {
  auto *C = dyn_cast<ConstantSDNode>(N);
  if (C && isUInt<5>(C->getZExtValue())) {
    VL = CurDAG->getTargetConstant(C->getZExtValue(), SDLoc(N),
                                   N->getValueType(0));
  } else if (C && C->isAllOnes()) {
    // Treat all ones as VLMax.
    VL = CurDAG->getTargetConstant(RISCV::VLMaxSentinel, SDLoc(N),
                                   N->getValueType(0));
  } else if (isa<RegisterSDNode>(N) &&
             cast<RegisterSDNode>(N)->getReg() == RISCV::X0) {
    // All our VL operands use an operand that allows GPRNoX0 or an immediate
    // as the register class. Convert X0 to a special immediate to pass the
    // MachineVerifier. This is recognized specially by the vsetvli insertion
    // pass.
    VL = CurDAG->getTargetConstant(RISCV::VLMaxSentinel, SDLoc(N),
                                   N->getValueType(0));
  } else {
    VL = N;
  }

  return true;
}

static SDValue findVSplat(SDValue N) {
  if (N.getOpcode() == ISD::INSERT_SUBVECTOR) {
    if (!N.getOperand(0).isUndef())
      return SDValue();
    N = N.getOperand(1);
  }
  SDValue Splat = N;
  if ((Splat.getOpcode() != RISCVISD::VMV_V_X_VL &&
       Splat.getOpcode() != RISCVISD::VMV_S_X_VL) ||
      !Splat.getOperand(0).isUndef())
    return SDValue();
  assert(Splat.getNumOperands() == 3 && "Unexpected number of operands");
  return Splat;
}

bool RISCVDAGToDAGISel::selectVSplat(SDValue N, SDValue &SplatVal) {
  SDValue Splat = findVSplat(N);
  if (!Splat)
    return false;

  SplatVal = Splat.getOperand(1);
  return true;
}

static bool selectVSplatImmHelper(SDValue N, SDValue &SplatVal,
                                  SelectionDAG &DAG,
                                  const RISCVSubtarget &Subtarget,
                                  std::function<bool(int64_t)> ValidateImm) {
  SDValue Splat = findVSplat(N);
  if (!Splat || !isa<ConstantSDNode>(Splat.getOperand(1)))
    return false;

  const unsigned SplatEltSize = Splat.getScalarValueSizeInBits();
  assert(Subtarget.getXLenVT() == Splat.getOperand(1).getSimpleValueType() &&
         "Unexpected splat operand type");

  // The semantics of RISCVISD::VMV_V_X_VL is that when the operand
  // type is wider than the resulting vector element type: an implicit
  // truncation first takes place. Therefore, perform a manual
  // truncation/sign-extension in order to ignore any truncated bits and catch
  // any zero-extended immediate.
  // For example, we wish to match (i8 -1) -> (XLenVT 255) as a simm5 by first
  // sign-extending to (XLenVT -1).
  APInt SplatConst = Splat.getConstantOperandAPInt(1).sextOrTrunc(SplatEltSize);

  int64_t SplatImm = SplatConst.getSExtValue();

  if (!ValidateImm(SplatImm))
    return false;

  SplatVal = DAG.getTargetConstant(SplatImm, SDLoc(N), Subtarget.getXLenVT());
  return true;
}

bool RISCVDAGToDAGISel::selectVSplatSimm5(SDValue N, SDValue &SplatVal) {
  return selectVSplatImmHelper(N, SplatVal, *CurDAG, *Subtarget,
                               [](int64_t Imm) { return isInt<5>(Imm); });
}

bool RISCVDAGToDAGISel::selectVSplatSimm5Plus1(SDValue N, SDValue &SplatVal) {
  return selectVSplatImmHelper(
      N, SplatVal, *CurDAG, *Subtarget,
      [](int64_t Imm) { return (isInt<5>(Imm) && Imm != -16) || Imm == 16; });
}

bool RISCVDAGToDAGISel::selectVSplatSimm5Plus1NonZero(SDValue N,
                                                      SDValue &SplatVal) {
  return selectVSplatImmHelper(
      N, SplatVal, *CurDAG, *Subtarget, [](int64_t Imm) {
        return Imm != 0 && ((isInt<5>(Imm) && Imm != -16) || Imm == 16);
      });
}

bool RISCVDAGToDAGISel::selectVSplatUimm(SDValue N, unsigned Bits,
                                         SDValue &SplatVal) {
  return selectVSplatImmHelper(
      N, SplatVal, *CurDAG, *Subtarget,
      [Bits](int64_t Imm) { return isUIntN(Bits, Imm); });
}

bool RISCVDAGToDAGISel::selectLow8BitsVSplat(SDValue N, SDValue &SplatVal) {
  auto IsExtOrTrunc = [](SDValue N) {
    switch (N->getOpcode()) {
    case ISD::SIGN_EXTEND:
    case ISD::ZERO_EXTEND:
    // There's no passthru on these _VL nodes so any VL/mask is ok, since any
    // inactive elements will be undef.
    case RISCVISD::TRUNCATE_VECTOR_VL:
    case RISCVISD::VSEXT_VL:
    case RISCVISD::VZEXT_VL:
      return true;
    default:
      return false;
    }
  };

  // We can have multiple nested nodes, so unravel them all if needed.
  while (IsExtOrTrunc(N)) {
    if (!N.hasOneUse() || N.getScalarValueSizeInBits() < 8)
      return false;
    N = N->getOperand(0);
  }

  return selectVSplat(N, SplatVal);
}

bool RISCVDAGToDAGISel::selectFPImm(SDValue N, SDValue &Imm) {
  ConstantFPSDNode *CFP = dyn_cast<ConstantFPSDNode>(N.getNode());
  if (!CFP)
    return false;
  const APFloat &APF = CFP->getValueAPF();
  // td can handle +0.0 already.
  if (APF.isPosZero())
    return false;

  MVT VT = CFP->getSimpleValueType(0);

  // Even if this FPImm requires an additional FNEG (i.e. the second element of
  // the returned pair is true) we still prefer FLI + FNEG over immediate
  // materialization as the latter might generate a longer instruction sequence.
  if (static_cast<const RISCVTargetLowering *>(TLI)
          ->getLegalZfaFPImm(APF, VT)
          .first >= 0)
    return false;

  MVT XLenVT = Subtarget->getXLenVT();
  if (VT == MVT::f64 && !Subtarget->is64Bit()) {
    assert(APF.isNegZero() && "Unexpected constant.");
    return false;
  }
  SDLoc DL(N);
  Imm = selectImm(CurDAG, DL, XLenVT, APF.bitcastToAPInt().getSExtValue(),
                  *Subtarget);
  return true;
}

bool RISCVDAGToDAGISel::selectRVVSimm5(SDValue N, unsigned Width,
                                       SDValue &Imm) {
  if (auto *C = dyn_cast<ConstantSDNode>(N)) {
    int64_t ImmVal = SignExtend64(C->getSExtValue(), Width);

    if (!isInt<5>(ImmVal))
      return false;

    Imm = CurDAG->getTargetConstant(ImmVal, SDLoc(N), Subtarget->getXLenVT());
    return true;
  }

  return false;
}

// Try to remove sext.w if the input is a W instruction or can be made into
// a W instruction cheaply.
bool RISCVDAGToDAGISel::doPeepholeSExtW(SDNode *N) {
  // Look for the sext.w pattern, addiw rd, rs1, 0.
  if (N->getMachineOpcode() != RISCV::ADDIW ||
      !isNullConstant(N->getOperand(1)))
    return false;

  SDValue N0 = N->getOperand(0);
  if (!N0.isMachineOpcode())
    return false;

  switch (N0.getMachineOpcode()) {
  default:
    break;
  case RISCV::ADD:
  case RISCV::ADDI:
  case RISCV::SUB:
  case RISCV::MUL:
  case RISCV::SLLI: {
    // Convert sext.w+add/sub/mul to their W instructions. This will create
    // a new independent instruction. This improves latency.
    unsigned Opc;
    switch (N0.getMachineOpcode()) {
    default:
      llvm_unreachable("Unexpected opcode!");
    case RISCV::ADD:  Opc = RISCV::ADDW;  break;
    case RISCV::ADDI: Opc = RISCV::ADDIW; break;
    case RISCV::SUB:  Opc = RISCV::SUBW;  break;
    case RISCV::MUL:  Opc = RISCV::MULW;  break;
    case RISCV::SLLI: Opc = RISCV::SLLIW; break;
    }

    SDValue N00 = N0.getOperand(0);
    SDValue N01 = N0.getOperand(1);

    // Shift amount needs to be uimm5.
    if (N0.getMachineOpcode() == RISCV::SLLI &&
        !isUInt<5>(cast<ConstantSDNode>(N01)->getSExtValue()))
      break;

    SDNode *Result =
        CurDAG->getMachineNode(Opc, SDLoc(N), N->getValueType(0),
                               N00, N01);
    ReplaceUses(N, Result);
    return true;
  }
  case RISCV::ADDW:
  case RISCV::ADDIW:
  case RISCV::SUBW:
  case RISCV::MULW:
  case RISCV::SLLIW:
  case RISCV::PACKW:
  case RISCV::TH_MULAW:
  case RISCV::TH_MULAH:
  case RISCV::TH_MULSW:
  case RISCV::TH_MULSH:
    if (N0.getValueType() == MVT::i32)
      break;

    // Result is already sign extended just remove the sext.w.
    // NOTE: We only handle the nodes that are selected with hasAllWUsers.
    ReplaceUses(N, N0.getNode());
    return true;
  }

  return false;
}

// After ISel, a vector pseudo's mask will be copied to V0 via a CopyToReg
// that's glued to the pseudo. This tries to look up the value that was copied
// to V0.
static SDValue getMaskSetter(SDValue MaskOp, SDValue GlueOp) {
  // Check that we're using V0 as a mask register.
  if (!isa<RegisterSDNode>(MaskOp) ||
      cast<RegisterSDNode>(MaskOp)->getReg() != RISCV::V0)
    return SDValue();

  // The glued user defines V0.
  const auto *Glued = GlueOp.getNode();

  if (!Glued || Glued->getOpcode() != ISD::CopyToReg)
    return SDValue();

  // Check that we're defining V0 as a mask register.
  if (!isa<RegisterSDNode>(Glued->getOperand(1)) ||
      cast<RegisterSDNode>(Glued->getOperand(1))->getReg() != RISCV::V0)
    return SDValue();

  SDValue MaskSetter = Glued->getOperand(2);

  // Sometimes the VMSET is wrapped in a COPY_TO_REGCLASS, e.g. if the mask came
  // from an extract_subvector or insert_subvector.
  if (MaskSetter->isMachineOpcode() &&
      MaskSetter->getMachineOpcode() == RISCV::COPY_TO_REGCLASS)
    MaskSetter = MaskSetter->getOperand(0);

  return MaskSetter;
}

static bool usesAllOnesMask(SDValue MaskOp, SDValue GlueOp) {
  // Check the instruction defining V0; it needs to be a VMSET pseudo.
  SDValue MaskSetter = getMaskSetter(MaskOp, GlueOp);
  if (!MaskSetter)
    return false;

  const auto IsVMSet = [](unsigned Opc) {
    return Opc == RISCV::PseudoVMSET_M_B1 || Opc == RISCV::PseudoVMSET_M_B16 ||
           Opc == RISCV::PseudoVMSET_M_B2 || Opc == RISCV::PseudoVMSET_M_B32 ||
           Opc == RISCV::PseudoVMSET_M_B4 || Opc == RISCV::PseudoVMSET_M_B64 ||
           Opc == RISCV::PseudoVMSET_M_B8;
  };

  // TODO: Check that the VMSET is the expected bitwidth? The pseudo has
  // undefined behaviour if it's the wrong bitwidth, so we could choose to
  // assume that it's all-ones? Same applies to its VL.
  return MaskSetter->isMachineOpcode() &&
         IsVMSet(MaskSetter.getMachineOpcode());
}

// Return true if we can make sure mask of N is all-ones mask.
static bool usesAllOnesMask(SDNode *N, unsigned MaskOpIdx) {
  return usesAllOnesMask(N->getOperand(MaskOpIdx),
                         N->getOperand(N->getNumOperands() - 1));
}

static bool isImplicitDef(SDValue V) {
  if (!V.isMachineOpcode())
    return false;
  if (V.getMachineOpcode() == TargetOpcode::REG_SEQUENCE) {
    for (unsigned I = 1; I < V.getNumOperands(); I += 2)
      if (!isImplicitDef(V.getOperand(I)))
        return false;
    return true;
  }
  return V.getMachineOpcode() == TargetOpcode::IMPLICIT_DEF;
}

// Optimize masked RVV pseudo instructions with a known all-ones mask to their
// corresponding "unmasked" pseudo versions. The mask we're interested in will
// take the form of a V0 physical register operand, with a glued
// register-setting instruction.
bool RISCVDAGToDAGISel::doPeepholeMaskedRVV(MachineSDNode *N) {
  const RISCV::RISCVMaskedPseudoInfo *I =
      RISCV::getMaskedPseudoInfo(N->getMachineOpcode());
  if (!I)
    return false;

  unsigned MaskOpIdx = I->MaskOpIdx;
  if (!usesAllOnesMask(N, MaskOpIdx))
    return false;

  // There are two classes of pseudos in the table - compares and
  // everything else.  See the comment on RISCVMaskedPseudo for details.
  const unsigned Opc = I->UnmaskedPseudo;
  const MCInstrDesc &MCID = TII->get(Opc);
  const bool UseTUPseudo = RISCVII::hasVecPolicyOp(MCID.TSFlags);
#ifndef NDEBUG
  const MCInstrDesc &MaskedMCID = TII->get(N->getMachineOpcode());
  assert(RISCVII::hasVecPolicyOp(MaskedMCID.TSFlags) ==
         RISCVII::hasVecPolicyOp(MCID.TSFlags) &&
         "Masked and unmasked pseudos are inconsistent");
  const bool HasTiedDest = RISCVII::isFirstDefTiedToFirstUse(MCID);
  assert(UseTUPseudo == HasTiedDest && "Unexpected pseudo structure");
#endif

  SmallVector<SDValue, 8> Ops;
  // Skip the passthru operand at index 0 if !UseTUPseudo.
  for (unsigned I = !UseTUPseudo, E = N->getNumOperands(); I != E; I++) {
    // Skip the mask, and the Glue.
    SDValue Op = N->getOperand(I);
    if (I == MaskOpIdx || Op.getValueType() == MVT::Glue)
      continue;
    Ops.push_back(Op);
  }

  // Transitively apply any node glued to our new node.
  const auto *Glued = N->getGluedNode();
  if (auto *TGlued = Glued->getGluedNode())
    Ops.push_back(SDValue(TGlued, TGlued->getNumValues() - 1));

  MachineSDNode *Result =
      CurDAG->getMachineNode(Opc, SDLoc(N), N->getVTList(), Ops);

  if (!N->memoperands_empty())
    CurDAG->setNodeMemRefs(Result, N->memoperands());

  Result->setFlags(N->getFlags());
  ReplaceUses(N, Result);

  return true;
}

static bool IsVMerge(SDNode *N) {
  return RISCV::getRVVMCOpcode(N->getMachineOpcode()) == RISCV::VMERGE_VVM;
}

static bool IsVMv(SDNode *N) {
  return RISCV::getRVVMCOpcode(N->getMachineOpcode()) == RISCV::VMV_V_V;
}

static unsigned GetVMSetForLMul(RISCVII::VLMUL LMUL) {
  switch (LMUL) {
  case RISCVII::LMUL_F8:
    return RISCV::PseudoVMSET_M_B1;
  case RISCVII::LMUL_F4:
    return RISCV::PseudoVMSET_M_B2;
  case RISCVII::LMUL_F2:
    return RISCV::PseudoVMSET_M_B4;
  case RISCVII::LMUL_1:
    return RISCV::PseudoVMSET_M_B8;
  case RISCVII::LMUL_2:
    return RISCV::PseudoVMSET_M_B16;
  case RISCVII::LMUL_4:
    return RISCV::PseudoVMSET_M_B32;
  case RISCVII::LMUL_8:
    return RISCV::PseudoVMSET_M_B64;
  case RISCVII::LMUL_RESERVED:
    llvm_unreachable("Unexpected LMUL");
  }
  llvm_unreachable("Unknown VLMUL enum");
}

// Try to fold away VMERGE_VVM instructions into their true operands:
//
// %true = PseudoVADD_VV ...
// %x = PseudoVMERGE_VVM %false, %false, %true, %mask
// ->
// %x = PseudoVADD_VV_MASK %false, ..., %mask
//
// We can only fold if vmerge's passthru operand, vmerge's false operand and
// %true's passthru operand (if it has one) are the same. This is because we
// have to consolidate them into one passthru operand in the result.
//
// If %true is masked, then we can use its mask instead of vmerge's if vmerge's
// mask is all ones.
//
// We can also fold a VMV_V_V into its true operand, since it is equivalent to a
// VMERGE_VVM with an all ones mask.
//
// The resulting VL is the minimum of the two VLs.
//
// The resulting policy is the effective policy the vmerge would have had,
// i.e. whether or not it's passthru operand was implicit-def.
bool RISCVDAGToDAGISel::performCombineVMergeAndVOps(SDNode *N) {
  SDValue Passthru, False, True, VL, Mask, Glue;
  // A vmv.v.v is equivalent to a vmerge with an all-ones mask.
  if (IsVMv(N)) {
    Passthru = N->getOperand(0);
    False = N->getOperand(0);
    True = N->getOperand(1);
    VL = N->getOperand(2);
    // A vmv.v.v won't have a Mask or Glue, instead we'll construct an all-ones
    // mask later below.
  } else {
    assert(IsVMerge(N));
    Passthru = N->getOperand(0);
    False = N->getOperand(1);
    True = N->getOperand(2);
    Mask = N->getOperand(3);
    VL = N->getOperand(4);
    // We always have a glue node for the mask at v0.
    Glue = N->getOperand(N->getNumOperands() - 1);
  }
  assert(!Mask || cast<RegisterSDNode>(Mask)->getReg() == RISCV::V0);
  assert(!Glue || Glue.getValueType() == MVT::Glue);

  // If the EEW of True is different from vmerge's SEW, then we can't fold.
  if (True.getSimpleValueType() != N->getSimpleValueType(0))
    return false;

  // We require that either passthru and false are the same, or that passthru
  // is undefined.
  if (Passthru != False && !isImplicitDef(Passthru))
    return false;

  assert(True.getResNo() == 0 &&
         "Expect True is the first output of an instruction.");

  // Need N is the exactly one using True.
  if (!True.hasOneUse())
    return false;

  if (!True.isMachineOpcode())
    return false;

  unsigned TrueOpc = True.getMachineOpcode();
  const MCInstrDesc &TrueMCID = TII->get(TrueOpc);
  uint64_t TrueTSFlags = TrueMCID.TSFlags;
  bool HasTiedDest = RISCVII::isFirstDefTiedToFirstUse(TrueMCID);

  bool IsMasked = false;
  const RISCV::RISCVMaskedPseudoInfo *Info =
      RISCV::lookupMaskedIntrinsicByUnmasked(TrueOpc);
  if (!Info && HasTiedDest) {
    Info = RISCV::getMaskedPseudoInfo(TrueOpc);
    IsMasked = true;
  }
  assert(!(IsMasked && !HasTiedDest) && "Expected tied dest");

  if (!Info)
    return false;

<<<<<<< HEAD
  // If True has a merge operand then it needs to be the same as vmerge's False,
  // since False will be used for the result's merge operand.
  if (HasTiedDest && !isImplicitDef(True->getOperand(0))) {
    SDValue MergeOpTrue = True->getOperand(0);
    if (False != MergeOpTrue)
=======
  // If True has a passthru operand then it needs to be the same as vmerge's
  // False, since False will be used for the result's passthru operand.
  if (HasTiedDest && !isImplicitDef(True->getOperand(0))) {
    SDValue PassthruOpTrue = True->getOperand(0);
    if (False != PassthruOpTrue)
>>>>>>> 9c4aab8c
      return false;
  }

  // If True is masked then the vmerge must have either the same mask or an all
  // 1s mask, since we're going to keep the mask from True.
  if (IsMasked && Mask) {
    // FIXME: Support mask agnostic True instruction which would have an
<<<<<<< HEAD
    // undef merge operand.
=======
    // undef passthru operand.
>>>>>>> 9c4aab8c
    SDValue TrueMask =
        getMaskSetter(True->getOperand(Info->MaskOpIdx),
                      True->getOperand(True->getNumOperands() - 1));
    assert(TrueMask);
    if (!usesAllOnesMask(Mask, Glue) && getMaskSetter(Mask, Glue) != TrueMask)
      return false;
  }

  // Skip if True has side effect.
  if (TII->get(TrueOpc).hasUnmodeledSideEffects())
    return false;

  // The last operand of a masked instruction may be glued.
  bool HasGlueOp = True->getGluedNode() != nullptr;

  // The chain operand may exist either before the glued operands or in the last
  // position.
  unsigned TrueChainOpIdx = True.getNumOperands() - HasGlueOp - 1;
  bool HasChainOp =
      True.getOperand(TrueChainOpIdx).getValueType() == MVT::Other;

  if (HasChainOp) {
    // Avoid creating cycles in the DAG. We must ensure that none of the other
    // operands depend on True through it's Chain.
    SmallVector<const SDNode *, 4> LoopWorklist;
    SmallPtrSet<const SDNode *, 16> Visited;
    LoopWorklist.push_back(False.getNode());
    if (Mask)
      LoopWorklist.push_back(Mask.getNode());
    LoopWorklist.push_back(VL.getNode());
    if (Glue)
      LoopWorklist.push_back(Glue.getNode());
    if (SDNode::hasPredecessorHelper(True.getNode(), Visited, LoopWorklist))
      return false;
  }

  // The vector policy operand may be present for masked intrinsics
  bool HasVecPolicyOp = RISCVII::hasVecPolicyOp(TrueTSFlags);
  unsigned TrueVLIndex =
      True.getNumOperands() - HasVecPolicyOp - HasChainOp - HasGlueOp - 2;
  SDValue TrueVL = True.getOperand(TrueVLIndex);
  SDValue SEW = True.getOperand(TrueVLIndex + 1);

  auto GetMinVL = [](SDValue LHS, SDValue RHS) {
    if (LHS == RHS)
      return LHS;
    if (isAllOnesConstant(LHS))
      return RHS;
    if (isAllOnesConstant(RHS))
      return LHS;
    auto *CLHS = dyn_cast<ConstantSDNode>(LHS);
    auto *CRHS = dyn_cast<ConstantSDNode>(RHS);
    if (!CLHS || !CRHS)
      return SDValue();
    return CLHS->getZExtValue() <= CRHS->getZExtValue() ? LHS : RHS;
  };

  // Because N and True must have the same passthru operand (or True's operand
  // is implicit_def), the "effective" body is the minimum of their VLs.
  SDValue OrigVL = VL;
  VL = GetMinVL(TrueVL, VL);
  if (!VL)
    return false;

  // Some operations produce different elementwise results depending on the
  // active elements, like viota.m or vredsum. This transformation is illegal
  // for these if we change the active elements (i.e. mask or VL).
  if (Info->ActiveElementsAffectResult) {
    if (Mask && !usesAllOnesMask(Mask, Glue))
      return false;
    if (TrueVL != VL)
      return false;
  }

  // If we end up changing the VL or mask of True, then we need to make sure it
  // doesn't raise any observable fp exceptions, since changing the active
  // elements will affect how fflags is set.
  if (TrueVL != VL || !IsMasked)
    if (mayRaiseFPException(True.getNode()) &&
        !True->getFlags().hasNoFPExcept())
      return false;

  SDLoc DL(N);

  // From the preconditions we checked above, we know the mask and thus glue
  // for the result node will be taken from True.
  if (IsMasked) {
    Mask = True->getOperand(Info->MaskOpIdx);
    Glue = True->getOperand(True->getNumOperands() - 1);
    assert(Glue.getValueType() == MVT::Glue);
  }
  // If we end up using the vmerge mask the vmerge is actually a vmv.v.v, create
  // an all-ones mask to use.
  else if (IsVMv(N)) {
    unsigned TSFlags = TII->get(N->getMachineOpcode()).TSFlags;
    unsigned VMSetOpc = GetVMSetForLMul(RISCVII::getLMul(TSFlags));
    ElementCount EC = N->getValueType(0).getVectorElementCount();
    MVT MaskVT = MVT::getVectorVT(MVT::i1, EC);

    SDValue AllOnesMask =
        SDValue(CurDAG->getMachineNode(VMSetOpc, DL, MaskVT, VL, SEW), 0);
    SDValue MaskCopy = CurDAG->getCopyToReg(CurDAG->getEntryNode(), DL,
                                            RISCV::V0, AllOnesMask, SDValue());
    Mask = CurDAG->getRegister(RISCV::V0, MaskVT);
    Glue = MaskCopy.getValue(1);
  }

  unsigned MaskedOpc = Info->MaskedPseudo;
#ifndef NDEBUG
  const MCInstrDesc &MaskedMCID = TII->get(MaskedOpc);
  assert(RISCVII::hasVecPolicyOp(MaskedMCID.TSFlags) &&
         "Expected instructions with mask have policy operand.");
  assert(MaskedMCID.getOperandConstraint(MaskedMCID.getNumDefs(),
                                         MCOI::TIED_TO) == 0 &&
         "Expected instructions with mask have a tied dest.");
#endif

  // Use a tumu policy, relaxing it to tail agnostic provided that the passthru
  // operand is undefined.
  //
  // However, if the VL became smaller than what the vmerge had originally, then
  // elements past VL that were previously in the vmerge's body will have moved
  // to the tail. In that case we always need to use tail undisturbed to
  // preserve them.
  bool MergeVLShrunk = VL != OrigVL;
  uint64_t Policy = (isImplicitDef(Passthru) && !MergeVLShrunk)
                        ? RISCVII::TAIL_AGNOSTIC
                        : /*TUMU*/ 0;
  SDValue PolicyOp =
    CurDAG->getTargetConstant(Policy, DL, Subtarget->getXLenVT());


  SmallVector<SDValue, 8> Ops;
  Ops.push_back(False);

  const bool HasRoundingMode = RISCVII::hasRoundModeOp(TrueTSFlags);
  const unsigned NormalOpsEnd = TrueVLIndex - IsMasked - HasRoundingMode;
  assert(!IsMasked || NormalOpsEnd == Info->MaskOpIdx);
  Ops.append(True->op_begin() + HasTiedDest, True->op_begin() + NormalOpsEnd);

  Ops.push_back(Mask);

  // For unmasked "VOp" with rounding mode operand, that is interfaces like
  // (..., rm, vl) or (..., rm, vl, policy).
  // Its masked version is (..., vm, rm, vl, policy).
  // Check the rounding mode pseudo nodes under RISCVInstrInfoVPseudos.td
  if (HasRoundingMode)
    Ops.push_back(True->getOperand(TrueVLIndex - 1));

  Ops.append({VL, SEW, PolicyOp});

  // Result node should have chain operand of True.
  if (HasChainOp)
    Ops.push_back(True.getOperand(TrueChainOpIdx));

  // Add the glue for the CopyToReg of mask->v0.
  Ops.push_back(Glue);

  MachineSDNode *Result =
      CurDAG->getMachineNode(MaskedOpc, DL, True->getVTList(), Ops);
  Result->setFlags(True->getFlags());

  if (!cast<MachineSDNode>(True)->memoperands_empty())
    CurDAG->setNodeMemRefs(Result, cast<MachineSDNode>(True)->memoperands());

  // Replace vmerge.vvm node by Result.
  ReplaceUses(SDValue(N, 0), SDValue(Result, 0));

  // Replace another value of True. E.g. chain and VL.
  for (unsigned Idx = 1; Idx < True->getNumValues(); ++Idx)
    ReplaceUses(True.getValue(Idx), SDValue(Result, Idx));

  return true;
}

bool RISCVDAGToDAGISel::doPeepholeMergeVVMFold() {
  bool MadeChange = false;
  SelectionDAG::allnodes_iterator Position = CurDAG->allnodes_end();

  while (Position != CurDAG->allnodes_begin()) {
    SDNode *N = &*--Position;
    if (N->use_empty() || !N->isMachineOpcode())
      continue;

    if (IsVMerge(N) || IsVMv(N))
      MadeChange |= performCombineVMergeAndVOps(N);
  }
  return MadeChange;
}

/// If our passthru is an implicit_def, use noreg instead.  This side
/// steps issues with MachineCSE not being able to CSE expressions with
/// IMPLICIT_DEF operands while preserving the semantic intent. See
/// pr64282 for context. Note that this transform is the last one
/// performed at ISEL DAG to DAG.
bool RISCVDAGToDAGISel::doPeepholeNoRegPassThru() {
  bool MadeChange = false;
  SelectionDAG::allnodes_iterator Position = CurDAG->allnodes_end();

  while (Position != CurDAG->allnodes_begin()) {
    SDNode *N = &*--Position;
    if (N->use_empty() || !N->isMachineOpcode())
      continue;

    const unsigned Opc = N->getMachineOpcode();
    if (!RISCVVPseudosTable::getPseudoInfo(Opc) ||
        !RISCVII::isFirstDefTiedToFirstUse(TII->get(Opc)) ||
        !isImplicitDef(N->getOperand(0)))
      continue;

    SmallVector<SDValue> Ops;
    Ops.push_back(CurDAG->getRegister(RISCV::NoRegister, N->getValueType(0)));
    for (unsigned I = 1, E = N->getNumOperands(); I != E; I++) {
      SDValue Op = N->getOperand(I);
      Ops.push_back(Op);
    }

    MachineSDNode *Result =
      CurDAG->getMachineNode(Opc, SDLoc(N), N->getVTList(), Ops);
    Result->setFlags(N->getFlags());
    CurDAG->setNodeMemRefs(Result, cast<MachineSDNode>(N)->memoperands());
    ReplaceUses(N, Result);
    MadeChange = true;
  }
  return MadeChange;
}


// This pass converts a legalized DAG into a RISCV-specific DAG, ready
// for instruction scheduling.
FunctionPass *llvm::createRISCVISelDag(RISCVTargetMachine &TM,
                                       CodeGenOptLevel OptLevel) {
  return new RISCVDAGToDAGISelLegacy(TM, OptLevel);
}

char RISCVDAGToDAGISelLegacy::ID = 0;

RISCVDAGToDAGISelLegacy::RISCVDAGToDAGISelLegacy(RISCVTargetMachine &TM,
                                                 CodeGenOptLevel OptLevel)
    : SelectionDAGISelLegacy(
          ID, std::make_unique<RISCVDAGToDAGISel>(TM, OptLevel)) {}

INITIALIZE_PASS(RISCVDAGToDAGISelLegacy, DEBUG_TYPE, PASS_NAME, false, false)<|MERGE_RESOLUTION|>--- conflicted
+++ resolved
@@ -3769,19 +3769,11 @@
   if (!Info)
     return false;
 
-<<<<<<< HEAD
-  // If True has a merge operand then it needs to be the same as vmerge's False,
-  // since False will be used for the result's merge operand.
-  if (HasTiedDest && !isImplicitDef(True->getOperand(0))) {
-    SDValue MergeOpTrue = True->getOperand(0);
-    if (False != MergeOpTrue)
-=======
   // If True has a passthru operand then it needs to be the same as vmerge's
   // False, since False will be used for the result's passthru operand.
   if (HasTiedDest && !isImplicitDef(True->getOperand(0))) {
     SDValue PassthruOpTrue = True->getOperand(0);
     if (False != PassthruOpTrue)
->>>>>>> 9c4aab8c
       return false;
   }
 
@@ -3789,11 +3781,7 @@
   // 1s mask, since we're going to keep the mask from True.
   if (IsMasked && Mask) {
     // FIXME: Support mask agnostic True instruction which would have an
-<<<<<<< HEAD
-    // undef merge operand.
-=======
     // undef passthru operand.
->>>>>>> 9c4aab8c
     SDValue TrueMask =
         getMaskSetter(True->getOperand(Info->MaskOpIdx),
                       True->getOperand(True->getNumOperands() - 1));
