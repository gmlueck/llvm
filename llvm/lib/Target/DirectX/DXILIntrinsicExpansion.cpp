--- conflicted
+++ resolved
@@ -45,10 +45,7 @@
   case Intrinsic::dx_lerp:
   case Intrinsic::dx_length:
   case Intrinsic::dx_normalize:
-<<<<<<< HEAD
-=======
   case Intrinsic::dx_fdot:
->>>>>>> 1d22c955
   case Intrinsic::dx_sdot:
   case Intrinsic::dx_udot:
     return true;
@@ -70,11 +67,6 @@
   auto *V = Builder.CreateSub(Zero, X);
   return Builder.CreateIntrinsic(Ty, Intrinsic::smax, {X, V}, nullptr,
                                  "dx.max");
-<<<<<<< HEAD
-}
-
-static Value *expandIntegerDot(CallInst *Orig, Intrinsic::ID DotIntrinsic) {
-=======
 }
 
 // Create appropriate DXIL float dot intrinsic for the given A and B operands
@@ -123,7 +115,6 @@
 // Expand integer dot product to multiply and add ops
 static Value *expandIntegerDotIntrinsic(CallInst *Orig,
                                         Intrinsic::ID DotIntrinsic) {
->>>>>>> 1d22c955
   assert(DotIntrinsic == Intrinsic::dx_sdot ||
          DotIntrinsic == Intrinsic::dx_udot);
   Value *A = Orig->getOperand(0);
@@ -174,19 +165,13 @@
   return Exp2Call;
 }
 
-<<<<<<< HEAD
-static Value *expandAnyIntrinsic(CallInst *Orig) {
-=======
 static Value *expandAnyOrAllIntrinsic(CallInst *Orig,
                                       Intrinsic::ID intrinsicId) {
->>>>>>> 1d22c955
-  Value *X = Orig->getOperand(0);
-  IRBuilder<> Builder(Orig);
-  Type *Ty = X->getType();
-  Type *EltTy = Ty->getScalarType();
-
-<<<<<<< HEAD
-=======
+  Value *X = Orig->getOperand(0);
+  IRBuilder<> Builder(Orig);
+  Type *Ty = X->getType();
+  Type *EltTy = Ty->getScalarType();
+
   auto ApplyOp = [&Builder](Intrinsic::ID IntrinsicId, Value *Result,
                             Value *Elt) {
     if (IntrinsicId == Intrinsic::dx_any)
@@ -195,7 +180,6 @@
     return Builder.CreateAnd(Result, Elt);
   };
 
->>>>>>> 1d22c955
   Value *Result = nullptr;
   if (!Ty->isVectorTy()) {
     Result = EltTy->isFloatingPointTy()
@@ -220,13 +204,11 @@
     }
   }
   return Result;
-<<<<<<< HEAD
 }
 
 static Value *expandLengthIntrinsic(CallInst *Orig) {
   Value *X = Orig->getOperand(0);
-  IRBuilder<> Builder(Orig->getParent());
-  Builder.SetInsertPoint(Orig);
+  IRBuilder<> Builder(Orig);
   Type *Ty = X->getType();
   Type *EltTy = Ty->getScalarType();
 
@@ -250,36 +232,6 @@
                                  nullptr, "elt.sqrt");
 }
 
-=======
-}
-
-static Value *expandLengthIntrinsic(CallInst *Orig) {
-  Value *X = Orig->getOperand(0);
-  IRBuilder<> Builder(Orig);
-  Type *Ty = X->getType();
-  Type *EltTy = Ty->getScalarType();
-
-  // Though dx.length does work on scalar type, we can optimize it to just emit
-  // fabs, in CGBuiltin.cpp. We shouldn't see a scalar type here because
-  // CGBuiltin.cpp should have emitted a fabs call.
-  Value *Elt = Builder.CreateExtractElement(X, (uint64_t)0);
-  auto *XVec = dyn_cast<FixedVectorType>(Ty);
-  unsigned XVecSize = XVec->getNumElements();
-  if (!(Ty->isVectorTy() && XVecSize > 1))
-    report_fatal_error(Twine("Invalid input type for length intrinsic"),
-                       /* gen_crash_diag=*/false);
-
-  Value *Sum = Builder.CreateFMul(Elt, Elt);
-  for (unsigned I = 1; I < XVecSize; I++) {
-    Elt = Builder.CreateExtractElement(X, I);
-    Value *Mul = Builder.CreateFMul(Elt, Elt);
-    Sum = Builder.CreateFAdd(Sum, Mul);
-  }
-  return Builder.CreateIntrinsic(EltTy, Intrinsic::sqrt, ArrayRef<Value *>{Sum},
-                                 nullptr, "elt.sqrt");
-}
-
->>>>>>> 1d22c955
 static Value *expandLerpIntrinsic(CallInst *Orig) {
   Value *X = Orig->getOperand(0);
   Value *Y = Orig->getOperand(1);
@@ -312,21 +264,13 @@
   return expandLogIntrinsic(Orig, numbers::ln2f / numbers::ln10f);
 }
 
-<<<<<<< HEAD
-=======
 // Use dot product of vector operand with itself to calculate the length.
 // Divide the vector by that length to normalize it.
->>>>>>> 1d22c955
 static Value *expandNormalizeIntrinsic(CallInst *Orig) {
   Value *X = Orig->getOperand(0);
   Type *Ty = Orig->getType();
   Type *EltTy = Ty->getScalarType();
-<<<<<<< HEAD
-  IRBuilder<> Builder(Orig->getParent());
-  Builder.SetInsertPoint(Orig);
-=======
-  IRBuilder<> Builder(Orig);
->>>>>>> 1d22c955
+  IRBuilder<> Builder(Orig);
 
   auto *XVec = dyn_cast<FixedVectorType>(Ty);
   if (!XVec) {
@@ -339,34 +283,7 @@
     return Builder.CreateFDiv(X, X);
   }
 
-<<<<<<< HEAD
-  unsigned XVecSize = XVec->getNumElements();
-  Value *DotProduct = nullptr;
-  // use the dot intrinsic corresponding to the vector size
-  switch (XVecSize) {
-  case 1:
-    report_fatal_error(Twine("Invalid input vector: length is zero"),
-                       /* gen_crash_diag=*/false);
-    break;
-  case 2:
-    DotProduct = Builder.CreateIntrinsic(
-        EltTy, Intrinsic::dx_dot2, ArrayRef<Value *>{X, X}, nullptr, "dx.dot2");
-    break;
-  case 3:
-    DotProduct = Builder.CreateIntrinsic(
-        EltTy, Intrinsic::dx_dot3, ArrayRef<Value *>{X, X}, nullptr, "dx.dot3");
-    break;
-  case 4:
-    DotProduct = Builder.CreateIntrinsic(
-        EltTy, Intrinsic::dx_dot4, ArrayRef<Value *>{X, X}, nullptr, "dx.dot4");
-    break;
-  default:
-    report_fatal_error(Twine("Invalid input vector: vector size is invalid."),
-                       /* gen_crash_diag=*/false);
-  }
-=======
   Value *DotProduct = expandFloatDotIntrinsic(Orig, X, X);
->>>>>>> 1d22c955
 
   // verify that the length is non-zero
   // (if the dot product is non-zero, then the length is non-zero)
@@ -381,12 +298,8 @@
                                                 ArrayRef<Value *>{DotProduct},
                                                 nullptr, "dx.rsqrt");
 
-<<<<<<< HEAD
-  Value *MultiplicandVec = Builder.CreateVectorSplat(XVecSize, Multiplicand);
-=======
   Value *MultiplicandVec =
       Builder.CreateVectorSplat(XVec->getNumElements(), Multiplicand);
->>>>>>> 1d22c955
   return Builder.CreateFMul(X, MultiplicandVec);
 }
 
@@ -448,12 +361,8 @@
 
 static bool expandIntrinsic(Function &F, CallInst *Orig) {
   Value *Result = nullptr;
-<<<<<<< HEAD
-  switch (F.getIntrinsicID()) {
-=======
   Intrinsic::ID IntrinsicId = F.getIntrinsicID();
   switch (IntrinsicId) {
->>>>>>> 1d22c955
   case Intrinsic::abs:
     Result = expandAbs(Orig);
     break;
@@ -469,14 +378,6 @@
   case Intrinsic::pow:
     Result = expandPowIntrinsic(Orig);
     break;
-<<<<<<< HEAD
-  case Intrinsic::dx_any:
-    Result = expandAnyIntrinsic(Orig);
-    break;
-  case Intrinsic::dx_uclamp:
-  case Intrinsic::dx_clamp:
-    Result = expandClampIntrinsic(Orig, F.getIntrinsicID());
-=======
   case Intrinsic::dx_all:
   case Intrinsic::dx_any:
     Result = expandAnyOrAllIntrinsic(Orig, IntrinsicId);
@@ -484,7 +385,6 @@
   case Intrinsic::dx_uclamp:
   case Intrinsic::dx_clamp:
     Result = expandClampIntrinsic(Orig, IntrinsicId);
->>>>>>> 1d22c955
     break;
   case Intrinsic::dx_lerp:
     Result = expandLerpIntrinsic(Orig);
@@ -495,18 +395,12 @@
   case Intrinsic::dx_normalize:
     Result = expandNormalizeIntrinsic(Orig);
     break;
-<<<<<<< HEAD
-  case Intrinsic::dx_sdot:
-  case Intrinsic::dx_udot:
-    Result = expandIntegerDot(Orig, F.getIntrinsicID());
-=======
   case Intrinsic::dx_fdot:
     Result = expandFloatDotIntrinsic(Orig);
     break;
   case Intrinsic::dx_sdot:
   case Intrinsic::dx_udot:
     Result = expandIntegerDotIntrinsic(Orig, IntrinsicId);
->>>>>>> 1d22c955
     break;
   }
 
