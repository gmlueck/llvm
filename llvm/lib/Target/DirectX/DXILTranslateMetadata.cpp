--- conflicted
+++ resolved
@@ -28,9 +28,6 @@
                                  const dxil::Resources &MDResources) {
   LLVMContext &Context = M.getContext();
 
-<<<<<<< HEAD
-  StringRef getPassName() const override { return "DXIL Translate Metadata"; }
-=======
   SmallVector<Metadata *> SRVs, UAVs, CBufs, Smps;
   for (const ResourceInfo &RI : DRM.srvs())
     SRVs.push_back(RI.getAsMetadata(Context));
@@ -40,7 +37,6 @@
     CBufs.push_back(RI.getAsMetadata(Context));
   for (const ResourceInfo &RI : DRM.samplers())
     Smps.push_back(RI.getAsMetadata(Context));
->>>>>>> 1d22c955
 
   Metadata *SRVMD = SRVs.empty() ? nullptr : MDNode::get(Context, SRVs);
   Metadata *UAVMD = UAVs.empty() ? nullptr : MDNode::get(Context, UAVs);
@@ -130,18 +126,10 @@
   return new DXILTranslateMetadataLegacy();
 }
 
-<<<<<<< HEAD
-INITIALIZE_PASS_BEGIN(DXILTranslateMetadata, "dxil-translate-metadata",
-                      "DXIL Translate Metadata", false, false)
-INITIALIZE_PASS_DEPENDENCY(DXILResourceMDWrapper)
-INITIALIZE_PASS_DEPENDENCY(ShaderFlagsAnalysisWrapper)
-INITIALIZE_PASS_END(DXILTranslateMetadata, "dxil-translate-metadata",
-=======
 INITIALIZE_PASS_BEGIN(DXILTranslateMetadataLegacy, "dxil-translate-metadata",
                       "DXIL Translate Metadata", false, false)
 INITIALIZE_PASS_DEPENDENCY(DXILResourceWrapperPass)
 INITIALIZE_PASS_DEPENDENCY(DXILResourceMDWrapper)
 INITIALIZE_PASS_DEPENDENCY(ShaderFlagsAnalysisWrapper)
 INITIALIZE_PASS_END(DXILTranslateMetadataLegacy, "dxil-translate-metadata",
->>>>>>> 1d22c955
                     "DXIL Translate Metadata", false, false)