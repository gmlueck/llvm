--- conflicted
+++ resolved
@@ -795,19 +795,11 @@
 
 PreservedAnalyses GCNDPPCombinePass::run(MachineFunction &MF,
                                          MachineFunctionAnalysisManager &) {
-<<<<<<< HEAD
+  MFPropsModifier _(*this, MF);
+
   if (MF.getFunction().hasOptNone())
     return PreservedAnalyses::all();
 
-  MFPropsModifier _(*this, MF);
-
-=======
-  MFPropsModifier _(*this, MF);
-
-  if (MF.getFunction().hasOptNone())
-    return PreservedAnalyses::all();
-
->>>>>>> 4b409fa5
   bool Changed = GCNDPPCombine().run(MF);
   if (!Changed)
     return PreservedAnalyses::all();
