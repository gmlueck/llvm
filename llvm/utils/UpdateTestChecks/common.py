from __future__ import print_function

import argparse
import bisect
import collections
import copy
import glob
import itertools
import os
import re
import subprocess
import sys
import shlex

from typing import List, Mapping, Set

##### Common utilities for update_*test_checks.py


_verbose = False
_prefix_filecheck_ir_name = ""

"""
Version changelog:

1: Initial version, used by tests that don't specify --version explicitly.
2: --function-signature is now enabled by default and also checks return
   type/attributes.
3: Opening parenthesis of function args is kept on the first LABEL line
   in case arguments are split to a separate SAME line.
4: --check-globals now has a third option ('smart'). The others are now called
   'none' and 'all'. 'smart' is the default.
5: Basic block labels are matched by FileCheck expressions
"""
DEFAULT_VERSION = 5


SUPPORTED_ANALYSES = {
    "Branch Probability Analysis",
    "Cost Model Analysis",
    "Loop Access Analysis",
    "Scalar Evolution Analysis",
}


class Regex(object):
    """Wrap a compiled regular expression object to allow deep copy of a regexp.
    This is required for the deep copy done in do_scrub.

    """

    def __init__(self, regex):
        self.regex = regex

    def __deepcopy__(self, memo):
        result = copy.copy(self)
        result.regex = self.regex
        return result

    def search(self, line):
        return self.regex.search(line)

    def sub(self, repl, line):
        return self.regex.sub(repl, line)

    def pattern(self):
        return self.regex.pattern

    def flags(self):
        return self.regex.flags


class Filter(Regex):
    """Augment a Regex object with a flag indicating whether a match should be
    added (!is_filter_out) or removed (is_filter_out) from the generated checks.

    """

    def __init__(self, regex, is_filter_out):
        super(Filter, self).__init__(regex)
        self.is_filter_out = is_filter_out

    def __deepcopy__(self, memo):
        result = copy.deepcopy(super(Filter, self), memo)
        result.is_filter_out = copy.deepcopy(self.is_filter_out, memo)
        return result


def parse_commandline_args(parser):
    class RegexAction(argparse.Action):
        """Add a regular expression option value to a list of regular expressions.
        This compiles the expression, wraps it in a Regex and adds it to the option
        value list."""

        def __init__(self, option_strings, dest, nargs=None, **kwargs):
            if nargs is not None:
                raise ValueError("nargs not allowed")
            super(RegexAction, self).__init__(option_strings, dest, **kwargs)

        def do_call(self, namespace, values, flags):
            value_list = getattr(namespace, self.dest)
            if value_list is None:
                value_list = []

            try:
                value_list.append(Regex(re.compile(values, flags)))
            except re.error as error:
                raise ValueError(
                    "{}: Invalid regular expression '{}' ({})".format(
                        option_string, error.pattern, error.msg
                    )
                )

            setattr(namespace, self.dest, value_list)

        def __call__(self, parser, namespace, values, option_string=None):
            self.do_call(namespace, values, 0)

    class FilterAction(RegexAction):
        """Add a filter to a list of filter option values."""

        def __init__(self, option_strings, dest, nargs=None, **kwargs):
            super(FilterAction, self).__init__(option_strings, dest, nargs, **kwargs)

        def __call__(self, parser, namespace, values, option_string=None):
            super(FilterAction, self).__call__(parser, namespace, values, option_string)

            value_list = getattr(namespace, self.dest)

            is_filter_out = option_string == "--filter-out"

            value_list[-1] = Filter(value_list[-1].regex, is_filter_out)

            setattr(namespace, self.dest, value_list)

    filter_group = parser.add_argument_group(
        "filtering",
        """Filters are applied to each output line according to the order given. The
    first matching filter terminates filter processing for that current line.""",
    )

    filter_group.add_argument(
        "--filter",
        action=FilterAction,
        dest="filters",
        metavar="REGEX",
        help="Only include lines matching REGEX (may be specified multiple times)",
    )
    filter_group.add_argument(
        "--filter-out",
        action=FilterAction,
        dest="filters",
        metavar="REGEX",
        help="Exclude lines matching REGEX",
    )

    parser.add_argument(
        "--include-generated-funcs",
        action="store_true",
        help="Output checks for functions not in source",
    )
    parser.add_argument(
        "-v", "--verbose", action="store_true", help="Show verbose output"
    )
    parser.add_argument(
        "-u",
        "--update-only",
        action="store_true",
        help="Only update test if it was already autogened",
    )
    parser.add_argument(
        "--force-update",
        action="store_true",
        help="Update test even if it was autogened by a different script",
    )
    parser.add_argument(
        "--enable",
        action="store_true",
        dest="enabled",
        default=True,
        help="Activate CHECK line generation from this point forward",
    )
    parser.add_argument(
        "--disable",
        action="store_false",
        dest="enabled",
        help="Deactivate CHECK line generation from this point forward",
    )
    parser.add_argument(
        "--replace-value-regex",
        nargs="+",
        default=[],
        help="List of regular expressions to replace matching value names",
    )
    parser.add_argument(
        "--prefix-filecheck-ir-name",
        default="",
        help="Add a prefix to FileCheck IR value names to avoid conflicts with scripted names",
    )
    parser.add_argument(
        "--global-value-regex",
        nargs="+",
        default=[],
        help="List of regular expressions that a global value declaration must match to generate a check (has no effect if checking globals is not enabled)",
    )
    parser.add_argument(
        "--global-hex-value-regex",
        nargs="+",
        default=[],
        help="List of regular expressions such that, for matching global value declarations, literal integer values should be encoded in hex in the associated FileCheck directives",
    )
    # FIXME: in 3.9, we can use argparse.BooleanOptionalAction. At that point,
    # we need to rename the flag to just -generate-body-for-unused-prefixes.
    parser.add_argument(
        "--no-generate-body-for-unused-prefixes",
        action="store_false",
        dest="gen_unused_prefix_body",
        default=True,
        help="Generate a function body that always matches for unused prefixes. This is useful when unused prefixes are desired, and it avoids needing to annotate each FileCheck as allowing them.",
    )
    # This is the default when regenerating existing tests. The default when
    # generating new tests is determined by DEFAULT_VERSION.
    parser.add_argument(
        "--version", type=int, default=1, help="The version of output format"
    )
    args = parser.parse_args()
    # TODO: This should not be handled differently from the other options
    global _verbose, _global_value_regex, _global_hex_value_regex
    _verbose = args.verbose
    _global_value_regex = args.global_value_regex
    _global_hex_value_regex = args.global_hex_value_regex
    return args


def parse_args(parser, argv):
    args = parser.parse_args(argv)
    if args.version >= 2:
        args.function_signature = True
    # TODO: This should not be handled differently from the other options
    global _verbose, _global_value_regex, _global_hex_value_regex
    _verbose = args.verbose
    _global_value_regex = args.global_value_regex
    _global_hex_value_regex = args.global_hex_value_regex
    if "check_globals" in args and args.check_globals == "default":
        args.check_globals = "none" if args.version < 4 else "smart"
    return args


class InputLineInfo(object):
    def __init__(self, line, line_number, args, argv):
        self.line = line
        self.line_number = line_number
        self.args = args
        self.argv = argv


class TestInfo(object):
    def __init__(
        self,
        test,
        parser,
        script_name,
        input_lines,
        args,
        argv,
        comment_prefix,
        argparse_callback,
    ):
        self.parser = parser
        self.argparse_callback = argparse_callback
        self.path = test
        self.args = args
        if args.prefix_filecheck_ir_name:
            global _prefix_filecheck_ir_name
            _prefix_filecheck_ir_name = args.prefix_filecheck_ir_name
        self.argv = argv
        self.input_lines = input_lines
        self.run_lines = find_run_lines(test, self.input_lines)
        self.comment_prefix = comment_prefix
        if self.comment_prefix is None:
            if self.path.endswith(".mir"):
                self.comment_prefix = "#"
            else:
                self.comment_prefix = ";"
        self.autogenerated_note_prefix = self.comment_prefix + " " + UTC_ADVERT
        self.test_autogenerated_note = self.autogenerated_note_prefix + script_name
        self.test_autogenerated_note += get_autogennote_suffix(parser, self.args)
        self.test_unused_note = (
            self.comment_prefix + self.comment_prefix + " " + UNUSED_NOTE
        )

    def ro_iterlines(self):
        for line_num, input_line in enumerate(self.input_lines):
            args, argv = check_for_command(
                input_line, self.parser, self.args, self.argv, self.argparse_callback
            )
            yield InputLineInfo(input_line, line_num, args, argv)

    def iterlines(self, output_lines):
        output_lines.append(self.test_autogenerated_note)
        for line_info in self.ro_iterlines():
            input_line = line_info.line
            # Discard any previous script advertising.
            if input_line.startswith(self.autogenerated_note_prefix):
                continue
            self.args = line_info.args
            self.argv = line_info.argv
            if not self.args.enabled:
                output_lines.append(input_line)
                continue
            yield line_info

    def get_checks_for_unused_prefixes(
        self, run_list, used_prefixes: List[str]
    ) -> List[str]:
        run_list = [element for element in run_list if element[0] is not None]
        unused_prefixes = set(
            [prefix for sublist in run_list for prefix in sublist[0]]
        ).difference(set(used_prefixes))

        ret = []
        if not unused_prefixes:
            return ret
        ret.append(self.test_unused_note)
        for unused in sorted(unused_prefixes):
            ret.append(
                "{comment} {prefix}: {match_everything}".format(
                    comment=self.comment_prefix,
                    prefix=unused,
                    match_everything=r"""{{.*}}""",
                )
            )
        return ret


def itertests(
    test_patterns, parser, script_name, comment_prefix=None, argparse_callback=None
):
    for pattern in test_patterns:
        # On Windows we must expand the patterns ourselves.
        tests_list = glob.glob(pattern)
        if not tests_list:
            warn("Test file pattern '%s' was not found. Ignoring it." % (pattern,))
            continue
        for test in tests_list:
            with open(test) as f:
                input_lines = [l.rstrip() for l in f]
            first_line = input_lines[0] if input_lines else ""
            if UTC_AVOID in first_line:
                warn("Skipping test that must not be autogenerated: " + test)
                continue
            is_regenerate = UTC_ADVERT in first_line

            # If we're generating a new test, set the default version to the latest.
            argv = sys.argv[:]
            if not is_regenerate:
                argv.insert(1, "--version=" + str(DEFAULT_VERSION))

            args = parse_args(parser, argv[1:])
            if argparse_callback is not None:
                argparse_callback(args)
            if is_regenerate:
                if script_name not in first_line and not args.force_update:
                    warn(
                        "Skipping test which wasn't autogenerated by " + script_name,
                        test,
                    )
                    continue
                args, argv = check_for_command(
                    first_line, parser, args, argv, argparse_callback
                )
            elif args.update_only:
                assert UTC_ADVERT not in first_line
                warn("Skipping test which isn't autogenerated: " + test)
                continue
            final_input_lines = []
            for l in input_lines:
                if UNUSED_NOTE in l:
                    break
                final_input_lines.append(l)
            yield TestInfo(
                test,
                parser,
                script_name,
                final_input_lines,
                args,
                argv,
                comment_prefix,
                argparse_callback,
            )


def should_add_line_to_output(
    input_line,
    prefix_set,
    *,
    skip_global_checks=False,
    skip_same_checks=False,
    comment_marker=";",
):
    # Skip any blank comment lines in the IR.
    if not skip_global_checks and input_line.strip() == comment_marker:
        return False
    # Skip a special double comment line we use as a separator.
    if input_line.strip() == comment_marker + SEPARATOR:
        return False
    # Skip any blank lines in the IR.
    # if input_line.strip() == '':
    #  return False
    # And skip any CHECK lines. We're building our own.
    m = CHECK_RE.match(input_line)
    if m and m.group(1) in prefix_set:
        if skip_same_checks and CHECK_SAME_RE.match(input_line):
            # The previous CHECK line was removed, so don't leave this dangling
            return False
        if skip_global_checks:
            # Skip checks only if they are of global value definitions
            global_ir_value_re = re.compile(r"(\[\[|@)", flags=(re.M))
            is_global = global_ir_value_re.search(input_line)
            return not is_global
        return False

    return True


def collect_original_check_lines(ti: TestInfo, prefix_set: set):
    """
    Collect pre-existing check lines into a dictionary `result` which is
    returned.

    result[func_name][prefix] is filled with a list of right-hand-sides of check
    lines.
    """
    result = collections.defaultdict(lambda: {})

    current_prefix = None
    current_function = None
    for input_line_info in ti.ro_iterlines():
        input_line = input_line_info.line
        if input_line.lstrip().startswith(";"):
            m = CHECK_RE.match(input_line)
            if m is not None:
                prefix = m.group(1)
                check_kind = m.group(2)
                line = input_line[m.end() :].strip()

                if prefix != current_prefix:
                    current_function = None
                    current_prefix = None

                if check_kind not in ["LABEL", "SAME"]:
                    if current_function is not None:
                        current_function.append(line)
                    continue

                if check_kind == "SAME":
                    continue

                if check_kind == "LABEL":
                    m = IR_FUNCTION_RE.match(line)
                    if m is not None:
                        func_name = m.group(1)
                        if (
                            ti.args.function is not None
                            and func_name != ti.args.function
                        ):
                            # When filtering on a specific function, skip all others.
                            continue

                        current_prefix = prefix
                        current_function = result[func_name][prefix] = []
                        continue

        current_function = None

    return result


# Perform lit-like substitutions
def getSubstitutions(sourcepath):
    sourcedir = os.path.dirname(sourcepath)
    return [
        ("%s", sourcepath),
        ("%S", sourcedir),
        ("%p", sourcedir),
        ("%{pathsep}", os.pathsep),
    ]


def applySubstitutions(s, substitutions):
    for a, b in substitutions:
        s = s.replace(a, b)
    return s


# Invoke the tool that is being tested.
def invoke_tool(exe, cmd_args, ir, preprocess_cmd=None, verbose=False):
    with open(ir) as ir_file:
        substitutions = getSubstitutions(ir)

        # TODO Remove the str form which is used by update_test_checks.py and
        # update_llc_test_checks.py
        # The safer list form is used by update_cc_test_checks.py
        if preprocess_cmd:
            # Allow pre-processing the IR file (e.g. using sed):
            assert isinstance(
                preprocess_cmd, str
            )  # TODO: use a list instead of using shell
            preprocess_cmd = applySubstitutions(preprocess_cmd, substitutions).strip()
            if verbose:
                print(
                    "Pre-processing input file: ",
                    ir,
                    " with command '",
                    preprocess_cmd,
                    "'",
                    sep="",
                    file=sys.stderr,
                )
            # Python 2.7 doesn't have subprocess.DEVNULL:
            with open(os.devnull, "w") as devnull:
                pp = subprocess.Popen(
                    preprocess_cmd, shell=True, stdin=devnull, stdout=subprocess.PIPE
                )
                ir_file = pp.stdout

        if isinstance(cmd_args, list):
            args = [applySubstitutions(a, substitutions) for a in cmd_args]
            stdout = subprocess.check_output([exe] + args, stdin=ir_file)
        else:
            stdout = subprocess.check_output(
                exe + " " + applySubstitutions(cmd_args, substitutions),
                shell=True,
                stdin=ir_file,
            )
        if sys.version_info[0] > 2:
            # FYI, if you crashed here with a decode error, your run line probably
            # results in bitcode or other binary format being written to the pipe.
            # For an opt test, you probably want to add -S or -disable-output.
            stdout = stdout.decode()
    # Fix line endings to unix CR style.
    return stdout.replace("\r\n", "\n")


##### LLVM IR parser
RUN_LINE_RE = re.compile(r"^\s*(?://|[;#])\s*RUN:\s*(.*)$")
CHECK_PREFIX_RE = re.compile(r"--?check-prefix(?:es)?[= ](\S+)")
PREFIX_RE = re.compile("^[a-zA-Z0-9_-]+$")
CHECK_RE = re.compile(
    r"^\s*(?://|[;#])\s*([^:]+?)(?:-(NEXT|NOT|DAG|LABEL|SAME|EMPTY))?:"
)
CHECK_SAME_RE = re.compile(r"^\s*(?://|[;#])\s*([^:]+?)(?:-SAME)?:")

UTC_ARGS_KEY = "UTC_ARGS:"
UTC_ARGS_CMD = re.compile(r".*" + UTC_ARGS_KEY + r"\s*(?P<cmd>.*)\s*$")
UTC_ADVERT = "NOTE: Assertions have been autogenerated by "
UTC_AVOID = "NOTE: Do not autogenerate"
UNUSED_NOTE = "NOTE: These prefixes are unused and the list is autogenerated. Do not add tests below this line:"

OPT_FUNCTION_RE = re.compile(
    r"^(\s*;\s*Function\sAttrs:\s(?P<attrs>[\w\s():,]+?))?\s*define\s+(?P<funcdef_attrs_and_ret>[^@]*)@(?P<func>[\w.$-]+?)\s*"
    r"(?P<args_and_sig>\((\)|(.*?[\w.-]+?)\))[^{]*\{)\n(?P<body>.*?)^\}$",
    flags=(re.M | re.S),
)

ANALYZE_FUNCTION_RE = re.compile(
    r"^\s*\'(?P<analysis>[\w\s-]+?)\'\s+for\s+function\s+\'(?P<func>[\w.$-]+?)\':"
    r"\s*\n(?P<body>.*)$",
    flags=(re.X | re.S),
)

LV_DEBUG_RE = re.compile(
    r"^\s*\'(?P<func>[\w.$-]+?)\'[^\n]*" r"\s*\n(?P<body>.*)$", flags=(re.X | re.S)
)

IR_FUNCTION_RE = re.compile(r'^\s*define\s+(?:internal\s+)?[^@]*@"?([\w.$-]+)"?\s*\(')
TRIPLE_IR_RE = re.compile(r'^\s*target\s+triple\s*=\s*"([^"]+)"$')
TRIPLE_ARG_RE = re.compile(r"-mtriple[= ]([^ ]+)")
MARCH_ARG_RE = re.compile(r"-march[= ]([^ ]+)")
DEBUG_ONLY_ARG_RE = re.compile(r"-debug-only[= ]([^ ]+)")

SCRUB_LEADING_WHITESPACE_RE = re.compile(r"^(\s+)")
SCRUB_WHITESPACE_RE = re.compile(r"(?!^(|  \w))[ \t]+", flags=re.M)
SCRUB_PRESERVE_LEADING_WHITESPACE_RE = re.compile(r"((?!^)[ \t]*(\S))[ \t]+")
SCRUB_TRAILING_WHITESPACE_RE = re.compile(r"[ \t]+$", flags=re.M)
SCRUB_TRAILING_WHITESPACE_TEST_RE = SCRUB_TRAILING_WHITESPACE_RE
SCRUB_TRAILING_WHITESPACE_AND_ATTRIBUTES_RE = re.compile(
    r"([ \t]|(#[0-9]+))+$", flags=re.M
)
SCRUB_KILL_COMMENT_RE = re.compile(r"^ *#+ +kill:.*\n")
SCRUB_LOOP_COMMENT_RE = re.compile(
    r"# =>This Inner Loop Header:.*|# in Loop:.*", flags=re.M
)
SCRUB_TAILING_COMMENT_TOKEN_RE = re.compile(r"(?<=\S)+[ \t]*#$", flags=re.M)

SEPARATOR = "."


def error(msg, test_file=None):
    if test_file:
        msg = "{}: {}".format(msg, test_file)
    print("ERROR: {}".format(msg), file=sys.stderr)


def warn(msg, test_file=None):
    if test_file:
        msg = "{}: {}".format(msg, test_file)
    print("WARNING: {}".format(msg), file=sys.stderr)


def debug(*args, **kwargs):
    # Python2 does not allow def debug(*args, file=sys.stderr, **kwargs):
    if "file" not in kwargs:
        kwargs["file"] = sys.stderr
    if _verbose:
        print(*args, **kwargs)


def find_run_lines(test, lines):
    debug("Scanning for RUN lines in test file:", test)
    raw_lines = [m.group(1) for m in [RUN_LINE_RE.match(l) for l in lines] if m]
    run_lines = [raw_lines[0]] if len(raw_lines) > 0 else []
    for l in raw_lines[1:]:
        if run_lines[-1].endswith("\\"):
            run_lines[-1] = run_lines[-1].rstrip("\\") + " " + l
        else:
            run_lines.append(l)
    debug("Found {} RUN lines in {}:".format(len(run_lines), test))
    for l in run_lines:
        debug("  RUN: {}".format(l))
    return run_lines


def get_triple_from_march(march):
    triples = {
        "amdgcn": "amdgcn",
        "r600": "r600",
        "mips": "mips",
        "sparc": "sparc",
        "hexagon": "hexagon",
        "ve": "ve",
    }
    for prefix, triple in triples.items():
        if march.startswith(prefix):
            return triple
    print("Cannot find a triple. Assume 'x86'", file=sys.stderr)
    return "x86"


def apply_filters(line, filters):
    has_filter = False
    for f in filters:
        if not f.is_filter_out:
            has_filter = True
        if f.search(line):
            return False if f.is_filter_out else True
    # If we only used filter-out, keep the line, otherwise discard it since no
    # filter matched.
    return False if has_filter else True


def do_filter(body, filters):
    return (
        body
        if not filters
        else "\n".join(
            filter(lambda line: apply_filters(line, filters), body.splitlines())
        )
    )


def scrub_body(body):
    # Scrub runs of whitespace out of the assembly, but leave the leading
    # whitespace in place.
    body = SCRUB_PRESERVE_LEADING_WHITESPACE_RE.sub(lambda m: m.group(2) + " ", body)

    # Expand the tabs used for indentation.
    body = str.expandtabs(body, 2)
    # Strip trailing whitespace.
    body = SCRUB_TRAILING_WHITESPACE_TEST_RE.sub(r"", body)
    return body


def do_scrub(body, scrubber, scrubber_args, extra):
    if scrubber_args:
        local_args = copy.deepcopy(scrubber_args)
        local_args[0].extra_scrub = extra
        return scrubber(body, *local_args)
    return scrubber(body, *scrubber_args)


# Build up a dictionary of all the function bodies.
class function_body(object):
    def __init__(
        self,
        string,
        extra,
        funcdef_attrs_and_ret,
        args_and_sig,
        attrs,
        func_name_separator,
        ginfo,
    ):
        self.scrub = string
        self.extrascrub = extra
        self.funcdef_attrs_and_ret = funcdef_attrs_and_ret
        self.args_and_sig = args_and_sig
        self.attrs = attrs
        self.func_name_separator = func_name_separator
        self._ginfo = ginfo

    def is_same_except_arg_names(
        self, extrascrub, funcdef_attrs_and_ret, args_and_sig, attrs
    ):
        arg_names = set()

        def drop_arg_names(match):
            nameless_value = self._ginfo.get_nameless_value_from_match(match)
            if nameless_value.check_key == "%":
                arg_names.add(self._ginfo.get_name_from_match(match))
                substitute = ""
            else:
                substitute = match.group(2)
            return match.group(1) + substitute + match.group(match.lastindex)

        def repl_arg_names(match):
            nameless_value = self._ginfo.get_nameless_value_from_match(match)
            if (
                nameless_value.check_key == "%"
                and self._ginfo.get_name_from_match(match) in arg_names
            ):
                return match.group(1) + match.group(match.lastindex)
            return match.group(1) + match.group(2) + match.group(match.lastindex)

        if self.funcdef_attrs_and_ret != funcdef_attrs_and_ret:
            return False
        if self.attrs != attrs:
            return False

        regexp = self._ginfo.get_regexp()
        ans0 = regexp.sub(drop_arg_names, self.args_and_sig)
        ans1 = regexp.sub(drop_arg_names, args_and_sig)
        if ans0 != ans1:
            return False
        if self._ginfo.is_asm():
            # Check without replacements, the replacements are not applied to the
            # body for backend checks.
            return self.extrascrub == extrascrub

        es0 = regexp.sub(repl_arg_names, self.extrascrub)
        es1 = regexp.sub(repl_arg_names, extrascrub)
        es0 = SCRUB_IR_COMMENT_RE.sub(r"", es0)
        es1 = SCRUB_IR_COMMENT_RE.sub(r"", es1)
        return es0 == es1

    def __str__(self):
        return self.scrub


class FunctionTestBuilder:
    def __init__(self, run_list, flags, scrubber_args, path, ginfo):
        self._verbose = flags.verbose
        self._record_args = flags.function_signature
        self._check_attributes = flags.check_attributes
        # Strip double-quotes if input was read by UTC_ARGS
        self._filters = (
            list(
                map(
                    lambda f: Filter(
                        re.compile(f.pattern().strip('"'), f.flags()), f.is_filter_out
                    ),
                    flags.filters,
                )
            )
            if flags.filters
            else []
        )
        self._scrubber_args = scrubber_args
        self._path = path
        self._ginfo = ginfo
        # Strip double-quotes if input was read by UTC_ARGS
        self._replace_value_regex = list(
            map(lambda x: x.strip('"'), flags.replace_value_regex)
        )
        self._func_dict = {}
        self._func_order = {}
        self._global_var_dict = {}
        self._processed_prefixes = set()
        for tuple in run_list:
            for prefix in tuple[0]:
                self._func_dict.update({prefix: dict()})
                self._func_order.update({prefix: []})
                self._global_var_dict.update({prefix: dict()})

    def finish_and_get_func_dict(self):
        for prefix in self.get_failed_prefixes():
            warn(
                "Prefix %s had conflicting output from different RUN lines for all functions in test %s"
                % (
                    prefix,
                    self._path,
                )
            )
        return self._func_dict

    def func_order(self):
        return self._func_order

    def global_var_dict(self):
        return self._global_var_dict

    def is_filtered(self):
        return bool(self._filters)

    def process_run_line(self, function_re, scrubber, raw_tool_output, prefixes):
        build_global_values_dictionary(
            self._global_var_dict, raw_tool_output, prefixes, self._ginfo
        )
        for m in function_re.finditer(raw_tool_output):
            if not m:
                continue
            func = m.group("func")
            body = m.group("body")
            # func_name_separator is the string that is placed right after function name at the
            # beginning of assembly function definition. In most assemblies, that is just a
            # colon: `foo:`. But, for example, in nvptx it is a brace: `foo(`. If is_backend is
            # False, just assume that separator is an empty string.
            if self._ginfo.is_asm():
                # Use ':' as default separator.
                func_name_separator = (
                    m.group("func_name_separator")
                    if "func_name_separator" in m.groupdict()
                    else ":"
                )
            else:
                func_name_separator = ""
            attrs = m.group("attrs") if self._check_attributes else ""
            funcdef_attrs_and_ret = (
                m.group("funcdef_attrs_and_ret") if self._record_args else ""
            )
            # Determine if we print arguments, the opening brace, or nothing after the
            # function name
            if self._record_args and "args_and_sig" in m.groupdict():
                args_and_sig = scrub_body(m.group("args_and_sig").strip())
            elif "args_and_sig" in m.groupdict():
                args_and_sig = "("
            else:
                args_and_sig = ""
            filtered_body = do_filter(body, self._filters)
            scrubbed_body = do_scrub(
                filtered_body, scrubber, self._scrubber_args, extra=False
            )
            scrubbed_extra = do_scrub(
                filtered_body, scrubber, self._scrubber_args, extra=True
            )
            if "analysis" in m.groupdict():
                analysis = m.group("analysis")
                if analysis not in SUPPORTED_ANALYSES:
                    warn("Unsupported analysis mode: %r!" % (analysis,))
            if func.startswith("stress"):
                # We only use the last line of the function body for stress tests.
                scrubbed_body = "\n".join(scrubbed_body.splitlines()[-1:])
            if self._verbose:
                print("Processing function: " + func, file=sys.stderr)
                for l in scrubbed_body.splitlines():
                    print("  " + l, file=sys.stderr)
            for prefix in prefixes:
                # Replace function names matching the regex.
                for regex in self._replace_value_regex:
                    # Pattern that matches capture groups in the regex in leftmost order.
                    group_regex = re.compile(r"\(.*?\)")
                    # Replace function name with regex.
                    match = re.match(regex, func)
                    if match:
                        func_repl = regex
                        # Replace any capture groups with their matched strings.
                        for g in match.groups():
                            func_repl = group_regex.sub(
                                re.escape(g), func_repl, count=1
                            )
                        func = re.sub(func_repl, "{{" + func_repl + "}}", func)

                    # Replace all calls to regex matching functions.
                    matches = re.finditer(regex, scrubbed_body)
                    for match in matches:
                        func_repl = regex
                        # Replace any capture groups with their matched strings.
                        for g in match.groups():
                            func_repl = group_regex.sub(
                                re.escape(g), func_repl, count=1
                            )
                        # Substitute function call names that match the regex with the same
                        # capture groups set.
                        scrubbed_body = re.sub(
                            func_repl, "{{" + func_repl + "}}", scrubbed_body
                        )

                if func in self._func_dict[prefix]:
                    if self._func_dict[prefix][func] is not None and (
                        str(self._func_dict[prefix][func]) != scrubbed_body
                        or self._func_dict[prefix][func].args_and_sig != args_and_sig
                        or self._func_dict[prefix][func].attrs != attrs
                        or self._func_dict[prefix][func].funcdef_attrs_and_ret
                        != funcdef_attrs_and_ret
                    ):
                        if self._func_dict[prefix][func].is_same_except_arg_names(
                            scrubbed_extra,
                            funcdef_attrs_and_ret,
                            args_and_sig,
                            attrs,
                        ):
                            self._func_dict[prefix][func].scrub = scrubbed_extra
                            self._func_dict[prefix][func].args_and_sig = args_and_sig
                        else:
                            # This means a previous RUN line produced a body for this function
                            # that is different from the one produced by this current RUN line,
                            # so the body can't be common across RUN lines. We use None to
                            # indicate that.
                            self._func_dict[prefix][func] = None
                else:
                    if prefix not in self._processed_prefixes:
                        self._func_dict[prefix][func] = function_body(
                            scrubbed_body,
                            scrubbed_extra,
                            funcdef_attrs_and_ret,
                            args_and_sig,
                            attrs,
                            func_name_separator,
                            self._ginfo,
                        )
                        self._func_order[prefix].append(func)
                    else:
                        # An earlier RUN line used this check prefixes but didn't produce
                        # a body for this function. This happens in Clang tests that use
                        # preprocesser directives to exclude individual functions from some
                        # RUN lines.
                        self._func_dict[prefix][func] = None

    def processed_prefixes(self, prefixes):
        """
        Mark a set of prefixes as having had at least one applicable RUN line fully
        processed. This is used to filter out function bodies that don't have
        outputs for all RUN lines.
        """
        self._processed_prefixes.update(prefixes)

    def get_failed_prefixes(self):
        # This returns the list of those prefixes that failed to match any function,
        # because there were conflicting bodies produced by different RUN lines, in
        # all instances of the prefix.
        for prefix in self._func_dict:
            if self._func_dict[prefix] and (
                not [
                    fct
                    for fct in self._func_dict[prefix]
                    if self._func_dict[prefix][fct] is not None
                ]
            ):
                yield prefix


##### Generator of LLVM IR CHECK lines

SCRUB_IR_COMMENT_RE = re.compile(r"\s*;.*")

# TODO: We should also derive check lines for global, debug, loop declarations, etc..


class NamelessValue:
    """
    A NamelessValue object represents a type of value in the IR whose "name" we
    generalize in the generated check lines; where the "name" could be an actual
    name (as in e.g. `@some_global` or `%x`) or just a number (as in e.g. `%12`
    or `!4`).
    """
    def __init__(
        self,
        check_prefix,
        check_key,
        ir_prefix,
        ir_regexp,
        global_ir_rhs_regexp,
        *,
        is_before_functions=False,
        is_number=False,
        replace_number_with_counter=False,
        match_literally=False,
        interlaced_with_previous=False,
        ir_suffix=r"",
    ):
        self.check_prefix = check_prefix
        self.check_key = check_key
        self.ir_prefix = ir_prefix
        self.ir_regexp = ir_regexp
        self.ir_suffix = ir_suffix
        self.global_ir_rhs_regexp = global_ir_rhs_regexp
        self.is_before_functions = is_before_functions
        self.is_number = is_number
        # Some variable numbers (e.g. MCINST1234) will change based on unrelated
        # modifications to LLVM, replace those with an incrementing counter.
        self.replace_number_with_counter = replace_number_with_counter
        self.match_literally = match_literally
        self.interlaced_with_previous = interlaced_with_previous
        self.variable_mapping = {}

    # Return true if this kind of IR value is defined "locally" to functions,
    # which we assume is only the case precisely for LLVM IR local values.
    def is_local_def_ir_value(self):
        return self.check_key == "%"

    # Return the IR regexp we use for this kind or IR value, e.g., [\w.-]+? for locals
    def get_ir_regex(self):
        # for backwards compatibility we check locals with '.*'
        if self.is_local_def_ir_value():
            return ".*"
        return self.ir_regexp

    # Create a FileCheck variable name based on an IR name.
    def get_value_name(self, var: str, check_prefix: str):
        var = var.replace("!", "")
        if self.replace_number_with_counter:
            assert var
            replacement = self.variable_mapping.get(var, None)
            if replacement is None:
                # Replace variable with an incrementing counter
                replacement = str(len(self.variable_mapping) + 1)
                self.variable_mapping[var] = replacement
            var = replacement
        # This is a nameless value, prepend check_prefix.
        if var.isdigit():
            var = check_prefix + var
        else:
            # This is a named value that clashes with the check_prefix, prepend with
            # _prefix_filecheck_ir_name, if it has been defined.
            if (
                may_clash_with_default_check_prefix_name(check_prefix, var)
                and _prefix_filecheck_ir_name
            ):
                var = _prefix_filecheck_ir_name + var
        var = var.replace(".", "_")
        var = var.replace("-", "_")
        return var.upper()

<<<<<<< HEAD
    def get_affixes_from_match(self, match: re.Match):
=======
    def get_affixes_from_match(self, match):
>>>>>>> 13f6d404
        prefix = re.match(self.ir_prefix, match.group(2)).group(0)
        suffix = re.search(self.ir_suffix + "$", match.group(2)).group(0)
        return prefix, suffix


class GeneralizerInfo:
    """
    A GeneralizerInfo object holds information about how check lines should be generalized
    (e.g., variable names replaced by FileCheck meta variables) as well as per-test-file
    state (e.g. information about IR global variables).
    """

    MODE_IR = 0
    MODE_ASM = 1
    MODE_ANALYZE = 2

    def __init__(
        self,
        version,
        mode,
        nameless_values: List[NamelessValue],
        regexp_prefix,
        regexp_suffix,
    ):
        self._version = version
        self._mode = mode
        self._nameless_values = nameless_values

        self._regexp_prefix = regexp_prefix
        self._regexp_suffix = regexp_suffix

        self._regexp, _ = self._build_regexp(False, False)
        (
            self._unstable_globals_regexp,
            self._unstable_globals_values,
        ) = self._build_regexp(True, True)

    def _build_regexp(self, globals_only, unstable_only):
        matches = []
        values = []
        for nameless_value in self._nameless_values:
            is_global = nameless_value.global_ir_rhs_regexp is not None
            if globals_only and not is_global:
                continue
            if unstable_only and nameless_value.match_literally:
                continue

            match = f"(?:{nameless_value.ir_prefix}({nameless_value.ir_regexp}){nameless_value.ir_suffix})"
            if self.is_ir() and not globals_only and is_global:
                match = "^" + match
            matches.append(match)
            values.append(nameless_value)

        regexp_string = r"|".join(matches)

        return (
            re.compile(
                self._regexp_prefix + r"(" + regexp_string + r")" + self._regexp_suffix
            ),
            values,
        )

    def get_version(self):
        return self._version

    def is_ir(self):
        return self._mode == GeneralizerInfo.MODE_IR

    def is_asm(self):
        return self._mode == GeneralizerInfo.MODE_ASM

    def is_analyze(self):
        return self._mode == GeneralizerInfo.MODE_ANALYZE

    def get_nameless_values(self):
        return self._nameless_values

    def get_regexp(self):
        return self._regexp

    def get_unstable_globals_regexp(self):
        return self._unstable_globals_regexp

    # The entire match is group 0, the prefix has one group (=1), the entire
    # IR_VALUE_REGEXP_STRING is one group (=2), and then the nameless values start.
    FIRST_NAMELESS_GROUP_IN_MATCH = 3

    def get_match_info(self, match):
        """
        Returns (name, nameless_value) for the given match object
        """
        if match.re == self._regexp:
            values = self._nameless_values
        else:
            match.re == self._unstable_globals_regexp
            values = self._unstable_globals_values
        for i in range(len(values)):
            g = match.group(i + GeneralizerInfo.FIRST_NAMELESS_GROUP_IN_MATCH)
            if g is not None:
                return g, values[i]
        error("Unable to identify the kind of IR value from the match!")
        return None, None

    # See get_idx_from_match
    def get_name_from_match(self, match):
        return self.get_match_info(match)[0]

    def get_nameless_value_from_match(self, match) -> NamelessValue:
        return self.get_match_info(match)[1]


def make_ir_generalizer(version):
    values = []

    if version >= 5:
        values += [
            NamelessValue(r"BB", "%", r"label %", r"[\w$.-]+?", None),
            NamelessValue(r"BB", "%", r"^", r"[\w$.-]+?", None, ir_suffix=r":"),
        ]

    values += [
        #            check_prefix   check_key  ir_prefix           ir_regexp                global_ir_rhs_regexp
        NamelessValue(r"TMP", "%", r"%", r"[\w$.-]+?", None),
        NamelessValue(r"ATTR", "#", r"#", r"[0-9]+", None),
        NamelessValue(r"ATTR", "#", r"attributes #", r"[0-9]+", r"{[^}]*}"),
        NamelessValue(r"GLOB", "@", r"@", r"[0-9]+", None),
        NamelessValue(r"GLOB", "@", r"@", r"[0-9]+", r".+", is_before_functions=True),
        NamelessValue(
            r"GLOBNAMED",
            "@",
            r"@",
            r"[a-zA-Z0-9_$\"\\.-]*[a-zA-Z_$\"\\.-][a-zA-Z0-9_$\"\\.-]*",
            r".+",
            is_before_functions=True,
            match_literally=True,
            interlaced_with_previous=True,
        ),
        NamelessValue(r"DBG", "!", r"!dbg ", r"![0-9]+", None),
        NamelessValue(r"DIASSIGNID", "!", r"!DIAssignID ", r"![0-9]+", None),
        NamelessValue(r"PROF", "!", r"!prof ", r"![0-9]+", None),
        NamelessValue(r"TBAA", "!", r"!tbaa ", r"![0-9]+", None),
        NamelessValue(r"TBAA_STRUCT", "!", r"!tbaa.struct ", r"![0-9]+", None),
        NamelessValue(r"RNG", "!", r"!range ", r"![0-9]+", None),
        NamelessValue(r"LOOP", "!", r"!llvm.loop ", r"![0-9]+", None),
        NamelessValue(r"META", "!", r"", r"![0-9]+", r"(?:distinct |)!.*"),
        NamelessValue(r"ACC_GRP", "!", r"!llvm.access.group ", r"![0-9]+", None),
        NamelessValue(r"META", "!", r"![a-z.]+ ", r"![0-9]+", None),
        NamelessValue(r"META", "!", r"[, (]", r"![0-9]+", None),
    ]

    prefix = r"(\s*)"
    suffix = r"([,\s\(\)\}]|\Z)"

    # values = [
    #     nameless_value
    #     for nameless_value in IR_NAMELESS_VALUES
    #     if not (globals_only and nameless_value.global_ir_rhs_regexp is None) and
    #        not (unstable_ids_only and nameless_value.match_literally)
    # ]

    return GeneralizerInfo(version, GeneralizerInfo.MODE_IR, values, prefix, suffix)


def make_asm_generalizer(version):
    values = [
        NamelessValue(
            r"MCINST",
            "Inst#",
            "<MCInst #",
            r"\d+",
            r".+",
            is_number=True,
            replace_number_with_counter=True,
        ),
        NamelessValue(
            r"MCREG",
            "Reg:",
            "<MCOperand Reg:",
            r"\d+",
            r".+",
            is_number=True,
            replace_number_with_counter=True,
        ),
    ]

    prefix = r"((?:#|//)\s*)"
    suffix = r"([>\s]|\Z)"

    return GeneralizerInfo(version, GeneralizerInfo.MODE_ASM, values, prefix, suffix)


def make_analyze_generalizer(version):
    values = [
        NamelessValue(
            r"GRP",
            "#",
            r"",
            r"0x[0-9a-f]+",
            None,
            replace_number_with_counter=True,
        ),
    ]

    prefix = r"(\s*)"
    suffix = r"(\)?:)"

    return GeneralizerInfo(
        version, GeneralizerInfo.MODE_ANALYZE, values, prefix, suffix
    )


# Return true if var clashes with the scripted FileCheck check_prefix.
def may_clash_with_default_check_prefix_name(check_prefix, var):
    return check_prefix and re.match(
        r"^" + check_prefix + r"[0-9]+?$", var, re.IGNORECASE
    )


def find_diff_matching(lhs: List[str], rhs: List[str]) -> List[tuple]:
    """
    Find a large ordered matching between strings in lhs and rhs.

    Think of this as finding the *unchanged* lines in a diff, where the entries
    of lhs and rhs are lines of the files being diffed.

    Returns a list of matched (lhs_idx, rhs_idx) pairs.
    """

    if not lhs or not rhs:
        return []

    # Collect matches in reverse order.
    matches = []

    # First, collect a set of candidate matching edges. We limit this to a
    # constant multiple of the input size to avoid quadratic runtime.
    patterns = collections.defaultdict(lambda: ([], []))

    for idx in range(len(lhs)):
        patterns[lhs[idx]][0].append(idx)
    for idx in range(len(rhs)):
        patterns[rhs[idx]][1].append(idx)

    multiple_patterns = []

    candidates = []
    for pattern in patterns.values():
        if not pattern[0] or not pattern[1]:
            continue

        if len(pattern[0]) == len(pattern[1]) == 1:
            candidates.append((pattern[0][0], pattern[1][0]))
        else:
            multiple_patterns.append(pattern)

    multiple_patterns.sort(key=lambda pattern: len(pattern[0]) * len(pattern[1]))

    for pattern in multiple_patterns:
        if len(candidates) + len(pattern[0]) * len(pattern[1]) > 2 * (
            len(lhs) + len(rhs)
        ):
            break
        for lhs_idx in pattern[0]:
            for rhs_idx in pattern[1]:
                candidates.append((lhs_idx, rhs_idx))

    if not candidates:
        # The LHS and RHS either share nothing in common, or lines are just too
        # identical. In that case, let's give up and not match anything.
        return []

    # Compute a maximal crossing-free matching via an algorithm that is
    # inspired by a mixture of dynamic programming and line-sweeping in
    # discrete geometry.
    #
    # I would be surprised if this algorithm didn't exist somewhere in the
    # literature, but I found it without consciously recalling any
    # references, so you'll have to make do with the explanation below.
    # Sorry.
    #
    # The underlying graph is bipartite:
    #  - nodes on the LHS represent lines in the original check
    #  - nodes on the RHS represent lines in the new (updated) check
    #
    # Nodes are implicitly sorted by the corresponding line number.
    # Edges (unique_matches) are sorted by the line number on the LHS.
    #
    # Here's the geometric intuition for the algorithm.
    #
    #  * Plot the edges as points in the plane, with the original line
    #    number on the X axis and the updated line number on the Y axis.
    #  * The goal is to find a longest "chain" of points where each point
    #    is strictly above and to the right of the previous point.
    #  * The algorithm proceeds by sweeping a vertical line from left to
    #    right.
    #  * The algorithm maintains a table where `table[N]` answers the
    #    question "What is currently the 'best' way to build a chain of N+1
    #    points to the left of the vertical line". Here, 'best' means
    #    that the last point of the chain is a as low as possible (minimal
    #    Y coordinate).
    #   * `table[N]` is `(y, point_idx)` where `point_idx` is the index of
    #     the last point in the chain and `y` is its Y coordinate
    #   * A key invariant is that the Y values in the table are
    #     monotonically increasing
    #  * Thanks to these properties, the table can be used to answer the
    #    question "What is the longest chain that can be built to the left
    #    of the vertical line using only points below a certain Y value",
    #    using a binary search over the table.
    #  * The algorithm also builds a backlink structure in which every point
    #    links back to the previous point on a best (longest) chain ending
    #    at that point
    #
    # The core loop of the algorithm sweeps the line and updates the table
    # and backlink structure for every point that we cross during the sweep.
    # Therefore, the algorithm is trivially O(M log M) in the number of
    # points.
    candidates.sort(key=lambda candidate: (candidate[0], -candidate[1]))

    backlinks = []
    table_rhs_idx = []
    table_candidate_idx = []
    for _, rhs_idx in candidates:
        candidate_idx = len(backlinks)
        ti = bisect.bisect_left(table_rhs_idx, rhs_idx)

        # Update the table to record a best chain ending in the current point.
        # There always is one, and if any of the previously visited points had
        # a higher Y coordinate, then there is always a previously recorded best
        # chain that can be improved upon by using the current point.
        #
        # There is only one case where there is some ambiguity. If the
        # pre-existing entry table[ti] has the same Y coordinate / rhs_idx as
        # the current point (this can only happen if the same line appeared
        # multiple times on the LHS), then we could choose to keep the
        # previously recorded best chain instead. That would bias the algorithm
        # differently but should have no systematic impact on the quality of the
        # result.
        if ti < len(table_rhs_idx):
            table_rhs_idx[ti] = rhs_idx
            table_candidate_idx[ti] = candidate_idx
        else:
            table_rhs_idx.append(rhs_idx)
            table_candidate_idx.append(candidate_idx)
        if ti > 0:
            backlinks.append(table_candidate_idx[ti - 1])
        else:
            backlinks.append(None)

    # Commit to names in the matching by walking the backlinks. Recursively
    # attempt to fill in more matches in-betweem.
    match_idx = table_candidate_idx[-1]
    while match_idx is not None:
        current = candidates[match_idx]
        matches.append(current)
        match_idx = backlinks[match_idx]

    matches.reverse()
    return matches


VARIABLE_TAG = "[[@@]]"
METAVAR_RE = re.compile(r"\[\[([A-Z0-9_]+)(?::[^]]+)?\]\]")
NUMERIC_SUFFIX_RE = re.compile(r"[0-9]*$")


class TestVar:
    def __init__(self, nameless_value: NamelessValue, prefix: str, suffix: str):
        self._nameless_value = nameless_value

        self._prefix = prefix
        self._suffix = suffix

    def seen(self, nameless_value: NamelessValue, prefix: str, suffix: str):
        if prefix != self._prefix:
            self._prefix = ""
        if suffix != self._suffix:
            self._suffix = ""

    def get_variable_name(self, text):
        return self._nameless_value.get_value_name(
            text, self._nameless_value.check_prefix
        )

    def get_def(self, name, prefix, suffix):
        if self._nameless_value.is_number:
            return f"{prefix}[[#{name}:]]{suffix}"
        if self._prefix:
            assert self._prefix == prefix
            prefix = ""
        if self._suffix:
            assert self._suffix == suffix
            suffix = ""
        return f"{prefix}[[{name}:{self._prefix}{self._nameless_value.get_ir_regex()}{self._suffix}]]{suffix}"

    def get_use(self, name, prefix, suffix):
        if self._nameless_value.is_number:
            return f"{prefix}[[#{name}]]{suffix}"
        if self._prefix:
            assert self._prefix == prefix
            prefix = ""
        if self._suffix:
            assert self._suffix == suffix
            suffix = ""
        return f"{prefix}[[{name}]]{suffix}"


class CheckValueInfo:
    def __init__(
        self,
        key,
        text,
        name: str,
        prefix: str,
        suffix: str,
    ):
        # Key for the value, e.g. '%'
        self.key = key

        # Text to be matched by the FileCheck variable (without any prefix or suffix)
        self.text = text

        # Name of the FileCheck variable
        self.name = name

        # Prefix and suffix that were captured by the NamelessValue regular expression
        self.prefix = prefix
        self.suffix = suffix


# Represent a check line in a way that allows us to compare check lines while
# ignoring some or all of the FileCheck variable names.
class CheckLineInfo:
    def __init__(self, line, values):
        # Line with all FileCheck variable name occurrences replaced by VARIABLE_TAG
        self.line: str = line

        # Information on each FileCheck variable name occurrences in the line
        self.values: List[CheckValueInfo] = values

    def __repr__(self):
        return f"CheckLineInfo(line={self.line}, self.values={self.values})"


def remap_metavar_names(
    old_line_infos: List[CheckLineInfo],
    new_line_infos: List[CheckLineInfo],
    committed_names: Set[str],
) -> Mapping[str, str]:
    """
    Map all FileCheck variable names that appear in new_line_infos to new
    FileCheck variable names in an attempt to reduce the diff from old_line_infos
    to new_line_infos.

    This is done by:
    * Matching old check lines and new check lines using a diffing algorithm
      applied after replacing names with wildcards.
    * Committing to variable names such that the matched lines become equal
      (without wildcards) if possible
    * This is done recursively to handle cases where many lines are equal
      after wildcard replacement
    """
    # Initialize uncommitted identity mappings
    new_mapping = {}
    for line in new_line_infos:
        for value in line.values:
            new_mapping[value.name] = value.name

    # Recursively commit to the identity mapping or find a better one
    def recurse(old_begin, old_end, new_begin, new_end):
        if old_begin == old_end or new_begin == new_end:
            return

        # Find a matching of lines where uncommitted names are replaced
        # with a placeholder.
        def diffify_line(line, mapper):
            values = []
            for value in line.values:
                mapped = mapper(value.name)
                values.append(mapped if mapped in committed_names else "?")
            return line.line.strip() + " @@@ " + " @ ".join(values)

        lhs_lines = [
            diffify_line(line, lambda x: x)
            for line in old_line_infos[old_begin:old_end]
        ]
        rhs_lines = [
            diffify_line(line, lambda x: new_mapping[x])
            for line in new_line_infos[new_begin:new_end]
        ]

        candidate_matches = find_diff_matching(lhs_lines, rhs_lines)

        # Apply commits greedily on a match-by-match basis
        matches = [(-1, -1)]
        committed_anything = False
        for lhs_idx, rhs_idx in candidate_matches:
            lhs_line = old_line_infos[lhs_idx]
            rhs_line = new_line_infos[rhs_idx]

            local_commits = {}

            for lhs_value, rhs_value in zip(lhs_line.values, rhs_line.values):
                if new_mapping[rhs_value.name] in committed_names:
                    # The new value has already been committed. If it was mapped
                    # to the same name as the original value, we can consider
                    # committing other values from this line. Otherwise, we
                    # should ignore this line.
                    if new_mapping[rhs_value.name] == lhs_value.name:
                        continue
                    else:
                        break

                if rhs_value.name in local_commits:
                    # Same, but for a possible commit happening on the same line
                    if local_commits[rhs_value.name] == lhs_value.name:
                        continue
                    else:
                        break

                if lhs_value.name in committed_names:
                    # We can't map this value because the name we would map it to has already been
                    # committed for something else. Give up on this line.
                    break

                local_commits[rhs_value.name] = lhs_value.name
            else:
                # No reason not to add any commitments for this line
                for rhs_var, lhs_var in local_commits.items():
                    new_mapping[rhs_var] = lhs_var
                    committed_names.add(lhs_var)
                    committed_anything = True

                    if (
                        lhs_var != rhs_var
                        and lhs_var in new_mapping
                        and new_mapping[lhs_var] == lhs_var
                    ):
                        new_mapping[lhs_var] = "conflict_" + lhs_var

                matches.append((lhs_idx, rhs_idx))

        matches.append((old_end, new_end))

        # Recursively handle sequences between matches
        if committed_anything:
            for (lhs_prev, rhs_prev), (lhs_next, rhs_next) in zip(matches, matches[1:]):
                recurse(lhs_prev + 1, lhs_next, rhs_prev + 1, rhs_next)

    recurse(0, len(old_line_infos), 0, len(new_line_infos))

    # Commit to remaining names and resolve conflicts
    for new_name, mapped_name in new_mapping.items():
        if mapped_name in committed_names:
            continue
        if not mapped_name.startswith("conflict_"):
            assert mapped_name == new_name
            committed_names.add(mapped_name)

    for new_name, mapped_name in new_mapping.items():
        if mapped_name in committed_names:
            continue
        assert mapped_name.startswith("conflict_")

        m = NUMERIC_SUFFIX_RE.search(new_name)
        base_name = new_name[: m.start()]
        suffix = int(new_name[m.start() :]) if m.start() != m.end() else 1
        while True:
            candidate = f"{base_name}{suffix}"
            if candidate not in committed_names:
                new_mapping[new_name] = candidate
                committed_names.add(candidate)
                break
            suffix += 1

    return new_mapping


def generalize_check_lines(
    lines,
    ginfo: GeneralizerInfo,
    vars_seen,
    global_vars_seen,
    preserve_names=False,
    original_check_lines=None,
    *,
    unstable_globals_only=False,
):
    if unstable_globals_only:
        regexp = ginfo.get_unstable_globals_regexp()
    else:
        regexp = ginfo.get_regexp()

    multiple_braces_re = re.compile(r"({{+)|(}}+)")
    def escape_braces(match_obj):
        return '{{' + re.escape(match_obj.group(0)) + '}}'

    if ginfo.is_ir():
        for i, line in enumerate(lines):
            # An IR variable named '%.' matches the FileCheck regex string.
            line = line.replace("%.", "%dot")
            for regex in _global_hex_value_regex:
                if re.match("^@" + regex + " = ", line):
                    line = re.sub(
                        r"\bi([0-9]+) ([0-9]+)",
                        lambda m: "i"
                        + m.group(1)
                        + " [[#"
                        + hex(int(m.group(2)))
                        + "]]",
                        line,
                    )
                    break
            # Ignore any comments, since the check lines will too.
            scrubbed_line = SCRUB_IR_COMMENT_RE.sub(r"", line)
            lines[i] = scrubbed_line

    if not preserve_names:
        committed_names = set(
            test_var.get_variable_name(name)
            for (name, _), test_var in vars_seen.items()
        )
        defs = set()

        # Collect information about new check lines, and generalize global reference
        new_line_infos = []
        for line in lines:
            filtered_line = ""
            values = []
            while True:
                m = regexp.search(line)
                if m is None:
                    filtered_line += line
                    break

                name = ginfo.get_name_from_match(m)
                nameless_value = ginfo.get_nameless_value_from_match(m)
                prefix, suffix = nameless_value.get_affixes_from_match(m)
                if may_clash_with_default_check_prefix_name(
                    nameless_value.check_prefix, name
                ):
                    warn(
                        "Change IR value name '%s' or use --prefix-filecheck-ir-name to prevent possible conflict"
                        " with scripted FileCheck name." % (name,)
                    )

                # Record the variable as seen and (for locals) accumulate
                # prefixes/suffixes
                is_local_def = nameless_value.is_local_def_ir_value()
                if is_local_def:
                    vars_dict = vars_seen
                else:
                    vars_dict = global_vars_seen

                key = (name, nameless_value.check_key)

                if is_local_def:
                    test_prefix = prefix
                    test_suffix = suffix
                else:
                    test_prefix = ""
                    test_suffix = ""

                if key in vars_dict:
                    vars_dict[key].seen(nameless_value, test_prefix, test_suffix)
                else:
                    vars_dict[key] = TestVar(nameless_value, test_prefix, test_suffix)
                    defs.add(key)

                var = vars_dict[key].get_variable_name(name)

                # Replace with a [[@@]] tag, but be sure to keep the spaces and commas.
                filtered_line += (
                    line[: m.start()] + m.group(1) + VARIABLE_TAG + m.group(m.lastindex)
                )
                line = line[m.end() :]

                values.append(
                    CheckValueInfo(
                        key=nameless_value.check_key,
                        text=name,
                        name=var,
                        prefix=prefix,
                        suffix=suffix,
                    )
                )

            new_line_infos.append(CheckLineInfo(filtered_line, values))

        committed_names.update(
            test_var.get_variable_name(name)
            for (name, _), test_var in global_vars_seen.items()
        )

        # Collect information about original check lines, if any.
        orig_line_infos = []
        for line in original_check_lines or []:
            filtered_line = ""
            values = []
            while True:
                m = METAVAR_RE.search(line)
                if m is None:
                    filtered_line += line
                    break

                # Replace with a [[@@]] tag, but be sure to keep the spaces and commas.
                filtered_line += line[: m.start()] + VARIABLE_TAG
                line = line[m.end() :]
                values.append(
                    CheckValueInfo(
                        key=None,
                        text=None,
                        name=m.group(1),
                        prefix="",
                        suffix="",
                    )
                )
            orig_line_infos.append(CheckLineInfo(filtered_line, values))

        # Compute the variable name mapping
        mapping = remap_metavar_names(orig_line_infos, new_line_infos, committed_names)

        # Apply the variable name mapping
        for i, line_info in enumerate(new_line_infos):
            line_template = line_info.line
            line = ""

            for value in line_info.values:
                idx = line_template.find(VARIABLE_TAG)
                line += line_template[:idx]
                line_template = line_template[idx + len(VARIABLE_TAG) :]

                key = (value.text, value.key)
                if value.key == "%":
                    vars_dict = vars_seen
                else:
                    vars_dict = global_vars_seen

                if key in defs:
                    line += vars_dict[key].get_def(
                        mapping[value.name], value.prefix, value.suffix
                    )
                    defs.remove(key)
                else:
                    line += vars_dict[key].get_use(
                        mapping[value.name], value.prefix, value.suffix
                    )

            line += line_template

            lines[i] = line

    if ginfo.is_analyze():
        for i, _ in enumerate(lines):
            # Escape multiple {{ or }} as {{}} denotes a FileCheck regex.
            scrubbed_line = multiple_braces_re.sub(escape_braces, lines[i])
            lines[i] = scrubbed_line

    return lines


def add_checks(
    output_lines,
    comment_marker,
    prefix_list,
    func_dict,
    func_name,
    check_label_format,
    ginfo,
    global_vars_seen_dict,
    is_filtered,
    preserve_names=False,
    original_check_lines: Mapping[str, List[str]] = {},
):
    # prefix_exclusions are prefixes we cannot use to print the function because it doesn't exist in run lines that use these prefixes as well.
    prefix_exclusions = set()
    printed_prefixes = []
    for p in prefix_list:
        checkprefixes = p[0]
        # If not all checkprefixes of this run line produced the function we cannot check for it as it does not
        # exist for this run line. A subset of the check prefixes might know about the function but only because
        # other run lines created it.
        if any(
            map(
                lambda checkprefix: func_name not in func_dict[checkprefix],
                checkprefixes,
            )
        ):
            prefix_exclusions |= set(checkprefixes)
            continue

    # prefix_exclusions is constructed, we can now emit the output
    for p in prefix_list:
        global_vars_seen = {}
        checkprefixes = p[0]
        for checkprefix in checkprefixes:
            if checkprefix in global_vars_seen_dict:
                global_vars_seen.update(global_vars_seen_dict[checkprefix])
            else:
                global_vars_seen_dict[checkprefix] = {}
            if checkprefix in printed_prefixes:
                break

            # Check if the prefix is excluded.
            if checkprefix in prefix_exclusions:
                continue

            # If we do not have output for this prefix we skip it.
            if not func_dict[checkprefix][func_name]:
                continue

            # Add some space between different check prefixes, but not after the last
            # check line (before the test code).
            if ginfo.is_asm():
                if len(printed_prefixes) != 0:
                    output_lines.append(comment_marker)

            if checkprefix not in global_vars_seen_dict:
                global_vars_seen_dict[checkprefix] = {}

            global_vars_seen_before = [key for key in global_vars_seen.keys()]

            vars_seen = {}
            printed_prefixes.append(checkprefix)
            attrs = str(func_dict[checkprefix][func_name].attrs)
            attrs = "" if attrs == "None" else attrs
            if ginfo.get_version() > 1:
                funcdef_attrs_and_ret = func_dict[checkprefix][
                    func_name
                ].funcdef_attrs_and_ret
            else:
                funcdef_attrs_and_ret = ""

            if attrs:
                output_lines.append(
                    "%s %s: Function Attrs: %s" % (comment_marker, checkprefix, attrs)
                )
            args_and_sig = str(func_dict[checkprefix][func_name].args_and_sig)
            if args_and_sig:
                args_and_sig = generalize_check_lines(
                    [args_and_sig],
                    ginfo,
                    vars_seen,
                    global_vars_seen,
                    preserve_names,
                    original_check_lines=[],
                )[0]
            func_name_separator = func_dict[checkprefix][func_name].func_name_separator
            if "[[" in args_and_sig:
                # Captures in label lines are not supported, thus split into a -LABEL
                # and a separate -SAME line that contains the arguments with captures.
                args_and_sig_prefix = ""
                if ginfo.get_version() >= 3 and args_and_sig.startswith("("):
                    # Ensure the "(" separating function name and arguments is in the
                    # label line. This is required in case of function names that are
                    # prefixes of each other. Otherwise, the label line for "foo" might
                    # incorrectly match on "foo.specialized".
                    args_and_sig_prefix = args_and_sig[0]
                    args_and_sig = args_and_sig[1:]

                # Removing args_and_sig from the label match line requires
                # func_name_separator to be empty. Otherwise, the match will not work.
                assert func_name_separator == ""
                output_lines.append(
                    check_label_format
                    % (
                        checkprefix,
                        funcdef_attrs_and_ret,
                        func_name,
                        args_and_sig_prefix,
                        func_name_separator,
                    )
                )
                output_lines.append(
                    "%s %s-SAME: %s" % (comment_marker, checkprefix, args_and_sig)
                )
            else:
                output_lines.append(
                    check_label_format
                    % (
                        checkprefix,
                        funcdef_attrs_and_ret,
                        func_name,
                        args_and_sig,
                        func_name_separator,
                    )
                )
            func_body = str(func_dict[checkprefix][func_name]).splitlines()
            if not func_body:
                # We have filtered everything.
                continue

            # For ASM output, just emit the check lines.
            if ginfo.is_asm():
                body_start = 1
                if is_filtered:
                    # For filtered output we don't add "-NEXT" so don't add extra spaces
                    # before the first line.
                    body_start = 0
                else:
                    output_lines.append(
                        "%s %s:       %s" % (comment_marker, checkprefix, func_body[0])
                    )
                func_lines = generalize_check_lines(
                    func_body[body_start:], ginfo, vars_seen, global_vars_seen
                )
                for func_line in func_lines:
                    if func_line.strip() == "":
                        output_lines.append(
                            "%s %s-EMPTY:" % (comment_marker, checkprefix)
                        )
                    else:
                        check_suffix = "-NEXT" if not is_filtered else ""
                        output_lines.append(
                            "%s %s%s:  %s"
                            % (comment_marker, checkprefix, check_suffix, func_line)
                        )
                # Remember new global variables we have not seen before
                for key in global_vars_seen:
                    if key not in global_vars_seen_before:
                        global_vars_seen_dict[checkprefix][key] = global_vars_seen[key]
                break
            # For analyze output, generalize the output, and emit CHECK-EMPTY lines as well.
            elif ginfo.is_analyze():
                func_body = generalize_check_lines(
                    func_body, ginfo, vars_seen, global_vars_seen
                )
                for func_line in func_body:
                    if func_line.strip() == "":
                        output_lines.append(
                            "{} {}-EMPTY:".format(comment_marker, checkprefix)
                        )
                    else:
                        check_suffix = "-NEXT" if not is_filtered else ""
                        output_lines.append(
                            "{} {}{}:  {}".format(
                                comment_marker, checkprefix, check_suffix, func_line
                            )
                        )

                # Add space between different check prefixes and also before the first
                # line of code in the test function.
                output_lines.append(comment_marker)

                # Remember new global variables we have not seen before
                for key in global_vars_seen:
                    if key not in global_vars_seen_before:
                        global_vars_seen_dict[checkprefix][key] = global_vars_seen[key]
                break
            # For IR output, change all defs to FileCheck variables, so we're immune
            # to variable naming fashions.
            else:
                func_body = generalize_check_lines(
                    func_body,
                    ginfo,
                    vars_seen,
                    global_vars_seen,
                    preserve_names,
                    original_check_lines=original_check_lines.get(checkprefix),
                )

                # This could be selectively enabled with an optional invocation argument.
                # Disabled for now: better to check everything. Be safe rather than sorry.

                # Handle the first line of the function body as a special case because
                # it's often just noise (a useless asm comment or entry label).
                # if func_body[0].startswith("#") or func_body[0].startswith("entry:"):
                #  is_blank_line = True
                # else:
                #  output_lines.append('%s %s:       %s' % (comment_marker, checkprefix, func_body[0]))
                #  is_blank_line = False

                is_blank_line = False

                for func_line in func_body:
                    if func_line.strip() == "":
                        is_blank_line = True
                        continue
                    # Do not waste time checking IR comments.
                    func_line = SCRUB_IR_COMMENT_RE.sub(r"", func_line)

                    # Skip blank lines instead of checking them.
                    if is_blank_line:
                        output_lines.append(
                            "{} {}:       {}".format(
                                comment_marker, checkprefix, func_line
                            )
                        )
                    else:
                        check_suffix = "-NEXT" if not is_filtered else ""
                        output_lines.append(
                            "{} {}{}:  {}".format(
                                comment_marker, checkprefix, check_suffix, func_line
                            )
                        )
                    is_blank_line = False

                # Add space between different check prefixes and also before the first
                # line of code in the test function.
                output_lines.append(comment_marker)

                # Remember new global variables we have not seen before
                for key in global_vars_seen:
                    if key not in global_vars_seen_before:
                        global_vars_seen_dict[checkprefix][key] = global_vars_seen[key]
                break
    return printed_prefixes


def add_ir_checks(
    output_lines,
    comment_marker,
    prefix_list,
    func_dict,
    func_name,
    preserve_names,
    function_sig,
    ginfo: GeneralizerInfo,
    global_vars_seen_dict,
    is_filtered,
    original_check_lines={},
):
    assert ginfo.is_ir()
    # Label format is based on IR string.
    if function_sig and ginfo.get_version() > 1:
        function_def_regex = "define %s"
    elif function_sig:
        function_def_regex = "define {{[^@]+}}%s"
    else:
        function_def_regex = "%s"
    check_label_format = "{} %s-LABEL: {}@%s%s%s".format(
        comment_marker, function_def_regex
    )
    return add_checks(
        output_lines,
        comment_marker,
        prefix_list,
        func_dict,
        func_name,
        check_label_format,
        ginfo,
        global_vars_seen_dict,
        is_filtered,
        preserve_names,
        original_check_lines=original_check_lines,
    )


def add_analyze_checks(
    output_lines,
    comment_marker,
    prefix_list,
    func_dict,
    func_name,
    ginfo: GeneralizerInfo,
    is_filtered,
):
    assert ginfo.is_analyze()
    check_label_format = "{} %s-LABEL: '%s%s%s%s'".format(comment_marker)
    global_vars_seen_dict = {}
    return add_checks(
        output_lines,
        comment_marker,
        prefix_list,
        func_dict,
        func_name,
        check_label_format,
        ginfo,
        global_vars_seen_dict,
        is_filtered,
    )


def build_global_values_dictionary(glob_val_dict, raw_tool_output, prefixes, ginfo):
    for nameless_value in ginfo.get_nameless_values():
        if nameless_value.global_ir_rhs_regexp is None:
            continue

        lhs_re_str = nameless_value.ir_prefix + nameless_value.ir_regexp
        rhs_re_str = nameless_value.global_ir_rhs_regexp

        global_ir_value_re_str = r"^" + lhs_re_str + r"\s=\s" + rhs_re_str + r"$"
        global_ir_value_re = re.compile(global_ir_value_re_str, flags=(re.M))
        lines = []
        for m in global_ir_value_re.finditer(raw_tool_output):
            # Attach the substring's start index so that CHECK lines
            # can be sorted properly even if they are matched by different nameless values.
            # This is relevant for GLOB and GLOBNAMED since they may appear interlaced.
            lines.append((m.start(), m.group(0)))

        for prefix in prefixes:
            if glob_val_dict[prefix] is None:
                continue
            if nameless_value.check_prefix in glob_val_dict[prefix]:
                if lines == glob_val_dict[prefix][nameless_value.check_prefix]:
                    continue
                if prefix == prefixes[-1]:
                    warn("Found conflicting asm under the same prefix: %r!" % (prefix,))
                else:
                    glob_val_dict[prefix][nameless_value.check_prefix] = None
                    continue
            glob_val_dict[prefix][nameless_value.check_prefix] = lines


def filter_globals_according_to_preference(
    global_val_lines_w_index, global_vars_seen, nameless_value, global_check_setting
):
    if global_check_setting == "none":
        return []
    if global_check_setting == "all":
        return global_val_lines_w_index
    assert global_check_setting == "smart"

    if nameless_value.check_key == "#":
        # attribute sets are usually better checked by --check-attributes
        return []

    def extract(line, nv):
        p = (
            "^"
            + nv.ir_prefix
            + "("
            + nv.ir_regexp
            + ") = ("
            + nv.global_ir_rhs_regexp
            + ")"
        )
        match = re.match(p, line)
        return (match.group(1), re.findall(nv.ir_regexp, match.group(2)))

    transitively_visible = set()
    contains_refs_to = {}

    def add(var):
        nonlocal transitively_visible
        nonlocal contains_refs_to
        if var in transitively_visible:
            return
        transitively_visible.add(var)
        if not var in contains_refs_to:
            return
        for x in contains_refs_to[var]:
            add(x)

    for i, line in global_val_lines_w_index:
        (var, refs) = extract(line, nameless_value)
        contains_refs_to[var] = refs
    for var, check_key in global_vars_seen:
        if check_key != nameless_value.check_key:
            continue
        add(var)
    return [
        (i, line)
        for i, line in global_val_lines_w_index
        if extract(line, nameless_value)[0] in transitively_visible
    ]


METADATA_FILTERS = [
    (
        r"(?<=\")(.+ )?(\w+ version )[\d.]+(?:[^\" ]*)(?: \([^)]+\))?",
        r"{{.*}}\2{{.*}}",
    ),  # preface with glob also, to capture optional CLANG_VENDOR
    (r'(!DIFile\(filename: ".+", directory: )".+"', r"\1{{.*}}"),
]
METADATA_FILTERS_RE = [(re.compile(f), r) for (f, r) in METADATA_FILTERS]


def filter_unstable_metadata(line):
    for f, replacement in METADATA_FILTERS_RE:
        line = f.sub(replacement, line)
    return line


def flush_current_checks(output_lines, new_lines_w_index, comment_marker):
    if not new_lines_w_index:
        return
    output_lines.append(comment_marker + SEPARATOR)
    new_lines_w_index.sort()
    for _, line in new_lines_w_index:
        output_lines.append(line)
    new_lines_w_index.clear()


def add_global_checks(
    glob_val_dict,
    comment_marker,
    prefix_list,
    output_lines,
    ginfo: GeneralizerInfo,
    global_vars_seen_dict,
    preserve_names,
    is_before_functions,
    global_check_setting,
):
    printed_prefixes = set()
    output_lines_loc = {}  # Allows GLOB and GLOBNAMED to be sorted correctly
    for nameless_value in ginfo.get_nameless_values():
        if nameless_value.global_ir_rhs_regexp is None:
            continue
        if nameless_value.is_before_functions != is_before_functions:
            continue
        for p in prefix_list:
            global_vars_seen = {}
            checkprefixes = p[0]
            if checkprefixes is None:
                continue
            for checkprefix in checkprefixes:
                if checkprefix in global_vars_seen_dict:
                    global_vars_seen.update(global_vars_seen_dict[checkprefix])
                else:
                    global_vars_seen_dict[checkprefix] = {}
                if (checkprefix, nameless_value.check_prefix) in printed_prefixes:
                    break
                if not glob_val_dict[checkprefix]:
                    continue
                if nameless_value.check_prefix not in glob_val_dict[checkprefix]:
                    continue
                if not glob_val_dict[checkprefix][nameless_value.check_prefix]:
                    continue

                check_lines = []
                global_vars_seen_before = [key for key in global_vars_seen.keys()]
                lines_w_index = glob_val_dict[checkprefix][nameless_value.check_prefix]
                lines_w_index = filter_globals_according_to_preference(
                    lines_w_index,
                    global_vars_seen_before,
                    nameless_value,
                    global_check_setting,
                )
                for i, line in lines_w_index:
                    if _global_value_regex:
                        matched = False
                        for regex in _global_value_regex:
                            if re.match("^@" + regex + " = ", line) or re.match(
                                "^!" + regex + " = ", line
                            ):
                                matched = True
                                break
                        if not matched:
                            continue
                    [new_line] = generalize_check_lines(
                        [line],
                        ginfo,
                        {},
                        global_vars_seen,
                        preserve_names,
                        unstable_globals_only=True,
                    )
                    new_line = filter_unstable_metadata(new_line)
                    check_line = "%s %s: %s" % (comment_marker, checkprefix, new_line)
                    check_lines.append((i, check_line))
                if not check_lines:
                    continue

                if not checkprefix in output_lines_loc:
                    output_lines_loc[checkprefix] = []
                if not nameless_value.interlaced_with_previous:
                    flush_current_checks(
                        output_lines, output_lines_loc[checkprefix], comment_marker
                    )
                for check_line in check_lines:
                    output_lines_loc[checkprefix].append(check_line)

                printed_prefixes.add((checkprefix, nameless_value.check_prefix))

                # Remembe new global variables we have not seen before
                for key in global_vars_seen:
                    if key not in global_vars_seen_before:
                        global_vars_seen_dict[checkprefix][key] = global_vars_seen[key]
                break

    if printed_prefixes:
        for p in prefix_list:
            if p[0] is None:
                continue
            for checkprefix in p[0]:
                if checkprefix not in output_lines_loc:
                    continue
                flush_current_checks(
                    output_lines, output_lines_loc[checkprefix], comment_marker
                )
                break
        output_lines.append(comment_marker + SEPARATOR)
    return printed_prefixes


def check_prefix(prefix):
    if not PREFIX_RE.match(prefix):
        hint = ""
        if "," in prefix:
            hint = " Did you mean '--check-prefixes=" + prefix + "'?"
        warn(
            (
                "Supplied prefix '%s' is invalid. Prefix must contain only alphanumeric characters, hyphens and underscores."
                + hint
            )
            % (prefix)
        )


def get_check_prefixes(filecheck_cmd):
    check_prefixes = [
        item
        for m in CHECK_PREFIX_RE.finditer(filecheck_cmd)
        for item in m.group(1).split(",")
    ]
    if not check_prefixes:
        check_prefixes = ["CHECK"]
    return check_prefixes


def verify_filecheck_prefixes(fc_cmd):
    fc_cmd_parts = fc_cmd.split()
    for part in fc_cmd_parts:
        if "check-prefix=" in part:
            prefix = part.split("=", 1)[1]
            check_prefix(prefix)
        elif "check-prefixes=" in part:
            prefixes = part.split("=", 1)[1].split(",")
            for prefix in prefixes:
                check_prefix(prefix)
                if prefixes.count(prefix) > 1:
                    warn(
                        "Supplied prefix '%s' is not unique in the prefix list."
                        % (prefix,)
                    )


def get_autogennote_suffix(parser, args):
    autogenerated_note_args = ""
    for action in parser._actions:
        if not hasattr(args, action.dest):
            continue  # Ignore options such as --help that aren't included in args
        # Ignore parameters such as paths to the binary or the list of tests
        if action.dest in (
            "tests",
            "update_only",
            "tool_binary",
            "opt_binary",
            "llc_binary",
            "clang",
            "opt",
            "llvm_bin",
            "verbose",
            "force_update",
            "reset_variable_names",
        ):
            continue
        value = getattr(args, action.dest)
        if action.dest == "check_globals":
            default_value = "none" if args.version < 4 else "smart"
            if value == default_value:
                continue
            autogenerated_note_args += action.option_strings[0] + " "
            if args.version < 4 and value == "all":
                continue
            autogenerated_note_args += "%s " % value
            continue
        if action.const is not None:  # action stores a constant (usually True/False)
            # Skip actions with different constant values (this happens with boolean
            # --foo/--no-foo options)
            if value != action.const:
                continue
        if parser.get_default(action.dest) == value:
            continue  # Don't add default values
        if action.dest == "function_signature" and args.version >= 2:
            continue  # Enabled by default in version 2
        if action.dest == "filters":
            # Create a separate option for each filter element.  The value is a list
            # of Filter objects.
            for elem in value:
                opt_name = "filter-out" if elem.is_filter_out else "filter"
                opt_value = elem.pattern()
                new_arg = '--%s "%s" ' % (opt_name, opt_value.strip('"'))
                if new_arg not in autogenerated_note_args:
                    autogenerated_note_args += new_arg
        else:
            autogenerated_note_args += action.option_strings[0] + " "
            if action.const is None:  # action takes a parameter
                if action.nargs == "+":
                    value = " ".join(map(lambda v: '"' + v.strip('"') + '"', value))
                autogenerated_note_args += "%s " % value
    if autogenerated_note_args:
        autogenerated_note_args = " %s %s" % (
            UTC_ARGS_KEY,
            autogenerated_note_args[:-1],
        )
    return autogenerated_note_args


def check_for_command(line, parser, args, argv, argparse_callback):
    cmd_m = UTC_ARGS_CMD.match(line)
    if cmd_m:
        for option in shlex.split(cmd_m.group("cmd").strip()):
            if option:
                argv.append(option)
        args = parse_args(parser, filter(lambda arg: arg not in args.tests, argv))
        if argparse_callback is not None:
            argparse_callback(args)
    return args, argv


def find_arg_in_test(test_info, get_arg_to_check, arg_string, is_global):
    result = get_arg_to_check(test_info.args)
    if not result and is_global:
        # See if this has been specified via UTC_ARGS.  This is a "global" option
        # that affects the entire generation of test checks.  If it exists anywhere
        # in the test, apply it to everything.
        saw_line = False
        for line_info in test_info.ro_iterlines():
            line = line_info.line
            if not line.startswith(";") and line.strip() != "":
                saw_line = True
            result = get_arg_to_check(line_info.args)
            if result:
                if warn and saw_line:
                    # We saw the option after already reading some test input lines.
                    # Warn about it.
                    print(
                        "WARNING: Found {} in line following test start: ".format(
                            arg_string
                        )
                        + line,
                        file=sys.stderr,
                    )
                    print(
                        "WARNING: Consider moving {} to top of file".format(arg_string),
                        file=sys.stderr,
                    )
                break
    return result


def dump_input_lines(output_lines, test_info, prefix_set, comment_string):
    for input_line_info in test_info.iterlines(output_lines):
        line = input_line_info.line
        args = input_line_info.args
        if line.strip() == comment_string:
            continue
        if line.strip() == comment_string + SEPARATOR:
            continue
        if line.lstrip().startswith(comment_string):
            m = CHECK_RE.match(line)
            if m and m.group(1) in prefix_set:
                continue
        output_lines.append(line.rstrip("\n"))


def add_checks_at_end(
    output_lines, prefix_list, func_order, comment_string, check_generator
):
    added = set()
    generated_prefixes = set()
    for prefix in prefix_list:
        prefixes = prefix[0]
        tool_args = prefix[1]
        for prefix in prefixes:
            for func in func_order[prefix]:
                # The func order can contain the same functions multiple times.
                # If we see one again we are done.
                if (func, prefix) in added:
                    continue
                if added:
                    output_lines.append(comment_string)

                # The add_*_checks routines expect a run list whose items are
                # tuples that have a list of prefixes as their first element and
                # tool command args string as their second element.  They output
                # checks for each prefix in the list of prefixes.  By doing so, it
                # implicitly assumes that for each function every run line will
                # generate something for that function.  That is not the case for
                # generated functions as some run lines might not generate them
                # (e.g. -fopenmp vs. no -fopenmp).
                #
                # Therefore, pass just the prefix we're interested in.  This has
                # the effect of generating all of the checks for functions of a
                # single prefix before moving on to the next prefix.  So checks
                # are ordered by prefix instead of by function as in "normal"
                # mode.
                for generated_prefix in check_generator(
                    output_lines, [([prefix], tool_args)], func
                ):
                    added.add((func, generated_prefix))
                    generated_prefixes.add(generated_prefix)
    return generated_prefixes<|MERGE_RESOLUTION|>--- conflicted
+++ resolved
@@ -1041,11 +1041,7 @@
         var = var.replace("-", "_")
         return var.upper()
 
-<<<<<<< HEAD
-    def get_affixes_from_match(self, match: re.Match):
-=======
     def get_affixes_from_match(self, match):
->>>>>>> 13f6d404
         prefix = re.match(self.ir_prefix, match.group(2)).group(0)
         suffix = re.search(self.ir_suffix + "$", match.group(2)).group(0)
         return prefix, suffix
