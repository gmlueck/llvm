--- conflicted
+++ resolved
@@ -1,11 +1,8 @@
 group("lib") {
   deps = [ "//compiler-rt/lib/profile" ]
-<<<<<<< HEAD
-=======
   if (current_os == "linux") {
     deps += [ "//compiler-rt/lib/msan" ]
   }
->>>>>>> 86645b40
   if (current_os != "win") {
     deps += [
       "//compiler-rt/lib/asan",
