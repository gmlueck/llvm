//===- opt.cpp - The LLVM Modular Optimizer -------------------------------===//
//
// Part of the LLVM Project, under the Apache License v2.0 with LLVM Exceptions.
// See https://llvm.org/LICENSE.txt for license information.
// SPDX-License-Identifier: Apache-2.0 WITH LLVM-exception
//
//===----------------------------------------------------------------------===//
//
// Optimizations may be specified an arbitrary number of times on the command
// line, They are run in the order specified.
//
//===----------------------------------------------------------------------===//

#include "llvm/ADT/ArrayRef.h"
#include <functional>

<<<<<<< HEAD
static codegen::RegisterCodeGenFlags CFG;

// The OptimizationList is automatically populated with registered Passes by the
// PassNameParser.
static cl::list<const PassInfo *, bool, PassNameParser> PassList(cl::desc(
    "Optimizations available (use '-passes=' for the new pass manager)"));

static cl::opt<bool> EnableLegacyPassManager(
    "bugpoint-enable-legacy-pm",
    cl::desc(
        "Enable the legacy pass manager. This is strictly for bugpoint "
        "due to it not working with the new PM, please do not use otherwise."),
    cl::init(false));

// This flag specifies a textual description of the optimization pass pipeline
// to run over the module. This flag switches opt to use the new pass manager
// infrastructure, completely disabling all of the flags specific to the old
// pass management.
static cl::opt<std::string> PassPipeline(
    "passes",
    cl::desc(
        "A textual description of the pass pipeline. To have analysis passes "
        "available before a certain pass, add 'require<foo-analysis>'."));
static cl::alias PassPipeline2("p", cl::aliasopt(PassPipeline),
                                   cl::desc("Alias for -passes"));

static cl::opt<bool> PrintPasses("print-passes",
                                 cl::desc("Print available passes that can be "
                                          "specified in -passes=foo and exit"));

static cl::opt<std::string>
InputFilename(cl::Positional, cl::desc("<input bitcode file>"),
    cl::init("-"), cl::value_desc("filename"));

static cl::opt<std::string>
OutputFilename("o", cl::desc("Override output filename"),
               cl::value_desc("filename"));

static cl::opt<bool>
Force("f", cl::desc("Enable binary output on terminals"));

static cl::opt<bool>
NoOutput("disable-output",
         cl::desc("Do not write result bitcode file"), cl::Hidden);

static cl::opt<bool>
OutputAssembly("S", cl::desc("Write output as LLVM assembly"));

static cl::opt<bool>
    OutputThinLTOBC("thinlto-bc",
                    cl::desc("Write output as ThinLTO-ready bitcode"));

static cl::opt<bool>
    SplitLTOUnit("thinlto-split-lto-unit",
                 cl::desc("Enable splitting of a ThinLTO LTOUnit"));

static cl::opt<bool>
    UnifiedLTO("unified-lto",
               cl::desc("Use unified LTO piplines. Ignored unless -thinlto-bc "
                        "is also specified."),
               cl::Hidden, cl::init(false));

static cl::opt<std::string> ThinLinkBitcodeFile(
    "thin-link-bitcode-file", cl::value_desc("filename"),
    cl::desc(
        "A file in which to write minimized bitcode for the thin link only"));

static cl::opt<bool>
NoVerify("disable-verify", cl::desc("Do not run the verifier"), cl::Hidden);

static cl::opt<bool> NoUpgradeDebugInfo("disable-upgrade-debug-info",
                                        cl::desc("Generate invalid output"),
                                        cl::ReallyHidden);

static cl::opt<bool> VerifyEach("verify-each",
                                cl::desc("Verify after each transform"));

static cl::opt<bool>
    DisableDITypeMap("disable-debug-info-type-map",
                     cl::desc("Don't use a uniquing type map for debug info"));

static cl::opt<bool>
StripDebug("strip-debug",
           cl::desc("Strip debugger symbol info from translation unit"));

static cl::opt<bool>
    StripNamedMetadata("strip-named-metadata",
                       cl::desc("Strip module-level named metadata"));

static cl::opt<bool>
    OptLevelO0("O0", cl::desc("Optimization level 0. Similar to clang -O0. "
                              "Same as -passes='default<O0>'"));

static cl::opt<bool>
    OptLevelO1("O1", cl::desc("Optimization level 1. Similar to clang -O1. "
                              "Same as -passes='default<O1>'"));

static cl::opt<bool>
    OptLevelO2("O2", cl::desc("Optimization level 2. Similar to clang -O2. "
                              "Same as -passes='default<O2>'"));

static cl::opt<bool>
    OptLevelOs("Os", cl::desc("Like -O2 but size-conscious. Similar to clang "
                              "-Os. Same as -passes='default<Os>'"));

static cl::opt<bool> OptLevelOz(
    "Oz",
    cl::desc("Like -O2 but optimize for code size above all else. Similar to "
             "clang -Oz. Same as -passes='default<Oz>'"));

static cl::opt<bool>
    OptLevelO3("O3", cl::desc("Optimization level 3. Similar to clang -O3. "
                              "Same as -passes='default<O3>'"));

static cl::opt<unsigned> CodeGenOptLevelCL(
    "codegen-opt-level",
    cl::desc("Override optimization level for codegen hooks, legacy PM only"));

static cl::opt<std::string>
TargetTriple("mtriple", cl::desc("Override target triple for module"));

static cl::opt<bool> EmitSummaryIndex("module-summary",
                                      cl::desc("Emit module summary index"),
                                      cl::init(false));

static cl::opt<bool> EmitModuleHash("module-hash", cl::desc("Emit module hash"),
                                    cl::init(false));

static cl::opt<bool>
DisableSimplifyLibCalls("disable-simplify-libcalls",
                        cl::desc("Disable simplify-libcalls"));

static cl::list<std::string> DisableBuiltins(
    "disable-builtin",
    cl::desc("Disable specific target library builtin function"));

static cl::opt<bool> EnableDebugify(
    "enable-debugify",
    cl::desc(
        "Start the pipeline with debugify and end it with check-debugify"));

static cl::opt<bool> VerifyDebugInfoPreserve(
    "verify-debuginfo-preserve",
    cl::desc("Start the pipeline with collecting and end it with checking of "
             "debug info preservation."));

static cl::opt<std::string> ClDataLayout("data-layout",
                                         cl::desc("data layout string to use"),
                                         cl::value_desc("layout-string"),
                                         cl::init(""));

static cl::opt<bool> PreserveBitcodeUseListOrder(
    "preserve-bc-uselistorder",
    cl::desc("Preserve use-list order when writing LLVM bitcode."),
    cl::init(true), cl::Hidden);

static cl::opt<bool> PreserveAssemblyUseListOrder(
    "preserve-ll-uselistorder",
    cl::desc("Preserve use-list order when writing LLVM assembly."),
    cl::init(false), cl::Hidden);

static cl::opt<bool> RunTwice("run-twice",
                              cl::desc("Run all passes twice, re-using the "
                                       "same pass manager (legacy PM only)."),
                              cl::init(false), cl::Hidden);

static cl::opt<bool> DiscardValueNames(
    "discard-value-names",
    cl::desc("Discard names from Value (other than GlobalValue)."),
    cl::init(false), cl::Hidden);

static cl::opt<bool> TimeTrace(
    "time-trace",
    cl::desc("Record time trace"));

static cl::opt<unsigned> TimeTraceGranularity(
    "time-trace-granularity",
    cl::desc("Minimum time granularity (in microseconds) traced by time profiler"),
    cl::init(500), cl::Hidden);

static cl::opt<std::string>
    TimeTraceFile("time-trace-file",
                    cl::desc("Specify time trace file destination"),
                    cl::value_desc("filename"));

static cl::opt<bool> RemarksWithHotness(
    "pass-remarks-with-hotness",
    cl::desc("With PGO, include profile count in optimization remarks"),
    cl::Hidden);

static cl::opt<std::optional<uint64_t>, false, remarks::HotnessThresholdParser>
    RemarksHotnessThreshold(
        "pass-remarks-hotness-threshold",
        cl::desc("Minimum profile count required for "
                 "an optimization remark to be output. "
                 "Use 'auto' to apply the threshold from profile summary"),
        cl::value_desc("N or 'auto'"), cl::init(0), cl::Hidden);

static cl::opt<std::string>
    RemarksFilename("pass-remarks-output",
                    cl::desc("Output filename for pass remarks"),
                    cl::value_desc("filename"));

static cl::opt<std::string>
    RemarksPasses("pass-remarks-filter",
                  cl::desc("Only record optimization remarks from passes whose "
                           "names match the given regular expression"),
                  cl::value_desc("regex"));

static cl::opt<std::string> RemarksFormat(
    "pass-remarks-format",
    cl::desc("The format used for serializing remarks (default: YAML)"),
    cl::value_desc("format"), cl::init("yaml"));

static cl::list<std::string>
    PassPlugins("load-pass-plugin",
                cl::desc("Load passes from plugin library"));

static cl::opt<bool> TryUseNewDbgInfoFormat(
    "try-experimental-debuginfo-iterators",
    cl::desc("Enable debuginfo iterator positions, if they're built in"),
    cl::init(false), cl::Hidden);

extern cl::opt<bool> UseNewDbgInfoFormat;

//===----------------------------------------------------------------------===//
// CodeGen-related helper functions.
//

static CodeGenOptLevel GetCodeGenOptLevel() {
  return static_cast<CodeGenOptLevel>(unsigned(CodeGenOptLevelCL));
}

struct TimeTracerRAII {
  TimeTracerRAII(StringRef ProgramName) {
    if (TimeTrace)
      timeTraceProfilerInitialize(TimeTraceGranularity, ProgramName);
  }
  ~TimeTracerRAII() {
    if (TimeTrace) {
      if (auto E = timeTraceProfilerWrite(TimeTraceFile, OutputFilename)) {
        handleAllErrors(std::move(E), [&](const StringError &SE) {
          errs() << SE.getMessage() << "\n";
        });
        return;
      }
      timeTraceProfilerCleanup();
    }
  }
};

// For use in NPM transition. Currently this contains most codegen-specific
// passes. Remove passes from here when porting to the NPM.
// TODO: use a codegen version of PassRegistry.def/PassBuilder::is*Pass() once
// it exists.
static bool shouldPinPassToLegacyPM(StringRef Pass) {
  std::vector<StringRef> PassNameExactToIgnore = {
      "globaloffset",
      "localaccessortosharedmemory",
      "nvvm-reflect",
      "nvvm-intr-range",
      "amdgpu-simplifylib",
      "amdgpu-image-intrinsic-opt",
      "amdgpu-usenative",
      "amdgpu-promote-alloca",
      "amdgpu-promote-alloca-to-vector",
      "amdgpu-lower-kernel-attributes",
      "amdgpu-propagate-attributes-early",
      "amdgpu-propagate-attributes-late",
      "amdgpu-unify-metadata",
      "amdgpu-printf-runtime-binding",
      "amdgpu-always-inline"};
  if (llvm::is_contained(PassNameExactToIgnore, Pass))
    return false;

  std::vector<StringRef> PassNamePrefix = {
      "x86-",    "xcore-", "wasm-",  "systemz-", "ppc-",    "nvvm-",
      "nvptx-",  "mips-",  "lanai-", "hexagon-", "bpf-",    "avr-",
      "thumb2-", "arm-",   "si-",    "gcn-",     "amdgpu-", "aarch64-",
      "amdgcn-", "polly-", "riscv-", "dxil-"};
  std::vector<StringRef> PassNameContain = {"-eh-prepare"};
  std::vector<StringRef> PassNameExact = {
      "safe-stack",
      "cost-model",
      "codegenprepare",
      "interleaved-load-combine",
      "unreachableblockelim",
      "verify-safepoint-ir",
      "atomic-expand",
      "expandvp",
      "mve-tail-predication",
      "interleaved-access",
      "global-merge",
      "pre-isel-intrinsic-lowering",
      "expand-reductions",
      "indirectbr-expand",
      "generic-to-nvvm",
      "expand-memcmp",
      "loop-reduce",
      "lower-amx-type",
      "lower-amx-intrinsics",
      "polyhedral-info",
      "print-polyhedral-info",
      "replace-with-veclib",
      "jmc-instrumenter",
      "dot-regions",
      "dot-regions-only",
      "view-regions",
      "view-regions-only",
      "select-optimize",
      "expand-large-div-rem",
      "structurizecfg",
      "fix-irreducible",
      "expand-large-fp-convert",
      "fpbuiltin-fn-selection",
      "callbrprepare"
  };
  for (const auto &P : PassNamePrefix)
    if (Pass.starts_with(P))
      return true;
  for (const auto &P : PassNameContain)
    if (Pass.contains(P))
      return true;
  return llvm::is_contained(PassNameExact, Pass);
}

// For use in NPM transition.
static bool shouldForceLegacyPM() {
  for (const auto &P : PassList) {
    StringRef Arg = P->getPassArgument();
    if (shouldPinPassToLegacyPM(Arg))
      return true;
  }
  return false;
}

//===----------------------------------------------------------------------===//
// main for opt
//
int main(int argc, char **argv) {
  InitLLVM X(argc, argv);

  // Enable debug stream buffering.
  EnableDebugBuffering = true;

  InitializeAllTargets();
  InitializeAllTargetMCs();
  InitializeAllAsmPrinters();
  InitializeAllAsmParsers();

  // Initialize passes
  PassRegistry &Registry = *PassRegistry::getPassRegistry();
  initializeCore(Registry);
  initializeScalarOpts(Registry);
  initializeVectorization(Registry);
  initializeIPO(Registry);
  initializeAnalysis(Registry);
  initializeTransformUtils(Registry);
  initializeInstCombine(Registry);
  initializeTarget(Registry);
  // For codegen passes, only passes that do IR to IR transformation are
  // supported.
  initializeExpandLargeDivRemLegacyPassPass(Registry);
  initializeExpandLargeFpConvertLegacyPassPass(Registry);
  initializeExpandMemCmpLegacyPassPass(Registry);
  initializeScalarizeMaskedMemIntrinLegacyPassPass(Registry);
  initializeSelectOptimizePass(Registry);
  initializeCallBrPreparePass(Registry);
  initializeCodeGenPrepareLegacyPassPass(Registry);
  initializeAtomicExpandPass(Registry);
  initializeWinEHPreparePass(Registry);
  initializeDwarfEHPrepareLegacyPassPass(Registry);
  initializeSafeStackLegacyPassPass(Registry);
  initializeSjLjEHPreparePass(Registry);
  initializePreISelIntrinsicLoweringLegacyPassPass(Registry);
  initializeGlobalMergePass(Registry);
  initializeIndirectBrExpandLegacyPassPass(Registry);
  initializeInterleavedLoadCombinePass(Registry);
  initializeInterleavedAccessPass(Registry);
  initializeUnreachableBlockElimLegacyPassPass(Registry);
  initializeExpandReductionsPass(Registry);
  initializeExpandVectorPredicationPass(Registry);
  initializeWasmEHPreparePass(Registry);
  initializeWriteBitcodePassPass(Registry);
  initializeReplaceWithVeclibLegacyPass(Registry);
  initializeJMCInstrumenterPass(Registry);
  initializeSYCLLowerWGScopeLegacyPassPass(Registry);
  initializeSYCLLowerESIMDLegacyPassPass(Registry);
  initializeSYCLLowerInvokeSimdLegacyPassPass(Registry);
  initializeSPIRITTAnnotationsLegacyPassPass(Registry);
  initializeESIMDLowerLoadStorePass(Registry);
  initializeESIMDVerifierPass(Registry);
  initializeSYCLLowerWGLocalMemoryLegacyPass(Registry);
  initializeSYCLMutatePrintfAddrspaceLegacyPassPass(Registry);
  initializeFPBuiltinFnSelectionLegacyPassPass(Registry);

  SmallVector<PassPlugin, 1> PluginList;
  PassPlugins.setCallback([&](const std::string &PluginPath) {
    auto Plugin = PassPlugin::Load(PluginPath);
    if (!Plugin)
      report_fatal_error(Plugin.takeError(), /*gen_crash_diag=*/false);
    PluginList.emplace_back(Plugin.get());
  });

  // Register the Target and CPU printer for --version.
  cl::AddExtraVersionPrinter(sys::printDefaultTargetAndDetectedCPU);

  cl::ParseCommandLineOptions(argc, argv,
    "llvm .bc -> .bc modular optimizer and analysis printer\n");

  // RemoveDIs debug-info transition: tests may request that we /try/ to use the
  // new debug-info format, if it's built in.
#ifdef EXPERIMENTAL_DEBUGINFO_ITERATORS
  if (TryUseNewDbgInfoFormat) {
    // If LLVM was built with support for this, turn the new debug-info format
    // on.
    UseNewDbgInfoFormat = true;
  }
#endif
  (void)TryUseNewDbgInfoFormat;

  LLVMContext Context;

  // TODO: remove shouldForceLegacyPM().
  const bool UseNPM = (!EnableLegacyPassManager && !shouldForceLegacyPM()) ||
                      PassPipeline.getNumOccurrences() > 0;

  if (UseNPM && !PassList.empty()) {
    errs() << "The `opt -passname` syntax for the new pass manager is "
              "not supported, please use `opt -passes=<pipeline>` (or the `-p` "
              "alias for a more concise version).\n";
    errs() << "See https://llvm.org/docs/NewPassManager.html#invoking-opt "
              "for more details on the pass pipeline syntax.\n\n";
    return 1;
  }

  if (!UseNPM && PluginList.size()) {
    errs() << argv[0] << ": " << PassPlugins.ArgStr
           << " specified with legacy PM.\n";
    return 1;
  }

  // FIXME: once the legacy PM code is deleted, move runPassPipeline() here and
  // construct the PassBuilder before parsing IR so we can reuse the same
  // PassBuilder for print passes.
  if (PrintPasses) {
    printPasses(outs());
    return 0;
  }

  TimeTracerRAII TimeTracer(argv[0]);

  SMDiagnostic Err;

  Context.setDiscardValueNames(DiscardValueNames);
  if (!DisableDITypeMap)
    Context.enableDebugTypeODRUniquing();

  Expected<std::unique_ptr<ToolOutputFile>> RemarksFileOrErr =
      setupLLVMOptimizationRemarks(Context, RemarksFilename, RemarksPasses,
                                   RemarksFormat, RemarksWithHotness,
                                   RemarksHotnessThreshold);
  if (Error E = RemarksFileOrErr.takeError()) {
    errs() << toString(std::move(E)) << '\n';
    return 1;
  }
  std::unique_ptr<ToolOutputFile> RemarksFile = std::move(*RemarksFileOrErr);

  // Load the input module...
  auto SetDataLayout = [&](StringRef IRTriple,
                           StringRef IRLayout) -> std::optional<std::string> {
    // Data layout specified on the command line has the highest priority.
    if (!ClDataLayout.empty())
      return ClDataLayout;
    // If an explicit data layout is already defined in the IR, don't infer.
    if (!IRLayout.empty())
      return std::nullopt;

    // If an explicit triple was specified (either in the IR or on the
    // command line), use that to infer the default data layout. However, the
    // command line target triple should override the IR file target triple.
    std::string TripleStr =
        TargetTriple.empty() ? IRTriple.str() : Triple::normalize(TargetTriple);
    // If the triple string is still empty, we don't fall back to
    // sys::getDefaultTargetTriple() since we do not want to have differing
    // behaviour dependent on the configured default triple. Therefore, if the
    // user did not pass -mtriple or define an explicit triple/datalayout in
    // the IR, we should default to an empty (default) DataLayout.
    if (TripleStr.empty())
      return std::nullopt;
    // Otherwise we infer the DataLayout from the target machine.
    Expected<std::unique_ptr<TargetMachine>> ExpectedTM =
        codegen::createTargetMachineForTriple(TripleStr, GetCodeGenOptLevel());
    if (!ExpectedTM) {
      errs() << argv[0] << ": warning: failed to infer data layout: "
             << toString(ExpectedTM.takeError()) << "\n";
      return std::nullopt;
    }
    return (*ExpectedTM)->createDataLayout().getStringRepresentation();
  };
  std::unique_ptr<Module> M;
  if (NoUpgradeDebugInfo)
    M = parseAssemblyFileWithIndexNoUpgradeDebugInfo(
            InputFilename, Err, Context, nullptr, SetDataLayout)
            .Mod;
  else
    M = parseIRFile(InputFilename, Err, Context,
                    ParserCallbacks(SetDataLayout));

  if (!M) {
    Err.print(argv[0], errs());
    return 1;
  }

  // Strip debug info before running the verifier.
  if (StripDebug)
    StripDebugInfo(*M);

  // Erase module-level named metadata, if requested.
  if (StripNamedMetadata) {
    while (!M->named_metadata_empty()) {
      NamedMDNode *NMD = &*M->named_metadata_begin();
      M->eraseNamedMetadata(NMD);
    }
  }

  // If we are supposed to override the target triple, do so now.
  if (!TargetTriple.empty())
    M->setTargetTriple(Triple::normalize(TargetTriple));

  // Immediately run the verifier to catch any problems before starting up the
  // pass pipelines.  Otherwise we can crash on broken code during
  // doInitialization().
  if (!NoVerify && verifyModule(*M, &errs())) {
    errs() << argv[0] << ": " << InputFilename
           << ": error: input module is broken!\n";
    return 1;
  }

  // Enable testing of whole program devirtualization on this module by invoking
  // the facility for updating public visibility to linkage unit visibility when
  // specified by an internal option. This is normally done during LTO which is
  // not performed via opt.
  updateVCallVisibilityInModule(
      *M,
      /*WholeProgramVisibilityEnabledInLTO=*/false,
      // FIXME: These need linker information via a
      // TBD new interface.
      /*DynamicExportSymbols=*/{},
      /*ValidateAllVtablesHaveTypeInfos=*/false,
      /*IsVisibleToRegularObj=*/[](StringRef) { return true; });

  // Figure out what stream we are supposed to write to...
  std::unique_ptr<ToolOutputFile> Out;
  std::unique_ptr<ToolOutputFile> ThinLinkOut;
  if (NoOutput) {
    if (!OutputFilename.empty())
      errs() << "WARNING: The -o (output filename) option is ignored when\n"
                "the --disable-output option is used.\n";
  } else {
    // Default to standard output.
    if (OutputFilename.empty())
      OutputFilename = "-";

    std::error_code EC;
    sys::fs::OpenFlags Flags =
        OutputAssembly ? sys::fs::OF_TextWithCRLF : sys::fs::OF_None;
    Out.reset(new ToolOutputFile(OutputFilename, EC, Flags));
    if (EC) {
      errs() << EC.message() << '\n';
      return 1;
    }

    if (!ThinLinkBitcodeFile.empty()) {
      ThinLinkOut.reset(
          new ToolOutputFile(ThinLinkBitcodeFile, EC, sys::fs::OF_None));
      if (EC) {
        errs() << EC.message() << '\n';
        return 1;
      }
    }
  }

  Triple ModuleTriple(M->getTargetTriple());
  std::string CPUStr, FeaturesStr;
  std::unique_ptr<TargetMachine> TM;
  if (ModuleTriple.getArch()) {
    CPUStr = codegen::getCPUStr();
    FeaturesStr = codegen::getFeaturesStr();
    Expected<std::unique_ptr<TargetMachine>> ExpectedTM =
        codegen::createTargetMachineForTriple(ModuleTriple.str(),
                                              GetCodeGenOptLevel());
    if (auto E = ExpectedTM.takeError()) {
      errs() << argv[0] << ": WARNING: failed to create target machine for '"
             << ModuleTriple.str() << "': " << toString(std::move(E)) << "\n";
    } else {
      TM = std::move(*ExpectedTM);
    }
  } else if (ModuleTriple.getArchName() != "unknown" &&
             ModuleTriple.getArchName() != "") {
    errs() << argv[0] << ": unrecognized architecture '"
           << ModuleTriple.getArchName() << "' provided.\n";
    return 1;
  }

  // Override function attributes based on CPUStr, FeaturesStr, and command line
  // flags.
  codegen::setFunctionAttributes(CPUStr, FeaturesStr, *M);

  // If the output is set to be emitted to standard out, and standard out is a
  // console, print out a warning message and refuse to do it.  We don't
  // impress anyone by spewing tons of binary goo to a terminal.
  if (!Force && !NoOutput && !OutputAssembly)
    if (CheckBitcodeOutputToConsole(Out->os()))
      NoOutput = true;

  if (OutputThinLTOBC) {
    M->addModuleFlag(Module::Error, "EnableSplitLTOUnit", SplitLTOUnit);
    if (UnifiedLTO)
      M->addModuleFlag(Module::Error, "UnifiedLTO", 1);
  }

  // Add an appropriate TargetLibraryInfo pass for the module's triple.
  TargetLibraryInfoImpl TLII(ModuleTriple);

  // The -disable-simplify-libcalls flag actually disables all builtin optzns.
  if (DisableSimplifyLibCalls)
    TLII.disableAllFunctions();
  else {
    // Disable individual builtin functions in TargetLibraryInfo.
    LibFunc F;
    for (auto &FuncName : DisableBuiltins)
      if (TLII.getLibFunc(FuncName, F))
        TLII.setUnavailable(F);
      else {
        errs() << argv[0] << ": cannot disable nonexistent builtin function "
               << FuncName << '\n';
        return 1;
      }
  }

  if (UseNPM) {
    if (legacy::debugPassSpecified()) {
      errs() << "-debug-pass does not work with the new PM, either use "
                "-debug-pass-manager, or use the legacy PM\n";
      return 1;
    }
    auto NumOLevel = OptLevelO0 + OptLevelO1 + OptLevelO2 + OptLevelO3 +
                     OptLevelOs + OptLevelOz;
    if (NumOLevel > 1) {
      errs() << "Cannot specify multiple -O#\n";
      return 1;
    }
    if (NumOLevel > 0 && (PassPipeline.getNumOccurrences() > 0)) {
      errs() << "Cannot specify -O# and --passes=/--foo-pass, use "
                "-passes='default<O#>,other-pass'\n";
      return 1;
    }
    std::string Pipeline = PassPipeline;

    if (OptLevelO0)
      Pipeline = "default<O0>";
    if (OptLevelO1)
      Pipeline = "default<O1>";
    if (OptLevelO2)
      Pipeline = "default<O2>";
    if (OptLevelO3)
      Pipeline = "default<O3>";
    if (OptLevelOs)
      Pipeline = "default<Os>";
    if (OptLevelOz)
      Pipeline = "default<Oz>";
    OutputKind OK = OK_NoOutput;
    if (!NoOutput)
      OK = OutputAssembly
               ? OK_OutputAssembly
               : (OutputThinLTOBC ? OK_OutputThinLTOBitcode : OK_OutputBitcode);

    VerifierKind VK = VK_VerifyOut;
    if (NoVerify)
      VK = VK_NoVerifier;
    else if (VerifyEach)
      VK = VK_VerifyEachPass;

    // The user has asked to use the new pass manager and provided a pipeline
    // string. Hand off the rest of the functionality to the new code for that
    // layer.
    return runPassPipeline(argv[0], *M, TM.get(), &TLII, Out.get(),
                           ThinLinkOut.get(), RemarksFile.get(), Pipeline,
                           PluginList, OK, VK, PreserveAssemblyUseListOrder,
                           PreserveBitcodeUseListOrder, EmitSummaryIndex,
                           EmitModuleHash, EnableDebugify,
                           VerifyDebugInfoPreserve, UnifiedLTO)
               ? 0
               : 1;
  }

  if (OptLevelO0 || OptLevelO1 || OptLevelO2 || OptLevelOs || OptLevelOz ||
      OptLevelO3) {
    errs() << "Cannot use -O# with legacy PM.\n";
    return 1;
  }
  if (EmitSummaryIndex) {
    errs() << "Cannot use -module-summary with legacy PM.\n";
    return 1;
  }
  if (EmitModuleHash) {
    errs() << "Cannot use -module-hash with legacy PM.\n";
    return 1;
  }
  if (OutputThinLTOBC) {
    errs() << "Cannot use -thinlto-bc with legacy PM.\n";
    return 1;
  }
  // Create a PassManager to hold and optimize the collection of passes we are
  // about to build. If the -debugify-each option is set, wrap each pass with
  // the (-check)-debugify passes.
  DebugifyCustomPassManager Passes;
  DebugifyStatsMap DIStatsMap;
  DebugInfoPerPass DebugInfoBeforePass;
  if (DebugifyEach) {
    Passes.setDebugifyMode(DebugifyMode::SyntheticDebugInfo);
    Passes.setDIStatsMap(DIStatsMap);
  } else if (VerifyEachDebugInfoPreserve) {
    Passes.setDebugifyMode(DebugifyMode::OriginalDebugInfo);
    Passes.setDebugInfoBeforePass(DebugInfoBeforePass);
    if (!VerifyDIPreserveExport.empty())
      Passes.setOrigDIVerifyBugsReportFilePath(VerifyDIPreserveExport);
  }

  bool AddOneTimeDebugifyPasses =
      (EnableDebugify && !DebugifyEach) ||
      (VerifyDebugInfoPreserve && !VerifyEachDebugInfoPreserve);

  Passes.add(new TargetLibraryInfoWrapperPass(TLII));

  // Add internal analysis passes from the target machine.
  Passes.add(createTargetTransformInfoWrapperPass(TM ? TM->getTargetIRAnalysis()
                                                     : TargetIRAnalysis()));

  if (AddOneTimeDebugifyPasses) {
    if (EnableDebugify) {
      Passes.setDIStatsMap(DIStatsMap);
      Passes.add(createDebugifyModulePass());
    } else if (VerifyDebugInfoPreserve) {
      Passes.setDebugInfoBeforePass(DebugInfoBeforePass);
      Passes.add(createDebugifyModulePass(
          DebugifyMode::OriginalDebugInfo, "",
          &(Passes.getDebugInfoPerPass())));
    }
  }

  if (TM) {
    // FIXME: We should dyn_cast this when supported.
    auto &LTM = static_cast<LLVMTargetMachine &>(*TM);
    Pass *TPC = LTM.createPassConfig(Passes);
    Passes.add(TPC);
  }

  // Create a new optimization pass for each one specified on the command line
  for (unsigned i = 0; i < PassList.size(); ++i) {
    const PassInfo *PassInf = PassList[i];
    if (PassInf->getNormalCtor()) {
      Pass *P = PassInf->getNormalCtor()();
      if (P) {
        // Add the pass to the pass manager.
        Passes.add(P);
        // If we are verifying all of the intermediate steps, add the verifier.
        if (VerifyEach)
          Passes.add(createVerifierPass());
      }
    } else
      errs() << argv[0] << ": cannot create pass: "
             << PassInf->getPassName() << "\n";
  }

  // Check that the module is well formed on completion of optimization
  if (!NoVerify && !VerifyEach)
    Passes.add(createVerifierPass());

  if (AddOneTimeDebugifyPasses) {
    if (EnableDebugify)
      Passes.add(createCheckDebugifyModulePass(false));
    else if (VerifyDebugInfoPreserve) {
      if (!VerifyDIPreserveExport.empty())
        Passes.setOrigDIVerifyBugsReportFilePath(VerifyDIPreserveExport);
      Passes.add(createCheckDebugifyModulePass(
          false, "", nullptr, DebugifyMode::OriginalDebugInfo,
          &(Passes.getDebugInfoPerPass()), VerifyDIPreserveExport));
    }
  }

  // In run twice mode, we want to make sure the output is bit-by-bit
  // equivalent if we run the pass manager again, so setup two buffers and
  // a stream to write to them. Note that llc does something similar and it
  // may be worth to abstract this out in the future.
  SmallVector<char, 0> Buffer;
  SmallVector<char, 0> FirstRunBuffer;
  std::unique_ptr<raw_svector_ostream> BOS;
  raw_ostream *OS = nullptr;

  const bool ShouldEmitOutput = !NoOutput;

  // Write bitcode or assembly to the output as the last step...
  if (ShouldEmitOutput || RunTwice) {
    assert(Out);
    OS = &Out->os();
    if (RunTwice) {
      BOS = std::make_unique<raw_svector_ostream>(Buffer);
      OS = BOS.get();
    }
    if (OutputAssembly)
      Passes.add(createPrintModulePass(*OS, "", PreserveAssemblyUseListOrder));
    else
      Passes.add(createBitcodeWriterPass(*OS, PreserveBitcodeUseListOrder));
  }

  // Before executing passes, print the final values of the LLVM options.
  cl::PrintOptionValues();

  if (!RunTwice) {
    // Now that we have all of the passes ready, run them.
    Passes.run(*M);
  } else {
    // If requested, run all passes twice with the same pass manager to catch
    // bugs caused by persistent state in the passes.
    std::unique_ptr<Module> M2(CloneModule(*M));
    // Run all passes on the original module first, so the second run processes
    // the clone to catch CloneModule bugs.
    Passes.run(*M);
    FirstRunBuffer = Buffer;
    Buffer.clear();

    Passes.run(*M2);

    // Compare the two outputs and make sure they're the same
    assert(Out);
    if (Buffer.size() != FirstRunBuffer.size() ||
        (memcmp(Buffer.data(), FirstRunBuffer.data(), Buffer.size()) != 0)) {
      errs()
          << "Running the pass manager twice changed the output.\n"
             "Writing the result of the second run to the specified output.\n"
             "To generate the one-run comparison binary, just run without\n"
             "the compile-twice option\n";
      if (ShouldEmitOutput) {
        Out->os() << BOS->str();
        Out->keep();
      }
      if (RemarksFile)
        RemarksFile->keep();
      return 1;
    }
    if (ShouldEmitOutput)
      Out->os() << BOS->str();
  }

  if (DebugifyEach && !DebugifyExport.empty())
    exportDebugifyStats(DebugifyExport, Passes.getDebugifyStatsMap());

  // Declare success.
  if (!NoOutput)
    Out->keep();

  if (RemarksFile)
    RemarksFile->keep();

  if (ThinLinkOut)
    ThinLinkOut->keep();
=======
namespace llvm {
class PassBuilder;
}

extern "C" int optMain(int argc, char **argv,
                       llvm::ArrayRef<std::function<void(llvm::PassBuilder &)>>
                           PassBuilderCallbacks);
>>>>>>> 31359840

int main(int argc, char **argv) { return optMain(argc, argv, {}); }<|MERGE_RESOLUTION|>--- conflicted
+++ resolved
@@ -14,876 +14,6 @@
 #include "llvm/ADT/ArrayRef.h"
 #include <functional>
 
-<<<<<<< HEAD
-static codegen::RegisterCodeGenFlags CFG;
-
-// The OptimizationList is automatically populated with registered Passes by the
-// PassNameParser.
-static cl::list<const PassInfo *, bool, PassNameParser> PassList(cl::desc(
-    "Optimizations available (use '-passes=' for the new pass manager)"));
-
-static cl::opt<bool> EnableLegacyPassManager(
-    "bugpoint-enable-legacy-pm",
-    cl::desc(
-        "Enable the legacy pass manager. This is strictly for bugpoint "
-        "due to it not working with the new PM, please do not use otherwise."),
-    cl::init(false));
-
-// This flag specifies a textual description of the optimization pass pipeline
-// to run over the module. This flag switches opt to use the new pass manager
-// infrastructure, completely disabling all of the flags specific to the old
-// pass management.
-static cl::opt<std::string> PassPipeline(
-    "passes",
-    cl::desc(
-        "A textual description of the pass pipeline. To have analysis passes "
-        "available before a certain pass, add 'require<foo-analysis>'."));
-static cl::alias PassPipeline2("p", cl::aliasopt(PassPipeline),
-                                   cl::desc("Alias for -passes"));
-
-static cl::opt<bool> PrintPasses("print-passes",
-                                 cl::desc("Print available passes that can be "
-                                          "specified in -passes=foo and exit"));
-
-static cl::opt<std::string>
-InputFilename(cl::Positional, cl::desc("<input bitcode file>"),
-    cl::init("-"), cl::value_desc("filename"));
-
-static cl::opt<std::string>
-OutputFilename("o", cl::desc("Override output filename"),
-               cl::value_desc("filename"));
-
-static cl::opt<bool>
-Force("f", cl::desc("Enable binary output on terminals"));
-
-static cl::opt<bool>
-NoOutput("disable-output",
-         cl::desc("Do not write result bitcode file"), cl::Hidden);
-
-static cl::opt<bool>
-OutputAssembly("S", cl::desc("Write output as LLVM assembly"));
-
-static cl::opt<bool>
-    OutputThinLTOBC("thinlto-bc",
-                    cl::desc("Write output as ThinLTO-ready bitcode"));
-
-static cl::opt<bool>
-    SplitLTOUnit("thinlto-split-lto-unit",
-                 cl::desc("Enable splitting of a ThinLTO LTOUnit"));
-
-static cl::opt<bool>
-    UnifiedLTO("unified-lto",
-               cl::desc("Use unified LTO piplines. Ignored unless -thinlto-bc "
-                        "is also specified."),
-               cl::Hidden, cl::init(false));
-
-static cl::opt<std::string> ThinLinkBitcodeFile(
-    "thin-link-bitcode-file", cl::value_desc("filename"),
-    cl::desc(
-        "A file in which to write minimized bitcode for the thin link only"));
-
-static cl::opt<bool>
-NoVerify("disable-verify", cl::desc("Do not run the verifier"), cl::Hidden);
-
-static cl::opt<bool> NoUpgradeDebugInfo("disable-upgrade-debug-info",
-                                        cl::desc("Generate invalid output"),
-                                        cl::ReallyHidden);
-
-static cl::opt<bool> VerifyEach("verify-each",
-                                cl::desc("Verify after each transform"));
-
-static cl::opt<bool>
-    DisableDITypeMap("disable-debug-info-type-map",
-                     cl::desc("Don't use a uniquing type map for debug info"));
-
-static cl::opt<bool>
-StripDebug("strip-debug",
-           cl::desc("Strip debugger symbol info from translation unit"));
-
-static cl::opt<bool>
-    StripNamedMetadata("strip-named-metadata",
-                       cl::desc("Strip module-level named metadata"));
-
-static cl::opt<bool>
-    OptLevelO0("O0", cl::desc("Optimization level 0. Similar to clang -O0. "
-                              "Same as -passes='default<O0>'"));
-
-static cl::opt<bool>
-    OptLevelO1("O1", cl::desc("Optimization level 1. Similar to clang -O1. "
-                              "Same as -passes='default<O1>'"));
-
-static cl::opt<bool>
-    OptLevelO2("O2", cl::desc("Optimization level 2. Similar to clang -O2. "
-                              "Same as -passes='default<O2>'"));
-
-static cl::opt<bool>
-    OptLevelOs("Os", cl::desc("Like -O2 but size-conscious. Similar to clang "
-                              "-Os. Same as -passes='default<Os>'"));
-
-static cl::opt<bool> OptLevelOz(
-    "Oz",
-    cl::desc("Like -O2 but optimize for code size above all else. Similar to "
-             "clang -Oz. Same as -passes='default<Oz>'"));
-
-static cl::opt<bool>
-    OptLevelO3("O3", cl::desc("Optimization level 3. Similar to clang -O3. "
-                              "Same as -passes='default<O3>'"));
-
-static cl::opt<unsigned> CodeGenOptLevelCL(
-    "codegen-opt-level",
-    cl::desc("Override optimization level for codegen hooks, legacy PM only"));
-
-static cl::opt<std::string>
-TargetTriple("mtriple", cl::desc("Override target triple for module"));
-
-static cl::opt<bool> EmitSummaryIndex("module-summary",
-                                      cl::desc("Emit module summary index"),
-                                      cl::init(false));
-
-static cl::opt<bool> EmitModuleHash("module-hash", cl::desc("Emit module hash"),
-                                    cl::init(false));
-
-static cl::opt<bool>
-DisableSimplifyLibCalls("disable-simplify-libcalls",
-                        cl::desc("Disable simplify-libcalls"));
-
-static cl::list<std::string> DisableBuiltins(
-    "disable-builtin",
-    cl::desc("Disable specific target library builtin function"));
-
-static cl::opt<bool> EnableDebugify(
-    "enable-debugify",
-    cl::desc(
-        "Start the pipeline with debugify and end it with check-debugify"));
-
-static cl::opt<bool> VerifyDebugInfoPreserve(
-    "verify-debuginfo-preserve",
-    cl::desc("Start the pipeline with collecting and end it with checking of "
-             "debug info preservation."));
-
-static cl::opt<std::string> ClDataLayout("data-layout",
-                                         cl::desc("data layout string to use"),
-                                         cl::value_desc("layout-string"),
-                                         cl::init(""));
-
-static cl::opt<bool> PreserveBitcodeUseListOrder(
-    "preserve-bc-uselistorder",
-    cl::desc("Preserve use-list order when writing LLVM bitcode."),
-    cl::init(true), cl::Hidden);
-
-static cl::opt<bool> PreserveAssemblyUseListOrder(
-    "preserve-ll-uselistorder",
-    cl::desc("Preserve use-list order when writing LLVM assembly."),
-    cl::init(false), cl::Hidden);
-
-static cl::opt<bool> RunTwice("run-twice",
-                              cl::desc("Run all passes twice, re-using the "
-                                       "same pass manager (legacy PM only)."),
-                              cl::init(false), cl::Hidden);
-
-static cl::opt<bool> DiscardValueNames(
-    "discard-value-names",
-    cl::desc("Discard names from Value (other than GlobalValue)."),
-    cl::init(false), cl::Hidden);
-
-static cl::opt<bool> TimeTrace(
-    "time-trace",
-    cl::desc("Record time trace"));
-
-static cl::opt<unsigned> TimeTraceGranularity(
-    "time-trace-granularity",
-    cl::desc("Minimum time granularity (in microseconds) traced by time profiler"),
-    cl::init(500), cl::Hidden);
-
-static cl::opt<std::string>
-    TimeTraceFile("time-trace-file",
-                    cl::desc("Specify time trace file destination"),
-                    cl::value_desc("filename"));
-
-static cl::opt<bool> RemarksWithHotness(
-    "pass-remarks-with-hotness",
-    cl::desc("With PGO, include profile count in optimization remarks"),
-    cl::Hidden);
-
-static cl::opt<std::optional<uint64_t>, false, remarks::HotnessThresholdParser>
-    RemarksHotnessThreshold(
-        "pass-remarks-hotness-threshold",
-        cl::desc("Minimum profile count required for "
-                 "an optimization remark to be output. "
-                 "Use 'auto' to apply the threshold from profile summary"),
-        cl::value_desc("N or 'auto'"), cl::init(0), cl::Hidden);
-
-static cl::opt<std::string>
-    RemarksFilename("pass-remarks-output",
-                    cl::desc("Output filename for pass remarks"),
-                    cl::value_desc("filename"));
-
-static cl::opt<std::string>
-    RemarksPasses("pass-remarks-filter",
-                  cl::desc("Only record optimization remarks from passes whose "
-                           "names match the given regular expression"),
-                  cl::value_desc("regex"));
-
-static cl::opt<std::string> RemarksFormat(
-    "pass-remarks-format",
-    cl::desc("The format used for serializing remarks (default: YAML)"),
-    cl::value_desc("format"), cl::init("yaml"));
-
-static cl::list<std::string>
-    PassPlugins("load-pass-plugin",
-                cl::desc("Load passes from plugin library"));
-
-static cl::opt<bool> TryUseNewDbgInfoFormat(
-    "try-experimental-debuginfo-iterators",
-    cl::desc("Enable debuginfo iterator positions, if they're built in"),
-    cl::init(false), cl::Hidden);
-
-extern cl::opt<bool> UseNewDbgInfoFormat;
-
-//===----------------------------------------------------------------------===//
-// CodeGen-related helper functions.
-//
-
-static CodeGenOptLevel GetCodeGenOptLevel() {
-  return static_cast<CodeGenOptLevel>(unsigned(CodeGenOptLevelCL));
-}
-
-struct TimeTracerRAII {
-  TimeTracerRAII(StringRef ProgramName) {
-    if (TimeTrace)
-      timeTraceProfilerInitialize(TimeTraceGranularity, ProgramName);
-  }
-  ~TimeTracerRAII() {
-    if (TimeTrace) {
-      if (auto E = timeTraceProfilerWrite(TimeTraceFile, OutputFilename)) {
-        handleAllErrors(std::move(E), [&](const StringError &SE) {
-          errs() << SE.getMessage() << "\n";
-        });
-        return;
-      }
-      timeTraceProfilerCleanup();
-    }
-  }
-};
-
-// For use in NPM transition. Currently this contains most codegen-specific
-// passes. Remove passes from here when porting to the NPM.
-// TODO: use a codegen version of PassRegistry.def/PassBuilder::is*Pass() once
-// it exists.
-static bool shouldPinPassToLegacyPM(StringRef Pass) {
-  std::vector<StringRef> PassNameExactToIgnore = {
-      "globaloffset",
-      "localaccessortosharedmemory",
-      "nvvm-reflect",
-      "nvvm-intr-range",
-      "amdgpu-simplifylib",
-      "amdgpu-image-intrinsic-opt",
-      "amdgpu-usenative",
-      "amdgpu-promote-alloca",
-      "amdgpu-promote-alloca-to-vector",
-      "amdgpu-lower-kernel-attributes",
-      "amdgpu-propagate-attributes-early",
-      "amdgpu-propagate-attributes-late",
-      "amdgpu-unify-metadata",
-      "amdgpu-printf-runtime-binding",
-      "amdgpu-always-inline"};
-  if (llvm::is_contained(PassNameExactToIgnore, Pass))
-    return false;
-
-  std::vector<StringRef> PassNamePrefix = {
-      "x86-",    "xcore-", "wasm-",  "systemz-", "ppc-",    "nvvm-",
-      "nvptx-",  "mips-",  "lanai-", "hexagon-", "bpf-",    "avr-",
-      "thumb2-", "arm-",   "si-",    "gcn-",     "amdgpu-", "aarch64-",
-      "amdgcn-", "polly-", "riscv-", "dxil-"};
-  std::vector<StringRef> PassNameContain = {"-eh-prepare"};
-  std::vector<StringRef> PassNameExact = {
-      "safe-stack",
-      "cost-model",
-      "codegenprepare",
-      "interleaved-load-combine",
-      "unreachableblockelim",
-      "verify-safepoint-ir",
-      "atomic-expand",
-      "expandvp",
-      "mve-tail-predication",
-      "interleaved-access",
-      "global-merge",
-      "pre-isel-intrinsic-lowering",
-      "expand-reductions",
-      "indirectbr-expand",
-      "generic-to-nvvm",
-      "expand-memcmp",
-      "loop-reduce",
-      "lower-amx-type",
-      "lower-amx-intrinsics",
-      "polyhedral-info",
-      "print-polyhedral-info",
-      "replace-with-veclib",
-      "jmc-instrumenter",
-      "dot-regions",
-      "dot-regions-only",
-      "view-regions",
-      "view-regions-only",
-      "select-optimize",
-      "expand-large-div-rem",
-      "structurizecfg",
-      "fix-irreducible",
-      "expand-large-fp-convert",
-      "fpbuiltin-fn-selection",
-      "callbrprepare"
-  };
-  for (const auto &P : PassNamePrefix)
-    if (Pass.starts_with(P))
-      return true;
-  for (const auto &P : PassNameContain)
-    if (Pass.contains(P))
-      return true;
-  return llvm::is_contained(PassNameExact, Pass);
-}
-
-// For use in NPM transition.
-static bool shouldForceLegacyPM() {
-  for (const auto &P : PassList) {
-    StringRef Arg = P->getPassArgument();
-    if (shouldPinPassToLegacyPM(Arg))
-      return true;
-  }
-  return false;
-}
-
-//===----------------------------------------------------------------------===//
-// main for opt
-//
-int main(int argc, char **argv) {
-  InitLLVM X(argc, argv);
-
-  // Enable debug stream buffering.
-  EnableDebugBuffering = true;
-
-  InitializeAllTargets();
-  InitializeAllTargetMCs();
-  InitializeAllAsmPrinters();
-  InitializeAllAsmParsers();
-
-  // Initialize passes
-  PassRegistry &Registry = *PassRegistry::getPassRegistry();
-  initializeCore(Registry);
-  initializeScalarOpts(Registry);
-  initializeVectorization(Registry);
-  initializeIPO(Registry);
-  initializeAnalysis(Registry);
-  initializeTransformUtils(Registry);
-  initializeInstCombine(Registry);
-  initializeTarget(Registry);
-  // For codegen passes, only passes that do IR to IR transformation are
-  // supported.
-  initializeExpandLargeDivRemLegacyPassPass(Registry);
-  initializeExpandLargeFpConvertLegacyPassPass(Registry);
-  initializeExpandMemCmpLegacyPassPass(Registry);
-  initializeScalarizeMaskedMemIntrinLegacyPassPass(Registry);
-  initializeSelectOptimizePass(Registry);
-  initializeCallBrPreparePass(Registry);
-  initializeCodeGenPrepareLegacyPassPass(Registry);
-  initializeAtomicExpandPass(Registry);
-  initializeWinEHPreparePass(Registry);
-  initializeDwarfEHPrepareLegacyPassPass(Registry);
-  initializeSafeStackLegacyPassPass(Registry);
-  initializeSjLjEHPreparePass(Registry);
-  initializePreISelIntrinsicLoweringLegacyPassPass(Registry);
-  initializeGlobalMergePass(Registry);
-  initializeIndirectBrExpandLegacyPassPass(Registry);
-  initializeInterleavedLoadCombinePass(Registry);
-  initializeInterleavedAccessPass(Registry);
-  initializeUnreachableBlockElimLegacyPassPass(Registry);
-  initializeExpandReductionsPass(Registry);
-  initializeExpandVectorPredicationPass(Registry);
-  initializeWasmEHPreparePass(Registry);
-  initializeWriteBitcodePassPass(Registry);
-  initializeReplaceWithVeclibLegacyPass(Registry);
-  initializeJMCInstrumenterPass(Registry);
-  initializeSYCLLowerWGScopeLegacyPassPass(Registry);
-  initializeSYCLLowerESIMDLegacyPassPass(Registry);
-  initializeSYCLLowerInvokeSimdLegacyPassPass(Registry);
-  initializeSPIRITTAnnotationsLegacyPassPass(Registry);
-  initializeESIMDLowerLoadStorePass(Registry);
-  initializeESIMDVerifierPass(Registry);
-  initializeSYCLLowerWGLocalMemoryLegacyPass(Registry);
-  initializeSYCLMutatePrintfAddrspaceLegacyPassPass(Registry);
-  initializeFPBuiltinFnSelectionLegacyPassPass(Registry);
-
-  SmallVector<PassPlugin, 1> PluginList;
-  PassPlugins.setCallback([&](const std::string &PluginPath) {
-    auto Plugin = PassPlugin::Load(PluginPath);
-    if (!Plugin)
-      report_fatal_error(Plugin.takeError(), /*gen_crash_diag=*/false);
-    PluginList.emplace_back(Plugin.get());
-  });
-
-  // Register the Target and CPU printer for --version.
-  cl::AddExtraVersionPrinter(sys::printDefaultTargetAndDetectedCPU);
-
-  cl::ParseCommandLineOptions(argc, argv,
-    "llvm .bc -> .bc modular optimizer and analysis printer\n");
-
-  // RemoveDIs debug-info transition: tests may request that we /try/ to use the
-  // new debug-info format, if it's built in.
-#ifdef EXPERIMENTAL_DEBUGINFO_ITERATORS
-  if (TryUseNewDbgInfoFormat) {
-    // If LLVM was built with support for this, turn the new debug-info format
-    // on.
-    UseNewDbgInfoFormat = true;
-  }
-#endif
-  (void)TryUseNewDbgInfoFormat;
-
-  LLVMContext Context;
-
-  // TODO: remove shouldForceLegacyPM().
-  const bool UseNPM = (!EnableLegacyPassManager && !shouldForceLegacyPM()) ||
-                      PassPipeline.getNumOccurrences() > 0;
-
-  if (UseNPM && !PassList.empty()) {
-    errs() << "The `opt -passname` syntax for the new pass manager is "
-              "not supported, please use `opt -passes=<pipeline>` (or the `-p` "
-              "alias for a more concise version).\n";
-    errs() << "See https://llvm.org/docs/NewPassManager.html#invoking-opt "
-              "for more details on the pass pipeline syntax.\n\n";
-    return 1;
-  }
-
-  if (!UseNPM && PluginList.size()) {
-    errs() << argv[0] << ": " << PassPlugins.ArgStr
-           << " specified with legacy PM.\n";
-    return 1;
-  }
-
-  // FIXME: once the legacy PM code is deleted, move runPassPipeline() here and
-  // construct the PassBuilder before parsing IR so we can reuse the same
-  // PassBuilder for print passes.
-  if (PrintPasses) {
-    printPasses(outs());
-    return 0;
-  }
-
-  TimeTracerRAII TimeTracer(argv[0]);
-
-  SMDiagnostic Err;
-
-  Context.setDiscardValueNames(DiscardValueNames);
-  if (!DisableDITypeMap)
-    Context.enableDebugTypeODRUniquing();
-
-  Expected<std::unique_ptr<ToolOutputFile>> RemarksFileOrErr =
-      setupLLVMOptimizationRemarks(Context, RemarksFilename, RemarksPasses,
-                                   RemarksFormat, RemarksWithHotness,
-                                   RemarksHotnessThreshold);
-  if (Error E = RemarksFileOrErr.takeError()) {
-    errs() << toString(std::move(E)) << '\n';
-    return 1;
-  }
-  std::unique_ptr<ToolOutputFile> RemarksFile = std::move(*RemarksFileOrErr);
-
-  // Load the input module...
-  auto SetDataLayout = [&](StringRef IRTriple,
-                           StringRef IRLayout) -> std::optional<std::string> {
-    // Data layout specified on the command line has the highest priority.
-    if (!ClDataLayout.empty())
-      return ClDataLayout;
-    // If an explicit data layout is already defined in the IR, don't infer.
-    if (!IRLayout.empty())
-      return std::nullopt;
-
-    // If an explicit triple was specified (either in the IR or on the
-    // command line), use that to infer the default data layout. However, the
-    // command line target triple should override the IR file target triple.
-    std::string TripleStr =
-        TargetTriple.empty() ? IRTriple.str() : Triple::normalize(TargetTriple);
-    // If the triple string is still empty, we don't fall back to
-    // sys::getDefaultTargetTriple() since we do not want to have differing
-    // behaviour dependent on the configured default triple. Therefore, if the
-    // user did not pass -mtriple or define an explicit triple/datalayout in
-    // the IR, we should default to an empty (default) DataLayout.
-    if (TripleStr.empty())
-      return std::nullopt;
-    // Otherwise we infer the DataLayout from the target machine.
-    Expected<std::unique_ptr<TargetMachine>> ExpectedTM =
-        codegen::createTargetMachineForTriple(TripleStr, GetCodeGenOptLevel());
-    if (!ExpectedTM) {
-      errs() << argv[0] << ": warning: failed to infer data layout: "
-             << toString(ExpectedTM.takeError()) << "\n";
-      return std::nullopt;
-    }
-    return (*ExpectedTM)->createDataLayout().getStringRepresentation();
-  };
-  std::unique_ptr<Module> M;
-  if (NoUpgradeDebugInfo)
-    M = parseAssemblyFileWithIndexNoUpgradeDebugInfo(
-            InputFilename, Err, Context, nullptr, SetDataLayout)
-            .Mod;
-  else
-    M = parseIRFile(InputFilename, Err, Context,
-                    ParserCallbacks(SetDataLayout));
-
-  if (!M) {
-    Err.print(argv[0], errs());
-    return 1;
-  }
-
-  // Strip debug info before running the verifier.
-  if (StripDebug)
-    StripDebugInfo(*M);
-
-  // Erase module-level named metadata, if requested.
-  if (StripNamedMetadata) {
-    while (!M->named_metadata_empty()) {
-      NamedMDNode *NMD = &*M->named_metadata_begin();
-      M->eraseNamedMetadata(NMD);
-    }
-  }
-
-  // If we are supposed to override the target triple, do so now.
-  if (!TargetTriple.empty())
-    M->setTargetTriple(Triple::normalize(TargetTriple));
-
-  // Immediately run the verifier to catch any problems before starting up the
-  // pass pipelines.  Otherwise we can crash on broken code during
-  // doInitialization().
-  if (!NoVerify && verifyModule(*M, &errs())) {
-    errs() << argv[0] << ": " << InputFilename
-           << ": error: input module is broken!\n";
-    return 1;
-  }
-
-  // Enable testing of whole program devirtualization on this module by invoking
-  // the facility for updating public visibility to linkage unit visibility when
-  // specified by an internal option. This is normally done during LTO which is
-  // not performed via opt.
-  updateVCallVisibilityInModule(
-      *M,
-      /*WholeProgramVisibilityEnabledInLTO=*/false,
-      // FIXME: These need linker information via a
-      // TBD new interface.
-      /*DynamicExportSymbols=*/{},
-      /*ValidateAllVtablesHaveTypeInfos=*/false,
-      /*IsVisibleToRegularObj=*/[](StringRef) { return true; });
-
-  // Figure out what stream we are supposed to write to...
-  std::unique_ptr<ToolOutputFile> Out;
-  std::unique_ptr<ToolOutputFile> ThinLinkOut;
-  if (NoOutput) {
-    if (!OutputFilename.empty())
-      errs() << "WARNING: The -o (output filename) option is ignored when\n"
-                "the --disable-output option is used.\n";
-  } else {
-    // Default to standard output.
-    if (OutputFilename.empty())
-      OutputFilename = "-";
-
-    std::error_code EC;
-    sys::fs::OpenFlags Flags =
-        OutputAssembly ? sys::fs::OF_TextWithCRLF : sys::fs::OF_None;
-    Out.reset(new ToolOutputFile(OutputFilename, EC, Flags));
-    if (EC) {
-      errs() << EC.message() << '\n';
-      return 1;
-    }
-
-    if (!ThinLinkBitcodeFile.empty()) {
-      ThinLinkOut.reset(
-          new ToolOutputFile(ThinLinkBitcodeFile, EC, sys::fs::OF_None));
-      if (EC) {
-        errs() << EC.message() << '\n';
-        return 1;
-      }
-    }
-  }
-
-  Triple ModuleTriple(M->getTargetTriple());
-  std::string CPUStr, FeaturesStr;
-  std::unique_ptr<TargetMachine> TM;
-  if (ModuleTriple.getArch()) {
-    CPUStr = codegen::getCPUStr();
-    FeaturesStr = codegen::getFeaturesStr();
-    Expected<std::unique_ptr<TargetMachine>> ExpectedTM =
-        codegen::createTargetMachineForTriple(ModuleTriple.str(),
-                                              GetCodeGenOptLevel());
-    if (auto E = ExpectedTM.takeError()) {
-      errs() << argv[0] << ": WARNING: failed to create target machine for '"
-             << ModuleTriple.str() << "': " << toString(std::move(E)) << "\n";
-    } else {
-      TM = std::move(*ExpectedTM);
-    }
-  } else if (ModuleTriple.getArchName() != "unknown" &&
-             ModuleTriple.getArchName() != "") {
-    errs() << argv[0] << ": unrecognized architecture '"
-           << ModuleTriple.getArchName() << "' provided.\n";
-    return 1;
-  }
-
-  // Override function attributes based on CPUStr, FeaturesStr, and command line
-  // flags.
-  codegen::setFunctionAttributes(CPUStr, FeaturesStr, *M);
-
-  // If the output is set to be emitted to standard out, and standard out is a
-  // console, print out a warning message and refuse to do it.  We don't
-  // impress anyone by spewing tons of binary goo to a terminal.
-  if (!Force && !NoOutput && !OutputAssembly)
-    if (CheckBitcodeOutputToConsole(Out->os()))
-      NoOutput = true;
-
-  if (OutputThinLTOBC) {
-    M->addModuleFlag(Module::Error, "EnableSplitLTOUnit", SplitLTOUnit);
-    if (UnifiedLTO)
-      M->addModuleFlag(Module::Error, "UnifiedLTO", 1);
-  }
-
-  // Add an appropriate TargetLibraryInfo pass for the module's triple.
-  TargetLibraryInfoImpl TLII(ModuleTriple);
-
-  // The -disable-simplify-libcalls flag actually disables all builtin optzns.
-  if (DisableSimplifyLibCalls)
-    TLII.disableAllFunctions();
-  else {
-    // Disable individual builtin functions in TargetLibraryInfo.
-    LibFunc F;
-    for (auto &FuncName : DisableBuiltins)
-      if (TLII.getLibFunc(FuncName, F))
-        TLII.setUnavailable(F);
-      else {
-        errs() << argv[0] << ": cannot disable nonexistent builtin function "
-               << FuncName << '\n';
-        return 1;
-      }
-  }
-
-  if (UseNPM) {
-    if (legacy::debugPassSpecified()) {
-      errs() << "-debug-pass does not work with the new PM, either use "
-                "-debug-pass-manager, or use the legacy PM\n";
-      return 1;
-    }
-    auto NumOLevel = OptLevelO0 + OptLevelO1 + OptLevelO2 + OptLevelO3 +
-                     OptLevelOs + OptLevelOz;
-    if (NumOLevel > 1) {
-      errs() << "Cannot specify multiple -O#\n";
-      return 1;
-    }
-    if (NumOLevel > 0 && (PassPipeline.getNumOccurrences() > 0)) {
-      errs() << "Cannot specify -O# and --passes=/--foo-pass, use "
-                "-passes='default<O#>,other-pass'\n";
-      return 1;
-    }
-    std::string Pipeline = PassPipeline;
-
-    if (OptLevelO0)
-      Pipeline = "default<O0>";
-    if (OptLevelO1)
-      Pipeline = "default<O1>";
-    if (OptLevelO2)
-      Pipeline = "default<O2>";
-    if (OptLevelO3)
-      Pipeline = "default<O3>";
-    if (OptLevelOs)
-      Pipeline = "default<Os>";
-    if (OptLevelOz)
-      Pipeline = "default<Oz>";
-    OutputKind OK = OK_NoOutput;
-    if (!NoOutput)
-      OK = OutputAssembly
-               ? OK_OutputAssembly
-               : (OutputThinLTOBC ? OK_OutputThinLTOBitcode : OK_OutputBitcode);
-
-    VerifierKind VK = VK_VerifyOut;
-    if (NoVerify)
-      VK = VK_NoVerifier;
-    else if (VerifyEach)
-      VK = VK_VerifyEachPass;
-
-    // The user has asked to use the new pass manager and provided a pipeline
-    // string. Hand off the rest of the functionality to the new code for that
-    // layer.
-    return runPassPipeline(argv[0], *M, TM.get(), &TLII, Out.get(),
-                           ThinLinkOut.get(), RemarksFile.get(), Pipeline,
-                           PluginList, OK, VK, PreserveAssemblyUseListOrder,
-                           PreserveBitcodeUseListOrder, EmitSummaryIndex,
-                           EmitModuleHash, EnableDebugify,
-                           VerifyDebugInfoPreserve, UnifiedLTO)
-               ? 0
-               : 1;
-  }
-
-  if (OptLevelO0 || OptLevelO1 || OptLevelO2 || OptLevelOs || OptLevelOz ||
-      OptLevelO3) {
-    errs() << "Cannot use -O# with legacy PM.\n";
-    return 1;
-  }
-  if (EmitSummaryIndex) {
-    errs() << "Cannot use -module-summary with legacy PM.\n";
-    return 1;
-  }
-  if (EmitModuleHash) {
-    errs() << "Cannot use -module-hash with legacy PM.\n";
-    return 1;
-  }
-  if (OutputThinLTOBC) {
-    errs() << "Cannot use -thinlto-bc with legacy PM.\n";
-    return 1;
-  }
-  // Create a PassManager to hold and optimize the collection of passes we are
-  // about to build. If the -debugify-each option is set, wrap each pass with
-  // the (-check)-debugify passes.
-  DebugifyCustomPassManager Passes;
-  DebugifyStatsMap DIStatsMap;
-  DebugInfoPerPass DebugInfoBeforePass;
-  if (DebugifyEach) {
-    Passes.setDebugifyMode(DebugifyMode::SyntheticDebugInfo);
-    Passes.setDIStatsMap(DIStatsMap);
-  } else if (VerifyEachDebugInfoPreserve) {
-    Passes.setDebugifyMode(DebugifyMode::OriginalDebugInfo);
-    Passes.setDebugInfoBeforePass(DebugInfoBeforePass);
-    if (!VerifyDIPreserveExport.empty())
-      Passes.setOrigDIVerifyBugsReportFilePath(VerifyDIPreserveExport);
-  }
-
-  bool AddOneTimeDebugifyPasses =
-      (EnableDebugify && !DebugifyEach) ||
-      (VerifyDebugInfoPreserve && !VerifyEachDebugInfoPreserve);
-
-  Passes.add(new TargetLibraryInfoWrapperPass(TLII));
-
-  // Add internal analysis passes from the target machine.
-  Passes.add(createTargetTransformInfoWrapperPass(TM ? TM->getTargetIRAnalysis()
-                                                     : TargetIRAnalysis()));
-
-  if (AddOneTimeDebugifyPasses) {
-    if (EnableDebugify) {
-      Passes.setDIStatsMap(DIStatsMap);
-      Passes.add(createDebugifyModulePass());
-    } else if (VerifyDebugInfoPreserve) {
-      Passes.setDebugInfoBeforePass(DebugInfoBeforePass);
-      Passes.add(createDebugifyModulePass(
-          DebugifyMode::OriginalDebugInfo, "",
-          &(Passes.getDebugInfoPerPass())));
-    }
-  }
-
-  if (TM) {
-    // FIXME: We should dyn_cast this when supported.
-    auto &LTM = static_cast<LLVMTargetMachine &>(*TM);
-    Pass *TPC = LTM.createPassConfig(Passes);
-    Passes.add(TPC);
-  }
-
-  // Create a new optimization pass for each one specified on the command line
-  for (unsigned i = 0; i < PassList.size(); ++i) {
-    const PassInfo *PassInf = PassList[i];
-    if (PassInf->getNormalCtor()) {
-      Pass *P = PassInf->getNormalCtor()();
-      if (P) {
-        // Add the pass to the pass manager.
-        Passes.add(P);
-        // If we are verifying all of the intermediate steps, add the verifier.
-        if (VerifyEach)
-          Passes.add(createVerifierPass());
-      }
-    } else
-      errs() << argv[0] << ": cannot create pass: "
-             << PassInf->getPassName() << "\n";
-  }
-
-  // Check that the module is well formed on completion of optimization
-  if (!NoVerify && !VerifyEach)
-    Passes.add(createVerifierPass());
-
-  if (AddOneTimeDebugifyPasses) {
-    if (EnableDebugify)
-      Passes.add(createCheckDebugifyModulePass(false));
-    else if (VerifyDebugInfoPreserve) {
-      if (!VerifyDIPreserveExport.empty())
-        Passes.setOrigDIVerifyBugsReportFilePath(VerifyDIPreserveExport);
-      Passes.add(createCheckDebugifyModulePass(
-          false, "", nullptr, DebugifyMode::OriginalDebugInfo,
-          &(Passes.getDebugInfoPerPass()), VerifyDIPreserveExport));
-    }
-  }
-
-  // In run twice mode, we want to make sure the output is bit-by-bit
-  // equivalent if we run the pass manager again, so setup two buffers and
-  // a stream to write to them. Note that llc does something similar and it
-  // may be worth to abstract this out in the future.
-  SmallVector<char, 0> Buffer;
-  SmallVector<char, 0> FirstRunBuffer;
-  std::unique_ptr<raw_svector_ostream> BOS;
-  raw_ostream *OS = nullptr;
-
-  const bool ShouldEmitOutput = !NoOutput;
-
-  // Write bitcode or assembly to the output as the last step...
-  if (ShouldEmitOutput || RunTwice) {
-    assert(Out);
-    OS = &Out->os();
-    if (RunTwice) {
-      BOS = std::make_unique<raw_svector_ostream>(Buffer);
-      OS = BOS.get();
-    }
-    if (OutputAssembly)
-      Passes.add(createPrintModulePass(*OS, "", PreserveAssemblyUseListOrder));
-    else
-      Passes.add(createBitcodeWriterPass(*OS, PreserveBitcodeUseListOrder));
-  }
-
-  // Before executing passes, print the final values of the LLVM options.
-  cl::PrintOptionValues();
-
-  if (!RunTwice) {
-    // Now that we have all of the passes ready, run them.
-    Passes.run(*M);
-  } else {
-    // If requested, run all passes twice with the same pass manager to catch
-    // bugs caused by persistent state in the passes.
-    std::unique_ptr<Module> M2(CloneModule(*M));
-    // Run all passes on the original module first, so the second run processes
-    // the clone to catch CloneModule bugs.
-    Passes.run(*M);
-    FirstRunBuffer = Buffer;
-    Buffer.clear();
-
-    Passes.run(*M2);
-
-    // Compare the two outputs and make sure they're the same
-    assert(Out);
-    if (Buffer.size() != FirstRunBuffer.size() ||
-        (memcmp(Buffer.data(), FirstRunBuffer.data(), Buffer.size()) != 0)) {
-      errs()
-          << "Running the pass manager twice changed the output.\n"
-             "Writing the result of the second run to the specified output.\n"
-             "To generate the one-run comparison binary, just run without\n"
-             "the compile-twice option\n";
-      if (ShouldEmitOutput) {
-        Out->os() << BOS->str();
-        Out->keep();
-      }
-      if (RemarksFile)
-        RemarksFile->keep();
-      return 1;
-    }
-    if (ShouldEmitOutput)
-      Out->os() << BOS->str();
-  }
-
-  if (DebugifyEach && !DebugifyExport.empty())
-    exportDebugifyStats(DebugifyExport, Passes.getDebugifyStatsMap());
-
-  // Declare success.
-  if (!NoOutput)
-    Out->keep();
-
-  if (RemarksFile)
-    RemarksFile->keep();
-
-  if (ThinLinkOut)
-    ThinLinkOut->keep();
-=======
 namespace llvm {
 class PassBuilder;
 }
@@ -891,6 +21,5 @@
 extern "C" int optMain(int argc, char **argv,
                        llvm::ArrayRef<std::function<void(llvm::PassBuilder &)>>
                            PassBuilderCallbacks);
->>>>>>> 31359840
 
 int main(int argc, char **argv) { return optMain(argc, argv, {}); }