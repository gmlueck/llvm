//===-- sancov.cpp --------------------------------------------------------===//
//
// Part of the LLVM Project, under the Apache License v2.0 with LLVM Exceptions.
// See https://llvm.org/LICENSE.txt for license information.
// SPDX-License-Identifier: Apache-2.0 WITH LLVM-exception
//
//===----------------------------------------------------------------------===//
// This file is a command-line tool for reading and analyzing sanitizer
// coverage.
//===----------------------------------------------------------------------===//
#include "llvm/ADT/STLExtras.h"
#include "llvm/ADT/StringExtras.h"
#include "llvm/ADT/Twine.h"
#include "llvm/DebugInfo/Symbolize/Symbolize.h"
#include "llvm/MC/MCAsmInfo.h"
#include "llvm/MC/MCContext.h"
#include "llvm/MC/MCDisassembler/MCDisassembler.h"
#include "llvm/MC/MCInst.h"
#include "llvm/MC/MCInstrAnalysis.h"
#include "llvm/MC/MCInstrInfo.h"
#include "llvm/MC/MCObjectFileInfo.h"
#include "llvm/MC/MCRegisterInfo.h"
#include "llvm/MC/MCSubtargetInfo.h"
#include "llvm/MC/MCTargetOptions.h"
#include "llvm/Object/Archive.h"
#include "llvm/Object/Binary.h"
#include "llvm/Object/COFF.h"
#include "llvm/Object/MachO.h"
#include "llvm/Object/ObjectFile.h"
#include "llvm/Support/Casting.h"
#include "llvm/Support/CommandLine.h"
#include "llvm/Support/Errc.h"
#include "llvm/Support/ErrorOr.h"
#include "llvm/Support/FileSystem.h"
#include "llvm/Support/InitLLVM.h"
#include "llvm/Support/JSON.h"
#include "llvm/Support/MD5.h"
#include "llvm/Support/MemoryBuffer.h"
#include "llvm/Support/Path.h"
#include "llvm/Support/Regex.h"
#include "llvm/Support/SHA1.h"
#include "llvm/Support/SourceMgr.h"
#include "llvm/Support/SpecialCaseList.h"
#include "llvm/Support/TargetRegistry.h"
#include "llvm/Support/TargetSelect.h"
#include "llvm/Support/VirtualFileSystem.h"
#include "llvm/Support/YAMLParser.h"
#include "llvm/Support/raw_ostream.h"

#include <set>
#include <vector>

using namespace llvm;

namespace {

// --------- COMMAND LINE FLAGS ---------

enum ActionType {
  CoveredFunctionsAction,
  HtmlReportAction,
  MergeAction,
  NotCoveredFunctionsAction,
  PrintAction,
  PrintCovPointsAction,
  StatsAction,
  SymbolizeAction
};

cl::opt<ActionType> Action(
    cl::desc("Action (required)"), cl::Required,
    cl::values(
        clEnumValN(PrintAction, "print", "Print coverage addresses"),
        clEnumValN(PrintCovPointsAction, "print-coverage-pcs",
                   "Print coverage instrumentation points addresses."),
        clEnumValN(CoveredFunctionsAction, "covered-functions",
                   "Print all covered funcions."),
        clEnumValN(NotCoveredFunctionsAction, "not-covered-functions",
                   "Print all not covered funcions."),
        clEnumValN(StatsAction, "print-coverage-stats",
                   "Print coverage statistics."),
        clEnumValN(HtmlReportAction, "html-report",
                   "REMOVED. Use -symbolize & coverage-report-server.py."),
        clEnumValN(SymbolizeAction, "symbolize",
                   "Produces a symbolized JSON report from binary report."),
        clEnumValN(MergeAction, "merge", "Merges reports.")));

static cl::list<std::string>
    ClInputFiles(cl::Positional, cl::OneOrMore,
                 cl::desc("<action> <binary files...> <.sancov files...> "
                          "<.symcov files...>"));

static cl::opt<bool> ClDemangle("demangle", cl::init(true),
                                cl::desc("Print demangled function name."));

static cl::opt<bool>
    ClSkipDeadFiles("skip-dead-files", cl::init(true),
                    cl::desc("Do not list dead source files in reports."));

static cl::opt<std::string> ClStripPathPrefix(
    "strip_path_prefix", cl::init(""),
    cl::desc("Strip this prefix from file paths in reports."));

static cl::opt<std::string>
    ClBlacklist("blacklist", cl::init(""),
                cl::desc("Blacklist file (sanitizer blacklist format)."));

static cl::opt<bool> ClUseDefaultBlacklist(
    "use_default_blacklist", cl::init(true), cl::Hidden,
    cl::desc("Controls if default blacklist should be used."));

static const char *const DefaultBlacklistStr = "fun:__sanitizer_.*\n"
                                               "src:/usr/include/.*\n"
                                               "src:.*/libc\\+\\+/.*\n";

// --------- FORMAT SPECIFICATION ---------

struct FileHeader {
  uint32_t Bitness;
  uint32_t Magic;
};

static const uint32_t BinCoverageMagic = 0xC0BFFFFF;
static const uint32_t Bitness32 = 0xFFFFFF32;
static const uint32_t Bitness64 = 0xFFFFFF64;

static const Regex SancovFileRegex("(.*)\\.[0-9]+\\.sancov");
static const Regex SymcovFileRegex(".*\\.symcov");

// --------- MAIN DATASTRUCTURES ----------

// Contents of .sancov file: list of coverage point addresses that were
// executed.
struct RawCoverage {
  explicit RawCoverage(std::unique_ptr<std::set<uint64_t>> Addrs)
      : Addrs(std::move(Addrs)) {}

  // Read binary .sancov file.
  static ErrorOr<std::unique_ptr<RawCoverage>>
  read(const std::string &FileName);

  std::unique_ptr<std::set<uint64_t>> Addrs;
};

// Coverage point has an opaque Id and corresponds to multiple source locations.
struct CoveragePoint {
  explicit CoveragePoint(const std::string &Id) : Id(Id) {}

  std::string Id;
  SmallVector<DILineInfo, 1> Locs;
};

// Symcov file content: set of covered Ids plus information about all available
// coverage points.
struct SymbolizedCoverage {
  // Read json .symcov file.
  static std::unique_ptr<SymbolizedCoverage> read(const std::string &InputFile);

  std::set<std::string> CoveredIds;
  std::string BinaryHash;
  std::vector<CoveragePoint> Points;
};

struct CoverageStats {
  size_t AllPoints;
  size_t CovPoints;
  size_t AllFns;
  size_t CovFns;
};

// --------- ERROR HANDLING ---------

static void fail(const llvm::Twine &E) {
  errs() << "ERROR: " << E << "\n";
  exit(1);
}

static void failIf(bool B, const llvm::Twine &E) {
  if (B)
    fail(E);
}

static void failIfError(std::error_code Error) {
  if (!Error)
    return;
  errs() << "ERROR: " << Error.message() << "(" << Error.value() << ")\n";
  exit(1);
}

template <typename T> static void failIfError(const ErrorOr<T> &E) {
  failIfError(E.getError());
}

static void failIfError(Error Err) {
  if (Err) {
    logAllUnhandledErrors(std::move(Err), errs(), "ERROR: ");
    exit(1);
  }
}

template <typename T> static void failIfError(Expected<T> &E) {
  failIfError(E.takeError());
}

static void failIfNotEmpty(const llvm::Twine &E) {
  if (E.str().empty())
    return;
  fail(E);
}

template <typename T>
static void failIfEmpty(const std::unique_ptr<T> &Ptr,
                        const std::string &Message) {
  if (Ptr.get())
    return;
  fail(Message);
}

// ----------- Coverage I/O ----------
template <typename T>
static void readInts(const char *Start, const char *End,
                     std::set<uint64_t> *Ints) {
  const T *S = reinterpret_cast<const T *>(Start);
  const T *E = reinterpret_cast<const T *>(End);
  std::copy(S, E, std::inserter(*Ints, Ints->end()));
}

ErrorOr<std::unique_ptr<RawCoverage>>
RawCoverage::read(const std::string &FileName) {
  ErrorOr<std::unique_ptr<MemoryBuffer>> BufOrErr =
      MemoryBuffer::getFile(FileName);
  if (!BufOrErr)
    return BufOrErr.getError();
  std::unique_ptr<MemoryBuffer> Buf = std::move(BufOrErr.get());
  if (Buf->getBufferSize() < 8) {
    errs() << "File too small (<8): " << Buf->getBufferSize() << '\n';
    return make_error_code(errc::illegal_byte_sequence);
  }
  const FileHeader *Header =
      reinterpret_cast<const FileHeader *>(Buf->getBufferStart());

  if (Header->Magic != BinCoverageMagic) {
    errs() << "Wrong magic: " << Header->Magic << '\n';
    return make_error_code(errc::illegal_byte_sequence);
  }

  auto Addrs = std::make_unique<std::set<uint64_t>>();

  switch (Header->Bitness) {
  case Bitness64:
    readInts<uint64_t>(Buf->getBufferStart() + 8, Buf->getBufferEnd(),
                       Addrs.get());
    break;
  case Bitness32:
    readInts<uint32_t>(Buf->getBufferStart() + 8, Buf->getBufferEnd(),
                       Addrs.get());
    break;
  default:
    errs() << "Unsupported bitness: " << Header->Bitness << '\n';
    return make_error_code(errc::illegal_byte_sequence);
  }

  // Ignore slots that are zero, so a runtime implementation is not required
  // to compactify the data.
  Addrs->erase(0);

  return std::unique_ptr<RawCoverage>(new RawCoverage(std::move(Addrs)));
}

// Print coverage addresses.
raw_ostream &operator<<(raw_ostream &OS, const RawCoverage &CoverageData) {
  for (auto Addr : *CoverageData.Addrs) {
    OS << "0x";
    OS.write_hex(Addr);
    OS << "\n";
  }
  return OS;
}

static raw_ostream &operator<<(raw_ostream &OS, const CoverageStats &Stats) {
  OS << "all-edges: " << Stats.AllPoints << "\n";
  OS << "cov-edges: " << Stats.CovPoints << "\n";
  OS << "all-functions: " << Stats.AllFns << "\n";
  OS << "cov-functions: " << Stats.CovFns << "\n";
  return OS;
}

// Output symbolized information for coverage points in JSON.
// Format:
// {
//   '<file_name>' : {
//     '<function_name>' : {
//       '<point_id'> : '<line_number>:'<column_number'.
//          ....
//       }
//    }
// }
static void operator<<(json::OStream &W,
                       const std::vector<CoveragePoint> &Points) {
  // Group points by file.
  std::map<std::string, std::vector<const CoveragePoint *>> PointsByFile;
  for (const auto &Point : Points) {
    for (const DILineInfo &Loc : Point.Locs) {
      PointsByFile[Loc.FileName].push_back(&Point);
    }
  }

  for (const auto &P : PointsByFile) {
    std::string FileName = P.first;
    std::map<std::string, std::vector<const CoveragePoint *>> PointsByFn;
    for (auto PointPtr : P.second) {
      for (const DILineInfo &Loc : PointPtr->Locs) {
        PointsByFn[Loc.FunctionName].push_back(PointPtr);
      }
    }

    W.attributeObject(P.first, [&] {
      // Group points by function.
      for (const auto &P : PointsByFn) {
        std::string FunctionName = P.first;
        std::set<std::string> WrittenIds;

        W.attributeObject(FunctionName, [&] {
          for (const CoveragePoint *Point : P.second) {
            for (const auto &Loc : Point->Locs) {
              if (Loc.FileName != FileName || Loc.FunctionName != FunctionName)
                continue;
              if (WrittenIds.find(Point->Id) != WrittenIds.end())
                continue;

              // Output <point_id> : "<line>:<col>".
              WrittenIds.insert(Point->Id);
              W.attribute(Point->Id,
                          (utostr(Loc.Line) + ":" + utostr(Loc.Column)));
            }
          }
        });
      }
    });
  }
}

static void operator<<(json::OStream &W, const SymbolizedCoverage &C) {
  W.object([&] {
    W.attributeArray("covered-points", [&] {
      for (const std::string &P : C.CoveredIds) {
        W.value(P);
      }
    });
    W.attribute("binary-hash", C.BinaryHash);
    W.attributeObject("point-symbol-info", [&] { W << C.Points; });
  });
}

static std::string parseScalarString(yaml::Node *N) {
  SmallString<64> StringStorage;
  yaml::ScalarNode *S = dyn_cast<yaml::ScalarNode>(N);
  failIf(!S, "expected string");
  return std::string(S->getValue(StringStorage));
}

std::unique_ptr<SymbolizedCoverage>
SymbolizedCoverage::read(const std::string &InputFile) {
  auto Coverage(std::make_unique<SymbolizedCoverage>());

  std::map<std::string, CoveragePoint> Points;
  ErrorOr<std::unique_ptr<MemoryBuffer>> BufOrErr =
      MemoryBuffer::getFile(InputFile);
  failIfError(BufOrErr);

  SourceMgr SM;
  yaml::Stream S(**BufOrErr, SM);

  yaml::document_iterator DI = S.begin();
  failIf(DI == S.end(), "empty document: " + InputFile);
  yaml::Node *Root = DI->getRoot();
  failIf(!Root, "expecting root node: " + InputFile);
  yaml::MappingNode *Top = dyn_cast<yaml::MappingNode>(Root);
  failIf(!Top, "expecting mapping node: " + InputFile);

  for (auto &KVNode : *Top) {
    auto Key = parseScalarString(KVNode.getKey());

    if (Key == "covered-points") {
      yaml::SequenceNode *Points =
          dyn_cast<yaml::SequenceNode>(KVNode.getValue());
      failIf(!Points, "expected array: " + InputFile);

      for (auto I = Points->begin(), E = Points->end(); I != E; ++I) {
        Coverage->CoveredIds.insert(parseScalarString(&*I));
      }
    } else if (Key == "binary-hash") {
      Coverage->BinaryHash = parseScalarString(KVNode.getValue());
    } else if (Key == "point-symbol-info") {
      yaml::MappingNode *PointSymbolInfo =
          dyn_cast<yaml::MappingNode>(KVNode.getValue());
      failIf(!PointSymbolInfo, "expected mapping node: " + InputFile);

      for (auto &FileKVNode : *PointSymbolInfo) {
        auto Filename = parseScalarString(FileKVNode.getKey());

        yaml::MappingNode *FileInfo =
            dyn_cast<yaml::MappingNode>(FileKVNode.getValue());
        failIf(!FileInfo, "expected mapping node: " + InputFile);

        for (auto &FunctionKVNode : *FileInfo) {
          auto FunctionName = parseScalarString(FunctionKVNode.getKey());

          yaml::MappingNode *FunctionInfo =
              dyn_cast<yaml::MappingNode>(FunctionKVNode.getValue());
          failIf(!FunctionInfo, "expected mapping node: " + InputFile);

          for (auto &PointKVNode : *FunctionInfo) {
            auto PointId = parseScalarString(PointKVNode.getKey());
            auto Loc = parseScalarString(PointKVNode.getValue());

            size_t ColonPos = Loc.find(':');
            failIf(ColonPos == std::string::npos, "expected ':': " + InputFile);

            auto LineStr = Loc.substr(0, ColonPos);
            auto ColStr = Loc.substr(ColonPos + 1, Loc.size());

            if (Points.find(PointId) == Points.end())
              Points.insert(std::make_pair(PointId, CoveragePoint(PointId)));

            DILineInfo LineInfo;
            LineInfo.FileName = Filename;
            LineInfo.FunctionName = FunctionName;
            char *End;
            LineInfo.Line = std::strtoul(LineStr.c_str(), &End, 10);
            LineInfo.Column = std::strtoul(ColStr.c_str(), &End, 10);

            CoveragePoint *CoveragePoint = &Points.find(PointId)->second;
            CoveragePoint->Locs.push_back(LineInfo);
          }
        }
      }
    } else {
      errs() << "Ignoring unknown key: " << Key << "\n";
    }
  }

  for (auto &KV : Points) {
    Coverage->Points.push_back(KV.second);
  }

  return Coverage;
}

// ---------- MAIN FUNCTIONALITY ----------

std::string stripPathPrefix(std::string Path) {
  if (ClStripPathPrefix.empty())
    return Path;
  size_t Pos = Path.find(ClStripPathPrefix);
  if (Pos == std::string::npos)
    return Path;
  return Path.substr(Pos + ClStripPathPrefix.size());
}

static std::unique_ptr<symbolize::LLVMSymbolizer> createSymbolizer() {
  symbolize::LLVMSymbolizer::Options SymbolizerOptions;
  SymbolizerOptions.Demangle = ClDemangle;
  SymbolizerOptions.UseSymbolTable = true;
  return std::unique_ptr<symbolize::LLVMSymbolizer>(
      new symbolize::LLVMSymbolizer(SymbolizerOptions));
}

static std::string normalizeFilename(const std::string &FileName) {
  SmallString<256> S(FileName);
  sys::path::remove_dots(S, /* remove_dot_dot */ true);
  return stripPathPrefix(sys::path::convert_to_slash(std::string(S)));
}

class Blacklists {
public:
  Blacklists()
      : DefaultBlacklist(createDefaultBlacklist()),
        UserBlacklist(createUserBlacklist()) {}

  bool isBlacklisted(const DILineInfo &I) {
    if (DefaultBlacklist &&
        DefaultBlacklist->inSection("sancov", "fun", I.FunctionName))
      return true;
    if (DefaultBlacklist &&
        DefaultBlacklist->inSection("sancov", "src", I.FileName))
      return true;
    if (UserBlacklist &&
        UserBlacklist->inSection("sancov", "fun", I.FunctionName))
      return true;
    if (UserBlacklist && UserBlacklist->inSection("sancov", "src", I.FileName))
      return true;
    return false;
  }

private:
  static std::unique_ptr<SpecialCaseList> createDefaultBlacklist() {
    if (!ClUseDefaultBlacklist)
      return std::unique_ptr<SpecialCaseList>();
    std::unique_ptr<MemoryBuffer> MB =
        MemoryBuffer::getMemBuffer(DefaultBlacklistStr);
    std::string Error;
    auto Blacklist = SpecialCaseList::create(MB.get(), Error);
    failIfNotEmpty(Error);
    return Blacklist;
  }

  static std::unique_ptr<SpecialCaseList> createUserBlacklist() {
    if (ClBlacklist.empty())
      return std::unique_ptr<SpecialCaseList>();

    return SpecialCaseList::createOrDie({{ClBlacklist}},
                                        *vfs::getRealFileSystem());
  }
  std::unique_ptr<SpecialCaseList> DefaultBlacklist;
  std::unique_ptr<SpecialCaseList> UserBlacklist;
};

static std::vector<CoveragePoint>
getCoveragePoints(const std::string &ObjectFile,
                  const std::set<uint64_t> &Addrs,
                  const std::set<uint64_t> &CoveredAddrs) {
  std::vector<CoveragePoint> Result;
  auto Symbolizer(createSymbolizer());
  Blacklists B;

  std::set<std::string> CoveredFiles;
  if (ClSkipDeadFiles) {
    for (auto Addr : CoveredAddrs) {
      // TODO: it would be neccessary to set proper section index here.
      // object::SectionedAddress::UndefSection works for only absolute
      // addresses.
      object::SectionedAddress ModuleAddress = {
          Addr, object::SectionedAddress::UndefSection};

      auto LineInfo = Symbolizer->symbolizeCode(ObjectFile, ModuleAddress);
      failIfError(LineInfo);
      CoveredFiles.insert(LineInfo->FileName);
      auto InliningInfo =
          Symbolizer->symbolizeInlinedCode(ObjectFile, ModuleAddress);
      failIfError(InliningInfo);
      for (uint32_t I = 0; I < InliningInfo->getNumberOfFrames(); ++I) {
        auto FrameInfo = InliningInfo->getFrame(I);
        CoveredFiles.insert(FrameInfo.FileName);
      }
    }
  }

  for (auto Addr : Addrs) {
    std::set<DILineInfo> Infos; // deduplicate debug info.

    // TODO: it would be neccessary to set proper section index here.
    // object::SectionedAddress::UndefSection works for only absolute addresses.
    object::SectionedAddress ModuleAddress = {
        Addr, object::SectionedAddress::UndefSection};

    auto LineInfo = Symbolizer->symbolizeCode(ObjectFile, ModuleAddress);
    failIfError(LineInfo);
    if (ClSkipDeadFiles &&
        CoveredFiles.find(LineInfo->FileName) == CoveredFiles.end())
      continue;
    LineInfo->FileName = normalizeFilename(LineInfo->FileName);
    if (B.isBlacklisted(*LineInfo))
      continue;

    auto Id = utohexstr(Addr, true);
    auto Point = CoveragePoint(Id);
    Infos.insert(*LineInfo);
    Point.Locs.push_back(*LineInfo);

    auto InliningInfo =
        Symbolizer->symbolizeInlinedCode(ObjectFile, ModuleAddress);
    failIfError(InliningInfo);
    for (uint32_t I = 0; I < InliningInfo->getNumberOfFrames(); ++I) {
      auto FrameInfo = InliningInfo->getFrame(I);
      if (ClSkipDeadFiles &&
          CoveredFiles.find(FrameInfo.FileName) == CoveredFiles.end())
        continue;
      FrameInfo.FileName = normalizeFilename(FrameInfo.FileName);
      if (B.isBlacklisted(FrameInfo))
        continue;
      if (Infos.find(FrameInfo) == Infos.end()) {
        Infos.insert(FrameInfo);
        Point.Locs.push_back(FrameInfo);
      }
    }

    Result.push_back(Point);
  }

  return Result;
}

static bool isCoveragePointSymbol(StringRef Name) {
  return Name == "__sanitizer_cov" || Name == "__sanitizer_cov_with_check" ||
         Name == "__sanitizer_cov_trace_func_enter" ||
         Name == "__sanitizer_cov_trace_pc_guard" ||
         // Mac has '___' prefix
         Name == "___sanitizer_cov" || Name == "___sanitizer_cov_with_check" ||
         Name == "___sanitizer_cov_trace_func_enter" ||
         Name == "___sanitizer_cov_trace_pc_guard";
}

// Locate __sanitizer_cov* function addresses inside the stubs table on MachO.
static void findMachOIndirectCovFunctions(const object::MachOObjectFile &O,
                                          std::set<uint64_t> *Result) {
  MachO::dysymtab_command Dysymtab = O.getDysymtabLoadCommand();
  MachO::symtab_command Symtab = O.getSymtabLoadCommand();

  for (const auto &Load : O.load_commands()) {
    if (Load.C.cmd == MachO::LC_SEGMENT_64) {
      MachO::segment_command_64 Seg = O.getSegment64LoadCommand(Load);
      for (unsigned J = 0; J < Seg.nsects; ++J) {
        MachO::section_64 Sec = O.getSection64(Load, J);

        uint32_t SectionType = Sec.flags & MachO::SECTION_TYPE;
        if (SectionType == MachO::S_SYMBOL_STUBS) {
          uint32_t Stride = Sec.reserved2;
          uint32_t Cnt = Sec.size / Stride;
          uint32_t N = Sec.reserved1;
          for (uint32_t J = 0; J < Cnt && N + J < Dysymtab.nindirectsyms; J++) {
            uint32_t IndirectSymbol =
                O.getIndirectSymbolTableEntry(Dysymtab, N + J);
            uint64_t Addr = Sec.addr + J * Stride;
            if (IndirectSymbol < Symtab.nsyms) {
              object::SymbolRef Symbol = *(O.getSymbolByIndex(IndirectSymbol));
              Expected<StringRef> Name = Symbol.getName();
              failIfError(Name);
              if (isCoveragePointSymbol(Name.get())) {
                Result->insert(Addr);
              }
            }
          }
        }
      }
    }
    if (Load.C.cmd == MachO::LC_SEGMENT) {
      errs() << "ERROR: 32 bit MachO binaries not supported\n";
    }
  }
}

// Locate __sanitizer_cov* function addresses that are used for coverage
// reporting.
static std::set<uint64_t>
findSanitizerCovFunctions(const object::ObjectFile &O) {
  std::set<uint64_t> Result;

  for (const object::SymbolRef &Symbol : O.symbols()) {
    Expected<uint64_t> AddressOrErr = Symbol.getAddress();
    failIfError(AddressOrErr);
    uint64_t Address = AddressOrErr.get();

    Expected<StringRef> NameOrErr = Symbol.getName();
    failIfError(NameOrErr);
    StringRef Name = NameOrErr.get();

    Expected<uint32_t> FlagsOrErr = Symbol.getFlags();
    // TODO: Test this error.
    failIfError(FlagsOrErr);
    uint32_t Flags = FlagsOrErr.get();

    if (!(Flags & object::BasicSymbolRef::SF_Undefined) &&
        isCoveragePointSymbol(Name)) {
      Result.insert(Address);
    }
  }

  if (const auto *CO = dyn_cast<object::COFFObjectFile>(&O)) {
    for (const object::ExportDirectoryEntryRef &Export :
         CO->export_directories()) {
      uint32_t RVA;
      failIfError(Export.getExportRVA(RVA));

      StringRef Name;
      failIfError(Export.getSymbolName(Name));

      if (isCoveragePointSymbol(Name))
        Result.insert(CO->getImageBase() + RVA);
    }
  }

  if (const auto *MO = dyn_cast<object::MachOObjectFile>(&O)) {
    findMachOIndirectCovFunctions(*MO, &Result);
  }

  return Result;
}

static uint64_t getPreviousInstructionPc(uint64_t PC,
                                         Triple TheTriple) {
  if (TheTriple.isARM()) {
    return (PC - 3) & (~1);
  } else if (TheTriple.isAArch64()) {
    return PC - 4;
  } else if (TheTriple.isMIPS()) {
    return PC - 8;
  } else {
    return PC - 1;
  }
}

// Locate addresses of all coverage points in a file. Coverage point
// is defined as the 'address of instruction following __sanitizer_cov
// call - 1'.
static void getObjectCoveragePoints(const object::ObjectFile &O,
                                    std::set<uint64_t> *Addrs) {
  Triple TheTriple("unknown-unknown-unknown");
  TheTriple.setArch(Triple::ArchType(O.getArch()));
  auto TripleName = TheTriple.getTriple();

  std::string Error;
  const Target *TheTarget = TargetRegistry::lookupTarget(TripleName, Error);
  failIfNotEmpty(Error);

  std::unique_ptr<const MCSubtargetInfo> STI(
      TheTarget->createMCSubtargetInfo(TripleName, "", ""));
  failIfEmpty(STI, "no subtarget info for target " + TripleName);

  std::unique_ptr<const MCRegisterInfo> MRI(
      TheTarget->createMCRegInfo(TripleName));
  failIfEmpty(MRI, "no register info for target " + TripleName);

  MCTargetOptions MCOptions;
  std::unique_ptr<const MCAsmInfo> AsmInfo(
      TheTarget->createMCAsmInfo(*MRI, TripleName, MCOptions));
  failIfEmpty(AsmInfo, "no asm info for target " + TripleName);

<<<<<<< HEAD
  std::unique_ptr<const MCObjectFileInfo> MOFI(new MCObjectFileInfo);
  MCContext Ctx(TheTriple, AsmInfo.get(), MRI.get(), MOFI.get(), STI.get());
=======
  MCContext Ctx(TheTriple, AsmInfo.get(), MRI.get(), STI.get());
>>>>>>> 21f3f750
  std::unique_ptr<MCDisassembler> DisAsm(
      TheTarget->createMCDisassembler(*STI, Ctx));
  failIfEmpty(DisAsm, "no disassembler info for target " + TripleName);

  std::unique_ptr<const MCInstrInfo> MII(TheTarget->createMCInstrInfo());
  failIfEmpty(MII, "no instruction info for target " + TripleName);

  std::unique_ptr<const MCInstrAnalysis> MIA(
      TheTarget->createMCInstrAnalysis(MII.get()));
  failIfEmpty(MIA, "no instruction analysis info for target " + TripleName);

  auto SanCovAddrs = findSanitizerCovFunctions(O);
  if (SanCovAddrs.empty())
    fail("__sanitizer_cov* functions not found");

  for (object::SectionRef Section : O.sections()) {
    if (Section.isVirtual() || !Section.isText()) // llvm-objdump does the same.
      continue;
    uint64_t SectionAddr = Section.getAddress();
    uint64_t SectSize = Section.getSize();
    if (!SectSize)
      continue;

    Expected<StringRef> BytesStr = Section.getContents();
    failIfError(BytesStr);
    ArrayRef<uint8_t> Bytes = arrayRefFromStringRef(*BytesStr);

    for (uint64_t Index = 0, Size = 0; Index < Section.getSize();
         Index += Size) {
      MCInst Inst;
      if (!DisAsm->getInstruction(Inst, Size, Bytes.slice(Index),
                                  SectionAddr + Index, nulls())) {
        if (Size == 0)
          Size = 1;
        continue;
      }
      uint64_t Addr = Index + SectionAddr;
      // Sanitizer coverage uses the address of the next instruction - 1.
      uint64_t CovPoint = getPreviousInstructionPc(Addr + Size, TheTriple);
      uint64_t Target;
      if (MIA->isCall(Inst) &&
          MIA->evaluateBranch(Inst, SectionAddr + Index, Size, Target) &&
          SanCovAddrs.find(Target) != SanCovAddrs.end())
        Addrs->insert(CovPoint);
    }
  }
}

static void
visitObjectFiles(const object::Archive &A,
                 function_ref<void(const object::ObjectFile &)> Fn) {
  Error Err = Error::success();
  for (auto &C : A.children(Err)) {
    Expected<std::unique_ptr<object::Binary>> ChildOrErr = C.getAsBinary();
    failIfError(ChildOrErr);
    if (auto *O = dyn_cast<object::ObjectFile>(&*ChildOrErr.get()))
      Fn(*O);
    else
      failIfError(object::object_error::invalid_file_type);
  }
  failIfError(std::move(Err));
}

static void
visitObjectFiles(const std::string &FileName,
                 function_ref<void(const object::ObjectFile &)> Fn) {
  Expected<object::OwningBinary<object::Binary>> BinaryOrErr =
      object::createBinary(FileName);
  if (!BinaryOrErr)
    failIfError(BinaryOrErr);

  object::Binary &Binary = *BinaryOrErr.get().getBinary();
  if (object::Archive *A = dyn_cast<object::Archive>(&Binary))
    visitObjectFiles(*A, Fn);
  else if (object::ObjectFile *O = dyn_cast<object::ObjectFile>(&Binary))
    Fn(*O);
  else
    failIfError(object::object_error::invalid_file_type);
}

static std::set<uint64_t>
findSanitizerCovFunctions(const std::string &FileName) {
  std::set<uint64_t> Result;
  visitObjectFiles(FileName, [&](const object::ObjectFile &O) {
    auto Addrs = findSanitizerCovFunctions(O);
    Result.insert(Addrs.begin(), Addrs.end());
  });
  return Result;
}

// Locate addresses of all coverage points in a file. Coverage point
// is defined as the 'address of instruction following __sanitizer_cov
// call - 1'.
static std::set<uint64_t> findCoveragePointAddrs(const std::string &FileName) {
  std::set<uint64_t> Result;
  visitObjectFiles(FileName, [&](const object::ObjectFile &O) {
    getObjectCoveragePoints(O, &Result);
  });
  return Result;
}

static void printCovPoints(const std::string &ObjFile, raw_ostream &OS) {
  for (uint64_t Addr : findCoveragePointAddrs(ObjFile)) {
    OS << "0x";
    OS.write_hex(Addr);
    OS << "\n";
  }
}

static ErrorOr<bool> isCoverageFile(const std::string &FileName) {
  auto ShortFileName = llvm::sys::path::filename(FileName);
  if (!SancovFileRegex.match(ShortFileName))
    return false;

  ErrorOr<std::unique_ptr<MemoryBuffer>> BufOrErr =
      MemoryBuffer::getFile(FileName);
  if (!BufOrErr) {
    errs() << "Warning: " << BufOrErr.getError().message() << "("
           << BufOrErr.getError().value()
           << "), filename: " << llvm::sys::path::filename(FileName) << "\n";
    return BufOrErr.getError();
  }
  std::unique_ptr<MemoryBuffer> Buf = std::move(BufOrErr.get());
  if (Buf->getBufferSize() < 8) {
    return false;
  }
  const FileHeader *Header =
      reinterpret_cast<const FileHeader *>(Buf->getBufferStart());
  return Header->Magic == BinCoverageMagic;
}

static bool isSymbolizedCoverageFile(const std::string &FileName) {
  auto ShortFileName = llvm::sys::path::filename(FileName);
  return SymcovFileRegex.match(ShortFileName);
}

static std::unique_ptr<SymbolizedCoverage>
symbolize(const RawCoverage &Data, const std::string ObjectFile) {
  auto Coverage = std::make_unique<SymbolizedCoverage>();

  ErrorOr<std::unique_ptr<MemoryBuffer>> BufOrErr =
      MemoryBuffer::getFile(ObjectFile);
  failIfError(BufOrErr);
  SHA1 Hasher;
  Hasher.update((*BufOrErr)->getBuffer());
  Coverage->BinaryHash = toHex(Hasher.final());

  Blacklists B;
  auto Symbolizer(createSymbolizer());

  for (uint64_t Addr : *Data.Addrs) {
    // TODO: it would be neccessary to set proper section index here.
    // object::SectionedAddress::UndefSection works for only absolute addresses.
    auto LineInfo = Symbolizer->symbolizeCode(
        ObjectFile, {Addr, object::SectionedAddress::UndefSection});
    failIfError(LineInfo);
    if (B.isBlacklisted(*LineInfo))
      continue;

    Coverage->CoveredIds.insert(utohexstr(Addr, true));
  }

  std::set<uint64_t> AllAddrs = findCoveragePointAddrs(ObjectFile);
  if (!std::includes(AllAddrs.begin(), AllAddrs.end(), Data.Addrs->begin(),
                     Data.Addrs->end())) {
    fail("Coverage points in binary and .sancov file do not match.");
  }
  Coverage->Points = getCoveragePoints(ObjectFile, AllAddrs, *Data.Addrs);
  return Coverage;
}

struct FileFn {
  bool operator<(const FileFn &RHS) const {
    return std::tie(FileName, FunctionName) <
           std::tie(RHS.FileName, RHS.FunctionName);
  }

  std::string FileName;
  std::string FunctionName;
};

static std::set<FileFn>
computeFunctions(const std::vector<CoveragePoint> &Points) {
  std::set<FileFn> Fns;
  for (const auto &Point : Points) {
    for (const auto &Loc : Point.Locs) {
      Fns.insert(FileFn{Loc.FileName, Loc.FunctionName});
    }
  }
  return Fns;
}

static std::set<FileFn>
computeNotCoveredFunctions(const SymbolizedCoverage &Coverage) {
  auto Fns = computeFunctions(Coverage.Points);

  for (const auto &Point : Coverage.Points) {
    if (Coverage.CoveredIds.find(Point.Id) == Coverage.CoveredIds.end())
      continue;

    for (const auto &Loc : Point.Locs) {
      Fns.erase(FileFn{Loc.FileName, Loc.FunctionName});
    }
  }

  return Fns;
}

static std::set<FileFn>
computeCoveredFunctions(const SymbolizedCoverage &Coverage) {
  auto AllFns = computeFunctions(Coverage.Points);
  std::set<FileFn> Result;

  for (const auto &Point : Coverage.Points) {
    if (Coverage.CoveredIds.find(Point.Id) == Coverage.CoveredIds.end())
      continue;

    for (const auto &Loc : Point.Locs) {
      Result.insert(FileFn{Loc.FileName, Loc.FunctionName});
    }
  }

  return Result;
}

typedef std::map<FileFn, std::pair<uint32_t, uint32_t>> FunctionLocs;
// finds first location in a file for each function.
static FunctionLocs resolveFunctions(const SymbolizedCoverage &Coverage,
                                     const std::set<FileFn> &Fns) {
  FunctionLocs Result;
  for (const auto &Point : Coverage.Points) {
    for (const auto &Loc : Point.Locs) {
      FileFn Fn = FileFn{Loc.FileName, Loc.FunctionName};
      if (Fns.find(Fn) == Fns.end())
        continue;

      auto P = std::make_pair(Loc.Line, Loc.Column);
      auto I = Result.find(Fn);
      if (I == Result.end() || I->second > P) {
        Result[Fn] = P;
      }
    }
  }
  return Result;
}

static void printFunctionLocs(const FunctionLocs &FnLocs, raw_ostream &OS) {
  for (const auto &P : FnLocs) {
    OS << stripPathPrefix(P.first.FileName) << ":" << P.second.first << " "
       << P.first.FunctionName << "\n";
  }
}
CoverageStats computeStats(const SymbolizedCoverage &Coverage) {
  CoverageStats Stats = {Coverage.Points.size(), Coverage.CoveredIds.size(),
                         computeFunctions(Coverage.Points).size(),
                         computeCoveredFunctions(Coverage).size()};
  return Stats;
}

// Print list of covered functions.
// Line format: <file_name>:<line> <function_name>
static void printCoveredFunctions(const SymbolizedCoverage &CovData,
                                  raw_ostream &OS) {
  auto CoveredFns = computeCoveredFunctions(CovData);
  printFunctionLocs(resolveFunctions(CovData, CoveredFns), OS);
}

// Print list of not covered functions.
// Line format: <file_name>:<line> <function_name>
static void printNotCoveredFunctions(const SymbolizedCoverage &CovData,
                                     raw_ostream &OS) {
  auto NotCoveredFns = computeNotCoveredFunctions(CovData);
  printFunctionLocs(resolveFunctions(CovData, NotCoveredFns), OS);
}

// Read list of files and merges their coverage info.
static void readAndPrintRawCoverage(const std::vector<std::string> &FileNames,
                                    raw_ostream &OS) {
  std::vector<std::unique_ptr<RawCoverage>> Covs;
  for (const auto &FileName : FileNames) {
    auto Cov = RawCoverage::read(FileName);
    if (!Cov)
      continue;
    OS << *Cov.get();
  }
}

static std::unique_ptr<SymbolizedCoverage>
merge(const std::vector<std::unique_ptr<SymbolizedCoverage>> &Coverages) {
  if (Coverages.empty())
    return nullptr;

  auto Result = std::make_unique<SymbolizedCoverage>();

  for (size_t I = 0; I < Coverages.size(); ++I) {
    const SymbolizedCoverage &Coverage = *Coverages[I];
    std::string Prefix;
    if (Coverages.size() > 1) {
      // prefix is not needed when there's only one file.
      Prefix = utostr(I);
    }

    for (const auto &Id : Coverage.CoveredIds) {
      Result->CoveredIds.insert(Prefix + Id);
    }

    for (const auto &CovPoint : Coverage.Points) {
      CoveragePoint NewPoint(CovPoint);
      NewPoint.Id = Prefix + CovPoint.Id;
      Result->Points.push_back(NewPoint);
    }
  }

  if (Coverages.size() == 1) {
    Result->BinaryHash = Coverages[0]->BinaryHash;
  }

  return Result;
}

static std::unique_ptr<SymbolizedCoverage>
readSymbolizeAndMergeCmdArguments(std::vector<std::string> FileNames) {
  std::vector<std::unique_ptr<SymbolizedCoverage>> Coverages;

  {
    // Short name => file name.
    std::map<std::string, std::string> ObjFiles;
    std::string FirstObjFile;
    std::set<std::string> CovFiles;

    // Partition input values into coverage/object files.
    for (const auto &FileName : FileNames) {
      if (isSymbolizedCoverageFile(FileName)) {
        Coverages.push_back(SymbolizedCoverage::read(FileName));
      }

      auto ErrorOrIsCoverage = isCoverageFile(FileName);
      if (!ErrorOrIsCoverage)
        continue;
      if (ErrorOrIsCoverage.get()) {
        CovFiles.insert(FileName);
      } else {
        auto ShortFileName = llvm::sys::path::filename(FileName);
        if (ObjFiles.find(std::string(ShortFileName)) != ObjFiles.end()) {
          fail("Duplicate binary file with a short name: " + ShortFileName);
        }

        ObjFiles[std::string(ShortFileName)] = FileName;
        if (FirstObjFile.empty())
          FirstObjFile = FileName;
      }
    }

    SmallVector<StringRef, 2> Components;

    // Object file => list of corresponding coverage file names.
    std::map<std::string, std::vector<std::string>> CoverageByObjFile;
    for (const auto &FileName : CovFiles) {
      auto ShortFileName = llvm::sys::path::filename(FileName);
      auto Ok = SancovFileRegex.match(ShortFileName, &Components);
      if (!Ok) {
        fail("Can't match coverage file name against "
             "<module_name>.<pid>.sancov pattern: " +
             FileName);
      }

      auto Iter = ObjFiles.find(std::string(Components[1]));
      if (Iter == ObjFiles.end()) {
        fail("Object file for coverage not found: " + FileName);
      }

      CoverageByObjFile[Iter->second].push_back(FileName);
    };

    for (const auto &Pair : ObjFiles) {
      auto FileName = Pair.second;
      if (CoverageByObjFile.find(FileName) == CoverageByObjFile.end())
        errs() << "WARNING: No coverage file for " << FileName << "\n";
    }

    // Read raw coverage and symbolize it.
    for (const auto &Pair : CoverageByObjFile) {
      if (findSanitizerCovFunctions(Pair.first).empty()) {
        errs()
            << "WARNING: Ignoring " << Pair.first
            << " and its coverage because  __sanitizer_cov* functions were not "
               "found.\n";
        continue;
      }

      for (const std::string &CoverageFile : Pair.second) {
        auto DataOrError = RawCoverage::read(CoverageFile);
        failIfError(DataOrError);
        Coverages.push_back(symbolize(*DataOrError.get(), Pair.first));
      }
    }
  }

  return merge(Coverages);
}

} // namespace

int main(int Argc, char **Argv) {
  llvm::InitLLVM X(Argc, Argv);

  llvm::InitializeAllTargetInfos();
  llvm::InitializeAllTargetMCs();
  llvm::InitializeAllDisassemblers();

  cl::ParseCommandLineOptions(Argc, Argv,
      "Sanitizer Coverage Processing Tool (sancov)\n\n"
      "  This tool can extract various coverage-related information from: \n"
      "  coverage-instrumented binary files, raw .sancov files and their "
      "symbolized .symcov version.\n"
      "  Depending on chosen action the tool expects different input files:\n"
      "    -print-coverage-pcs     - coverage-instrumented binary files\n"
      "    -print-coverage         - .sancov files\n"
      "    <other actions>         - .sancov files & corresponding binary "
      "files, .symcov files\n"
      );

  // -print doesn't need object files.
  if (Action == PrintAction) {
    readAndPrintRawCoverage(ClInputFiles, outs());
    return 0;
  } else if (Action == PrintCovPointsAction) {
    // -print-coverage-points doesn't need coverage files.
    for (const std::string &ObjFile : ClInputFiles) {
      printCovPoints(ObjFile, outs());
    }
    return 0;
  }

  auto Coverage = readSymbolizeAndMergeCmdArguments(ClInputFiles);
  failIf(!Coverage, "No valid coverage files given.");

  switch (Action) {
  case CoveredFunctionsAction: {
    printCoveredFunctions(*Coverage, outs());
    return 0;
  }
  case NotCoveredFunctionsAction: {
    printNotCoveredFunctions(*Coverage, outs());
    return 0;
  }
  case StatsAction: {
    outs() << computeStats(*Coverage);
    return 0;
  }
  case MergeAction:
  case SymbolizeAction: { // merge & symbolize are synonims.
    json::OStream W(outs(), 2);
    W << *Coverage;
    return 0;
  }
  case HtmlReportAction:
    errs() << "-html-report option is removed: "
              "use -symbolize & coverage-report-server.py instead\n";
    return 1;
  case PrintAction:
  case PrintCovPointsAction:
    llvm_unreachable("unsupported action");
  }
}<|MERGE_RESOLUTION|>--- conflicted
+++ resolved
@@ -726,12 +726,7 @@
       TheTarget->createMCAsmInfo(*MRI, TripleName, MCOptions));
   failIfEmpty(AsmInfo, "no asm info for target " + TripleName);
 
-<<<<<<< HEAD
-  std::unique_ptr<const MCObjectFileInfo> MOFI(new MCObjectFileInfo);
-  MCContext Ctx(TheTriple, AsmInfo.get(), MRI.get(), MOFI.get(), STI.get());
-=======
   MCContext Ctx(TheTriple, AsmInfo.get(), MRI.get(), STI.get());
->>>>>>> 21f3f750
   std::unique_ptr<MCDisassembler> DisAsm(
       TheTarget->createMCDisassembler(*STI, Ctx));
   failIfEmpty(DisAsm, "no disassembler info for target " + TripleName);
