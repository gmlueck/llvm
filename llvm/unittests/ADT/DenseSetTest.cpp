//===- llvm/unittest/ADT/DenseSetTest.cpp - DenseSet unit tests --*- C++ -*-===//
//
// Part of the LLVM Project, under the Apache License v2.0 with LLVM Exceptions.
// See https://llvm.org/LICENSE.txt for license information.
// SPDX-License-Identifier: Apache-2.0 WITH LLVM-exception
//
//===----------------------------------------------------------------------===//

#include "llvm/ADT/DenseSet.h"
#include "gtest/gtest.h"
#include <type_traits>

using namespace llvm;

namespace {

static_assert(std::is_const<std::remove_pointer<
                  DenseSet<int>::const_iterator::pointer>::type>::value,
              "Iterator pointer type should be const");
static_assert(std::is_const<std::remove_reference<
                  DenseSet<int>::const_iterator::reference>::type>::value,
              "Iterator reference type should be const");

// Test hashing with a set of only two entries.
TEST(DenseSetTest, DoubleEntrySetTest) {
  llvm::DenseSet<unsigned> set(2);
  set.insert(0);
  set.insert(1);
  // Original failure was an infinite loop in this call:
  EXPECT_EQ(0u, set.count(2));
}

struct TestDenseSetInfo {
  static inline unsigned getEmptyKey() { return ~0; }
  static inline unsigned getTombstoneKey() { return ~0U - 1; }
  static unsigned getHashValue(const unsigned& Val) { return Val * 37U; }
  static unsigned getHashValue(const char* Val) {
    return (unsigned)(Val[0] - 'a') * 37U;
  }
  static bool isEqual(const unsigned& LHS, const unsigned& RHS) {
    return LHS == RHS;
  }
  static bool isEqual(const char* LHS, const unsigned& RHS) {
    return (unsigned)(LHS[0] - 'a') == RHS;
  }
};

// Test fixture
template <typename T> class DenseSetTest : public testing::Test {
protected:
  T Set = GetTestSet();

private:
  static T GetTestSet() {
    std::remove_const_t<T> Set;
    Set.insert(0);
    Set.insert(1);
    Set.insert(2);
    return Set;
  }
};

// Register these types for testing.
typedef ::testing::Types<DenseSet<unsigned, TestDenseSetInfo>,
                         const DenseSet<unsigned, TestDenseSetInfo>,
                         SmallDenseSet<unsigned, 1, TestDenseSetInfo>,
                         SmallDenseSet<unsigned, 4, TestDenseSetInfo>,
                         const SmallDenseSet<unsigned, 4, TestDenseSetInfo>,
                         SmallDenseSet<unsigned, 64, TestDenseSetInfo>>
    DenseSetTestTypes;
<<<<<<< HEAD
TYPED_TEST_SUITE(DenseSetTest, DenseSetTestTypes);
=======
TYPED_TEST_SUITE(DenseSetTest, DenseSetTestTypes, );
>>>>>>> 86645b40

TYPED_TEST(DenseSetTest, Constructor) {
  constexpr unsigned a[] = {1, 2, 4};
  TypeParam set(std::begin(a), std::end(a));
  EXPECT_EQ(3u, set.size());
  EXPECT_EQ(1u, set.count(1));
  EXPECT_EQ(1u, set.count(2));
  EXPECT_EQ(1u, set.count(4));
}

TYPED_TEST(DenseSetTest, InitializerList) {
  TypeParam set({1, 2, 1, 4});
  EXPECT_EQ(3u, set.size());
  EXPECT_EQ(1u, set.count(1));
  EXPECT_EQ(1u, set.count(2));
  EXPECT_EQ(1u, set.count(4));
  EXPECT_EQ(0u, set.count(3));
}

TYPED_TEST(DenseSetTest, InitializerListWithNonPowerOfTwoLength) {
  TypeParam set({1, 2, 3});
  EXPECT_EQ(3u, set.size());
  EXPECT_EQ(1u, set.count(1));
  EXPECT_EQ(1u, set.count(2));
  EXPECT_EQ(1u, set.count(3));
}

TYPED_TEST(DenseSetTest, ConstIteratorComparison) {
  TypeParam set({1});
  const TypeParam &cset = set;
  EXPECT_EQ(set.begin(), cset.begin());
  EXPECT_EQ(set.end(), cset.end());
  EXPECT_NE(set.end(), cset.begin());
  EXPECT_NE(set.begin(), cset.end());
}

TYPED_TEST(DenseSetTest, DefaultConstruction) {
  typename TypeParam::iterator I, J;
  typename TypeParam::const_iterator CI, CJ;
  EXPECT_EQ(I, J);
  EXPECT_EQ(CI, CJ);
}

TYPED_TEST(DenseSetTest, EmptyInitializerList) {
  TypeParam set({});
  EXPECT_EQ(0u, set.size());
  EXPECT_EQ(0u, set.count(0));
}

TYPED_TEST(DenseSetTest, FindAsTest) {
  auto &set = this->Set;
  // Size tests
  EXPECT_EQ(3u, set.size());

  // Normal lookup tests
  EXPECT_EQ(1u, set.count(1));
  EXPECT_EQ(0u, *set.find(0));
  EXPECT_EQ(1u, *set.find(1));
  EXPECT_EQ(2u, *set.find(2));
  EXPECT_TRUE(set.find(3) == set.end());

  // find_as() tests
  EXPECT_EQ(0u, *set.find_as("a"));
  EXPECT_EQ(1u, *set.find_as("b"));
  EXPECT_EQ(2u, *set.find_as("c"));
  EXPECT_TRUE(set.find_as("d") == set.end());
}

TYPED_TEST(DenseSetTest, EqualityComparisonTest) {
  TypeParam set1({1, 2, 3, 4});
  TypeParam set2({4, 3, 2, 1});
  TypeParam set3({2, 3, 4, 5});

  EXPECT_EQ(set1, set2);
  EXPECT_NE(set1, set3);
}

// Simple class that counts how many moves and copy happens when growing a map
struct CountCopyAndMove {
  static int Move;
  static int Copy;
  int Value;
  CountCopyAndMove(int Value) : Value(Value) {}

  CountCopyAndMove(const CountCopyAndMove &RHS) {
    Value = RHS.Value;
    Copy++;
  }
  CountCopyAndMove &operator=(const CountCopyAndMove &RHS) {
    Value = RHS.Value;
    Copy++;
    return *this;
  }
  CountCopyAndMove(CountCopyAndMove &&RHS) {
    Value = RHS.Value;
    Move++;
  }
  CountCopyAndMove &operator=(const CountCopyAndMove &&RHS) {
    Value = RHS.Value;
    Move++;
    return *this;
  }
};
int CountCopyAndMove::Copy = 0;
int CountCopyAndMove::Move = 0;
} // anonymous namespace

namespace llvm {
// Specialization required to insert a CountCopyAndMove into a DenseSet.
template <> struct DenseMapInfo<CountCopyAndMove> {
  static inline CountCopyAndMove getEmptyKey() { return CountCopyAndMove(-1); };
  static inline CountCopyAndMove getTombstoneKey() {
    return CountCopyAndMove(-2);
  };
  static unsigned getHashValue(const CountCopyAndMove &Val) {
    return Val.Value;
  }
  static bool isEqual(const CountCopyAndMove &LHS,
                      const CountCopyAndMove &RHS) {
    return LHS.Value == RHS.Value;
  }
};
}

namespace {
// Make sure reserve actually gives us enough buckets to insert N items
// without increasing allocation size.
TEST(DenseSetCustomTest, ReserveTest) {
  // Test a few different size, 48 is *not* a random choice: we need a value
  // that is 2/3 of a power of two to stress the grow() condition, and the power
  // of two has to be at least 64 because of minimum size allocation in the
  // DenseMa. 66 is a value just above the 64 default init.
  for (auto Size : {1, 2, 48, 66}) {
    DenseSet<CountCopyAndMove> Set;
    Set.reserve(Size);
    unsigned MemorySize = Set.getMemorySize();
    CountCopyAndMove::Copy = 0;
    CountCopyAndMove::Move = 0;
    for (int i = 0; i < Size; ++i)
      Set.insert(CountCopyAndMove(i));
    // Check that we didn't grow
    EXPECT_EQ(MemorySize, Set.getMemorySize());
    // Check that move was called the expected number of times
    EXPECT_EQ(Size, CountCopyAndMove::Move);
    // Check that no copy occurred
    EXPECT_EQ(0, CountCopyAndMove::Copy);
  }
}
TEST(DenseSetCustomTest, ConstTest) {
  // Test that const pointers work okay for count and find, even when the
  // underlying map is a non-const pointer.
  DenseSet<int *> Map;
  int A;
  int *B = &A;
  const int *C = &A;
  Map.insert(B);
  EXPECT_EQ(Map.count(B), 1u);
  EXPECT_EQ(Map.count(C), 1u);
  EXPECT_TRUE(Map.contains(B));
  EXPECT_TRUE(Map.contains(C));
}
}<|MERGE_RESOLUTION|>--- conflicted
+++ resolved
@@ -68,11 +68,7 @@
                          const SmallDenseSet<unsigned, 4, TestDenseSetInfo>,
                          SmallDenseSet<unsigned, 64, TestDenseSetInfo>>
     DenseSetTestTypes;
-<<<<<<< HEAD
-TYPED_TEST_SUITE(DenseSetTest, DenseSetTestTypes);
-=======
 TYPED_TEST_SUITE(DenseSetTest, DenseSetTestTypes, );
->>>>>>> 86645b40
 
 TYPED_TEST(DenseSetTest, Constructor) {
   constexpr unsigned a[] = {1, 2, 4};
