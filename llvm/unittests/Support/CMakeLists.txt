--- conflicted
+++ resolved
@@ -68,11 +68,8 @@
   ReplaceFileTest.cpp
   RISCVAttributeParserTest.cpp
   ScaledNumberTest.cpp
-<<<<<<< HEAD
   SimpleTableTest.cpp
-=======
   SHA256.cpp
->>>>>>> 656ead1f
   SourceMgrTest.cpp
   SpecialCaseListTest.cpp
   SuffixTreeTest.cpp
