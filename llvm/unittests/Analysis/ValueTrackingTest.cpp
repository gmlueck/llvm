//===- ValueTrackingTest.cpp - ValueTracking tests ------------------------===//
//
// Part of the LLVM Project, under the Apache License v2.0 with LLVM Exceptions.
// See https://llvm.org/LICENSE.txt for license information.
// SPDX-License-Identifier: Apache-2.0 WITH LLVM-exception
//
//===----------------------------------------------------------------------===//

#include "llvm/Analysis/ValueTracking.h"
#include "llvm/Analysis/AssumptionCache.h"
#include "llvm/AsmParser/Parser.h"
#include "llvm/IR/ConstantRange.h"
#include "llvm/IR/Dominators.h"
#include "llvm/IR/Function.h"
#include "llvm/IR/InstIterator.h"
#include "llvm/IR/Instructions.h"
#include "llvm/IR/LLVMContext.h"
#include "llvm/IR/Module.h"
#include "llvm/Support/ErrorHandling.h"
#include "llvm/Support/KnownBits.h"
#include "llvm/Support/SourceMgr.h"
#include "gtest/gtest.h"

using namespace llvm;

namespace {

static Instruction *findInstructionByNameOrNull(Function *F, StringRef Name) {
  for (Instruction &I : instructions(F))
    if (I.getName() == Name)
      return &I;

  return nullptr;
}

static Instruction &findInstructionByName(Function *F, StringRef Name) {
  auto *I = findInstructionByNameOrNull(F, Name);
  if (I)
    return *I;

  llvm_unreachable("Expected value not found");
}

class ValueTrackingTest : public testing::Test {
protected:
  std::unique_ptr<Module> parseModule(StringRef Assembly) {
    SMDiagnostic Error;
    std::unique_ptr<Module> M = parseAssemblyString(Assembly, Error, Context);

    std::string errMsg;
    raw_string_ostream os(errMsg);
    Error.print("", os);
    EXPECT_TRUE(M) << os.str();

    return M;
  }

  void parseAssembly(StringRef Assembly) {
    M = parseModule(Assembly);
    ASSERT_TRUE(M);

    F = M->getFunction("test");
    ASSERT_TRUE(F) << "Test must have a function @test";
    if (!F)
      return;

    A = findInstructionByNameOrNull(F, "A");
    ASSERT_TRUE(A) << "@test must have an instruction %A";

    CxtI = findInstructionByNameOrNull(F, "CxtI");
    CxtI2 = findInstructionByNameOrNull(F, "CxtI2");
    CxtI3 = findInstructionByNameOrNull(F, "CxtI3");
  }

  LLVMContext Context;
  std::unique_ptr<Module> M;
  Function *F = nullptr;
  Instruction *A = nullptr;

  // Context instructions (optional)
  Instruction *CxtI = nullptr, *CxtI2 = nullptr, *CxtI3 = nullptr;
};

class MatchSelectPatternTest : public ValueTrackingTest {
protected:
  void expectPattern(const SelectPatternResult &P) {
    Value *LHS, *RHS;
    Instruction::CastOps CastOp;
    SelectPatternResult R = matchSelectPattern(A, LHS, RHS, &CastOp);
    EXPECT_EQ(P.Flavor, R.Flavor);
    EXPECT_EQ(P.NaNBehavior, R.NaNBehavior);
    EXPECT_EQ(P.Ordered, R.Ordered);
  }
};

class ComputeKnownBitsTest : public ValueTrackingTest {
protected:
  void expectKnownBits(uint64_t Zero, uint64_t One) {
    auto Known = computeKnownBits(A, M->getDataLayout());
    ASSERT_FALSE(Known.hasConflict());
    EXPECT_EQ(Known.One.getZExtValue(), One);
    EXPECT_EQ(Known.Zero.getZExtValue(), Zero);
  }
};

}

TEST_F(MatchSelectPatternTest, SimpleFMin) {
  parseAssembly(
      "define float @test(float %a) {\n"
      "  %1 = fcmp ult float %a, 5.0\n"
      "  %A = select i1 %1, float %a, float 5.0\n"
      "  ret float %A\n"
      "}\n");
  expectPattern({SPF_FMINNUM, SPNB_RETURNS_NAN, false});
}

TEST_F(MatchSelectPatternTest, SimpleFMax) {
  parseAssembly(
      "define float @test(float %a) {\n"
      "  %1 = fcmp ogt float %a, 5.0\n"
      "  %A = select i1 %1, float %a, float 5.0\n"
      "  ret float %A\n"
      "}\n");
  expectPattern({SPF_FMAXNUM, SPNB_RETURNS_OTHER, true});
}

TEST_F(MatchSelectPatternTest, SwappedFMax) {
  parseAssembly(
      "define float @test(float %a) {\n"
      "  %1 = fcmp olt float 5.0, %a\n"
      "  %A = select i1 %1, float %a, float 5.0\n"
      "  ret float %A\n"
      "}\n");
  expectPattern({SPF_FMAXNUM, SPNB_RETURNS_OTHER, false});
}

TEST_F(MatchSelectPatternTest, SwappedFMax2) {
  parseAssembly(
      "define float @test(float %a) {\n"
      "  %1 = fcmp olt float %a, 5.0\n"
      "  %A = select i1 %1, float 5.0, float %a\n"
      "  ret float %A\n"
      "}\n");
  expectPattern({SPF_FMAXNUM, SPNB_RETURNS_NAN, false});
}

TEST_F(MatchSelectPatternTest, SwappedFMax3) {
  parseAssembly(
      "define float @test(float %a) {\n"
      "  %1 = fcmp ult float %a, 5.0\n"
      "  %A = select i1 %1, float 5.0, float %a\n"
      "  ret float %A\n"
      "}\n");
  expectPattern({SPF_FMAXNUM, SPNB_RETURNS_OTHER, true});
}

TEST_F(MatchSelectPatternTest, FastFMin) {
  parseAssembly(
      "define float @test(float %a) {\n"
      "  %1 = fcmp nnan olt float %a, 5.0\n"
      "  %A = select i1 %1, float %a, float 5.0\n"
      "  ret float %A\n"
      "}\n");
  expectPattern({SPF_FMINNUM, SPNB_RETURNS_ANY, false});
}

TEST_F(MatchSelectPatternTest, FMinConstantZero) {
  parseAssembly(
      "define float @test(float %a) {\n"
      "  %1 = fcmp ole float %a, 0.0\n"
      "  %A = select i1 %1, float %a, float 0.0\n"
      "  ret float %A\n"
      "}\n");
  // This shouldn't be matched, as %a could be -0.0.
  expectPattern({SPF_UNKNOWN, SPNB_NA, false});
}

TEST_F(MatchSelectPatternTest, FMinConstantZeroNsz) {
  parseAssembly(
      "define float @test(float %a) {\n"
      "  %1 = fcmp nsz ole float %a, 0.0\n"
      "  %A = select i1 %1, float %a, float 0.0\n"
      "  ret float %A\n"
      "}\n");
  // But this should be, because we've ignored signed zeroes.
  expectPattern({SPF_FMINNUM, SPNB_RETURNS_OTHER, true});
}

TEST_F(MatchSelectPatternTest, FMinMismatchConstantZero1) {
  parseAssembly(
      "define float @test(float %a) {\n"
      "  %1 = fcmp olt float -0.0, %a\n"
      "  %A = select i1 %1, float 0.0, float %a\n"
      "  ret float %A\n"
      "}\n");
  // The sign of zero doesn't matter in fcmp.
  expectPattern({SPF_FMINNUM, SPNB_RETURNS_NAN, true});
}

TEST_F(MatchSelectPatternTest, FMinMismatchConstantZero2) {
  parseAssembly(
      "define float @test(float %a) {\n"
      "  %1 = fcmp ogt float %a, -0.0\n"
      "  %A = select i1 %1, float 0.0, float %a\n"
      "  ret float %A\n"
      "}\n");
  // The sign of zero doesn't matter in fcmp.
  expectPattern({SPF_FMINNUM, SPNB_RETURNS_NAN, false});
}

TEST_F(MatchSelectPatternTest, FMinMismatchConstantZero3) {
  parseAssembly(
      "define float @test(float %a) {\n"
      "  %1 = fcmp olt float 0.0, %a\n"
      "  %A = select i1 %1, float -0.0, float %a\n"
      "  ret float %A\n"
      "}\n");
  // The sign of zero doesn't matter in fcmp.
  expectPattern({SPF_FMINNUM, SPNB_RETURNS_NAN, true});
}

TEST_F(MatchSelectPatternTest, FMinMismatchConstantZero4) {
  parseAssembly(
      "define float @test(float %a) {\n"
      "  %1 = fcmp ogt float %a, 0.0\n"
      "  %A = select i1 %1, float -0.0, float %a\n"
      "  ret float %A\n"
      "}\n");
  // The sign of zero doesn't matter in fcmp.
  expectPattern({SPF_FMINNUM, SPNB_RETURNS_NAN, false});
}

TEST_F(MatchSelectPatternTest, FMinMismatchConstantZero5) {
  parseAssembly(
      "define float @test(float %a) {\n"
      "  %1 = fcmp ogt float -0.0, %a\n"
      "  %A = select i1 %1, float %a, float 0.0\n"
      "  ret float %A\n"
      "}\n");
  // The sign of zero doesn't matter in fcmp.
  expectPattern({SPF_FMINNUM, SPNB_RETURNS_OTHER, false});
}

TEST_F(MatchSelectPatternTest, FMinMismatchConstantZero6) {
  parseAssembly(
      "define float @test(float %a) {\n"
      "  %1 = fcmp olt float %a, -0.0\n"
      "  %A = select i1 %1, float %a, float 0.0\n"
      "  ret float %A\n"
      "}\n");
  // The sign of zero doesn't matter in fcmp.
  expectPattern({SPF_FMINNUM, SPNB_RETURNS_OTHER, true});
}

TEST_F(MatchSelectPatternTest, FMinMismatchConstantZero7) {
  parseAssembly(
      "define float @test(float %a) {\n"
      "  %1 = fcmp ogt float 0.0, %a\n"
      "  %A = select i1 %1, float %a, float -0.0\n"
      "  ret float %A\n"
      "}\n");
  // The sign of zero doesn't matter in fcmp.
  expectPattern({SPF_FMINNUM, SPNB_RETURNS_OTHER, false});
}

TEST_F(MatchSelectPatternTest, FMinMismatchConstantZero8) {
  parseAssembly(
      "define float @test(float %a) {\n"
      "  %1 = fcmp olt float %a, 0.0\n"
      "  %A = select i1 %1, float %a, float -0.0\n"
      "  ret float %A\n"
      "}\n");
  // The sign of zero doesn't matter in fcmp.
  expectPattern({SPF_FMINNUM, SPNB_RETURNS_OTHER, true});
}

TEST_F(MatchSelectPatternTest, FMaxMismatchConstantZero1) {
  parseAssembly(
      "define float @test(float %a) {\n"
      "  %1 = fcmp ogt float -0.0, %a\n"
      "  %A = select i1 %1, float 0.0, float %a\n"
      "  ret float %A\n"
      "}\n");
  // The sign of zero doesn't matter in fcmp.
  expectPattern({SPF_FMAXNUM, SPNB_RETURNS_NAN, true});
}

TEST_F(MatchSelectPatternTest, FMaxMismatchConstantZero2) {
  parseAssembly(
      "define float @test(float %a) {\n"
      "  %1 = fcmp olt float %a, -0.0\n"
      "  %A = select i1 %1, float 0.0, float %a\n"
      "  ret float %A\n"
      "}\n");
  // The sign of zero doesn't matter in fcmp.
  expectPattern({SPF_FMAXNUM, SPNB_RETURNS_NAN, false});
}

TEST_F(MatchSelectPatternTest, FMaxMismatchConstantZero3) {
  parseAssembly(
      "define float @test(float %a) {\n"
      "  %1 = fcmp ogt float 0.0, %a\n"
      "  %A = select i1 %1, float -0.0, float %a\n"
      "  ret float %A\n"
      "}\n");
  // The sign of zero doesn't matter in fcmp.
  expectPattern({SPF_FMAXNUM, SPNB_RETURNS_NAN, true});
}

TEST_F(MatchSelectPatternTest, FMaxMismatchConstantZero4) {
  parseAssembly(
      "define float @test(float %a) {\n"
      "  %1 = fcmp olt float %a, 0.0\n"
      "  %A = select i1 %1, float -0.0, float %a\n"
      "  ret float %A\n"
      "}\n");
  // The sign of zero doesn't matter in fcmp.
  expectPattern({SPF_FMAXNUM, SPNB_RETURNS_NAN, false});
}

TEST_F(MatchSelectPatternTest, FMaxMismatchConstantZero5) {
  parseAssembly(
      "define float @test(float %a) {\n"
      "  %1 = fcmp olt float -0.0, %a\n"
      "  %A = select i1 %1, float %a, float 0.0\n"
      "  ret float %A\n"
      "}\n");
  // The sign of zero doesn't matter in fcmp.
  expectPattern({SPF_FMAXNUM, SPNB_RETURNS_OTHER, false});
}

TEST_F(MatchSelectPatternTest, FMaxMismatchConstantZero6) {
  parseAssembly(
      "define float @test(float %a) {\n"
      "  %1 = fcmp ogt float %a, -0.0\n"
      "  %A = select i1 %1, float %a, float 0.0\n"
      "  ret float %A\n"
      "}\n");
  // The sign of zero doesn't matter in fcmp.
  expectPattern({SPF_FMAXNUM, SPNB_RETURNS_OTHER, true});
}

TEST_F(MatchSelectPatternTest, FMaxMismatchConstantZero7) {
  parseAssembly(
      "define float @test(float %a) {\n"
      "  %1 = fcmp olt float 0.0, %a\n"
      "  %A = select i1 %1, float %a, float -0.0\n"
      "  ret float %A\n"
      "}\n");
  // The sign of zero doesn't matter in fcmp.
  expectPattern({SPF_FMAXNUM, SPNB_RETURNS_OTHER, false});
}

TEST_F(MatchSelectPatternTest, FMaxMismatchConstantZero8) {
  parseAssembly(
      "define float @test(float %a) {\n"
      "  %1 = fcmp ogt float %a, 0.0\n"
      "  %A = select i1 %1, float %a, float -0.0\n"
      "  ret float %A\n"
      "}\n");
  // The sign of zero doesn't matter in fcmp.
  expectPattern({SPF_FMAXNUM, SPNB_RETURNS_OTHER, true});
}

TEST_F(MatchSelectPatternTest, FMinMismatchConstantZeroVecUndef) {
  parseAssembly(
      "define <2 x float> @test(<2 x float> %a) {\n"
      "  %1 = fcmp ogt <2 x float> %a, <float -0.0, float -0.0>\n"
      "  %A = select <2 x i1> %1, <2 x float> <float undef, float 0.0>, <2 x float> %a\n"
      "  ret <2 x float> %A\n"
      "}\n");
  // An undef in a vector constant can not be back-propagated for this analysis.
  expectPattern({SPF_UNKNOWN, SPNB_NA, false});
}

TEST_F(MatchSelectPatternTest, FMaxMismatchConstantZeroVecUndef) {
  parseAssembly(
      "define <2 x float> @test(<2 x float> %a) {\n"
      "  %1 = fcmp ogt <2 x float> %a, zeroinitializer\n"
      "  %A = select <2 x i1> %1, <2 x float> %a, <2 x float> <float -0.0, float undef>\n"
      "  ret <2 x float> %A\n"
      "}\n");
  // An undef in a vector constant can not be back-propagated for this analysis.
  expectPattern({SPF_UNKNOWN, SPNB_NA, false});
}

TEST_F(MatchSelectPatternTest, VectorFMinimum) {
  parseAssembly(
      "define <4 x float> @test(<4 x float> %a) {\n"
      "  %1 = fcmp ule <4 x float> %a, \n"
      "    <float 5.0, float 5.0, float 5.0, float 5.0>\n"
      "  %A = select <4 x i1> %1, <4 x float> %a,\n"
      "     <4 x float> <float 5.0, float 5.0, float 5.0, float 5.0>\n"
      "  ret <4 x float> %A\n"
      "}\n");
  // Check that pattern matching works on vectors where each lane has the same
  // unordered pattern.
  expectPattern({SPF_FMINNUM, SPNB_RETURNS_NAN, false});
}

TEST_F(MatchSelectPatternTest, VectorFMinOtherOrdered) {
  parseAssembly(
      "define <4 x float> @test(<4 x float> %a) {\n"
      "  %1 = fcmp ole <4 x float> %a, \n"
      "    <float 5.0, float 5.0, float 5.0, float 5.0>\n"
      "  %A = select <4 x i1> %1, <4 x float> %a,\n"
      "     <4 x float> <float 5.0, float 5.0, float 5.0, float 5.0>\n"
      "  ret <4 x float> %A\n"
      "}\n");
  // Check that pattern matching works on vectors where each lane has the same
  // ordered pattern.
  expectPattern({SPF_FMINNUM, SPNB_RETURNS_OTHER, true});
}

TEST_F(MatchSelectPatternTest, VectorNotFMinimum) {
  parseAssembly(
      "define <4 x float> @test(<4 x float> %a) {\n"
      "  %1 = fcmp ule <4 x float> %a, \n"
      "    <float 5.0, float 0x7ff8000000000000, float 5.0, float 5.0>\n"
      "  %A = select <4 x i1> %1, <4 x float> %a,\n"
      "     <4 x float> <float 5.0, float 0x7ff8000000000000, float 5.0, float "
      "5.0>\n"
      "  ret <4 x float> %A\n"
      "}\n");
  // The lane that contains a NaN (0x7ff80...) behaves like a
  // non-NaN-propagating min and the other lines behave like a NaN-propagating
  // min, so check that neither is returned.
  expectPattern({SPF_UNKNOWN, SPNB_NA, false});
}

TEST_F(MatchSelectPatternTest, VectorNotFMinZero) {
  parseAssembly(
      "define <4 x float> @test(<4 x float> %a) {\n"
      "  %1 = fcmp ule <4 x float> %a, \n"
      "    <float 5.0, float -0.0, float 5.0, float 5.0>\n"
      "  %A = select <4 x i1> %1, <4 x float> %a,\n"
      "     <4 x float> <float 5.0, float 0.0, float 5.0, float 5.0>\n"
      "  ret <4 x float> %A\n"
      "}\n");
  // Always selects the second lane of %a if it is positive or negative zero, so
  // this is stricter than a min.
  expectPattern({SPF_UNKNOWN, SPNB_NA, false});
}

TEST_F(MatchSelectPatternTest, DoubleCastU) {
  parseAssembly(
      "define i32 @test(i8 %a, i8 %b) {\n"
      "  %1 = icmp ult i8 %a, %b\n"
      "  %2 = zext i8 %a to i32\n"
      "  %3 = zext i8 %b to i32\n"
      "  %A = select i1 %1, i32 %2, i32 %3\n"
      "  ret i32 %A\n"
      "}\n");
  // We should be able to look through the situation where we cast both operands
  // to the select.
  expectPattern({SPF_UMIN, SPNB_NA, false});
}

TEST_F(MatchSelectPatternTest, DoubleCastS) {
  parseAssembly(
      "define i32 @test(i8 %a, i8 %b) {\n"
      "  %1 = icmp slt i8 %a, %b\n"
      "  %2 = sext i8 %a to i32\n"
      "  %3 = sext i8 %b to i32\n"
      "  %A = select i1 %1, i32 %2, i32 %3\n"
      "  ret i32 %A\n"
      "}\n");
  // We should be able to look through the situation where we cast both operands
  // to the select.
  expectPattern({SPF_SMIN, SPNB_NA, false});
}

TEST_F(MatchSelectPatternTest, DoubleCastBad) {
  parseAssembly(
      "define i32 @test(i8 %a, i8 %b) {\n"
      "  %1 = icmp ult i8 %a, %b\n"
      "  %2 = zext i8 %a to i32\n"
      "  %3 = sext i8 %b to i32\n"
      "  %A = select i1 %1, i32 %2, i32 %3\n"
      "  ret i32 %A\n"
      "}\n");
  // The cast types here aren't the same, so we cannot match an UMIN.
  expectPattern({SPF_UNKNOWN, SPNB_NA, false});
}

TEST_F(MatchSelectPatternTest, NotNotSMin) {
  parseAssembly(
      "define i8 @test(i8 %a, i8 %b) {\n"
      "  %cmp = icmp sgt i8 %a, %b\n"
      "  %an = xor i8 %a, -1\n"
      "  %bn = xor i8 %b, -1\n"
      "  %A = select i1 %cmp, i8 %an, i8 %bn\n"
      "  ret i8 %A\n"
      "}\n");
  expectPattern({SPF_SMIN, SPNB_NA, false});
}

TEST_F(MatchSelectPatternTest, NotNotSMinSwap) {
  parseAssembly(
      "define <2 x i8> @test(<2 x i8> %a, <2 x i8> %b) {\n"
      "  %cmp = icmp slt <2 x i8> %a, %b\n"
      "  %an = xor <2 x i8> %a, <i8 -1, i8-1>\n"
      "  %bn = xor <2 x i8> %b, <i8 -1, i8-1>\n"
      "  %A = select <2 x i1> %cmp, <2 x i8> %bn, <2 x i8> %an\n"
      "  ret <2 x i8> %A\n"
      "}\n");
  expectPattern({SPF_SMIN, SPNB_NA, false});
}

TEST_F(MatchSelectPatternTest, NotNotSMax) {
  parseAssembly(
      "define i8 @test(i8 %a, i8 %b) {\n"
      "  %cmp = icmp slt i8 %a, %b\n"
      "  %an = xor i8 %a, -1\n"
      "  %bn = xor i8 %b, -1\n"
      "  %A = select i1 %cmp, i8 %an, i8 %bn\n"
      "  ret i8 %A\n"
      "}\n");
  expectPattern({SPF_SMAX, SPNB_NA, false});
}

TEST_F(MatchSelectPatternTest, NotNotSMaxSwap) {
  parseAssembly(
      "define <2 x i8> @test(<2 x i8> %a, <2 x i8> %b) {\n"
      "  %cmp = icmp sgt <2 x i8> %a, %b\n"
      "  %an = xor <2 x i8> %a, <i8 -1, i8-1>\n"
      "  %bn = xor <2 x i8> %b, <i8 -1, i8-1>\n"
      "  %A = select <2 x i1> %cmp, <2 x i8> %bn, <2 x i8> %an\n"
      "  ret <2 x i8> %A\n"
      "}\n");
  expectPattern({SPF_SMAX, SPNB_NA, false});
}

TEST_F(MatchSelectPatternTest, NotNotUMin) {
  parseAssembly(
      "define <2 x i8> @test(<2 x i8> %a, <2 x i8> %b) {\n"
      "  %cmp = icmp ugt <2 x i8> %a, %b\n"
      "  %an = xor <2 x i8> %a, <i8 -1, i8-1>\n"
      "  %bn = xor <2 x i8> %b, <i8 -1, i8-1>\n"
      "  %A = select <2 x i1> %cmp, <2 x i8> %an, <2 x i8> %bn\n"
      "  ret <2 x i8> %A\n"
      "}\n");
  expectPattern({SPF_UMIN, SPNB_NA, false});
}

TEST_F(MatchSelectPatternTest, NotNotUMinSwap) {
  parseAssembly(
      "define i8 @test(i8 %a, i8 %b) {\n"
      "  %cmp = icmp ult i8 %a, %b\n"
      "  %an = xor i8 %a, -1\n"
      "  %bn = xor i8 %b, -1\n"
      "  %A = select i1 %cmp, i8 %bn, i8 %an\n"
      "  ret i8 %A\n"
      "}\n");
  expectPattern({SPF_UMIN, SPNB_NA, false});
}

TEST_F(MatchSelectPatternTest, NotNotUMax) {
  parseAssembly(
      "define <2 x i8> @test(<2 x i8> %a, <2 x i8> %b) {\n"
      "  %cmp = icmp ult <2 x i8> %a, %b\n"
      "  %an = xor <2 x i8> %a, <i8 -1, i8-1>\n"
      "  %bn = xor <2 x i8> %b, <i8 -1, i8-1>\n"
      "  %A = select <2 x i1> %cmp, <2 x i8> %an, <2 x i8> %bn\n"
      "  ret <2 x i8> %A\n"
      "}\n");
  expectPattern({SPF_UMAX, SPNB_NA, false});
}

TEST_F(MatchSelectPatternTest, NotNotUMaxSwap) {
  parseAssembly(
      "define i8 @test(i8 %a, i8 %b) {\n"
      "  %cmp = icmp ugt i8 %a, %b\n"
      "  %an = xor i8 %a, -1\n"
      "  %bn = xor i8 %b, -1\n"
      "  %A = select i1 %cmp, i8 %bn, i8 %an\n"
      "  ret i8 %A\n"
      "}\n");
  expectPattern({SPF_UMAX, SPNB_NA, false});
}

TEST_F(MatchSelectPatternTest, NotNotEq) {
  parseAssembly(
      "define i8 @test(i8 %a, i8 %b) {\n"
      "  %cmp = icmp eq i8 %a, %b\n"
      "  %an = xor i8 %a, -1\n"
      "  %bn = xor i8 %b, -1\n"
      "  %A = select i1 %cmp, i8 %bn, i8 %an\n"
      "  ret i8 %A\n"
      "}\n");
  expectPattern({SPF_UNKNOWN, SPNB_NA, false});
}

TEST_F(MatchSelectPatternTest, NotNotNe) {
  parseAssembly(
      "define i8 @test(i8 %a, i8 %b) {\n"
      "  %cmp = icmp ne i8 %a, %b\n"
      "  %an = xor i8 %a, -1\n"
      "  %bn = xor i8 %b, -1\n"
      "  %A = select i1 %cmp, i8 %bn, i8 %an\n"
      "  ret i8 %A\n"
      "}\n");
  expectPattern({SPF_UNKNOWN, SPNB_NA, false});
}

TEST(ValueTracking, GuaranteedToTransferExecutionToSuccessor) {
  StringRef Assembly =
      "declare void @nounwind_readonly(i32*) nounwind readonly "
      "declare void @nounwind_argmemonly(i32*) nounwind argmemonly "
      "declare void @throws_but_readonly(i32*) readonly "
      "declare void @throws_but_argmemonly(i32*) argmemonly "
      "declare void @nounwind_willreturn(i32*) nounwind willreturn"
      " "
      "declare void @unknown(i32*) "
      " "
      "define void @f(i32* %p) { "
      "  call void @nounwind_readonly(i32* %p) "
      "  call void @nounwind_argmemonly(i32* %p) "
      "  call void @throws_but_readonly(i32* %p) "
      "  call void @throws_but_argmemonly(i32* %p) "
      "  call void @unknown(i32* %p) nounwind readonly "
      "  call void @unknown(i32* %p) nounwind argmemonly "
      "  call void @unknown(i32* %p) readonly "
      "  call void @unknown(i32* %p) argmemonly "
      "  call void @nounwind_willreturn(i32* %p)"
      "  ret void "
      "} ";

  LLVMContext Context;
  SMDiagnostic Error;
  auto M = parseAssemblyString(Assembly, Error, Context);
  assert(M && "Bad assembly?");

  auto *F = M->getFunction("f");
  assert(F && "Bad assembly?");

  auto &BB = F->getEntryBlock();
  bool ExpectedAnswers[] = {
      true,  // call void @nounwind_readonly(i32* %p)
      true,  // call void @nounwind_argmemonly(i32* %p)
      false, // call void @throws_but_readonly(i32* %p)
      false, // call void @throws_but_argmemonly(i32* %p)
      true,  // call void @unknown(i32* %p) nounwind readonly
      true,  // call void @unknown(i32* %p) nounwind argmemonly
      false, // call void @unknown(i32* %p) readonly
      false, // call void @unknown(i32* %p) argmemonly
      true,  // call void @nounwind_willreturn(i32* %p)
      false, // ret void
  };

  int Index = 0;
  for (auto &I : BB) {
    EXPECT_EQ(isGuaranteedToTransferExecutionToSuccessor(&I),
              ExpectedAnswers[Index])
        << "Incorrect answer at instruction " << Index << " = " << I;
    Index++;
  }
}

TEST_F(ValueTrackingTest, ComputeNumSignBits_PR32045) {
  parseAssembly(
      "define i32 @test(i32 %a) {\n"
      "  %A = ashr i32 %a, -1\n"
      "  ret i32 %A\n"
      "}\n");
  EXPECT_EQ(ComputeNumSignBits(A, M->getDataLayout()), 1u);
}

// No guarantees for canonical IR in this analysis, so this just bails out.
TEST_F(ValueTrackingTest, ComputeNumSignBits_Shuffle) {
  parseAssembly(
      "define <2 x i32> @test() {\n"
      "  %A = shufflevector <2 x i32> undef, <2 x i32> undef, <2 x i32> <i32 0, i32 0>\n"
      "  ret <2 x i32> %A\n"
      "}\n");
  EXPECT_EQ(ComputeNumSignBits(A, M->getDataLayout()), 1u);
}

// No guarantees for canonical IR in this analysis, so a shuffle element that
// references an undef value means this can't return any extra information.
TEST_F(ValueTrackingTest, ComputeNumSignBits_Shuffle2) {
  parseAssembly(
      "define <2 x i32> @test(<2 x i1> %x) {\n"
      "  %sext = sext <2 x i1> %x to <2 x i32>\n"
      "  %A = shufflevector <2 x i32> %sext, <2 x i32> undef, <2 x i32> <i32 0, i32 2>\n"
      "  ret <2 x i32> %A\n"
      "}\n");
  EXPECT_EQ(ComputeNumSignBits(A, M->getDataLayout()), 1u);
}

TEST(ValueTracking, propagatesPoison) {
  std::string AsmHead = "declare i32 @g(i32)\n"
                        "define void @f(i32 %x, i32 %y, float %fx, float %fy, "
                        "i1 %cond, i8* %p) {\n";
  std::string AsmTail = "  ret void\n}";
  // (propagates poison?, IR instruction)
  SmallVector<std::pair<bool, std::string>, 32> Data = {
      {true, "add i32 %x, %y"},
      {true, "add nsw nuw i32 %x, %y"},
      {true, "ashr i32 %x, %y"},
      {true, "lshr exact i32 %x, 31"},
      {true, "fcmp oeq float %fx, %fy"},
      {true, "icmp eq i32 %x, %y"},
      {true, "getelementptr i8, i8* %p, i32 %x"},
      {true, "getelementptr inbounds i8, i8* %p, i32 %x"},
      {true, "bitcast float %fx to i32"},
      {false, "select i1 %cond, i32 %x, i32 %y"},
      {false, "freeze i32 %x"},
      {true, "udiv i32 %x, %y"},
      {true, "urem i32 %x, %y"},
      {true, "sdiv exact i32 %x, %y"},
      {true, "srem i32 %x, %y"},
      {false, "call i32 @g(i32 %x)"}};

  std::string AssemblyStr = AsmHead;
  for (auto &Itm : Data)
    AssemblyStr += Itm.second + "\n";
  AssemblyStr += AsmTail;

  LLVMContext Context;
  SMDiagnostic Error;
  auto M = parseAssemblyString(AssemblyStr, Error, Context);
  assert(M && "Bad assembly?");

  auto *F = M->getFunction("f");
  assert(F && "Bad assembly?");

  auto &BB = F->getEntryBlock();

  int Index = 0;
  for (auto &I : BB) {
    if (isa<ReturnInst>(&I))
      break;
    EXPECT_EQ(propagatesPoison(cast<Operator>(&I)), Data[Index].first)
        << "Incorrect answer at instruction " << Index << " = " << I;
    Index++;
  }
}

TEST_F(ValueTrackingTest, programUndefinedIfPoison) {
  parseAssembly("declare i32 @any_num()"
                "define void @test(i32 %mask) {\n"
                "  %A = call i32 @any_num()\n"
                "  %B = or i32 %A, %mask\n"
                "  udiv i32 1, %B"
                "  ret void\n"
                "}\n");
  // If %A was poison, udiv raises UB regardless of %mask's value
  EXPECT_EQ(programUndefinedIfPoison(A), true);
}

TEST_F(ValueTrackingTest, programUndefinedIfUndefOrPoison) {
  parseAssembly("declare i32 @any_num()"
                "define void @test(i32 %mask) {\n"
                "  %A = call i32 @any_num()\n"
                "  %B = or i32 %A, %mask\n"
                "  udiv i32 1, %B"
                "  ret void\n"
                "}\n");
  // If %A was undef and %mask was 1, udiv does not raise UB
  EXPECT_EQ(programUndefinedIfUndefOrPoison(A), false);
}

TEST_F(ValueTrackingTest, isGuaranteedNotToBePoison_exploitBranchCond) {
  parseAssembly("declare i1 @any_bool()"
                "define void @test(i1 %y) {\n"
                "  %A = call i1 @any_bool()\n"
                "  %cond = and i1 %A, %y\n"
                "  br i1 %cond, label %BB1, label %BB2\n"
                "BB1:\n"
                "  ret void\n"
                "BB2:\n"
                "  ret void\n"
                "}\n");
  DominatorTree DT(*F);
  for (auto &BB : *F) {
    if (&BB == &F->getEntryBlock())
      continue;

    EXPECT_EQ(isGuaranteedNotToBePoison(A, nullptr, BB.getTerminator(), &DT),
              true)
        << "isGuaranteedNotToBePoison does not hold at " << *BB.getTerminator();
  }
}

TEST_F(ValueTrackingTest, isGuaranteedNotToBePoison_phi) {
  parseAssembly("declare i32 @any_i32(i32)"
                "define void @test() {\n"
                "ENTRY:\n"
                "  br label %LOOP\n"
                "LOOP:\n"
                "  %A = phi i32 [0, %ENTRY], [%A.next, %NEXT]\n"
                "  %A.next = call i32 @any_i32(i32 %A)\n"
                "  %cond = icmp eq i32 %A.next, 0\n"
                "  br i1 %cond, label %NEXT, label %EXIT\n"
                "NEXT:\n"
                "  br label %LOOP\n"
                "EXIT:\n"
                "  ret void\n"
                "}\n");
  DominatorTree DT(*F);
  for (auto &BB : *F) {
    if (BB.getName() == "LOOP") {
      EXPECT_EQ(isGuaranteedNotToBePoison(A, nullptr, A, &DT), true)
          << "isGuaranteedNotToBePoison does not hold";
    }
  }
}

TEST_F(ValueTrackingTest, isGuaranteedNotToBeUndefOrPoison) {
  parseAssembly("declare void @f(i32 noundef)"
                "define void @test(i32 %x) {\n"
                "  %A = bitcast i32 %x to i32\n"
                "  call void @f(i32 noundef %x)\n"
                "  ret void\n"
                "}\n");
  EXPECT_EQ(isGuaranteedNotToBeUndefOrPoison(A), true);
}

TEST_F(ValueTrackingTest, isGuaranteedNotToBeUndefOrPoison_assume) {
  parseAssembly("declare i1 @f_i1()\n"
                "declare i32 @f_i32()\n"
                "declare void @llvm.assume(i1)\n"
                "define void @test() {\n"
                "  %A = call i32 @f_i32()\n"
                "  %cond = call i1 @f_i1()\n"
                "  %CxtI = add i32 0, 0\n"
                "  br i1 %cond, label %BB1, label %EXIT\n"
                "BB1:\n"
                "  %CxtI2 = add i32 0, 0\n"
                "  %cond2 = call i1 @f_i1()\n"
                "  call void @llvm.assume(i1 true) [ \"noundef\"(i32 %A) ]\n"
                "  br i1 %cond2, label %BB2, label %EXIT\n"
                "BB2:\n"
                "  %CxtI3 = add i32 0, 0\n"
                "  ret void\n"
                "EXIT:\n"
                "  ret void\n"
                "}");
  AssumptionCache AC(*F);
  DominatorTree DT(*F);
  EXPECT_FALSE(isGuaranteedNotToBeUndefOrPoison(A, &AC, CxtI, &DT));
  EXPECT_FALSE(isGuaranteedNotToBeUndefOrPoison(A, &AC, CxtI2, &DT));
  EXPECT_TRUE(isGuaranteedNotToBeUndefOrPoison(A, &AC, CxtI3, &DT));
}

TEST(ValueTracking, canCreatePoisonOrUndef) {
  std::string AsmHead =
      "declare i32 @g(i32)\n"
      "define void @f(i32 %x, i32 %y, float %fx, float %fy, i1 %cond, "
      "<4 x i32> %vx, <4 x i32> %vx2, <vscale x 4 x i32> %svx, i8* %p) {\n";
  std::string AsmTail = "  ret void\n}";
  // (can create poison?, can create undef?, IR instruction)
  SmallVector<std::pair<std::pair<bool, bool>, std::string>, 32> Data = {
      {{false, false}, "add i32 %x, %y"},
      {{true, false}, "add nsw nuw i32 %x, %y"},
      {{true, false}, "shl i32 %x, %y"},
      {{true, false}, "shl <4 x i32> %vx, %vx2"},
      {{true, false}, "shl nsw i32 %x, %y"},
      {{true, false}, "shl nsw <4 x i32> %vx, <i32 0, i32 1, i32 2, i32 3>"},
      {{false, false}, "shl i32 %x, 31"},
      {{true, false}, "shl i32 %x, 32"},
      {{false, false}, "shl <4 x i32> %vx, <i32 0, i32 1, i32 2, i32 3>"},
      {{true, false}, "shl <4 x i32> %vx, <i32 0, i32 1, i32 2, i32 32>"},
      {{true, false}, "ashr i32 %x, %y"},
      {{true, false}, "ashr exact i32 %x, %y"},
      {{false, false}, "ashr i32 %x, 31"},
      {{true, false}, "ashr exact i32 %x, 31"},
      {{false, false}, "ashr <4 x i32> %vx, <i32 0, i32 1, i32 2, i32 3>"},
      {{true, false}, "ashr <4 x i32> %vx, <i32 0, i32 1, i32 2, i32 32>"},
      {{true, false}, "ashr exact <4 x i32> %vx, <i32 0, i32 1, i32 2, i32 3>"},
      {{true, false}, "lshr i32 %x, %y"},
      {{true, false}, "lshr exact i32 %x, 31"},
      {{false, false}, "udiv i32 %x, %y"},
      {{true, false}, "udiv exact i32 %x, %y"},
      {{false, false}, "getelementptr i8, i8* %p, i32 %x"},
      {{true, false}, "getelementptr inbounds i8, i8* %p, i32 %x"},
      {{true, false}, "fneg nnan float %fx"},
      {{false, false}, "fneg float %fx"},
      {{false, false}, "fadd float %fx, %fy"},
      {{true, false}, "fadd nnan float %fx, %fy"},
      {{false, false}, "urem i32 %x, %y"},
      {{true, false}, "fptoui float %fx to i32"},
      {{true, false}, "fptosi float %fx to i32"},
      {{false, false}, "bitcast float %fx to i32"},
      {{false, false}, "select i1 %cond, i32 %x, i32 %y"},
      {{true, false}, "select nnan i1 %cond, float %fx, float %fy"},
      {{true, false}, "extractelement <4 x i32> %vx, i32 %x"},
      {{false, false}, "extractelement <4 x i32> %vx, i32 3"},
      {{true, false}, "extractelement <vscale x 4 x i32> %svx, i32 4"},
      {{true, false}, "insertelement <4 x i32> %vx, i32 %x, i32 %y"},
      {{false, false}, "insertelement <4 x i32> %vx, i32 %x, i32 3"},
      {{true, false}, "insertelement <vscale x 4 x i32> %svx, i32 %x, i32 4"},
      {{false, false}, "freeze i32 %x"},
      {{false, false},
       "shufflevector <4 x i32> %vx, <4 x i32> %vx2, "
       "<4 x i32> <i32 0, i32 1, i32 2, i32 3>"},
      {{false, true},
       "shufflevector <4 x i32> %vx, <4 x i32> %vx2, "
       "<4 x i32> <i32 0, i32 1, i32 2, i32 undef>"},
      {{false, true},
       "shufflevector <vscale x 4 x i32> %svx, "
       "<vscale x 4 x i32> %svx, <vscale x 4 x i32> undef"},
      {{true, false}, "call i32 @g(i32 %x)"},
      {{false, false}, "call noundef i32 @g(i32 %x)"},
      {{true, false}, "fcmp nnan oeq float %fx, %fy"},
      {{false, false}, "fcmp oeq float %fx, %fy"}};

  std::string AssemblyStr = AsmHead;
  for (auto &Itm : Data)
    AssemblyStr += Itm.second + "\n";
  AssemblyStr += AsmTail;

  LLVMContext Context;
  SMDiagnostic Error;
  auto M = parseAssemblyString(AssemblyStr, Error, Context);
  assert(M && "Bad assembly?");

  auto *F = M->getFunction("f");
  assert(F && "Bad assembly?");

  auto &BB = F->getEntryBlock();

  int Index = 0;
  for (auto &I : BB) {
    if (isa<ReturnInst>(&I))
      break;
    bool Poison = Data[Index].first.first;
    bool Undef = Data[Index].first.second;
    EXPECT_EQ(canCreatePoison(cast<Operator>(&I)), Poison)
        << "Incorrect answer of canCreatePoison at instruction " << Index
        << " = " << I;
    EXPECT_EQ(canCreateUndefOrPoison(cast<Operator>(&I)), Undef || Poison)
        << "Incorrect answer of canCreateUndef at instruction " << Index
        << " = " << I;
    Index++;
  }
}

TEST_F(ComputeKnownBitsTest, ComputeKnownBits) {
  parseAssembly(
      "define i32 @test(i32 %a, i32 %b) {\n"
      "  %ash = mul i32 %a, 8\n"
      "  %aad = add i32 %ash, 7\n"
      "  %aan = and i32 %aad, 4095\n"
      "  %bsh = shl i32 %b, 4\n"
      "  %bad = or i32 %bsh, 6\n"
      "  %ban = and i32 %bad, 4095\n"
      "  %A = mul i32 %aan, %ban\n"
      "  ret i32 %A\n"
      "}\n");
  expectKnownBits(/*zero*/ 4278190085u, /*one*/ 10u);
}

TEST_F(ComputeKnownBitsTest, ComputeKnownMulBits) {
  parseAssembly(
      "define i32 @test(i32 %a, i32 %b) {\n"
      "  %aa = shl i32 %a, 5\n"
      "  %bb = shl i32 %b, 5\n"
      "  %aaa = or i32 %aa, 24\n"
      "  %bbb = or i32 %bb, 28\n"
      "  %A = mul i32 %aaa, %bbb\n"
      "  ret i32 %A\n"
      "}\n");
  expectKnownBits(/*zero*/ 95u, /*one*/ 32u);
}

TEST_F(ComputeKnownBitsTest, KnownNonZeroShift) {
  // %q is known nonzero without known bits.
  // Because %q is nonzero, %A[0] is known to be zero.
  parseAssembly(
      "define i8 @test(i8 %p, i8* %pq) {\n"
      "  %q = load i8, i8* %pq, !range !0\n"
      "  %A = shl i8 %p, %q\n"
      "  ret i8 %A\n"
      "}\n"
      "!0 = !{ i8 1, i8 5 }\n");
  expectKnownBits(/*zero*/ 1u, /*one*/ 0u);
}

TEST_F(ComputeKnownBitsTest, ComputeKnownFshl) {
  // fshl(....1111....0000, 00..1111........, 6)
  // = 11....000000..11
  parseAssembly(
      "define i16 @test(i16 %a, i16 %b) {\n"
      "  %aa = shl i16 %a, 4\n"
      "  %bb = lshr i16 %b, 2\n"
      "  %aaa = or i16 %aa, 3840\n"
      "  %bbb = or i16 %bb, 3840\n"
      "  %A = call i16 @llvm.fshl.i16(i16 %aaa, i16 %bbb, i16 6)\n"
      "  ret i16 %A\n"
      "}\n"
      "declare i16 @llvm.fshl.i16(i16, i16, i16)\n");
  expectKnownBits(/*zero*/ 1008u, /*one*/ 49155u);
}

TEST_F(ComputeKnownBitsTest, ComputeKnownFshr) {
  // fshr(....1111....0000, 00..1111........, 26)
  // = 11....000000..11
  parseAssembly(
      "define i16 @test(i16 %a, i16 %b) {\n"
      "  %aa = shl i16 %a, 4\n"
      "  %bb = lshr i16 %b, 2\n"
      "  %aaa = or i16 %aa, 3840\n"
      "  %bbb = or i16 %bb, 3840\n"
      "  %A = call i16 @llvm.fshr.i16(i16 %aaa, i16 %bbb, i16 26)\n"
      "  ret i16 %A\n"
      "}\n"
      "declare i16 @llvm.fshr.i16(i16, i16, i16)\n");
  expectKnownBits(/*zero*/ 1008u, /*one*/ 49155u);
}

TEST_F(ComputeKnownBitsTest, ComputeKnownFshlZero) {
  // fshl(....1111....0000, 00..1111........, 0)
  // = ....1111....0000
  parseAssembly(
      "define i16 @test(i16 %a, i16 %b) {\n"
      "  %aa = shl i16 %a, 4\n"
      "  %bb = lshr i16 %b, 2\n"
      "  %aaa = or i16 %aa, 3840\n"
      "  %bbb = or i16 %bb, 3840\n"
      "  %A = call i16 @llvm.fshl.i16(i16 %aaa, i16 %bbb, i16 0)\n"
      "  ret i16 %A\n"
      "}\n"
      "declare i16 @llvm.fshl.i16(i16, i16, i16)\n");
  expectKnownBits(/*zero*/ 15u, /*one*/ 3840u);
}

TEST_F(ComputeKnownBitsTest, ComputeKnownUAddSatLeadingOnes) {
  // uadd.sat(1111...1, ........)
  // = 1111....
  parseAssembly(
      "define i8 @test(i8 %a, i8 %b) {\n"
      "  %aa = or i8 %a, 241\n"
      "  %A = call i8 @llvm.uadd.sat.i8(i8 %aa, i8 %b)\n"
      "  ret i8 %A\n"
      "}\n"
      "declare i8 @llvm.uadd.sat.i8(i8, i8)\n");
  expectKnownBits(/*zero*/ 0u, /*one*/ 240u);
}

TEST_F(ComputeKnownBitsTest, ComputeKnownUAddSatOnesPreserved) {
  // uadd.sat(00...011, .1...110)
  // = .......1
  parseAssembly(
      "define i8 @test(i8 %a, i8 %b) {\n"
      "  %aa = or i8 %a, 3\n"
      "  %aaa = and i8 %aa, 59\n"
      "  %bb = or i8 %b, 70\n"
      "  %bbb = and i8 %bb, 254\n"
      "  %A = call i8 @llvm.uadd.sat.i8(i8 %aaa, i8 %bbb)\n"
      "  ret i8 %A\n"
      "}\n"
      "declare i8 @llvm.uadd.sat.i8(i8, i8)\n");
  expectKnownBits(/*zero*/ 0u, /*one*/ 1u);
}

TEST_F(ComputeKnownBitsTest, ComputeKnownUSubSatLHSLeadingZeros) {
  // usub.sat(0000...0, ........)
  // = 0000....
  parseAssembly(
      "define i8 @test(i8 %a, i8 %b) {\n"
      "  %aa = and i8 %a, 14\n"
      "  %A = call i8 @llvm.usub.sat.i8(i8 %aa, i8 %b)\n"
      "  ret i8 %A\n"
      "}\n"
      "declare i8 @llvm.usub.sat.i8(i8, i8)\n");
  expectKnownBits(/*zero*/ 240u, /*one*/ 0u);
}

TEST_F(ComputeKnownBitsTest, ComputeKnownUSubSatRHSLeadingOnes) {
  // usub.sat(........, 1111...1)
  // = 0000....
  parseAssembly(
      "define i8 @test(i8 %a, i8 %b) {\n"
      "  %bb = or i8 %a, 241\n"
      "  %A = call i8 @llvm.usub.sat.i8(i8 %a, i8 %bb)\n"
      "  ret i8 %A\n"
      "}\n"
      "declare i8 @llvm.usub.sat.i8(i8, i8)\n");
  expectKnownBits(/*zero*/ 240u, /*one*/ 0u);
}

TEST_F(ComputeKnownBitsTest, ComputeKnownUSubSatZerosPreserved) {
  // usub.sat(11...011, .1...110)
  // = ......0.
  parseAssembly(
      "define i8 @test(i8 %a, i8 %b) {\n"
      "  %aa = or i8 %a, 195\n"
      "  %aaa = and i8 %aa, 251\n"
      "  %bb = or i8 %b, 70\n"
      "  %bbb = and i8 %bb, 254\n"
      "  %A = call i8 @llvm.usub.sat.i8(i8 %aaa, i8 %bbb)\n"
      "  ret i8 %A\n"
      "}\n"
      "declare i8 @llvm.usub.sat.i8(i8, i8)\n");
  expectKnownBits(/*zero*/ 2u, /*one*/ 0u);
}

TEST_F(ComputeKnownBitsTest, ComputeKnownBitsPtrToIntTrunc) {
  // ptrtoint truncates the pointer type.
  parseAssembly(
      "define void @test(i8** %p) {\n"
      "  %A = load i8*, i8** %p\n"
      "  %i = ptrtoint i8* %A to i32\n"
      "  %m = and i32 %i, 31\n"
      "  %c = icmp eq i32 %m, 0\n"
      "  call void @llvm.assume(i1 %c)\n"
      "  ret void\n"
      "}\n"
      "declare void @llvm.assume(i1)\n");
  AssumptionCache AC(*F);
  KnownBits Known = computeKnownBits(
      A, M->getDataLayout(), /* Depth */ 0, &AC, F->front().getTerminator());
  EXPECT_EQ(Known.Zero.getZExtValue(), 31u);
  EXPECT_EQ(Known.One.getZExtValue(), 0u);
}

TEST_F(ComputeKnownBitsTest, ComputeKnownBitsPtrToIntZext) {
  // ptrtoint zero extends the pointer type.
  parseAssembly(
      "define void @test(i8** %p) {\n"
      "  %A = load i8*, i8** %p\n"
      "  %i = ptrtoint i8* %A to i128\n"
      "  %m = and i128 %i, 31\n"
      "  %c = icmp eq i128 %m, 0\n"
      "  call void @llvm.assume(i1 %c)\n"
      "  ret void\n"
      "}\n"
      "declare void @llvm.assume(i1)\n");
  AssumptionCache AC(*F);
  KnownBits Known = computeKnownBits(
      A, M->getDataLayout(), /* Depth */ 0, &AC, F->front().getTerminator());
  EXPECT_EQ(Known.Zero.getZExtValue(), 31u);
  EXPECT_EQ(Known.One.getZExtValue(), 0u);
}

TEST_F(ComputeKnownBitsTest, ComputeKnownBitsFreeze) {
  parseAssembly("define void @test() {\n"
                "  %m = call i32 @any_num()\n"
                "  %A = freeze i32 %m\n"
                "  %n = and i32 %m, 31\n"
                "  %c = icmp eq i32 %n, 0\n"
                "  call void @llvm.assume(i1 %c)\n"
                "  ret void\n"
                "}\n"
                "declare void @llvm.assume(i1)\n"
                "declare i32 @any_num()\n");
  AssumptionCache AC(*F);
  KnownBits Known = computeKnownBits(A, M->getDataLayout(), /* Depth */ 0, &AC,
                                     F->front().getTerminator());
  EXPECT_EQ(Known.Zero.getZExtValue(), 31u);
  EXPECT_EQ(Known.One.getZExtValue(), 0u);
}

TEST_F(ComputeKnownBitsTest, ComputeKnownBitsAddWithRange) {
  parseAssembly("define void @test(i64* %p) {\n"
                "  %A = load i64, i64* %p, !range !{i64 64, i64 65536}\n"
                "  %APlus512 = add i64 %A, 512\n"
                "  %c = icmp ugt i64 %APlus512, 523\n"
                "  call void @llvm.assume(i1 %c)\n"
                "  ret void\n"
                "}\n"
                "declare void @llvm.assume(i1)\n");
  AssumptionCache AC(*F);
  KnownBits Known = computeKnownBits(A, M->getDataLayout(), /* Depth */ 0, &AC,
                                     F->front().getTerminator());
  EXPECT_EQ(Known.Zero.getZExtValue(), ~(65536llu - 1));
  EXPECT_EQ(Known.One.getZExtValue(), 0u);
  Instruction &APlus512 = findInstructionByName(F, "APlus512");
  Known = computeKnownBits(&APlus512, M->getDataLayout(), /* Depth */ 0, &AC,
                           F->front().getTerminator());
  // We know of one less zero because 512 may have produced a 1 that
  // got carried all the way to the first trailing zero.
  EXPECT_EQ(Known.Zero.getZExtValue(), (~(65536llu - 1)) << 1);
  EXPECT_EQ(Known.One.getZExtValue(), 0u);
  // The known range is not precise given computeKnownBits works
  // with the masks of zeros and ones, not the ranges.
  EXPECT_EQ(Known.getMinValue(), 0u);
  EXPECT_EQ(Known.getMaxValue(), 131071);
}

// 512 + [32, 64) doesn't produce overlapping bits.
// Make sure we get all the individual bits properly.
TEST_F(ComputeKnownBitsTest, ComputeKnownBitsAddWithRangeNoOverlap) {
  parseAssembly("define void @test(i64* %p) {\n"
                "  %A = load i64, i64* %p, !range !{i64 32, i64 64}\n"
                "  %APlus512 = add i64 %A, 512\n"
                "  %c = icmp ugt i64 %APlus512, 523\n"
                "  call void @llvm.assume(i1 %c)\n"
                "  ret void\n"
                "}\n"
                "declare void @llvm.assume(i1)\n");
  AssumptionCache AC(*F);
  KnownBits Known = computeKnownBits(A, M->getDataLayout(), /* Depth */ 0, &AC,
                                     F->front().getTerminator());
  EXPECT_EQ(Known.Zero.getZExtValue(), ~(64llu - 1));
  EXPECT_EQ(Known.One.getZExtValue(), 32u);
  Instruction &APlus512 = findInstructionByName(F, "APlus512");
  Known = computeKnownBits(&APlus512, M->getDataLayout(), /* Depth */ 0, &AC,
                           F->front().getTerminator());
  EXPECT_EQ(Known.Zero.getZExtValue(), ~512llu & ~(64llu - 1));
  EXPECT_EQ(Known.One.getZExtValue(), 512u | 32u);
  // The known range is not precise given computeKnownBits works
  // with the masks of zeros and ones, not the ranges.
  EXPECT_EQ(Known.getMinValue(), 544);
  EXPECT_EQ(Known.getMaxValue(), 575);
}

<<<<<<< HEAD
=======
TEST_F(ComputeKnownBitsTest, ComputeKnownBitsGEPWithRange) {
  parseAssembly(
      "define void @test(i64* %p) {\n"
      "  %A = load i64, i64* %p, !range !{i64 64, i64 65536}\n"
      "  %APtr = inttoptr i64 %A to float*"
      "  %APtrPlus512 = getelementptr float, float* %APtr, i32 128\n"
      "  %c = icmp ugt float* %APtrPlus512, inttoptr (i32 523 to float*)\n"
      "  call void @llvm.assume(i1 %c)\n"
      "  ret void\n"
      "}\n"
      "declare void @llvm.assume(i1)\n");
  AssumptionCache AC(*F);
  KnownBits Known = computeKnownBits(A, M->getDataLayout(), /* Depth */ 0, &AC,
                                     F->front().getTerminator());
  EXPECT_EQ(Known.Zero.getZExtValue(), ~(65536llu - 1));
  EXPECT_EQ(Known.One.getZExtValue(), 0u);
  Instruction &APtrPlus512 = findInstructionByName(F, "APtrPlus512");
  Known = computeKnownBits(&APtrPlus512, M->getDataLayout(), /* Depth */ 0, &AC,
                           F->front().getTerminator());
  // We know of one less zero because 512 may have produced a 1 that
  // got carried all the way to the first trailing zero.
  EXPECT_EQ(Known.Zero.getZExtValue(), ~(65536llu - 1) << 1);
  EXPECT_EQ(Known.One.getZExtValue(), 0u);
  // The known range is not precise given computeKnownBits works
  // with the masks of zeros and ones, not the ranges.
  EXPECT_EQ(Known.getMinValue(), 0u);
  EXPECT_EQ(Known.getMaxValue(), 131071);
}

// 4*128 + [32, 64) doesn't produce overlapping bits.
// Make sure we get all the individual bits properly.
// This test is useful to check that we account for the scaling factor
// in the gep. Indeed, gep float, [32,64), 128 is not 128 + [32,64).
TEST_F(ComputeKnownBitsTest, ComputeKnownBitsGEPWithRangeNoOverlap) {
  parseAssembly(
      "define void @test(i64* %p) {\n"
      "  %A = load i64, i64* %p, !range !{i64 32, i64 64}\n"
      "  %APtr = inttoptr i64 %A to float*"
      "  %APtrPlus512 = getelementptr float, float* %APtr, i32 128\n"
      "  %c = icmp ugt float* %APtrPlus512, inttoptr (i32 523 to float*)\n"
      "  call void @llvm.assume(i1 %c)\n"
      "  ret void\n"
      "}\n"
      "declare void @llvm.assume(i1)\n");
  AssumptionCache AC(*F);
  KnownBits Known = computeKnownBits(A, M->getDataLayout(), /* Depth */ 0, &AC,
                                     F->front().getTerminator());
  EXPECT_EQ(Known.Zero.getZExtValue(), ~(64llu - 1));
  EXPECT_EQ(Known.One.getZExtValue(), 32u);
  Instruction &APtrPlus512 = findInstructionByName(F, "APtrPlus512");
  Known = computeKnownBits(&APtrPlus512, M->getDataLayout(), /* Depth */ 0, &AC,
                           F->front().getTerminator());
  EXPECT_EQ(Known.Zero.getZExtValue(), ~512llu & ~(64llu - 1));
  EXPECT_EQ(Known.One.getZExtValue(), 512u | 32u);
  // The known range is not precise given computeKnownBits works
  // with the masks of zeros and ones, not the ranges.
  EXPECT_EQ(Known.getMinValue(), 544);
  EXPECT_EQ(Known.getMaxValue(), 575);
}

>>>>>>> a4eefe45
class IsBytewiseValueTest : public ValueTrackingTest,
                            public ::testing::WithParamInterface<
                                std::pair<const char *, const char *>> {
protected:
};

const std::pair<const char *, const char *> IsBytewiseValueTests[] = {
    {
        "i8 0",
        "i48* null",
    },
    {
        "i8 undef",
        "i48* undef",
    },
    {
        "i8 0",
        "i8 zeroinitializer",
    },
    {
        "i8 0",
        "i8 0",
    },
    {
        "i8 -86",
        "i8 -86",
    },
    {
        "i8 -1",
        "i8 -1",
    },
    {
        "i8 undef",
        "i16 undef",
    },
    {
        "i8 0",
        "i16 0",
    },
    {
        "",
        "i16 7",
    },
    {
        "i8 -86",
        "i16 -21846",
    },
    {
        "i8 -1",
        "i16 -1",
    },
    {
        "i8 0",
        "i48 0",
    },
    {
        "i8 -1",
        "i48 -1",
    },
    {
        "i8 0",
        "i49 0",
    },
    {
        "",
        "i49 -1",
    },
    {
        "i8 0",
        "half 0xH0000",
    },
    {
        "i8 -85",
        "half 0xHABAB",
    },
    {
        "i8 0",
        "float 0.0",
    },
    {
        "i8 -1",
        "float 0xFFFFFFFFE0000000",
    },
    {
        "i8 0",
        "double 0.0",
    },
    {
        "i8 -15",
        "double 0xF1F1F1F1F1F1F1F1",
    },
    {
        "i8 undef",
        "i16* undef",
    },
    {
        "i8 0",
        "i16* inttoptr (i64 0 to i16*)",
    },
    {
        "i8 -1",
        "i16* inttoptr (i64 -1 to i16*)",
    },
    {
        "i8 -86",
        "i16* inttoptr (i64 -6148914691236517206 to i16*)",
    },
    {
        "",
        "i16* inttoptr (i48 -1 to i16*)",
    },
    {
        "i8 -1",
        "i16* inttoptr (i96 -1 to i16*)",
    },
    {
        "i8 undef",
        "[0 x i8] zeroinitializer",
    },
    {
        "i8 undef",
        "[0 x i8] undef",
    },
    {
        "i8 undef",
        "[5 x [0 x i8]] zeroinitializer",
    },
    {
        "i8 undef",
        "[5 x [0 x i8]] undef",
    },
    {
        "i8 0",
        "[6 x i8] zeroinitializer",
    },
    {
        "i8 undef",
        "[6 x i8] undef",
    },
    {
        "i8 1",
        "[5 x i8] [i8 1, i8 1, i8 1, i8 1, i8 1]",
    },
    {
        "",
        "[5 x i64] [i64 1, i64 1, i64 1, i64 1, i64 1]",
    },
    {
        "i8 -1",
        "[5 x i64] [i64 -1, i64 -1, i64 -1, i64 -1, i64 -1]",
    },
    {
        "",
        "[4 x i8] [i8 1, i8 2, i8 1, i8 1]",
    },
    {
        "i8 1",
        "[4 x i8] [i8 1, i8 undef, i8 1, i8 1]",
    },
    {
        "i8 0",
        "<6 x i8> zeroinitializer",
    },
    {
        "i8 undef",
        "<6 x i8> undef",
    },
    {
        "i8 1",
        "<5 x i8> <i8 1, i8 1, i8 1, i8 1, i8 1>",
    },
    {
        "",
        "<5 x i64> <i64 1, i64 1, i64 1, i64 1, i64 1>",
    },
    {
        "i8 -1",
        "<5 x i64> <i64 -1, i64 -1, i64 -1, i64 -1, i64 -1>",
    },
    {
        "",
        "<4 x i8> <i8 1, i8 1, i8 2, i8 1>",
    },
    {
        "i8 5",
        "<2 x i8> < i8 5, i8 undef >",
    },
    {
        "i8 0",
        "[2 x [2 x i16]] zeroinitializer",
    },
    {
        "i8 undef",
        "[2 x [2 x i16]] undef",
    },
    {
        "i8 -86",
        "[2 x [2 x i16]] [[2 x i16] [i16 -21846, i16 -21846], "
        "[2 x i16] [i16 -21846, i16 -21846]]",
    },
    {
        "",
        "[2 x [2 x i16]] [[2 x i16] [i16 -21846, i16 -21846], "
        "[2 x i16] [i16 -21836, i16 -21846]]",
    },
    {
        "i8 undef",
        "{ } zeroinitializer",
    },
    {
        "i8 undef",
        "{ } undef",
    },
    {
        "i8 undef",
        "{ {}, {} } zeroinitializer",
    },
    {
        "i8 undef",
        "{ {}, {} } undef",
    },
    {
        "i8 0",
        "{i8, i64, i16*} zeroinitializer",
    },
    {
        "i8 undef",
        "{i8, i64, i16*} undef",
    },
    {
        "i8 -86",
        "{i8, i64, i16*} {i8 -86, i64 -6148914691236517206, i16* undef}",
    },
    {
        "",
        "{i8, i64, i16*} {i8 86, i64 -6148914691236517206, i16* undef}",
    },
};

INSTANTIATE_TEST_CASE_P(IsBytewiseValueParamTests, IsBytewiseValueTest,
                        ::testing::ValuesIn(IsBytewiseValueTests),);

TEST_P(IsBytewiseValueTest, IsBytewiseValue) {
  auto M = parseModule(std::string("@test = global ") + GetParam().second);
  GlobalVariable *GV = dyn_cast<GlobalVariable>(M->getNamedValue("test"));
  Value *Actual = isBytewiseValue(GV->getInitializer(), M->getDataLayout());
  std::string Buff;
  raw_string_ostream S(Buff);
  if (Actual)
    S << *Actual;
  EXPECT_EQ(GetParam().first, S.str());
}

TEST_F(ValueTrackingTest, ComputeConstantRange) {
  {
    // Assumptions:
    //  * stride >= 5
    //  * stride < 10
    //
    // stride = [5, 10)
    auto M = parseModule(R"(
  declare void @llvm.assume(i1)

  define i32 @test(i32 %stride) {
    %gt = icmp uge i32 %stride, 5
    call void @llvm.assume(i1 %gt)
    %lt = icmp ult i32 %stride, 10
    call void @llvm.assume(i1 %lt)
    %stride.plus.one = add nsw nuw i32 %stride, 1
    ret i32 %stride.plus.one
  })");
    Function *F = M->getFunction("test");

    AssumptionCache AC(*F);
    Value *Stride = &*F->arg_begin();
    ConstantRange CR1 = computeConstantRange(Stride, true, &AC, nullptr);
    EXPECT_TRUE(CR1.isFullSet());

    Instruction *I = &findInstructionByName(F, "stride.plus.one");
    ConstantRange CR2 = computeConstantRange(Stride, true, &AC, I);
    EXPECT_EQ(5, CR2.getLower());
    EXPECT_EQ(10, CR2.getUpper());
  }

  {
    // Assumptions:
    //  * stride >= 5
    //  * stride < 200
    //  * stride == 99
    //
    // stride = [99, 100)
    auto M = parseModule(R"(
  declare void @llvm.assume(i1)

  define i32 @test(i32 %stride) {
    %gt = icmp uge i32 %stride, 5
    call void @llvm.assume(i1 %gt)
    %lt = icmp ult i32 %stride, 200
    call void @llvm.assume(i1 %lt)
    %eq = icmp eq i32 %stride, 99
    call void @llvm.assume(i1 %eq)
    %stride.plus.one = add nsw nuw i32 %stride, 1
    ret i32 %stride.plus.one
  })");
    Function *F = M->getFunction("test");

    AssumptionCache AC(*F);
    Value *Stride = &*F->arg_begin();
    Instruction *I = &findInstructionByName(F, "stride.plus.one");
    ConstantRange CR = computeConstantRange(Stride, true, &AC, I);
    EXPECT_EQ(99, *CR.getSingleElement());
  }

  {
    // Assumptions:
    //  * stride >= 5
    //  * stride >= 50
    //  * stride < 100
    //  * stride < 200
    //
    // stride = [50, 100)
    auto M = parseModule(R"(
  declare void @llvm.assume(i1)

  define i32 @test(i32 %stride, i1 %cond) {
    %gt = icmp uge i32 %stride, 5
    call void @llvm.assume(i1 %gt)
    %gt.2 = icmp uge i32 %stride, 50
    call void @llvm.assume(i1 %gt.2)
    br i1 %cond, label %bb1, label %bb2

  bb1:
    %lt = icmp ult i32 %stride, 200
    call void @llvm.assume(i1 %lt)
    %lt.2 = icmp ult i32 %stride, 100
    call void @llvm.assume(i1 %lt.2)
    %stride.plus.one = add nsw nuw i32 %stride, 1
    ret i32 %stride.plus.one

  bb2:
    ret i32 0
  })");
    Function *F = M->getFunction("test");

    AssumptionCache AC(*F);
    Value *Stride = &*F->arg_begin();
    Instruction *GT2 = &findInstructionByName(F, "gt.2");
    ConstantRange CR = computeConstantRange(Stride, true, &AC, GT2);
    EXPECT_EQ(5, CR.getLower());
    EXPECT_EQ(0, CR.getUpper());

    Instruction *I = &findInstructionByName(F, "stride.plus.one");
    ConstantRange CR2 = computeConstantRange(Stride, true, &AC, I);
    EXPECT_EQ(50, CR2.getLower());
    EXPECT_EQ(100, CR2.getUpper());
  }

  {
    // Assumptions:
    //  * stride > 5
    //  * stride < 5
    //
    // stride = empty range, as the assumptions contradict each other.
    auto M = parseModule(R"(
  declare void @llvm.assume(i1)

  define i32 @test(i32 %stride, i1 %cond) {
    %gt = icmp ugt i32 %stride, 5
    call void @llvm.assume(i1 %gt)
    %lt = icmp ult i32 %stride, 5
    call void @llvm.assume(i1 %lt)
    %stride.plus.one = add nsw nuw i32 %stride, 1
    ret i32 %stride.plus.one
  })");
    Function *F = M->getFunction("test");

    AssumptionCache AC(*F);
    Value *Stride = &*F->arg_begin();

    Instruction *I = &findInstructionByName(F, "stride.plus.one");
    ConstantRange CR = computeConstantRange(Stride, true, &AC, I);
    EXPECT_TRUE(CR.isEmptySet());
  }

  {
    // Assumptions:
    //  * x.1 >= 5
    //  * x.2 < x.1
    //
    // stride = [0, 5)
    auto M = parseModule(R"(
  declare void @llvm.assume(i1)

  define i32 @test(i32 %x.1, i32 %x.2) {
    %gt = icmp uge i32 %x.1, 5
    call void @llvm.assume(i1 %gt)
    %lt = icmp ult i32 %x.2, %x.1
    call void @llvm.assume(i1 %lt)
    %stride.plus.one = add nsw nuw i32 %x.1, 1
    ret i32 %stride.plus.one
  })");
    Function *F = M->getFunction("test");

    AssumptionCache AC(*F);
    Value *X2 = &*std::next(F->arg_begin());

    Instruction *I = &findInstructionByName(F, "stride.plus.one");
    ConstantRange CR1 = computeConstantRange(X2, true, &AC, I);
    EXPECT_EQ(0, CR1.getLower());
    EXPECT_EQ(5, CR1.getUpper());

    // Check the depth cutoff results in a conservative result (full set) by
    // passing Depth == MaxDepth == 6.
    ConstantRange CR2 = computeConstantRange(X2, true, &AC, I, 6);
    EXPECT_TRUE(CR2.isFullSet());
  }
}

struct FindAllocaForValueTestParams {
  const char *IR;
  bool AnyOffsetResult;
  bool ZeroOffsetResult;
};

class FindAllocaForValueTest
    : public ValueTrackingTest,
      public ::testing::WithParamInterface<FindAllocaForValueTestParams> {
protected:
};

const FindAllocaForValueTestParams FindAllocaForValueTests[] = {
    {R"(
      define void @test() {
        %a = alloca i64
        %r = bitcast i64* %a to i32*
        ret void
      })",
     true, true},

    {R"(
      define void @test() {
        %a = alloca i32
        %r = getelementptr i32, i32* %a, i32 1
        ret void
      })",
     true, false},

    {R"(
      define void @test() {
        %a = alloca i32
        %r = getelementptr i32, i32* %a, i32 0
        ret void
      })",
     true, true},

    {R"(
      define void @test(i1 %cond) {
      entry:
        %a = alloca i32
        br label %bb1

      bb1:
        %r = phi i32* [ %a, %entry ], [ %r, %bb1 ]
        br i1 %cond, label %bb1, label %exit

      exit:
        ret void
      })",
     true, true},

    {R"(
      define void @test(i1 %cond) {
        %a = alloca i32
        %r = select i1 %cond, i32* %a, i32* %a
        ret void
      })",
     true, true},

    {R"(
      define void @test(i1 %cond) {
        %a = alloca i32
        %b = alloca i32
        %r = select i1 %cond, i32* %a, i32* %b
        ret void
      })",
     false, false},

    {R"(
      define void @test(i1 %cond) {
      entry:
        %a = alloca i64
        %a32 = bitcast i64* %a to i32*
        br label %bb1

      bb1:
        %x = phi i32* [ %a32, %entry ], [ %x, %bb1 ]
        %r = getelementptr i32, i32* %x, i32 1
        br i1 %cond, label %bb1, label %exit

      exit:
        ret void
      })",
     true, false},

    {R"(
      define void @test(i1 %cond) {
      entry:
        %a = alloca i64
        %a32 = bitcast i64* %a to i32*
        br label %bb1

      bb1:
        %x = phi i32* [ %a32, %entry ], [ %r, %bb1 ]
        %r = getelementptr i32, i32* %x, i32 1
        br i1 %cond, label %bb1, label %exit

      exit:
        ret void
      })",
     true, false},

    {R"(
      define void @test(i1 %cond, i64* %a) {
      entry:
        %r = bitcast i64* %a to i32*
        ret void
      })",
     false, false},

    {R"(
      define void @test(i1 %cond) {
      entry:
        %a = alloca i32
        %b = alloca i32
        br label %bb1

      bb1:
        %r = phi i32* [ %a, %entry ], [ %b, %bb1 ]
        br i1 %cond, label %bb1, label %exit

      exit:
        ret void
      })",
     false, false},
};

TEST_P(FindAllocaForValueTest, findAllocaForValue) {
  auto M = parseModule(GetParam().IR);
  Function *F = M->getFunction("test");
  Instruction *I = &findInstructionByName(F, "r");
  const AllocaInst *AI = findAllocaForValue(I);
  EXPECT_EQ(!!AI, GetParam().AnyOffsetResult);
}

TEST_P(FindAllocaForValueTest, findAllocaForValueZeroOffset) {
  auto M = parseModule(GetParam().IR);
  Function *F = M->getFunction("test");
  Instruction *I = &findInstructionByName(F, "r");
  const AllocaInst *AI = findAllocaForValue(I, true);
  EXPECT_EQ(!!AI, GetParam().ZeroOffsetResult);
}

INSTANTIATE_TEST_CASE_P(FindAllocaForValueTest, FindAllocaForValueTest,
                        ::testing::ValuesIn(FindAllocaForValueTests), );<|MERGE_RESOLUTION|>--- conflicted
+++ resolved
@@ -1208,8 +1208,6 @@
   EXPECT_EQ(Known.getMaxValue(), 575);
 }
 
-<<<<<<< HEAD
-=======
 TEST_F(ComputeKnownBitsTest, ComputeKnownBitsGEPWithRange) {
   parseAssembly(
       "define void @test(i64* %p) {\n"
@@ -1270,7 +1268,6 @@
   EXPECT_EQ(Known.getMaxValue(), 575);
 }
 
->>>>>>> a4eefe45
 class IsBytewiseValueTest : public ValueTrackingTest,
                             public ::testing::WithParamInterface<
                                 std::pair<const char *, const char *>> {
