--- conflicted
+++ resolved
@@ -1,13 +1,9 @@
 // RUN: %libomptarget-compile-run-and-check-generic
-<<<<<<< HEAD
-// XFAIL: nvptx64-nvidia-cuda
-=======
 
 // REQUIRES: unified_shared_memory
 
 // amdgcn does not have printf definition
 // XFAIL: amdgcn-amd-amdhsa
->>>>>>> 3f9ee3c9
 
 #include <stdio.h>
 #include <omp.h>
